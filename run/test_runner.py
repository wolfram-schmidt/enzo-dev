--- conflicted
+++ resolved
@@ -512,7 +512,8 @@
     answer_plugin = AnswerTesting()
     answer_plugin.enabled = True
     answer_plugin.options(parser)
-<<<<<<< HEAD
+    reporting_plugin = ResultsSummary()
+    reporting_plugin.enabled = True
 
     all_suites = ['quick', 'push', 'full']
     suite_vars = [suite+"suite" for suite in all_suites]
@@ -521,10 +522,7 @@
                                  dest="test_suite", default=unknown,
                                  help="quick: 37 tests in ~25 minutes, push: 48 tests in ~90 minutes, full: 96 tests in ~18 hours.",
                                  choices=all_suites, metavar=all_suites)
-=======
-    reporting_plugin = ResultsSummary()
-    reporting_plugin.enabled = True
->>>>>>> 2d2c7ad8
+
     for var, caster in sorted(known_variables.items()):
         if var not in suite_vars:
             print "adding ", var
