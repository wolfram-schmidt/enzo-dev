--- conflicted
+++ resolved
@@ -355,19 +355,11 @@
             print "This installation of yt does not support testing, please update."
             return
         clear_registry()
-<<<<<<< HEAD
-
-        ytf = open("test.log", 'w')
-        orig_stdout = sys.stdout
-        orig_stderr = sys.stderr
-        sys.stdout = ytf
-        sys.stderr = ytf
-=======
+
         handler = logging.FileHandler("testing.log")
         f = logging.Formatter(ufstring)
         handler.setFormatter(f)
         mylog.addHandler(handler)
->>>>>>> c48435f5
         if self.run_finished:
             if self.test_data['answer_testing_script'] != 'None' and \
                self.test_data['answer_testing_script'] is not None:
@@ -382,14 +374,8 @@
                         compare_results_path = compare_dir)
             rtr.run_all_tests()
             self.results = rtr.passed_tests.copy()
-<<<<<<< HEAD
-        ytf.close()
-        sys.stdout = orig_stdout
-        sys.stderr = orig_stderr
-=======
         mylog.removeHandler(handler)
         handler.close()
->>>>>>> c48435f5
 
         os.chdir(cur_dir)
         self.save_results()
