/***********************************************************************
/
/  GRID CLASS (HANDLE CALLING AND SOLVING COOLING/CHEMISTRY)
/
/  written by: Matthew Turk
/  date:       June, 2009
/  modified1:
/
/  PURPOSE: Move logic for chemistry/cooling module selection here
/
/  RETURNS:
/    SUCCESS or FAIL
/
************************************************************************/

#include <stdio.h>
#include "ErrorExceptions.h"
#include "performance.h"
#include "macros_and_parameters.h"
#include "typedefs.h"
#include "global_data.h"
#include "Fluxes.h"
#include "GridList.h"
#include "ExternalBoundary.h"
#include "Grid.h"
 
int grid::MultiSpeciesHandler()
{
  if ((!MultiSpecies) && (!RadiativeCooling)) return SUCCESS; 
  if (GadgetEquilibriumCooling != 0) return SUCCESS;

  LCAPERF_START("grid_MultiSpeciesHandler");

<<<<<<< HEAD
  if (MultiSpecies && RadiativeCooling && 
      (MetalCooling != CLOUDY_METAL_COOLING)) {
      if((MultiSpecies == 3) && (PrimordialChemistrySolver == 1))
        this->SolveHighDensityPrimordialChemistry();
      else
	    this->SolveRateAndCoolEquations();
      
=======
  if (MultiSpecies && RadiativeCooling) {
    this->SolveRateAndCoolEquations();
>>>>>>> dcc42423
  } else {
    if (MultiSpecies)
      this->SolveRateEquations();
    if (RadiativeCooling)
      this->SolveRadiativeCooling();
  }

  if (ProblemType == 62)
    this->CoolingTestResetEnergies();

  LCAPERF_STOP("grid_MultiSpeciesHandler");
  return SUCCESS;
}<|MERGE_RESOLUTION|>--- conflicted
+++ resolved
@@ -31,18 +31,11 @@
 
   LCAPERF_START("grid_MultiSpeciesHandler");
 
-<<<<<<< HEAD
-  if (MultiSpecies && RadiativeCooling && 
-      (MetalCooling != CLOUDY_METAL_COOLING)) {
+  if (MultiSpecies && RadiativeCooling ) {
       if((MultiSpecies == 3) && (PrimordialChemistrySolver == 1))
         this->SolveHighDensityPrimordialChemistry();
       else
 	    this->SolveRateAndCoolEquations();
-      
-=======
-  if (MultiSpecies && RadiativeCooling) {
-    this->SolveRateAndCoolEquations();
->>>>>>> dcc42423
   } else {
     if (MultiSpecies)
       this->SolveRateEquations();
