--- conflicted
+++ resolved
@@ -462,13 +462,8 @@
             endif
             enddo               ! end loop over i
 
-<<<<<<< HEAD
-c            if (dtit(i) .ne. dtit(i)) 
-c     &           write(6,*) '2-#####-dtit(i) = ',dtit(i),i,itmask(i),dt
-=======
 !               if (dtit(i) .ne. dtit(i)) 
 !     &             write(6,*) '2-#####-dtit(i) = ', dtit(i)
->>>>>>> 4f2455a1
 
 !           Compute maximum timestep for cooling/heating
 
