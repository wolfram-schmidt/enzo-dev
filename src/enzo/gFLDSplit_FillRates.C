--- conflicted
+++ resolved
@@ -28,13 +28,7 @@
 ************************************************************************/
 #ifdef TRANSFER
 #include "gFLDSplit.h"
-<<<<<<< HEAD
 #include "phys_constants.h"
-=======
-
-#include "phys_constants.h"
-
->>>>>>> 2a7b5de2
 
 int gFLDSplit::FillRates(EnzoVector *u, EnzoVector *u0, float *phHI, 
 			 float *phHeI, float *phHeII, float *photogamma, 
@@ -65,24 +59,14 @@
 
   // set some physical constants
   float hp = 6.6260693e-27;       // Planck's constant [ergs*s]
-<<<<<<< HEAD
-  float mp = 1.67262171e-24;      // mass of a proton [g]
-  float dom = DenUnits*a*a*a/mp;
-=======
-  float ev2erg = 1.60217653e-12;  // conversion constant from eV to ergs
   float dom = DenUnits*a*a*a/mh;
->>>>>>> 2a7b5de2
   float tbase1 = TimeUnits;
   float xbase1 = LenUnits/a/aUnits;
   float dbase1 = DenUnits*a*a*a*aUnits*aUnits*aUnits;
   float coolunit = aUnits*aUnits*aUnits*aUnits*aUnits * xbase1*xbase1
-<<<<<<< HEAD
-    * mp*mp / tbase1/tbase1/tbase1 / dbase1;
+    * mh*mh / tbase1/tbase1/tbase1 / dbase1;
   float rtunits = erg_eV/TimeUnits/coolunit/dom;
-=======
-    * mh*mh / tbase1/tbase1/tbase1 / dbase1;
-  float rtunits = ev2erg/TimeUnits/coolunit/dom;
->>>>>>> 2a7b5de2
+
   // float ErUn = ErUnits;  // original
   float ErUn = (ErUnits+ErUnits0)*0.5;   // arithmetic mean
   // float ErUn = sqrt(ErUnits*ErUnits0);   // geometric mean
@@ -108,17 +92,10 @@
   }
    
   // fill photo-heating rate
-<<<<<<< HEAD
-  float phScale    = clight*TimeUnits/intSigE/VelUnits/VelUnits/mp/rtunits;
+  float phScale    = clight*TimeUnits/intSigE/VelUnits/VelUnits/mh/rtunits;
   float GHIconst   = phScale*(intSigESigHI   - 13.6*erg_eV/hp*intSigESigHInu);
   float GHeIconst  = phScale*(intSigESigHeI  - 24.6*erg_eV/hp*intSigESigHeInu);
   float GHeIIconst = phScale*(intSigESigHeII - 54.4*erg_eV/hp*intSigESigHeIInu);
-=======
-  float phScale    = c*TimeUnits/intSigE/VelUnits/VelUnits/mh/rtunits;
-  float GHIconst   = phScale*(intSigESigHI   - 13.6*ev2erg/hp*intSigESigHInu);
-  float GHeIconst  = phScale*(intSigESigHeI  - 24.6*ev2erg/hp*intSigESigHeInu);
-  float GHeIIconst = phScale*(intSigESigHeII - 54.4*ev2erg/hp*intSigESigHeIInu);
->>>>>>> 2a7b5de2
   if (Nchem == 1)
     for (i=0; i<size; i++)  photogamma[i] = Er[i]*ErUn*GHIconst;
   if (Nchem == 3) {
