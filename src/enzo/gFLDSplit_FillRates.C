--- conflicted
+++ resolved
@@ -92,17 +92,10 @@
   }
    
   // fill photo-heating rate
-<<<<<<< HEAD
   float phScale    = clight*TimeUnits/intSigE/VelUnits/VelUnits/mp/rtunits;
-  float GHIconst   = phScale*(intSigESigHI   - 13.6*ev2erg/hp*intSigESigHInu);
-  float GHeIconst  = phScale*(intSigESigHeI  - 24.6*ev2erg/hp*intSigESigHeInu);
-  float GHeIIconst = phScale*(intSigESigHeII - 54.4*ev2erg/hp*intSigESigHeIInu);
-=======
-  float phScale    = c*TimeUnits/intSigE/VelUnits/VelUnits/mp/rtunits;
   float GHIconst   = phScale*(intSigESigHI   - 13.6*erg_eV/hp*intSigESigHInu);
   float GHeIconst  = phScale*(intSigESigHeI  - 24.6*erg_eV/hp*intSigESigHeInu);
   float GHeIIconst = phScale*(intSigESigHeII - 54.4*erg_eV/hp*intSigESigHeIInu);
->>>>>>> 8dba4a31
   if (Nchem == 1)
     for (i=0; i<size; i++)  photogamma[i] = Er[i]*ErUn*GHIconst;
   if (Nchem == 3) {
