--- conflicted
+++ resolved
@@ -94,106 +94,6 @@
   FLOAT ShakeSource[3];
   double RampPercent = 1;
 
-<<<<<<< HEAD
-    /* Shake source within the grid cell every time it shines */
-
-    for (dim = 0; dim < MAX_DIMENSION; dim++)
-      //ShakeSource[dim] = 0.0;
-      ShakeSource[dim] = (-0.01 + 0.02*float(rand())/RAND_MAX) * CellWidth[dim][0];
-
-    switch (RS->Type) {
-    case PopII:
-      break;
-    case PopIII:
-      if (MyProcessorNumber == ProcessorNumber)
-	printf("Shine: ramp = %lf, lapsed = %lf/%"FSYM", L = %"GSYM"\n", RampPercent,
-	       PhotonTime-RS->CreationTime+dtPhoton, RS->LifeTime, 
-	       RS->Luminosity);
-      break;
-    case BlackHole:
-//      if (RadiativeTransferInterpolateField) {
-//	FieldsToInterpolate[HINum] = TRUE;
-//	FieldsToInterpolate[HeINum] = TRUE;
-//	FieldsToInterpolate[HeIINum] = TRUE;
-//      } // ENDIF interpolate fields
-//      if (MyProcessorNumber == ProcessorNumber)
-//	printf("Shine: ramp = %lf, lapsed = %lf\n", RampPercent,
-//	       PhotonTime-RS->CreationTime+dtPhoton);
-      break;
-    } // ENDSWITCH type
-
-    int ebin;
-
-    for (i=0; i < stype; i++) {
-
-      float photons_per_package;
-      // Type 3 = H2I_LW
-//      ebin = (i == stype-1 && !RadiativeTransferOpticallyThinH2 && 
-//	      MultiSpecies > 1) ? 3 : i;
-      ebin = (i == stype-1 && !RadiativeTransferOpticallyThinH2 && 
-	      !RadiativeTransferFLD &&
-	      MultiSpecies > 1 && RS->Type == PopIII) ? 3 : i;
-
-      photons_per_package = RampPercent * RS->Luminosity * 
-	RS->SED[ebin] * dtPhoton / float(BasePackages);
-
-      if (ebin == 0)
-	EscapedPhotonCount[0] += photons_per_package * BasePackages;
-
-      if (DEBUG)
-	printf("Shine: Photons/package[%"ISYM"]: %"GSYM" eV, %"GSYM", %"GSYM", %"GSYM", %"GSYM"\n", 
-	       ebin, RS->Energy[ebin], RS->Luminosity, RampPercent*RS->Luminosity, 
-	       RS->SED[ebin], photons_per_package);
-
-      if (RadiativeTransferInterpolateField)
-	switch (ebin) {
-	case 0:
-	  FieldsToInterpolate[HINum] = TRUE;
-	  break;
-	case 1:
-	  FieldsToInterpolate[HeINum] = TRUE;
-	  break;
-	case 2:
-	  FieldsToInterpolate[HeIINum] = TRUE;
-	  break;
-	case 3:
-	  FieldsToInterpolate[H2INum] = TRUE;
-	  break;
-	} // ENDSWITCH ebin
-      
-      // DEBUG fudge
-      for (j=0; j<BasePackages; j++) {
-	//      for (j=0; j<1; j++) {
-//	if (photons_per_package>tiny_number) { //removed and changed to below by Ji-hoon Kim in Sep.2009
-	if (!isnan(photons_per_package)) { 
-	  PhotonPackageEntry *NewPack = new PhotonPackageEntry;
-	  NewPack->NextPackage = PhotonPackages->NextPackage;
-	  PhotonPackages->NextPackage = NewPack;
-	  NewPack->PreviousPackage = PhotonPackages;
-	  if (NewPack->NextPackage != NULL) 
-	    NewPack->NextPackage->PreviousPackage  = NewPack;
-	  NewPack->Photons = photons_per_package;
-
-	  // Type 4 = X-Ray
-	  NewPack->Type = ((RS->Type == BlackHole) && i == 0) ? 4 : ebin;
-
-	  NewPack->EmissionTimeInterval = dtPhoton;
-	  NewPack->EmissionTime = PhotonTime;
-	  NewPack->CurrentTime  = PhotonTime;
-	  NewPack->ColumnDensity = 0;
-	  NewPack->Radius = 0.;
-	  NewPack->ipix = j;
-	  NewPack->level = min_level;
-	  NewPack->Energy = RS->Energy[ebin];
-	  FLOAT dir_vec[3];
-	  if (pix2vec_nest((long) (1<<NewPack->level), NewPack->ipix, 
-			   dir_vec) == FAIL) {
-	    NewPack->Photons=-1;
-	    ENZO_VFAIL("grid::WalkPhotonPackage:  pix2vec_nest outor %"ISYM" %"ISYM" %"GSYM" %"ISYM"\n",
-		    (long) (pow(2,NewPack->level)), NewPack->ipix, 
-		    NewPack->Photons, NewPack )
-	  }
-=======
   if (RS->Type == Episodic) {
     const float sigma_inv = 4.0;
     float t = PhotonTime - RS->CreationTime + dtPhoton;
@@ -259,7 +159,6 @@
 	  break;
 	}
     }
->>>>>>> 28b9c045
 
     if (DEBUG)
       printf("Shine: Photons/package[%"ISYM"]: %"GSYM" eV, %"GSYM", %"GSYM", %"GSYM", %"GSYM"\n", 
