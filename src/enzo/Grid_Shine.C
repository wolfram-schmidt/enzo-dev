--- conflicted
+++ resolved
@@ -142,12 +142,8 @@
 //      ebin = (i == stype-1 && !RadiativeTransferOpticallyThinH2 && 
 //	      MultiSpecies > 1) ? 3 : i;
       ebin = (i == stype-1 && !RadiativeTransferOpticallyThinH2 && 
-<<<<<<< HEAD
 	      !RadiativeTransferFLD &&
-	      MultiSpecies > 1 && RS->Type == 1) ? 3 : i;
-=======
 	      MultiSpecies > 1 && RS->Type == PopIII) ? 3 : i;
->>>>>>> 7143b3e6
 
       photons_per_package = RampPercent * RS->Luminosity * 
 	RS->SED[ebin] * dtPhoton / float(BasePackages);
