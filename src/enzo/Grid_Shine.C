--- conflicted
+++ resolved
@@ -240,12 +240,8 @@
 	/* Consider the first super source with a leaf size greater
 	   than the cell size. */
 
-<<<<<<< HEAD
-	while (NewPack->CurrentSource != NULL && NewPack->CurrentSource->ClusteringRadius < 2.*CellWidth[0][0])
-=======
 	while (NewPack->CurrentSource != NULL &&
 	       NewPack->CurrentSource->ClusteringRadius < CellWidth[0][0])
->>>>>>> ee82c839
 	  NewPack->CurrentSource = NewPack->CurrentSource->ParentSource;
 
 	count++;
