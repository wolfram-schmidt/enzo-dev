/***********************************************************************
/
/  READ IN THE DATA HIERARCHY (DATA & RESTART DUMP)
/
/  written by: Greg Bryan
/  date:       May, 1995
/  modified1:  Alexei Kritsuk, Jan 2004 now reads RandomForcing fields //AK
/  modified2:  Robert harkness, Jan 2006
/              Read Unigrid Grid-to-MPI task map
/              This is necessary only for ultra-large grids on
/              node memory challenged systems
/  modified3:  Michael Kuhlen, October 2010, HDF5 hierarchy
/
/  PURPOSE:
/
************************************************************************/
 
// This function reads in the data hierarchy (TopGrid)

#include <stdlib.h> 
#include <string.h>
#include <stdio.h>
#include <map>
#include "ErrorExceptions.h"
#include "macros_and_parameters.h"
#include "typedefs.h"
#include "global_data.h"
#include "Fluxes.h"
#include "GridList.h"
#include "ExternalBoundary.h"
#include "Grid.h"
#include "Hierarchy.h"
#include "TopGridData.h"
 
extern std::map<HierarchyEntry *, int> OriginalGridID;

/* function prototypes */
 
static int ReadDataGridCounter = 0;



 
int ReadDataHierarchy(FILE *fptr, hid_t Hfile_id, HierarchyEntry *Grid, int GridID, HierarchyEntry *ParentGrid, FILE *log_fptr)
{
 
  int TestGridID, NextGridThisLevelID, NextGridNextLevelID;
  int Task = 0;
 
<<<<<<< HEAD
  /* Read header info for this grid */
 
  if (fscanf(fptr, "\nGrid = %"ISYM"\n", &TestGridID) != 1) {
    ENZO_VFAIL("Error reading Grid # in grid %"ISYM".\n", GridID)
  }
  if (TestGridID != GridID) {
    ENZO_VFAIL("Unexpected GridID = %"ISYM" while reading grid %"ISYM".\n",
	    TestGridID, GridID)
  }
=======
  char DataFilename[MAX_LINE_LENGTH];
>>>>>>> 28b9c045

  //dcollins, August 5 2009.  Updated failsafe for old files that don't have Task defined.
  int NewProc = ReadDataGridCounter % NumberOfProcessors;
  int ProcMap = ABS(NewProc - NumberOfProcessors) % NumberOfProcessors;
  
  FILE * ptr_task_check = fptr;
  
  if (HierarchyFileInputFormat == 1) {

    /* Read header info for this grid */
    
    if (fscanf(fptr, "\nGrid = %"ISYM"\n", &TestGridID) != 1) {
      ENZO_VFAIL("Error reading Grid # in grid %"ISYM".\n", GridID)
	}
    if (TestGridID != GridID) {
      ENZO_VFAIL("Unexpected GridID = %"ISYM" while reading grid %"ISYM".\n",
		 TestGridID, GridID)
	}
        
    if( fscanf(fptr, "Task = %"ISYM"\n", &Task) != 1){
      Task = NewProc;
      fptr = ptr_task_check;
    }
  }    

  /* Create new grid and fill out hierarchy entry. */
 
  Grid->GridData          = new grid;
  Grid->NextGridThisLevel = NULL;
  Grid->NextGridNextLevel = NULL;
  Grid->ParentGrid        = ParentGrid;


  if (HierarchyFileInputFormat % 2 == 0) {
    TestGridID = GridID;
    
    Grid->GridData->ReadHierarchyInformationHDF5(Hfile_id, TestGridID, Task, NextGridThisLevelID, NextGridNextLevelID, DataFilename, log_fptr);
    
  }

  if ( MyProcessorNumber == 0 )
      fprintf(stderr, "Reading Grid %"ISYM" assigned to Task %"ISYM"\n", TestGridID, Task);
 

// If explicit task mapping is enabled (for Unigrid) then use that map

#ifdef ENABLE_TASKMAP

  if ( MyProcessorNumber == 0 )
    fprintf(stderr, "Task map assignment: GridID = %"ISYM"  MPI Task = %"ISYM"\n", GridID, TaskMap[GridID-1]);
  
  Grid->GridData->SetProcessorNumber(TaskMap[GridID-1]);
  
#else

// Use grid-to-processor mapping from last dump

  if (Task > NumberOfProcessors-1) {
    Task = NewProc;
    fptr = ptr_task_check;
  }

  if ( MyProcessorNumber == 0 )
    fprintf(stderr, "Using dumped task assignment: GridID = %"ISYM"  MPI Task = %"ISYM"\n", GridID, Task);

    Grid->GridData->SetProcessorNumber(Task);

#endif

    //dcollins: moved higher in the code.
    //int NewProc = ReadDataGridCounter % NumberOfProcessors;
    //int ProcMap = ABS(NewProc - NumberOfProcessors) % NumberOfProcessors;

#ifdef USE_CYCLIC_CPU_DISTRIBUTION

  Grid->GridData->SetProcessorNumber(NewProc);

  if ( MyProcessorNumber == 0 )
    fprintf(stderr, "TASKMAP DISABLED: Grid->Processor assignment:  GridID = %"ISYM"  MPI Task = %"ISYM"\n", GridID, NewProc);

#endif

#ifdef USE_PERMUTED_CPU_DISTRIBUTION

  Grid->GridData->SetProcessorNumber(ProcMap);

  if ( MyProcessorNumber == 0 )
    fprintf(stderr, "TASKMAP DISABLED: Grid->Processor assignment:  GridID = %"ISYM"  MPI Task = %"ISYM"\n", GridID, ProcMap);

#endif 

  if(!LoadGridDataAtStart){
    // For stand alone analysis tools,
    // use the cyclic method, since there is no mapping between
    // the original data distribution, and the current
    // number of processors
    Grid->GridData->SetProcessorNumber(NewProc);
  }

  ReadDataGridCounter++;



  /* Read grid data for this grid. */

  if(LoadGridDataAtStart){    
<<<<<<< HEAD
    if (Grid->GridData->ReadGrid(fptr, GridID) == FAIL) {
      ENZO_VFAIL("Error in grid->ReadGrid (grid %"ISYM").\n", GridID)
    }
  }else{
    if (Grid->GridData->ReadGrid(fptr, GridID, TRUE, FALSE) == FAIL) {
=======
    if (Grid->GridData->ReadGrid(fptr, GridID, DataFilename) == FAIL) {
      ENZO_VFAIL("Error in grid->ReadGrid (grid %"ISYM").\n", GridID)
    }
  }else{
    if (Grid->GridData->ReadGrid(fptr, GridID, DataFilename, TRUE, FALSE) == FAIL) {
>>>>>>> 28b9c045
      ENZO_VFAIL("Error in grid->ReadGrid (grid %"ISYM").\n", GridID)
    }
    // Store grid id for later grid opening
    if (Grid->GridData->ReturnProcessorNumber() == MyProcessorNumber)
      OriginalGridID[Grid] = GridID;
  }
 
  /* Read RandomForcingFields for the grid(s) on level 0. //AK */
 
  if (RandomForcing && ParentGrid == NULL && extract != TRUE
      && LoadGridDataAtStart )
<<<<<<< HEAD
    if (Grid->GridData->ReadRandomForcingFields(fptr) == FAIL) {
=======
    if (Grid->GridData->ReadRandomForcingFields(fptr, DataFilename) == FAIL) {
>>>>>>> 28b9c045
      ENZO_VFAIL("Error in grid->ReadRandomForcingFields (grid %"ISYM").\n",
              GridID)
    }
 
<<<<<<< HEAD
  /* Read pointer information for the next grid this level. */
 
  if (fscanf(fptr, "Pointer: Grid[%"ISYM"]->NextGridThisLevel = %"ISYM"\n",
	     &TestGridID, &NextGridThisLevelID) != 2) {
    ENZO_VFAIL("Error reading NextGridThisLevel pointer for grid %"ISYM".\n",
	    GridID)
  }
  if (TestGridID != GridID) {
    ENZO_VFAIL("GridID = %"ISYM" does not match grid(1) %"ISYM".\n",
	    TestGridID, GridID)
=======
  if (HierarchyFileInputFormat == 1) {
    /* Read pointer information for the next grid this level. */
    
    if (fscanf(fptr, "Pointer: Grid[%"ISYM"]->NextGridThisLevel = %"ISYM"\n",
	       &TestGridID, &NextGridThisLevelID) != 2) {
      ENZO_VFAIL("Error reading NextGridThisLevel pointer for grid %"ISYM".\n",
		 GridID)
	}
    if (TestGridID != GridID) {
      ENZO_VFAIL("GridID = %"ISYM" does not match grid(1) %"ISYM".\n",
		 TestGridID, GridID)
	}
>>>>>>> 28b9c045
  }

  /* If the pointer was non-zero, then read that grid. */
 
  if (NextGridThisLevelID != 0) {
    Grid->NextGridThisLevel = new HierarchyEntry;
<<<<<<< HEAD
    if (ReadDataHierarchy(fptr, Grid->NextGridThisLevel, NextGridThisLevelID,
			  ParentGrid) == FAIL) {
=======
    if (ReadDataHierarchy(fptr, Hfile_id, Grid->NextGridThisLevel, NextGridThisLevelID, ParentGrid, log_fptr) == FAIL) {
>>>>>>> 28b9c045
      ENZO_FAIL("Error in ReadDataHierarchy(1).\n");
    }
  }
 
<<<<<<< HEAD
  /* Read pointer information for the next grid next level. */
 
  if (fscanf(fptr, "Pointer: Grid[%"ISYM"]->NextGridNextLevel = %"ISYM"\n",
	     &TestGridID, &NextGridNextLevelID) != 2) {
    ENZO_VFAIL("Error reading NextGridNextLevel pointer for grid %"ISYM".\n",
	    GridID)
  }
  if (TestGridID != GridID) {
    ENZO_VFAIL("GridID = %"ISYM" does not match grid(2) %"ISYM".\n",
	    TestGridID, GridID)
=======
  if (HierarchyFileInputFormat == 1) {
    /* Read pointer information for the next grid next level. */
    
    if (fscanf(fptr, "Pointer: Grid[%"ISYM"]->NextGridNextLevel = %"ISYM"\n",
	       &TestGridID, &NextGridNextLevelID) != 2) {
      ENZO_VFAIL("Error reading NextGridNextLevel pointer for grid %"ISYM".\n",
		 GridID)
	}
    if (TestGridID != GridID) {
      ENZO_VFAIL("GridID = %"ISYM" does not match grid(2) %"ISYM".\n",
		 TestGridID, GridID)
	}
>>>>>>> 28b9c045
  }

  /* If the pointer was non-zero, then read that grid. */
 
  if (NextGridNextLevelID != 0) {
    Grid->NextGridNextLevel = new HierarchyEntry;
    if (ReadDataHierarchy(fptr, Hfile_id, Grid->NextGridNextLevel, NextGridNextLevelID,Grid, log_fptr)
	== FAIL) {
      ENZO_FAIL("Error in ReadDataHierarchy(2).\n");

    }
  }
 
  return SUCCESS;
}<|MERGE_RESOLUTION|>--- conflicted
+++ resolved
@@ -47,19 +47,7 @@
   int TestGridID, NextGridThisLevelID, NextGridNextLevelID;
   int Task = 0;
  
-<<<<<<< HEAD
-  /* Read header info for this grid */
- 
-  if (fscanf(fptr, "\nGrid = %"ISYM"\n", &TestGridID) != 1) {
-    ENZO_VFAIL("Error reading Grid # in grid %"ISYM".\n", GridID)
-  }
-  if (TestGridID != GridID) {
-    ENZO_VFAIL("Unexpected GridID = %"ISYM" while reading grid %"ISYM".\n",
-	    TestGridID, GridID)
-  }
-=======
   char DataFilename[MAX_LINE_LENGTH];
->>>>>>> 28b9c045
 
   //dcollins, August 5 2009.  Updated failsafe for old files that don't have Task defined.
   int NewProc = ReadDataGridCounter % NumberOfProcessors;
@@ -166,19 +154,11 @@
   /* Read grid data for this grid. */
 
   if(LoadGridDataAtStart){    
-<<<<<<< HEAD
-    if (Grid->GridData->ReadGrid(fptr, GridID) == FAIL) {
-      ENZO_VFAIL("Error in grid->ReadGrid (grid %"ISYM").\n", GridID)
-    }
-  }else{
-    if (Grid->GridData->ReadGrid(fptr, GridID, TRUE, FALSE) == FAIL) {
-=======
     if (Grid->GridData->ReadGrid(fptr, GridID, DataFilename) == FAIL) {
       ENZO_VFAIL("Error in grid->ReadGrid (grid %"ISYM").\n", GridID)
     }
   }else{
     if (Grid->GridData->ReadGrid(fptr, GridID, DataFilename, TRUE, FALSE) == FAIL) {
->>>>>>> 28b9c045
       ENZO_VFAIL("Error in grid->ReadGrid (grid %"ISYM").\n", GridID)
     }
     // Store grid id for later grid opening
@@ -190,27 +170,11 @@
  
   if (RandomForcing && ParentGrid == NULL && extract != TRUE
       && LoadGridDataAtStart )
-<<<<<<< HEAD
-    if (Grid->GridData->ReadRandomForcingFields(fptr) == FAIL) {
-=======
     if (Grid->GridData->ReadRandomForcingFields(fptr, DataFilename) == FAIL) {
->>>>>>> 28b9c045
       ENZO_VFAIL("Error in grid->ReadRandomForcingFields (grid %"ISYM").\n",
               GridID)
     }
  
-<<<<<<< HEAD
-  /* Read pointer information for the next grid this level. */
- 
-  if (fscanf(fptr, "Pointer: Grid[%"ISYM"]->NextGridThisLevel = %"ISYM"\n",
-	     &TestGridID, &NextGridThisLevelID) != 2) {
-    ENZO_VFAIL("Error reading NextGridThisLevel pointer for grid %"ISYM".\n",
-	    GridID)
-  }
-  if (TestGridID != GridID) {
-    ENZO_VFAIL("GridID = %"ISYM" does not match grid(1) %"ISYM".\n",
-	    TestGridID, GridID)
-=======
   if (HierarchyFileInputFormat == 1) {
     /* Read pointer information for the next grid this level. */
     
@@ -223,35 +187,17 @@
       ENZO_VFAIL("GridID = %"ISYM" does not match grid(1) %"ISYM".\n",
 		 TestGridID, GridID)
 	}
->>>>>>> 28b9c045
   }
 
   /* If the pointer was non-zero, then read that grid. */
  
   if (NextGridThisLevelID != 0) {
     Grid->NextGridThisLevel = new HierarchyEntry;
-<<<<<<< HEAD
-    if (ReadDataHierarchy(fptr, Grid->NextGridThisLevel, NextGridThisLevelID,
-			  ParentGrid) == FAIL) {
-=======
     if (ReadDataHierarchy(fptr, Hfile_id, Grid->NextGridThisLevel, NextGridThisLevelID, ParentGrid, log_fptr) == FAIL) {
->>>>>>> 28b9c045
       ENZO_FAIL("Error in ReadDataHierarchy(1).\n");
     }
   }
  
-<<<<<<< HEAD
-  /* Read pointer information for the next grid next level. */
- 
-  if (fscanf(fptr, "Pointer: Grid[%"ISYM"]->NextGridNextLevel = %"ISYM"\n",
-	     &TestGridID, &NextGridNextLevelID) != 2) {
-    ENZO_VFAIL("Error reading NextGridNextLevel pointer for grid %"ISYM".\n",
-	    GridID)
-  }
-  if (TestGridID != GridID) {
-    ENZO_VFAIL("GridID = %"ISYM" does not match grid(2) %"ISYM".\n",
-	    TestGridID, GridID)
-=======
   if (HierarchyFileInputFormat == 1) {
     /* Read pointer information for the next grid next level. */
     
@@ -264,7 +210,6 @@
       ENZO_VFAIL("GridID = %"ISYM" does not match grid(2) %"ISYM".\n",
 		 TestGridID, GridID)
 	}
->>>>>>> 28b9c045
   }
 
   /* If the pointer was non-zero, then read that grid. */
