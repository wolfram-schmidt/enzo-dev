/***********************************************************************
/
/  EVOLVE HIERARCHY FUNCTION
/
/  written by: Greg Bryan
/  date:       November, 1994
/  modified1:  February, 1995 by GB
/              Changed to reflect changes in EvolveGrid & EvolveTopGrid.
/  modified2:  July, 1995 by GB
/              Changed to reflect new routine EvolveLevel.
/  modified3:  February, 2006 by Daniel Reynolds
/              Updated call interface to ComputePotentialFieldLevelZero
/  modified4:  February, 2007 by Robert Harkness
/              Group and in-core i/o
/  modified5:  December, 2007 by Robert Harkness
/              Remove calls to ComputePotential to allow use of the
/              Fast Sibling Locator to remedy Ncpu^2 scaling
/  modified6:  February, 2008 by Robert Harkness
/              Conditional calls to MPI_Barrier to force MPICH progress
/
/  PURPOSE:
/    This routine is responsible for the evolution of the grid hierarchy.
/    It assumes the hierarchy is already constructed and the grids
/    initialized.  The routine then loops over time until one of the
/    stopping criteria is reached.  This routine also handles data dumps,
/    history dumps and restarts dumps (although the later two have not
/    yet been implemented).
/
************************************************************************/
 
#ifdef USE_MPI
#include <mpi.h>
#endif
 
#include <stdio.h>
 
#include "performance.h"
#include "ErrorExceptions.h"
#include "macros_and_parameters.h"
#include "typedefs.h"
#include "global_data.h"
#include "Fluxes.h"
#include "GridList.h"
#include "ExternalBoundary.h"
#include "Grid.h"
#include "Hierarchy.h"
#include "TopGridData.h"
#include "LevelHierarchy.h"
#include "CosmologyParameters.h"
#include "communication.h"
#include "CommunicationUtilities.h"
 
// function prototypes
 
int RebuildHierarchy(TopGridData *MetaData,
		     LevelHierarchyEntry *LevelArray[], int level);

int EvolveLevel(TopGridData *MetaData, LevelHierarchyEntry *LevelArray[],
		int level, float dtLevelAbove, ExternalBoundary *Exterior);

int EvolveLevel_RK2(TopGridData *MetaData, LevelHierarchyEntry *LevelArray[],
                    int level, float dtLevelAbove, ExternalBoundary *Exterior, FLOAT dt0);

int WriteAllData(char *basename, int filenumber,
		 HierarchyEntry *TopGrid, TopGridData &MetaData,
		 ExternalBoundary *Exterior, FLOAT WriteTime = -1);

int Group_WriteAllData(char *basename, int filenumber,
		 HierarchyEntry *TopGrid, TopGridData &MetaData,
		 ExternalBoundary *Exterior, FLOAT WriteTime = -1);

int CopyOverlappingZones(grid* CurrentGrid, TopGridData *MetaData,
			 LevelHierarchyEntry *LevelArray[], int level);
int TestGravityCheckResults(LevelHierarchyEntry *LevelArray[]);
int TestGravitySphereCheckResults(LevelHierarchyEntry *LevelArray[]);
int CheckForOutput(HierarchyEntry *TopGrid, TopGridData &MetaData,
		   ExternalBoundary *Exterior, int &WroteData);
int CheckForTimeAction(LevelHierarchyEntry *LevelArray[],
		       TopGridData &MetaData);
int CheckForResubmit(TopGridData &MetaData, int &Stop);
int CosmologyComputeExpansionFactor(FLOAT time, FLOAT *a, FLOAT *dadt);
int OutputLevelInformation(FILE *fptr, TopGridData &MetaData,
			   LevelHierarchyEntry *LevelArray[]);
int PrepareGravitatingMassField(HierarchyEntry *Grid, TopGridData *MetaData,
				LevelHierarchyEntry *LevelArray[], int level);
int ReduceFragmentation(HierarchyEntry &TopGrid, TopGridData &MetaData,
			ExternalBoundary *Exterior,
			LevelHierarchyEntry *LevelArray[]);
int CommunicationReceiveHandler(fluxes **SubgridFluxesEstimate[] = NULL,
				int NumberOfSubgrids[] = NULL,
				int FluxFlag = FALSE,
				TopGridData* MetaData = NULL);
double ReturnWallTime(void);
int Enzo_Dims_create(int nnodes, int ndims, int *dims);
#ifdef USE_PYTHON
int CallPython();
#endif

#ifdef MEM_TRACE
Eint64 mused(void);
#endif
 
 
#define NO_REDUCE_FRAGMENTATION
 
 
 
 
int EvolveHierarchy(HierarchyEntry &TopGrid, TopGridData &MetaData,
                    ExternalBoundary *Exterior,
		    LevelHierarchyEntry *LevelArray[], float Initialdt)
{
 
  float dt;
 
  int i, dim, Stop = FALSE, WroteData;
  double tlev0, tlev1, treb0, treb1, tloop0, tloop1, tentry, texit;
  LevelHierarchyEntry *Temp;
  double LastCPUTime;

  JBPERF_BEGIN("EL");
  JBPERF_START("EvolveHierarchy");

#ifdef USE_MPI
  tentry = MPI_Wtime();
#endif
 
  if (MetaData.Time        >= MetaData.StopTime ) Stop = TRUE;
  if (MetaData.CycleNumber >= MetaData.StopCycle) Stop = TRUE;
  MetaData.StartCPUTime = MetaData.CPUTime = LastCPUTime = ReturnWallTime();
  MetaData.LastCycleCPUTime = 0.0;
 
#ifdef MEM_TRACE
  Eint64 MemInUse;
#endif
 
  /* Double-check if the topgrid is evenly divided if we're using the
     optimized version of CommunicationTransferParticles. */

#ifdef OPTIMIZED_CTP
  int NumberOfGrids = 0, Layout[MAX_DIMENSION] = {1,1,1};
  Temp = LevelArray[0];
  while (Temp != NULL) {
    NumberOfGrids++;
    Temp = Temp->NextGridThisLevel;
  }
  if (Enzo_Dims_create(NumberOfGrids, MetaData.TopGridRank, Layout) == FAIL) {
    fprintf(stderr, "Error in Enzo_Dims_create.\n");
    ENZO_FAIL("");
  }
  for (dim = 0; dim < MetaData.TopGridRank; dim++)
    if (MetaData.TopGridDims[dim] % Layout[MAX_DIMENSION-1-dim] != 0) {
      if (debug)
	fprintf(stderr, "ERROR: "
		"\tTo use the optimized CommunicationTransferParticles routine,\n"
		"\tthe top grid must be split evenly, "
		"i.e. mod(Dims[i], Layout[i]) != 0\n"
		"\t==> dimension %"ISYM": Dims = %"ISYM", Layout = %"ISYM"\n",
		dim, MetaData.TopGridDims[dim], Layout[MAX_DIMENSION-1-dim]);
      ENZO_FAIL("");
    }
#endif /* OPTIMIZED_CTP */

  /* Attach RandomForcingFields to BaryonFields temporarily to apply BCs */
 
  if (RandomForcing) { //AK
    Temp = LevelArray[0];
    while (Temp != NULL) {
      Temp->GridData->AppendForcingToBaryonFields();
      Temp = Temp->NextGridThisLevel;
    }
    Exterior->AppendForcingToBaryonFields();
  }
 
  /* Set top grid boundary conditions. */

  Temp = LevelArray[0];

#ifdef MEM_TRACE
  MemInUse = mused();
  fprintf(memtracePtr, "Enter EH %8"ISYM"  %16"ISYM" \n", MetaData.CycleNumber, MemInUse);
#endif

#ifdef FORCE_MSG_PROGRESS
  CommunicationBarrier();
#endif

  CommunicationReceiveIndex = 0;
  CommunicationDirection = COMMUNICATION_POST_RECEIVE;
  CommunicationReceiveCurrentDependsOn = COMMUNICATION_NO_DEPENDENCE;

  while (Temp != NULL) {
    if (Temp->GridData->SetExternalBoundaryValues(Exterior) == FAIL) {
      fprintf(stderr, "Error in grid->SetExternalBoundaryValues.\n");
      ENZO_FAIL("");
    }
    if (CopyOverlappingZones(Temp->GridData, &MetaData, LevelArray, 0)
	== FAIL) {
      fprintf(stderr, "Error in CopyOverlappingZones.\n");
      ENZO_FAIL("");
    }
    Temp = Temp->NextGridThisLevel;
  }
  
  CommunicationDirection = COMMUNICATION_SEND;

  Temp = LevelArray[0];
  while (Temp != NULL) {
//    if (Temp->GridData->SetExternalBoundaryValues(Exterior) == FAIL) {
//      fprintf(stderr, "Error in grid->SetExternalBoundaryValues.\n");
//      ENZO_FAIL("");
//    }
    if (CopyOverlappingZones(Temp->GridData, &MetaData, LevelArray, 0)
	== FAIL) {
      fprintf(stderr, "Error in CopyOverlappingZones.\n");
      ENZO_FAIL("");
    }
    Temp = Temp->NextGridThisLevel;
  }

#ifdef FORCE_MSG_PROGRESS 
  CommunicationBarrier();
#endif

  if (CommunicationReceiveHandler() == FAIL) {
    fprintf(stderr, "Error in CommunicationReceiveHandle.\n");
    ENZO_FAIL("");
  }

#ifdef FORCE_MSG_PROGRESS
  CommunicationBarrier();
#endif
 
#ifdef MEM_TRACE
    MemInUse = mused();
    fprintf(memtracePtr, "Bdry set %8"ISYM"  %16"ISYM" \n", MetaData.CycleNumber, MemInUse);
#endif
 
  /* Remove RandomForcingFields from BaryonFields when BCs are set. */
 
  if (RandomForcing) { //AK
    LevelHierarchyEntry *Temp = LevelArray[0];
    while (Temp != NULL) {
      Temp->GridData->DetachForcingFromBaryonFields();
      Temp = Temp->NextGridThisLevel;
    }
    Exterior->DetachForcingFromBaryonFields();
  }
 
  /* Check for output. */
 
  if (CheckForOutput(&TopGrid, MetaData, Exterior, WroteData) == FAIL) {
    fprintf(stderr, "Error in CheckForOutput.\n");
    ENZO_FAIL("");
  }

#ifdef MEM_TRACE
    MemInUse = mused();
    fprintf(memtracePtr, "Output %8"ISYM"  %16"ISYM" \n", MetaData.CycleNumber, MemInUse);
#endif
 
  /* Compute the acceleration field so ComputeTimeStep can find dtAccel.
     (Actually, this is a huge pain-in-the-ass, so only do it if the
      problem really requires it). */
 
/*
  if (ProblemType == 21) {
    PrepareGravitatingMassField(&TopGrid, &MetaData, LevelArray, 0);
    ComputePotentialFieldLevelZero(&MetaData, Grids, NumberOfGrids);
    TopGrid.GridData->ComputeAccelerationField(GRIDS);
  }
*/
 
  /* Do the first grid regeneration. */
 
  if (RebuildHierarchy(&MetaData, LevelArray, 0) == FAIL) {
    fprintf(stderr, "Error in RebuildHierarchy.\n");
    ENZO_FAIL("");
  }

#ifdef MEM_TRACE
    MemInUse = mused();
    fprintf(memtracePtr, "1st rebuild %8"ISYM"  %16"ISYM" \n", MetaData.CycleNumber, MemInUse);
#endif
 
  /* Open the OutputLevelInformation file. */
 
  FILE *LevelInfofptr;
 
  if (MyProcessorNumber == ROOT_PROCESSOR) {
    LevelInfofptr = fopen("OutputLevelInformation.out", "w");
    fclose(LevelInfofptr);
  }
 
#ifdef USE_JBPERF
  Eint32 jb_iter;
#endif

  JBPERF_STOP("EvolveHierarchy");
  JBPERF_END("EH");

  /* ====== MAIN LOOP ===== */

  while (!Stop) {

#ifdef USE_JBPERF
    jb_iter = MetaData.CycleNumber;
    static bool isFirstCall = true;
    if ((jb_iter % JB_ITER_PER_SEGMENT)==0 || isFirstCall) jbPerf.begin("EL");
    isFirstCall = false;
    jbPerf.attribute ("timestep",&jb_iter, JB_INT);
    jbPerf.start("EL");
#endif

#ifdef USE_MPI
    tloop0 = MPI_Wtime();
#endif

#ifdef MEM_TRACE
    MemInUse = mused();
    fprintf(memtracePtr, "Top %8"ISYM"  %16"ISYM" \n", MetaData.CycleNumber, MemInUse);
#endif
 
    /* Output level information to log file. */
 
    if (MyProcessorNumber == ROOT_PROCESSOR) {
      LevelInfofptr = fopen("OutputLevelInformation.out", "a");
    }

    // OutputLevelInformation() only needs to be called by all processors
    // when jbPerf is enabled.

    OutputLevelInformation(LevelInfofptr, MetaData, LevelArray);

    if (MyProcessorNumber == ROOT_PROCESSOR) {
      fclose(LevelInfofptr);
    }
 
    /* Compute minimum timestep on the top level. */
 
    float dtProc   = huge_number;
    Temp = LevelArray[0];
 
    while (Temp != NULL) {
      dtProc = min(dtProc, Temp->GridData->ComputeTimeStep());
      Temp = Temp->NextGridThisLevel;
    }
    dt = CommunicationMinValue(dtProc);
 
    if (Initialdt != 0) {
      dt = min(dt, Initialdt);
#ifdef TRANSFER
      dtPhoton = dt;
#endif
      Initialdt = 0;
    }
 
    /* Make sure timestep doesn't go past an output. */
 
    if (ComovingCoordinates)
      for (i = 0; i < MAX_NUMBER_OF_OUTPUT_REDSHIFTS; i++)
	if (CosmologyOutputRedshift[i] != -1)
	  dt = min(1.0001*(CosmologyOutputRedshiftTime[i]-MetaData.Time), dt);
    for (i = 0; i < MAX_TIME_ACTIONS; i++)
      if (TimeActionTime[i] > 0 && TimeActionType[i] > 0)
	dt = min(1.0001*(TimeActionTime[i] - MetaData.Time), dt);
    if (MetaData.dtDataDump > 0.0) {
      while (MetaData.TimeLastDataDump+MetaData.dtDataDump < MetaData.Time)
	MetaData.TimeLastDataDump += MetaData.dtDataDump;
     dt = min(1.0001*(MetaData.TimeLastDataDump + MetaData.dtDataDump -
		       MetaData.Time), dt);
    }
 
    /* Set the time step.  If it will cause Time += dt > StopTime, then
       set dt = StopTime - Time */
 
    dt = min(MetaData.StopTime - MetaData.Time, dt);
    Temp = LevelArray[0];
 
    while (Temp != NULL) {
      Temp->GridData->SetTimeStep(dt);
      Temp = Temp->NextGridThisLevel;
    }
 
#ifdef CONFIG_TESTING
    if (MyProcessorNumber == ROOT_PROCESSOR) {
      printf("enzo-test: MetaData.CycleNumber %"ISYM"\n", MetaData.CycleNumber);
      printf("enzo-test: dt %.14g\n",dt);
      printf("enzo-test: MetaData.Time %"GOUTSYM"\n", MetaData.Time);
      fflush(stdout);
    }
#endif

    if (MyProcessorNumber == ROOT_PROCESSOR) {
      printf("TopGrid dt = %"FSYM"     time = %"GOUTSYM"    cycle = %"ISYM,
	     dt, MetaData.Time, MetaData.CycleNumber);

      if (ComovingCoordinates) {
	FLOAT a, dadt;
	CosmologyComputeExpansionFactor(MetaData.Time, &a, &dadt);
	printf("    z = %"GOUTSYM, (1 + InitialRedshift)/a - 1);
      }
      printf("\n");
    }
    //}
 
    /* Evolve the top grid (and hence the entire hierarchy). */

#ifdef USE_MPI 
    CommunicationBarrier();
    tlev0 = MPI_Wtime();
#endif
 
    if (HydroMethod == PPM_DirectEuler || HydroMethod == Zeus_Hydro || HydroMethod == PPM_LagrangeRemap) {
      if (EvolveLevel(&MetaData, LevelArray, 0, dt, Exterior) == FAIL) {
        if (NumberOfProcessors == 1) {
          fprintf(stderr, "Error in EvolveLevel.\n");
          fprintf(stderr, "--> Dumping data (output number %d).\n",
                  MetaData.DataDumpNumber);
	Group_WriteAllData(MetaData.DataDumpName, MetaData.DataDumpNumber,
		     &TopGrid, MetaData, Exterior);
        }
        return FAIL;
      }
    } else {
      if (EvolveLevel_RK2(&MetaData, LevelArray, 0, dt, Exterior, dt) == FAIL) {
        if (NumberOfProcessors == 1) {
          fprintf(stderr, "Error in EvolveLevel_RK2.\n");
          fprintf(stderr, "--> Dumping data (output number %d).\n",
                  MetaData.DataDumpNumber);
	Group_WriteAllData(MetaData.DataDumpName, MetaData.DataDumpNumber,
		     &TopGrid, MetaData, Exterior);
<<<<<<< HEAD
#endif
      ENZO_FAIL("");
=======
        }
        return FAIL;
      }
>>>>>>> 03d356da
    }



#ifdef USE_MPI 
    CommunicationBarrier();
    tlev1 = MPI_Wtime();
#endif
 
    /* Rebuild the grids from level 0. */

#ifdef USE_MPI
    treb0 = MPI_Wtime();
#endif

#ifdef MEM_TRACE
    MemInUse = mused();
    fprintf(memtracePtr, "Pre loop rebuild %8"ISYM"  %16"ISYM" \n", MetaData.CycleNumber, MemInUse);
#endif
 
    if (ProblemType != 25)
      if (RebuildHierarchy(&MetaData, LevelArray, 0) == FAIL) {
	fprintf(stderr, "Error in RebuildHierarchy.\n");
	ENZO_FAIL("");
      }

#ifdef MEM_TRACE
    MemInUse = mused();
    fprintf(memtracePtr, "Post loop rebuild %8"ISYM"  %16"ISYM" \n", MetaData.CycleNumber, MemInUse);
#endif

#ifdef USE_MPI
    treb1 = MPI_Wtime();
#endif
 
    /* Add time and check stopping criteria (steps #21 & #22)
       (note the topgrid is also keeping its own time but this statement will
       keep the two in synch). */
 
    MetaData.Time += dt;
    MetaData.CycleNumber++;
    MetaData.LastCycleCPUTime = ReturnWallTime() - LastCPUTime;
    LastCPUTime = ReturnWallTime();
	
    if (MetaData.Time >= MetaData.StopTime) {
      if (MyProcessorNumber == ROOT_PROCESSOR)
	printf("Stopping on top grid time limit.\n");
      Stop = TRUE;
    }
    if (MetaData.CycleNumber >= MetaData.StopCycle) {
      if (MyProcessorNumber == ROOT_PROCESSOR)
	printf("Stopping on top grid cycle limit.\n");
      Stop = TRUE;
    }
    if (ReturnWallTime() - MetaData.StartCPUTime >= MetaData.StopCPUTime) {
      if (MyProcessorNumber == ROOT_PROCESSOR)
	printf("Stopping on CPU time limit.\n");
      Stop = TRUE;
    }
 
    /* Check for time-actions. */
 
    if (CheckForTimeAction(LevelArray, MetaData) == FAIL) {
      fprintf(stderr, "Error in CheckForTimeActions.\n");
      ENZO_FAIL("");
    }
 
    /* Check for output. */
 
    if (CheckForOutput(&TopGrid, MetaData, Exterior, WroteData) == FAIL) {
      fprintf(stderr, "Error in CheckForOutput.\n");
      ENZO_FAIL("");
    }

    /* Check for resubmission */
    
    if (CheckForResubmit(MetaData, Stop) == FAIL) {
      fprintf(stderr, "Error in CheckForResubmit.\n");
      ENZO_FAIL("");
    }

    /* Try to cut down on memory fragmentation. */
 
#ifdef REDUCE_FRAGMENTATION
 
    if (WroteData && !Stop)
      if (ReduceFragmentation(TopGrid, MetaData, Exterior, LevelArray)
	  == FAIL) {
	fprintf(stderr, "Error in ReduceFragmentation.\n");
	ENZO_FAIL("");
      }
 
#endif /* REDUCE_FRAGMENTATION */

#ifdef USE_JBPERF
    jbPerf.stop("EL");
    if (((jb_iter+1) % JB_ITER_PER_SEGMENT)==0) jbPerf.end("EL");
#endif

#ifdef MEM_TRACE
    MemInUse = mused();
    fprintf(memtracePtr, "Bot %8"ISYM"  %16"ISYM" \n", MetaData.CycleNumber, MemInUse);
#endif

  for ( i = 0; i < MAX_NUMBER_OF_TASKS; i++ ) {
    TaskMemory[i] = -1;
  }

#ifdef MEM_TRACE

  MPI_Datatype DataTypeInt = (sizeof(Eint64) == 4) ? MPI_INT : MPI_LONG_LONG_INT;
  MPI_Arg ThisTask;
  MPI_Arg TaskCount;
  MPI_Arg Count = 1;
  MPI_Arg stat;

  stat = MPI_Comm_size(MPI_COMM_WORLD, &TaskCount);
  stat = MPI_Comm_rank(MPI_COMM_WORLD, &ThisTask);
  stat = MPI_Allgather(&MemInUse, Count, DataTypeInt, TaskMemory, Count, DataTypeInt, MPI_COMM_WORLD);

/*
  if (ThisTask == 0 ) {
    for ( i = 0; i < TaskCount; i++) {
      fprintf(stderr, "TaskMemory : Task %"ISYM"  Memory %"ISYM"\n", i, TaskMemory[i]);
    }
  }
*/

#endif /* MEM_TRACE */
#ifdef USE_MPI
    tloop1 = MPI_Wtime();
#endif

    FILE *evlog;

    if (MyProcessorNumber == ROOT_PROCESSOR) {
      evlog = fopen("Evtime", "a");
      fprintf(evlog, "%8"ISYM"  %16.9e  %16.9e  %16.9e\n", MetaData.CycleNumber, tlev1-tlev0, treb1-treb0, tloop1-tloop0);
      fclose(evlog);
    }

#ifdef MEM_TRACE
    if (WroteData) {
      if (MemInUse > MemoryLimit) {
        if (MyProcessorNumber == ROOT_PROCESSOR)
          printf("Stopping due to memory limit.\n");
        Stop = TRUE;
      }
    }
#endif

 
  } // ===== end of main loop ====
 
#ifdef USE_JBPERF
  if (((jb_iter+1) % JB_ITER_PER_SEGMENT)!=0) jbPerf.end("EL");
  jbPerf.attribute ("timestep",0, JB_NULL);
#endif

#ifdef USE_MPI
  MetaData.CPUTime = MPI_Wtime() - MetaData.CPUTime;
#endif
 
  /* Done, so report on current time, etc. */
 
  if (MyProcessorNumber == ROOT_PROCESSOR) {
    printf("Time     = %9"FSYM"   CycleNumber = %6"ISYM"    Wallclock   = %9"FSYM"\n",
	   MetaData.Time, MetaData.CycleNumber, MetaData.CPUTime);
    printf("StopTime = %9"FSYM"   StopCycle   = %6"ISYM"\n",
	   MetaData.StopTime, MetaData.StopCycle);
  }
 
  /* If we are running problem 23, TestGravity, then check the results. */
 
  if (ProblemType == 23)
    TestGravityCheckResults(LevelArray);
  if (ProblemType == 25 && NumberOfProcessors == 0)
    TestGravitySphereCheckResults(LevelArray);
 
  /* if we are doing data dumps, then do one last one */
 
  if ((MetaData.dtDataDump != 0.0 || MetaData.CycleSkipDataDump != 0) &&
      !WroteData)
#ifdef USE_HDF5_GROUPS
    if (Group_WriteAllData(MetaData.DataDumpName, MetaData.DataDumpNumber,
		     &TopGrid, MetaData, Exterior, -666) == FAIL) {
      fprintf(stderr, "Error in Group_WriteAllData.\n");
      ENZO_FAIL("");
    }
#else
    if (WriteAllData(MetaData.DataDumpName, MetaData.DataDumpNumber,
		     &TopGrid, MetaData, Exterior, -666) == FAIL) {
      fprintf(stderr, "Error in WriteAllData.\n");
      ENZO_FAIL("");
    }
#endif
 
  if (NumberOfProcessors > 1)
    printf("Communication: processor %"ISYM" CommunicationTime = %"FSYM"\n",
	   MyProcessorNumber, CommunicationTime);
 
  /* done */

#ifdef USE_MPI
  texit = MPI_Wtime();
#endif
 
  return SUCCESS;
}<|MERGE_RESOLUTION|>--- conflicted
+++ resolved
@@ -83,6 +83,7 @@
 			   LevelHierarchyEntry *LevelArray[]);
 int PrepareGravitatingMassField(HierarchyEntry *Grid, TopGridData *MetaData,
 				LevelHierarchyEntry *LevelArray[], int level);
+float CommunicationMinValue(float Value);
 int ReduceFragmentation(HierarchyEntry &TopGrid, TopGridData &MetaData,
 			ExternalBoundary *Exterior,
 			LevelHierarchyEntry *LevelArray[]);
@@ -430,14 +431,9 @@
                   MetaData.DataDumpNumber);
 	Group_WriteAllData(MetaData.DataDumpName, MetaData.DataDumpNumber,
 		     &TopGrid, MetaData, Exterior);
-<<<<<<< HEAD
-#endif
-      ENZO_FAIL("");
-=======
         }
         return FAIL;
       }
->>>>>>> 03d356da
     }
 
 
