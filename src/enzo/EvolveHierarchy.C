--- conflicted
+++ resolved
@@ -352,12 +352,8 @@
         Temp = Temp->NextGridThisLevel;
       }
 
-<<<<<<< HEAD
       dt = RootGridCourantSafetyNumber*CommunicationMinValue(dtProc);
 
-      if (Initialdt != 0) {
-        dt = min(dt, Initialdt);
-=======
     dt = RootGridCourantSafetyNumber*CommunicationMinValue(dtProc);
     dt = min(MetaData.MaximumTopGridTimeStep, dt);
 
@@ -366,7 +362,6 @@
       
       dt = min(dt, Initialdt);
       if (debug) fprintf(stderr, "dt, Initialdt: %g %g \n", dt, Initialdt);
->>>>>>> dcc42423
 #ifdef TRANSFER
         dtPhoton = dt;
 #endif
@@ -396,14 +391,11 @@
     } else { 
       dt = dtThisLevel[0]; 
     }
-<<<<<<< HEAD
-=======
 
     /* Set the time step.  If it will cause Time += dt > StopTime, then
        set dt = StopTime - Time */
  
     dt = min(MetaData.StopTime - MetaData.Time, dt);
->>>>>>> dcc42423
     Temp = LevelArray[0];
     // Stop skipping
 
