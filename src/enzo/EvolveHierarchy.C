/***********************************************************************
/
/  EVOLVE HIERARCHY FUNCTION
/
/  written by: Greg Bryan
/  date:       November, 1994
/  modified1:  February, 1995 by GB
/              Changed to reflect changes in EvolveGrid & EvolveTopGrid.
/  modified2:  July, 1995 by GB
/              Changed to reflect new routine EvolveLevel.
/  modified3:  February, 2006 by Daniel Reynolds
/              Updated call interface to ComputePotentialFieldLevelZero
/  modified4:  February, 2007 by Robert Harkness
/              Group and in-core i/o
/  modified5:  December, 2007 by Robert Harkness
/              Remove calls to ComputePotential to allow use of the
/              Fast Sibling Locator to remedy Ncpu^2 scaling
/  modified6:  February, 2008 by Robert Harkness
/              Conditional calls to MPI_Barrier to force MPICH progress
/  modified7:  October, 2009 by Ji-hoon Kim
/              Added particle splitter routine
/
/  PURPOSE:
/    This routine is responsible for the evolution of the grid hierarchy.
/    It assumes the hierarchy is already constructed and the grids
/    initialized.  The routine then loops over time until one of the
/    stopping criteria is reached.  This routine also handles data dumps,
/    history dumps and restarts dumps (although the later two have not
/    yet been implemented).
/
************************************************************************/
#include "preincludes.h"
 
#ifdef USE_MPI
#include <mpi.h>
#endif
 
#include <stdio.h>
 
#include "performance.h"
#include "ErrorExceptions.h"
#include "macros_and_parameters.h"
#include "typedefs.h"
#include "global_data.h"
#include "Fluxes.h"
#include "GridList.h"
#include "ExternalBoundary.h"
#include "Grid.h"
#include "Hierarchy.h"
#include "TopGridData.h"
#include "LevelHierarchy.h"
#include "CosmologyParameters.h"
#include "communication.h"
#include "CommunicationUtilities.h"
#ifdef TRANSFER
#include "ImplicitProblemABC.h"
#endif
 
// function prototypes
 
int RebuildHierarchy(TopGridData *MetaData,
		     LevelHierarchyEntry *LevelArray[], int level);

int EvolveLevel(TopGridData *MetaData, LevelHierarchyEntry *LevelArray[],
		int level, float dtLevelAbove, ExternalBoundary *Exterior
#ifdef TRANSFER
		, ImplicitProblemABC *ImplicitSolver
#endif
		);

int EvolveLevel_RK2(TopGridData *MetaData, LevelHierarchyEntry *LevelArray[],
                    int level, float dtLevelAbove, ExternalBoundary *Exterior, 
#ifdef TRANSFER
		    ImplicitProblemABC *ImplicitSolver, 
#endif
		    FLOAT dt0);

int WriteAllData(char *basename, int filenumber,
		 HierarchyEntry *TopGrid, TopGridData &MetaData,
		 ExternalBoundary *Exterior, 
#ifdef TRANSFER
		 ImplicitProblemABC *ImplicitSolver,
#endif		 
		 FLOAT WriteTime = -1);

int Group_WriteAllData(char *basename, int filenumber,
		 HierarchyEntry *TopGrid, TopGridData &MetaData,
		 ExternalBoundary *Exterior, 
#ifdef TRANSFER
		 ImplicitProblemABC *ImplicitSolver,
#endif		 
		 FLOAT WriteTime = -1,
		 int RestartDump = FALSE);

int CopyOverlappingZones(grid* CurrentGrid, TopGridData *MetaData,
			 LevelHierarchyEntry *LevelArray[], int level);
int TestGravityCheckResults(LevelHierarchyEntry *LevelArray[]);
int TestGravitySphereCheckResults(LevelHierarchyEntry *LevelArray[]);
int CheckForOutput(HierarchyEntry *TopGrid, TopGridData &MetaData,
		   ExternalBoundary *Exterior, 
#ifdef TRANSFER
		   ImplicitProblemABC *ImplicitSolver,
#endif		 
		   int Restart = FALSE);
int CheckForTimeAction(LevelHierarchyEntry *LevelArray[],
		       TopGridData &MetaData);
int CheckForResubmit(TopGridData &MetaData, int &Stop);
int CosmologyComputeExpansionFactor(FLOAT time, FLOAT *a, FLOAT *dadt);
int OutputLevelInformation(FILE *fptr, TopGridData &MetaData,
			   LevelHierarchyEntry *LevelArray[]);
int PrepareGravitatingMassField(HierarchyEntry *Grid, TopGridData *MetaData,
				LevelHierarchyEntry *LevelArray[], int level);
int ReduceFragmentation(HierarchyEntry &TopGrid, TopGridData &MetaData,
			ExternalBoundary *Exterior,
			LevelHierarchyEntry *LevelArray[]);
int CommunicationReceiveHandler(fluxes **SubgridFluxesEstimate[] = NULL,
				int NumberOfSubgrids[] = NULL,
				int FluxFlag = FALSE,
				TopGridData* MetaData = NULL);
double ReturnWallTime(void);
int Enzo_Dims_create(int nnodes, int ndims, int *dims);
int FOF(TopGridData *MetaData, LevelHierarchyEntry *LevelArray[], 
	int WroteData, int FOFOnly=FALSE);
int StarParticleCountOnly(LevelHierarchyEntry *LevelArray[]);
int CommunicationLoadBalanceRootGrids(LevelHierarchyEntry *LevelArray[], 
				      int TopGridRank, int CycleNumber);
int CommunicationBroadcastValue(Eint32 *Value, int BroadcastProcessor);
int CommunicationBroadcastValue(Eint64 *Value, int BroadcastProcessor);
int ParticleSplitter(LevelHierarchyEntry *LevelArray[], int ThisLevel,
		     TopGridData *MetaData); 
int MagneticFieldResetter(LevelHierarchyEntry *LevelArray[], int ThisLevel,
			  TopGridData *MetaData); 
void PrintMemoryUsage(char *str);
int SetEvolveRefineRegion(FLOAT time);

#ifdef MEM_TRACE
Eint64 mused(void);
#endif
#ifdef USE_PYTHON
int CallPython(LevelHierarchyEntry *LevelArray[], TopGridData *MetaData,
               int level, int from_topgrid);
#endif

 
 
#define NO_REDUCE_FRAGMENTATION
 
 
 
 
int EvolveHierarchy(HierarchyEntry &TopGrid, TopGridData &MetaData,
                    ExternalBoundary *Exterior,
#ifdef TRANSFER
		    ImplicitProblemABC *ImplicitSolver,
#endif
		    LevelHierarchyEntry *LevelArray[], float Initialdt)
{
 
  float dt;
 
  int i, dim, Stop = FALSE;
  int Restart = FALSE;
  double tlev0, tlev1, treb0, treb1, tloop0, tloop1, tentry, texit;
  LevelHierarchyEntry *Temp;
  double LastCPUTime;

  LCAPERF_BEGIN("EL");
  LCAPERF_START("EvolveHierarchy");

#ifdef USE_MPI
  tentry = MPI_Wtime();
#endif
 
  if (MetaData.Time        >= MetaData.StopTime ) Stop = TRUE;
  if (MetaData.CycleNumber >= MetaData.StopCycle) Stop = TRUE;
  MetaData.StartCPUTime = LastCPUTime = ReturnWallTime();
  MetaData.LastCycleCPUTime = 0.0;
<<<<<<< HEAD
=======

  // Reset CPUTime, if it's very large (absolute UNIX time), which
  // was the default from before.
  if (MetaData.CPUTime > 1e2*MetaData.StopCPUTime)
    MetaData.CPUTime = 0.0;
>>>>>>> 28b9c045
 
  /* Attach RandomForcingFields to BaryonFields temporarily to apply BCs */
 
  if (RandomForcing) { //AK
    Temp = LevelArray[0];
    while (Temp != NULL) {
      Temp->GridData->AppendForcingToBaryonFields();
      Temp = Temp->NextGridThisLevel;
    }
    Exterior->AppendForcingToBaryonFields();
  }
 
  /* Set top grid boundary conditions. */

  Temp = LevelArray[0];

  PrintMemoryUsage("Enter EH");

#ifdef FORCE_MSG_PROGRESS
  CommunicationBarrier();
#endif

  CommunicationReceiveIndex = 0;
  CommunicationDirection = COMMUNICATION_POST_RECEIVE;
  CommunicationReceiveCurrentDependsOn = COMMUNICATION_NO_DEPENDENCE;

  while (Temp != NULL) {
    if (Temp->GridData->SetExternalBoundaryValues(Exterior) == FAIL) {
      //      ENZO_FAIL("Error in grid->SetExternalBoundaryValues.\n");
      Exterior->Prepare(Temp->GridData);

    }
    if (CopyOverlappingZones(Temp->GridData, &MetaData, LevelArray, 0)
	== FAIL)
      ENZO_FAIL("Error in CopyOverlappingZones.");
    Temp = Temp->NextGridThisLevel;
  }
  
  CommunicationDirection = COMMUNICATION_SEND;

  Temp = LevelArray[0];
  while (Temp != NULL) {
    if (CopyOverlappingZones(Temp->GridData, &MetaData, LevelArray, 0)
	== FAIL)
      ENZO_FAIL("Error in CopyOverlappingZones.");
    Temp = Temp->NextGridThisLevel;
  }

#ifdef FORCE_MSG_PROGRESS 
  CommunicationBarrier();
#endif

  CommunicationReceiveHandler();

#ifdef FORCE_MSG_PROGRESS
  CommunicationBarrier();
#endif

  PrintMemoryUsage("Bdry set");
 
  /* Remove RandomForcingFields from BaryonFields when BCs are set. */
 
  if (RandomForcing) { //AK
    LevelHierarchyEntry *Temp = LevelArray[0];
    while (Temp != NULL) {
      Temp->GridData->DetachForcingFromBaryonFields();
      Temp = Temp->NextGridThisLevel;
    }
    Exterior->DetachForcingFromBaryonFields();
  }
 
  /* Check for output. */
 
  CheckForOutput(&TopGrid, MetaData, Exterior, 
#ifdef TRANSFER
		 ImplicitSolver,
#endif		 
		 Restart);

  PrintMemoryUsage("Output");
 
  /* Compute the acceleration field so ComputeTimeStep can find dtAccel.
     (Actually, this is a huge pain-in-the-ass, so only do it if the
      problem really requires it). */
 
/*
  if (ProblemType == 21) {
    PrepareGravitatingMassField(&TopGrid, &MetaData, LevelArray, 0);
    ComputePotentialFieldLevelZero(&MetaData, Grids, NumberOfGrids);
    TopGrid.GridData->ComputeAccelerationField(GRIDS);
  }
*/


  /* Do the first grid regeneration. */
 
  if(CheckpointRestart == FALSE) {
    RebuildHierarchy(&MetaData, LevelArray, 0);
  }

  PrintMemoryUsage("1st rebuild");
 
  /* Particle Splitter. Split particles into 13 (=1+12) child particles */
  
  if (MetaData.FirstTimestepAfterRestart == TRUE &&
      ParticleSplitterIterations > 0)
    ParticleSplitter(LevelArray, 0, &MetaData);

  /* Reset magnetic fields if requested. */
  
  if (MetaData.FirstTimestepAfterRestart == TRUE &&
      ResetMagneticField == TRUE)
    MagneticFieldResetter(LevelArray, 0, &MetaData);

  /* Open the OutputLevelInformation file. */
 
  FILE *LevelInfofptr;
 
  if (MyProcessorNumber == ROOT_PROCESSOR) {
    LevelInfofptr = fopen("OutputLevelInformation.out", "w");
    fclose(LevelInfofptr);
  }

  /* For top-level timestepping with radiative star particles, we want
     to restrict the timesteps.  Collect info here. */

  StarParticleCountOnly(LevelArray);
 
#ifdef USE_LCAPERF
  Eint32 lcaperf_iter;
#endif

  LCAPERF_STOP("EvolveHierarchy");
  LCAPERF_END("EH");

  /* ====== MAIN LOOP ===== */

  bool FirstLoop = true;
  while (!Stop) {

#ifdef USE_LCAPERF
    lcaperf_iter = MetaData.CycleNumber;
    static bool isFirstCall = true;
    if ((lcaperf_iter % LCAPERF_DUMP_FREQUENCY)==0 || isFirstCall) lcaperf.begin("EL");
    isFirstCall = false;
    lcaperf.attribute ("timestep",&lcaperf_iter, LCAPERF_INT);
    lcaperf.start("EL");
#endif

#ifdef USE_MPI
    tloop0 = MPI_Wtime();
#endif

#ifdef MEM_TRACE
    fprintf(memtracePtr, "==== CYCLE %"ISYM" ====\n", MetaData.CycleNumber);
#endif    
    PrintMemoryUsage("Top");

    /* Load balance the root grids if this isn't the initial call */

    if ((CheckpointRestart == FALSE) && (!FirstLoop))
      CommunicationLoadBalanceRootGrids(LevelArray, MetaData.TopGridRank, 
					MetaData.CycleNumber);

    /* Output level information to log file. */
 
    if (MyProcessorNumber == ROOT_PROCESSOR) {
      LevelInfofptr = fopen("OutputLevelInformation.out", "a");
      if (LevelInfofptr == NULL)
        ENZO_FAIL("Can't open OutputLevelInformation.out!");
    }

    // OutputLevelInformation() only needs to be called by all processors
    // when lcaperf is enabled.

    OutputLevelInformation(LevelInfofptr, MetaData, LevelArray);

    if (MyProcessorNumber == ROOT_PROCESSOR)
      fclose(LevelInfofptr);
 
    /* Compute minimum timestep on the top level. */
 
    float dtProc   = huge_number;
    Temp = LevelArray[0];
 
    // Start skipping
    if(CheckpointRestart == FALSE) {
      while (Temp != NULL) {
        dtProc = min(dtProc, Temp->GridData->ComputeTimeStep());
        Temp = Temp->NextGridThisLevel;
      }

      dt = RootGridCourantSafetyNumber*CommunicationMinValue(dtProc);
      dt = min(MetaData.MaximumTopGridTimeStep, dt);

      if (debug) fprintf(stderr, "dt, Initialdt: %g %g \n", dt, Initialdt);
      if (Initialdt != 0) {
      
	dt = min(dt, Initialdt);
	if (debug) fprintf(stderr, "dt, Initialdt: %g %g \n", dt, Initialdt);
        Initialdt = 0;
      }

      /* Make sure timestep doesn't go past an output. */

      if (ComovingCoordinates)
        for (i = 0; i < MAX_NUMBER_OF_OUTPUT_REDSHIFTS; i++)
          if (CosmologyOutputRedshift[i] != -1)
            dt = min(1.0001*(CosmologyOutputRedshiftTime[i]-MetaData.Time), dt);
      for (i = 0; i < MAX_TIME_ACTIONS; i++)
        if (TimeActionTime[i] > 0 && TimeActionType[i] > 0)
          dt = min(1.0001*(TimeActionTime[i] - MetaData.Time), dt);
      if (MetaData.dtDataDump > 0.0) {
        while (MetaData.TimeLastDataDump+MetaData.dtDataDump < MetaData.Time)
          MetaData.TimeLastDataDump += MetaData.dtDataDump;
        dt = min(1.0001*(MetaData.TimeLastDataDump + MetaData.dtDataDump -
              MetaData.Time), dt);
      }

      /* Set the time step.  If it will cause Time += dt > StopTime, then
         set dt = StopTime - Time */

      dt = min(MetaData.StopTime - MetaData.Time, dt);
    } else { 
      dt = dtThisLevel[0]; 
    }

    /* Set the time step.  If it will cause Time += dt > StopTime, then
       set dt = StopTime - Time */
 
    dt = min(MetaData.StopTime - MetaData.Time, dt);
    Temp = LevelArray[0];
    // Stop skipping

    // Set dt from stored in CheckpointRestart
    while (Temp != NULL) {
      Temp->GridData->SetTimeStep(dt);
      Temp = Temp->NextGridThisLevel;
    }
 
#ifdef CONFIG_TESTING
    if (MyProcessorNumber == ROOT_PROCESSOR) {
      printf("enzo-test: MetaData.CycleNumber %"ISYM"\n", MetaData.CycleNumber);
      printf("enzo-test: dt %.14g\n",dt);
      printf("enzo-test: MetaData.Time %"GOUTSYM"\n", MetaData.Time);
      fflush(stdout);
    }
#endif

    if (MyProcessorNumber == ROOT_PROCESSOR) {
      fprintf(stderr, "TopGrid dt = %"ESYM"     time = %"GOUTSYM"    cycle = %"ISYM,
	     dt, MetaData.Time, MetaData.CycleNumber);

      if (ComovingCoordinates) {
	FLOAT a, dadt;
	CosmologyComputeExpansionFactor(MetaData.Time, &a, &dadt);
	fprintf(stderr, "    z = %"GOUTSYM, (1 + InitialRedshift)/a - 1);
      }
      fprintf(stderr, "\n");
    }
    //}
 
    /* Inline halo finder */

    FOF(&MetaData, LevelArray, MetaData.WroteData);

    /* If provided, set RefineRegion from evolving RefineRegion */
    if ((RefineRegionTimeType == 1) || (RefineRegionTimeType == 0)) {
        if (SetEvolveRefineRegion(MetaData.Time) == FAIL) {
          fprintf(stderr, "Error in SetEvolveRefineRegion.\n");
          return FAIL;
        }
    }
    /* Evolve the top grid (and hence the entire hierarchy). */

#ifdef USE_MPI 
    CommunicationBarrier();
    tlev0 = MPI_Wtime();
#endif

    /* Zeroing out the rootgrid Emissivity before EvolveLevel is called 
       so when rootgrid emissivity values are calculated they are put in 
       clean rootgrid array */
#ifdef EMISSIVITY
/*
    if(StarMakerEmissivityField > 0){
      LevelHierarchyEntry *RootTemp;
      RootTemp = LevelArray[0];
      while (RootTemp != NULL) {
	RootTemp->GridData->ClearEmissivity();
	RootTemp = RootTemp->NextGridThisLevel;
      }
    }
*/
#endif
 
    if (HydroMethod == PPM_DirectEuler || HydroMethod == Zeus_Hydro || 
	HydroMethod == PPM_LagrangeRemap || HydroMethod == HydroMethodUndefined ||
	HydroMethod < 0) {
      if (EvolveLevel(&MetaData, LevelArray, 0, dt, Exterior
#ifdef TRANSFER
		      , ImplicitSolver
#endif
		      ) == FAIL) {
        if (NumberOfProcessors == 1) {
          fprintf(stderr, "Error in EvolveLevel.\n");
          fprintf(stderr, "--> Dumping data (output number %d).\n",
                  MetaData.DataDumpNumber);
	Group_WriteAllData(MetaData.DataDumpName, MetaData.DataDumpNumber,
		     &TopGrid, MetaData, Exterior
#ifdef TRANSFER
		     , ImplicitSolver
#endif		 
		     );
        }
        return FAIL;
      }
    } else {
      if (HydroMethod == HD_RK || HydroMethod == MHD_RK)
	if (EvolveLevel_RK2(&MetaData, LevelArray, 0, dt, Exterior, 
#ifdef TRANSFER
			    ImplicitSolver, 
#endif
			    dt) == FAIL) {
	  if (NumberOfProcessors == 1) {
	    fprintf(stderr, "Error in EvolveLevel_RK2.\n");
	    fprintf(stderr, "--> Dumping data (output number %d).\n",
		    MetaData.DataDumpNumber);
	    Group_WriteAllData(MetaData.DataDumpName, MetaData.DataDumpNumber,
			       &TopGrid, MetaData, Exterior
#ifdef TRANSFER
			       , ImplicitSolver
#endif		 
			       );
	  }
        return FAIL;
      }
    }



#ifdef USE_MPI 
    CommunicationBarrier();
    tlev1 = MPI_Wtime();
#endif
  
    /* Add time and check stopping criteria (steps #21 & #22)
       (note the topgrid is also keeping its own time but this statement will
       keep the two in synch). */
 
    MetaData.Time += dt;
    MetaData.CycleNumber++;
    MetaData.LastCycleCPUTime = ReturnWallTime() - LastCPUTime;
    MetaData.CPUTime += MetaData.LastCycleCPUTime;
    LastCPUTime = ReturnWallTime();

    if (MyProcessorNumber == ROOT_PROCESSOR) {
	
    if (MetaData.Time >= MetaData.StopTime) {
      if (MyProcessorNumber == ROOT_PROCESSOR)
	printf("Stopping on top grid time limit.\n");
      Stop = TRUE;
    } else
    if (MetaData.CycleNumber >= MetaData.StopCycle) {
      if (MyProcessorNumber == ROOT_PROCESSOR)
	printf("Stopping on top grid cycle limit.\n");
      Stop = TRUE;
    } else
    if (MetaData.CPUTime >= MetaData.StopCPUTime) {
      if (MyProcessorNumber == ROOT_PROCESSOR)
	printf("Stopping on CPU time limit.\n");
      Stop = TRUE;
    } else
    if ((ReturnWallTime() - MetaData.StartCPUTime >= MetaData.dtRestartDump &&
	 MetaData.dtRestartDump > 0) ||
	(MetaData.CycleNumber - MetaData.CycleLastRestartDump >= 
	 MetaData.CycleSkipRestartDump &&
	 MetaData.CycleSkipRestartDump > 0)) {
      if (MyProcessorNumber == ROOT_PROCESSOR)
	printf("Stopping to restart.\n");
      Stop = TRUE;
      Restart = TRUE;
    }
    } // ENDIF ROOT_PROCESSOR

    CommunicationBroadcastValue(&Stop, ROOT_PROCESSOR);
    CommunicationBroadcastValue(&Restart, ROOT_PROCESSOR);

    /* If not restarting, rebuild the grids from level 0. */

#ifdef USE_MPI
    treb0 = MPI_Wtime();
#endif

    PrintMemoryUsage("Pre loop rebuild");
 
    if (ProblemType != 25 && Restart == FALSE)
      RebuildHierarchy(&MetaData, LevelArray, 0);

    PrintMemoryUsage("Post loop rebuild");

#ifdef USE_MPI
    treb1 = MPI_Wtime();
#endif
 
    /* Check for time-actions. */
 
    CheckForTimeAction(LevelArray, MetaData);
 
    /* Check for output. */
 
    CheckForOutput(&TopGrid, MetaData, Exterior, 
#ifdef TRANSFER
		   ImplicitSolver,
#endif		 
		   Restart);

    /* Call inline analysis. */

#ifdef USE_PYTHON
    LCAPERF_START("CallPython");
    CallPython(LevelArray, &MetaData, 0, 1);
    LCAPERF_STOP("CallPython");
#endif

    /* Check for resubmission */
    
    if (!Restart)
      CheckForResubmit(MetaData, Stop);

    /* If stopping, inline halo finder one more time */

    if (Stop && !Restart)
      FOF(&MetaData, LevelArray, TRUE);

    /* Try to cut down on memory fragmentation. */
 
#ifdef REDUCE_FRAGMENTATION
 
    if (MetaData.WroteData && !Stop)
      ReduceFragmentation(TopGrid, MetaData, Exterior, LevelArray);
 
#endif /* REDUCE_FRAGMENTATION */

#ifdef USE_LCAPERF
    lcaperf.stop("EL");
    if (((lcaperf_iter+1) % LCAPERF_DUMP_FREQUENCY)==0) lcaperf.end("EL");
#endif

    PrintMemoryUsage("Bot");

  for ( i = 0; i < MAX_NUMBER_OF_TASKS; i++ ) {
    TaskMemory[i] = -1;
  }

#ifdef MEM_TRACE

  /*
  MPI_Datatype DataTypeInt = (sizeof(Eint64) == 4) ? MPI_INT : MPI_LONG_LONG_INT;
  MPI_Arg ThisTask;
  MPI_Arg TaskCount;
  MPI_Arg Count = 1;
  MPI_Arg stat;

  stat = MPI_Comm_size(MPI_COMM_WORLD, &TaskCount);
  stat = MPI_Comm_rank(MPI_COMM_WORLD, &ThisTask);
  stat = MPI_Allgather(&MemInUse, Count, DataTypeInt, TaskMemory, Count, DataTypeInt, MPI_COMM_WORLD);

  if (ThisTask == 0 ) {
    for ( i = 0; i < TaskCount; i++) {
      fprintf(stderr, "TaskMemory : Task %"ISYM"  Memory %"ISYM"\n", i, TaskMemory[i]);
    }
  }
*/

#endif /* MEM_TRACE */
#ifdef USE_MPI
    tloop1 = MPI_Wtime();
#endif

    FILE *evlog;

    if (MyProcessorNumber == ROOT_PROCESSOR) {
      evlog = fopen("Evtime", "a");
      fprintf(evlog, "%8"ISYM"  %16.9e  %16.9e  %16.9e\n", MetaData.CycleNumber, tlev1-tlev0, treb1-treb0, tloop1-tloop0);
      fclose(evlog);
    }

#ifdef MEM_TRACE
    Eint64 MemInUse;
    if (MetaData.WroteData) {
      MemInUse = mused();
      MemInUse = CommunicationMaxValue(MemInUse);
      if (MemInUse > MemoryLimit) {
        if (MyProcessorNumber == ROOT_PROCESSOR)
          printf("Stopping due to memory limit.\n");
        Stop = TRUE;
      }
    }
#endif

    FirstLoop = false;
 
  } // ===== end of main loop ====
 
#ifdef USE_LCAPERF
  if (((lcaperf_iter+1) % LCAPERF_DUMP_FREQUENCY)!=0) lcaperf.end("EL");
  lcaperf.attribute ("timestep",0, LCAPERF_NULL);
#endif

  MetaData.CPUTime = ReturnWallTime() - MetaData.StartCPUTime;
 
  /* Done, so report on current time, etc. */
 
  if (MyProcessorNumber == ROOT_PROCESSOR) {
    printf("Time     = %9"FSYM"   CycleNumber = %6"ISYM"    Wallclock   = %9"FSYM"\n",
	   MetaData.Time, MetaData.CycleNumber, MetaData.CPUTime);
    printf("StopTime = %9"FSYM"   StopCycle   = %6"ISYM"\n",
	   MetaData.StopTime, MetaData.StopCycle);
  }
 
  /* If we are running problem 23, TestGravity, then check the results. */
 
  if (ProblemType == 23)
    TestGravityCheckResults(LevelArray);
  if (ProblemType == 25 && NumberOfProcessors == 0)
    TestGravitySphereCheckResults(LevelArray);
 
  /* if we are doing data dumps, then do one last one */
 
  if ((MetaData.dtDataDump != 0.0 || MetaData.CycleSkipDataDump != 0) &&
      !MetaData.WroteData)
    //#ifdef USE_HDF5_GROUPS
    if (Group_WriteAllData(MetaData.DataDumpName, MetaData.DataDumpNumber,
			   &TopGrid, MetaData, Exterior, 
#ifdef TRANSFER
			   ImplicitSolver, 
#endif		 
			   -666) == FAIL)
      ENZO_FAIL("Error in Group_WriteAllData.");
// #else
//     if (WriteAllData(MetaData.DataDumpName, MetaData.DataDumpNumber,
// 		     &TopGrid, MetaData, Exterior, 
//#ifdef TRANSFER
//		     ImplicitSolver, 
//#endif		 
//                   -666) == FAIL) {
//       ENZO_FAIL("Error in WriteAllData.\n");
//     }
// #endif
 
  /* Write a file to indicate that we're finished. */

  FILE *Exit_fptr;
  if (!Restart && MyProcessorNumber == ROOT_PROCESSOR) {
    if ((Exit_fptr = fopen("RunFinished", "w")) == NULL)
      ENZO_FAIL("Error opening RunFinished.");
    fprintf(Exit_fptr, "Finished on cycle %"ISYM"\n", MetaData.CycleNumber);
    fclose(Exit_fptr);
  }

  if (NumberOfProcessors > 1)

    printf("Communication: processor %"ISYM" CommunicationTime = %"FSYM"\n",
	   MyProcessorNumber, CommunicationTime);
 
  /* done */

#ifdef USE_MPI
  texit = MPI_Wtime();
#endif
 
  return SUCCESS;
}<|MERGE_RESOLUTION|>--- conflicted
+++ resolved
@@ -175,14 +175,11 @@
   if (MetaData.CycleNumber >= MetaData.StopCycle) Stop = TRUE;
   MetaData.StartCPUTime = LastCPUTime = ReturnWallTime();
   MetaData.LastCycleCPUTime = 0.0;
-<<<<<<< HEAD
-=======
 
   // Reset CPUTime, if it's very large (absolute UNIX time), which
   // was the default from before.
   if (MetaData.CPUTime > 1e2*MetaData.StopCPUTime)
     MetaData.CPUTime = 0.0;
->>>>>>> 28b9c045
  
   /* Attach RandomForcingFields to BaryonFields temporarily to apply BCs */
  
