--- conflicted
+++ resolved
@@ -1561,14 +1561,7 @@
     }
      return TRUE;
   }
-<<<<<<< HEAD
   inline int IsInVolume( Eflt64 *LeftEdge, Eflt64 *RightEdge ){
-=======
-
-#if !defined(r4) || defined(p16)
-  // FLOAT version of above
-  inline int IsInVolume( FLOAT *LeftEdge, FLOAT *RightEdge ){
->>>>>>> 03d356da
     for( int i = 0; i < GridRank; i++ ){
       if( (GridLeftEdge[i] >= RightEdge[i]) ||
 	  (GridRightEdge[i] <= LeftEdge[i]) ){
@@ -1598,7 +1591,6 @@
     }
     return TRUE;
   }
-<<<<<<< HEAD
   inline int PointInGrid( Eflt64 *point ){
     for( int i = 0; i < GridRank; i++ ){
       if( ((point[i] >= GridLeftEdge[i]) &&
@@ -1608,12 +1600,6 @@
     return TRUE;
   }
   inline int PointInGrid( Eflt128 *point ){
-=======
-
-#if !defined(r4) || defined(p16)
-  // Check to see if a FLOAT point is in the grid.
-  inline int PointInGrid( FLOAT *point ){
->>>>>>> 03d356da
     for( int i = 0; i < GridRank; i++ ){
       if( ((point[i] >= GridLeftEdge[i]) &&
 	  (point[i] <= GridRightEdge[i])) == FALSE )
@@ -1797,11 +1783,11 @@
 				  float p_sphere[MAX_SPHERES],
 				  float cs_sphere[MAX_SPHERES],
 				  FLOAT sphere_position[MAX_SPHERES][MAX_DIMENSION],
-				  float omega_sphere[MAX_SPHERES], float B0, float theta_B,
+				  float omega_sphere[MAX_SPHERES], float Bnaught, float theta_B,
 				  int   sphere_type[MAX_SPHERES],
 				  float rho_medium, float p_medium, int level);
   int MHDTurbulenceInitializeGrid(float rho_medium, float cs_medium, float mach, 
-				  float B0, int seed, int level);
+				  float Bnaught, int seed, int level);
   int GalaxyDiskInitializeGrid(int NumberOfHalos,
 			       FLOAT HaloRadius[MAX_SPHERES],
 			       FLOAT HaloCoreRadius[MAX_SPHERES],
