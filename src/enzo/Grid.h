/***********************************************************************
/
/  GRID CLASS
/
/  written by: Greg Bryan
/  date:       November, 1994
/  modified:   Many times by AK, DC, RH, JB, DR...
/
/  PURPOSE:
/
************************************************************************/

#ifndef GRID_DEFINED__
#define GRID_DEFINED__


#include "ProtoSubgrid.h"
#include "ListOfParticles.h"
#include "region.h"
#include "FastSiblingLocator.h"
#include "AMRH5writer.h"
#include "Star.h"
#include "FOF_allvars.h"

#ifdef FLUX_FIX
#include "TopGridData.h"
#endif

struct HierarchyEntry;

#include "EnzoArray.h"

//#ifdef ANALYSIS_TOOLS
#include "../anyl/AnalyzeClusters.h"
//#endif

#ifdef TRANSFER
#include "PhotonPackage.h"
#include "ListOfPhotonsToMove.h"
#endif /* TRANSFER */

//extern int CommunicationDirection;

extern int CommunicationDirection;
int FindField(int f, int farray[], int n);
struct LevelHierarchyEntry;

class grid
{
 private:
//
//  General grid class data
//
  int GridRank;                        // number of dimensions
  int GridDimension[MAX_DIMENSION];    // total dimensions of all grids
  int GridStartIndex[MAX_DIMENSION];   // starting index of the active region
                                       //   (zero based)
  int GridEndIndex[MAX_DIMENSION];     // stoping index of the active region
                                       //   (zero based)
  FLOAT GridLeftEdge[MAX_DIMENSION];   // starting pos (active problem space)
  FLOAT GridRightEdge[MAX_DIMENSION];  // ending pos (active problem space)
  float dtFixed;                       // current (fixed) timestep
  FLOAT Time;                          // current problem time
  FLOAT OldTime;                       // time corresponding to OldBaryonField
  int   SubgridsAreStatic;             // 
  int   ID;                            // Grid ID Number
//
//  Baryon grid data
//
  int    NumberOfBaryonFields;                        // active baryon fields
  float *BaryonField[MAX_NUMBER_OF_BARYON_FIELDS];    // pointers to arrays
  float *OldBaryonField[MAX_NUMBER_OF_BARYON_FIELDS]; // pointers to old arrays
  float *InterpolatedField[MAX_NUMBER_OF_BARYON_FIELDS]; // For RT and movies
  float *RandomForcingField[MAX_DIMENSION];           // pointers to arrays //AK
  int    FieldType[MAX_NUMBER_OF_BARYON_FIELDS];
  FLOAT *CellLeftEdge[MAX_DIMENSION];
  FLOAT *CellWidth[MAX_DIMENSION];
  fluxes *BoundaryFluxes;

  // For restart dumps

  int NumberOfSubgrids;
  fluxes **SubgridFluxStorage;

  // MHD data
  float *divB;
  float *gradPhi[MAX_DIMENSION];

  float  CourantSafetyNumber;                       // Hydro parameter
  int    PPMFlatteningParameter;                    // PPM parameter
  int    PPMDiffusionParameter;                     // PPM parameter
  int    PPMSteepeningParameter;                    // PPM parameter
//
//  Particle data
//
  int    NumberOfParticles;
  FLOAT *ParticlePosition[MAX_DIMENSION];  // pointers to position arrays
  float *ParticleVelocity[MAX_DIMENSION];  // pointers to velocity arrays
  float *ParticleAcceleration[MAX_DIMENSION+1];  // 
  float *ParticleMass;                     // pointer to mass array
  int   *ParticleNumber;                   // unique identifier
  int   *ParticleType;                     // type of particle
  float *ParticleAttribute[MAX_NUMBER_OF_PARTICLE_ATTRIBUTES];
//
//  Star particle data
//
  int NumberOfStars;
  Star *Stars;
//
//  Gravity data
// 
  float *PotentialField;
  float *AccelerationField[MAX_DIMENSION]; // cell cntr acceleration at n+1/2
  float *GravitatingMassField;
  FLOAT  GravitatingMassFieldLeftEdge[MAX_DIMENSION];
  int    GravitatingMassFieldDimension[MAX_DIMENSION];
  FLOAT  GravitatingMassFieldCellSize;     // all dimensions must be the same
  float *GravitatingMassFieldParticles;     // for particles only
  FLOAT  GravitatingMassFieldParticlesLeftEdge[MAX_DIMENSION];
  FLOAT  GravitatingMassFieldParticlesCellSize;
  int    GravitatingMassFieldParticlesDimension[MAX_DIMENSION];
  gravity_boundary_type GravityBoundaryType;
  float  PotentialSum;
//
//  Rebuild Hierarchy Temporaries
//
  int   *FlaggingField;             // Boolean flagging field (for refinement)
  float *MassFlaggingField;         // Used by mass flagging criteria
  float *ParticleMassFlaggingField; // Used by particle mass flagging criteria
//
//  Parallel Information
//
  int ProcessorNumber;
//
// Movie Data Format
//
  int TimestepsSinceCreation; 	// Not really since creation anymore... 
  				// resets everytime the grid outputs


//
// Friends
//
  friend int ExternalBoundary::Prepare(grid *TopGrid);
  friend int ProtoSubgrid::CopyFlaggedZonesFromGrid(grid *Grid);
  friend class Star;

#ifdef TRANSFER
#include "PhotonGrid_Variables.h"
#endif

 public:

// -------------------------------------------------------------------------
//  Main hydro/AMR functions
//

/* Grid constructor (Set all data to null/default state). */

   grid();

/* Grid deconstructor (free up memory usage) */

   ~grid();

/* Read grid data from a file (returns: success/failure) */

   int ReadGrid(FILE *main_file_pointer, int GridID, 
		int ReadText = TRUE, int ReadData = TRUE);

/* Read grid data from a group file (returns: success/failure) */

#ifndef NEW_GRID_IO
  int Group_ReadGrid(FILE *fptr, int GridID, HDF5_hid_t file_id, 
			 int ReadText, int ReadData);
#else
   int Group_ReadGrid(FILE *main_file_pointer, int GridID, HDF5_hid_t file_id, 
		      int ReadText = TRUE, int ReadData = TRUE, int ReadEverything = FALSE);
#endif

/* Get field or particle data based on name or integer 
   defined in typedefs.h. Details are in Grid_CreateFieldArray.C. */

   EnzoArrayBool *CreateFieldArrayBool(field_type field);
   EnzoArrayBool *CreateFieldArrayBool(char *field_name);

   EnzoArrayInt *CreateFieldArrayInt(field_type field);
   EnzoArrayInt *CreateFieldArrayInt(char *field_name);
  
   EnzoArrayFloat *CreateFieldArrayFloat(field_type field);
   EnzoArrayFloat *CreateFieldArrayFloat(char *field_name);
  
   EnzoArrayFLOAT *CreateFieldArrayFLOAT(field_type field);
   EnzoArrayFLOAT *CreateFieldArrayFLOAT(char *field_name);

/* Write unigrid cubes to a file (returns: success/failure) */

   int WriteCube(char *base_name, int grid_id, int TGdims[]);

/* Write grid data to a file (returns: success/failure) */

   int WriteGrid(FILE *main_file_pointer, char *base_name, int grid_id);

/* Write grid data to a group file (returns: success/failure) */

#ifndef NEW_GRID_IO
   int Group_WriteGrid(FILE *fptr, char *base_name, int grid_id, HDF5_hid_t file_id);
#else
   int Group_WriteGrid(FILE *main_file_pointer, char *base_name, int grid_id, HDF5_hid_t file_id, int WriteEverything = FALSE);
#endif

   int WriteAllFluxes(hid_t grid_node);
   int WriteFluxGroup(hid_t top_group, fluxes *fluxgroup);

   int ReadAllFluxes(hid_t grid_node);
   int ReadFluxGroup(hid_t top_group, fluxes *fluxgroup);

   int FillFluxesFromStorage(int *ThisNumberOfSubgrids,
        fluxes ***fluxgroup) {
        *ThisNumberOfSubgrids = this->NumberOfSubgrids;
        *fluxgroup = this->SubgridFluxStorage;
        this->SubgridFluxStorage = NULL;
        if(ProcessorNumber != MyProcessorNumber) return -1;
        return 0;
    }

/* Write grid data to separate files (returns: success/failure) */

   int WriteGridX(FILE *main_file_pointer, char *base_name, int grid_id);

/* Write task memory map */

   int WriteMemoryMap(FILE *file_pointer, char *base_name, int grid_id);

/* Write grid-to-task map */

   int WriteTaskMap(FILE *file_pointer, char *base_name, int grid_id);

/* Write grid hierarchy only */

   int WriteStuff(FILE *main_file_pointer, char *base_name, int grid_id);

/* Interpolate to specified time and write unigrid cube data to a file
   (returns: success/failure). */

   int WriteCubeInterpolate(FLOAT WriteTime, char *base_name, int grid_id, int TGdims[]);

/* Interpolate to specified time and write grid data to a file
   (returns: success/failure). */

   int WriteGridInterpolate(FLOAT WriteTime, FILE *main_file_pointer, 
			    char *base_name, int grid_id);

/* Interpolate to specified time and write grid data to a group file
   (returns: success/failure). */

   int Group_WriteGridInterpolate(FLOAT WriteTime, FILE *main_file_pointer,
                            char *base_name, int grid_id, HDF5_hid_t file_id);

private:
   int write_dataset(int ndims, hsize_t *dims, char *name, hid_t group, 
       hid_t data_type, void *data, int active_only = TRUE,
       float *temp=NULL);
   int read_dataset(int ndims, hsize_t *dims, char *name, hid_t group,
       hid_t data_type, void *read_to, int copy_back_active=FALSE,
       float *copy_to=NULL, int *active_dims=NULL);
public:

/* Compute the timestep constraint for this grid
    (for steps #3 and #4) */

   float ComputeTimeStep();

/* Set the timestep in this grid to the timestep in the argument
    (for step #3) */

   void SetTimeStep(float dt) {dtFixed = dt;};

/* Check timestep (dtFixed) against argument (return fail if dtFixed > dt).
    (for step #4) */

   int CheckTimeStep(float dt) {return ((dtFixed > dt) ? FAIL : SUCCESS);};

/* Return time, timestep */

   FLOAT ReturnTime() {return Time;};
   float ReturnTimeStep() {return dtFixed;};

  /* Return, set grid ID */

  void SetGridID(int id) { ID = id; };
  int GetGridID(void) { return ID; };
   
  /* Baryons: return field types. */

  int ReturnFieldType(int type[]) 
  {
    for (int i = 0; i < NumberOfBaryonFields; i++) type[i] = FieldType[i];
    return SUCCESS;
  };

/* Baryons: Interpolate (parental) grid in argument to current grid.
            (returns success or fail).
    (for step #16) */

   int InterpolateBoundaryFromParent(grid *ParentGrid);

/* Baryons: Copy current solution to Old solution (returns success/fail)
    (for step #16) */

   int CopyBaryonFieldToOldBaryonField();
   int CopyOldBaryonFieldToBaryonField();


/* Copy potential field to baryon potential for output purposes. */

   int CopyPotentialToBaryonField();

/* Baryons: Update boundary according to the external boundary values
    (for step #16) */

   int SetExternalBoundaryValues(ExternalBoundary *Exterior);

/* Baryons: solve hydro equations in this grid (returns: the fluxes of the
           subgrids in the argument).  Returns SUCCESS or FAIL.
    (for step #16) */

   int SolveHydroEquations(int CycleNumber, int NumberOfSubgrids, 
			   fluxes *SubgridFluxes[], int level);

/* Baryons: return pointer to the BoundaryFluxes of this grid */

   int ReturnFluxDims(fluxes &f, int RefinementFactors[]);

/* Baryons: prepare and clear the accumulated boundary fluxes for this grid.
    (for step #16) */

   void PrepareBoundaryFluxes();
   void ClearBoundaryFluxes();

/* Baryons: projected solution in current grid to the grid in the 
           argument which must have a lower resolution (i.e. downsample 
           the current grid to the appropriate level).
    (for step #18) */

   int ProjectSolutionToParentGrid(grid &ParentGrid);

/* Baryons: return boundary fluxes from this grid.  Downsample them to
           the refinement factors specified in the argument.
	   Returns FAIL or SUCCESS.
    (for step #19) */

   int GetProjectedBoundaryFluxes(grid *ParentGrid, fluxes &ProjectedFluxes);

/* Return the refinement factors as compared to the grid in the argument
   (integer version) (for step #19) */

   void ComputeRefinementFactors(grid *SubGrid, int RefinementFactors[]) {
     int dim;
     for (dim = 0; dim < GridRank; dim++) RefinementFactors[dim] = 
	 int( CellWidth[dim][0] / SubGrid->CellWidth[dim][0] + 0.5);
     for (dim = GridRank; dim < MAX_DIMENSION; dim++)
       RefinementFactors[dim] = 1;
   };

/* Return the refinement factors as compared to the grid in the argument
   (float version) (for step #19) */

   void ComputeRefinementFactorsFloat(grid *SubGrid, float Factors[]) {
     int dim;
     for (dim = 0; dim < GridRank; dim++) Factors[dim] = 
       (*CellWidth[dim]) / (*(SubGrid->CellWidth[dim]));;
     for (dim = GridRank; dim < MAX_DIMENSION; dim++)
       Factors[dim] = 1.0;
   };

/* Baryons: Search for redundant overlap between two sets of fluxes (other
            and refined).  If found, set the refined fluxes equal to the
	    initial fluxes so there will be no double corrections.(step #19) */

   void CorrectRedundantFluxes(fluxes *OtherFluxes, fluxes *InitialFluxes, 
                               fluxes *RefinedFluxes);

/* Baryons: correct for better flux estimates produced by subgrids
           (i.e given the initial flux estimates and the subgrid flux 
	   estimates, correct the grid to account for the subgrid 
	   flux estimates).  Returns SUCCESS or FAIL.
    (for step #19) */

#ifdef FLUX_FIX
   int CorrectForRefinedFluxes(fluxes *InitialFluxes, fluxes *RefinedFluxes,
			       fluxes *BoundaryFluxesThisTimeStep,
			       int SUBlingGrid,
			       TopGridData *MetaData);
#else
   int CorrectForRefinedFluxes(fluxes *InitialFluxes, fluxes *RefinedFluxes,
			       fluxes *BoundaryFluxesThisTimeStep);
#endif

/* Baryons: add the fluxes pointed to by the argument to the boundary fluxes
            of this grid (sort of for step #16).  Note that the two fluxes
	    must have the same size. */

   int AddToBoundaryFluxes(fluxes *BoundaryFluxesToBeAdded);

/* set new time (time += dt)
    (step #21) */

   void SetTimeNextTimestep() {Time += dtFixed;};
   void SetTimePreviousTimestep() {Time -= dtFixed;};

/* set time of this grid (used in setup) */

   void SetTime(FLOAT NewTime) {Time = NewTime;};

/* set hydro parameters (used in setup) */

   void SetHydroParameters(float co, int p1, int p2, int p3) 
     {
       CourantSafetyNumber    = co;
       PPMFlatteningParameter = p1;
       PPMDiffusionParameter  = p2;
       PPMSteepeningParameter = p3;
     }

/* Baryons: compute the pressure at the requested time. */

   int ComputePressure(FLOAT time, float *pressure);

/* Baryons: compute the pressure at the requested time using the dual energy
            formalism. */

   int ComputePressureDualEnergyFormalism(FLOAT time, float *pressure);

/* Baryons: compute the temperature. */

   int ComputeTemperatureField(float *temperature);

/* Baryons: compute the temperature at the requested time using
   Gadget equilibrium cooling. */

   int GadgetComputeTemperature(FLOAT time, float *temperature);

/* Baryons: compute the temperatre at the requested time using the dual energy
   formalism when using Gadget equilibrium cooling. */

   int GadgetComputeTemperatureDEF(FLOAT time, float *temperature);

/* Baryons: compute X-ray emissivity in specified band. */

   int ComputeXrayEmissivity(float *temperature,
			     float *xray_emissivity, float keV1, float keV2,
			     char *XrayFileName);

/* Baryons: compute number density of ionized elements (just O7 and O8). */

   int ComputeElementalDensity(float *temperature, float *elemental_density,
			       int Type);

/* Baryons: compute the ratio of specific heats. */

   int ComputeGammaField(float *GammaField);

/* Baryons: compute the cooling time. */

   int ComputeCoolingTime(float *cooling_time);

/* Baryons & DualEnergyFormalism: Restore consistency between total and
                                  internal energy fields. */

   int RestoreEnergyConsistency(int Region);

/* Returns some grid info. */

   int ReturnGridInfo(int *Rank, int Dims[], FLOAT Left[], FLOAT Right[]);

/* Subtracts kinetic component from total energy. */

   int ConvertTotalEnergyToGasEnergy();

/* Sets the energy to provide Jean's level support (Zeus: returns coeff). */
   
   int SetMinimumSupport(float &MinimumSupportEnergyCoefficient);

/* Debugging support. */

   int DebugCheck(char *message = "Debug");

// -------------------------------------------------------------------------
// Functions used for analysis
//

/* Calculate the angular momentum of a grid (given center). */

   int CalculateAngularMomentum(FLOAT Center[], float AngularMomentum[],
				float MeanVelocity[], float DMVelocity[],
				FLOAT CenterOfMass[], FLOAT DMCofM[]);

/* Find and track density peaks. */

   int AnalyzeTrackPeaks(int level, int ReportLevel);

/* Project some of the fields to a plane. */

   int ProjectToPlane(FLOAT ProjectedFieldLeftEdge[], 
		      FLOAT ProjectedFieldRightEdge[],
		      int ProjectedFieldDims[], float *ProjectedField[], 
		      int ProjectionDimension, int ProjectionSmooth,
                      int NumberOfProjectedFields, int level,
		      int XrayUseLookupTable, float XrayLowerCutoffkeV,
		      float XrayUpperCutoffkeV, char *XrayFileName);

   int ProjectToPlane2(FLOAT ProjectedFieldLeftEdge[], 
		       FLOAT ProjectedFieldRightEdge[],
		       int ProjectedFieldDims[], float *ProjectedField[], 
		       int ProjectionDimension, int ProjectionSmooth,
		       int NumberOfProjectedFields, int level,
		       int MetalLinesUseLookupTable, char *MetalLinesFilename);

/* Set the fields to zero under the active region of the specified subgrid. */

   int ZeroSolutionUnderSubgrid(grid *Subgrid, int FieldsToZero, 
                                float Value = 1.0, int AllProcessors = FALSE,
				int IncludeGhostZones = FALSE);

/* Convert the grid data to particle data for output. */

   int OutputAsParticleData(FLOAT RegionLeftEdge[], FLOAT RegionRightEdge[],
                           ListOfParticles *ParticleList[NUM_PARTICLE_TYPES],
                           float BaseRadius);

/* Output star particles to a binary file */

   int OutputStarParticleInformation(FILE *StarFile);

/* Return some information about the grid. */

   int CollectGridInformation(int &GridMemory, float &GridVolume, 
                              int &NumberOfCells, float &AxialRatio,
                              int &CellsTotal, int &Particles);

/* Output grid information (for movie generation). */

   int OutputGridMovieData(FILE *Gridfptr, FILE *DMfptr, FILE *Starfptr,
			   FLOAT RegionLeftEdge[], FLOAT RegionRightEdge[],
			   FLOAT WriteOutTime, int NumberOfPoints[3],
			   int NumberOfValuesPerPoint[3],
			   char *PointValueNames[3][20], float BaseRadius);

/* Output movie data (sequential format) */

   int WriteNewMovieData(FLOAT RegionLeftEdge[], FLOAT RegionRightEdge[], 
			 int RootResolution, FLOAT StopTime, 
			 AMRHDF5Writer &AmiraGrid,
			 int lastMovieStep, int TopGridCycle, 
			 int WriteMe, int TimestepCounter, int open, 
			 FLOAT WriteTime);

   int ReturnMovieTimestep() { return TimestepsSinceCreation; };

/* Output tracer particle information (interpolated from baryon grid). */

   int TracerParticleOutputData(FILE *ptr, FLOAT WriteOutTime);

// -------------------------------------------------------------------------
// Functions for radiative cooling and multi-species rate equations
//

/* Handle the selection of cooling and chemistry modules */

   int MultiSpeciesHandler();

/* Handle the selection of shock finding algorithm */

   int ShocksHandler();

/* Solve the radiative cooling/heating equations  */

   int SolveRadiativeCooling();

/* Solve the rate equations. */

   int SolveRateEquations();

/* Solve the joint rate and radiative cooling/heating equations  */

   int SolveRateAndCoolEquations();

/* Solve the joint rate and radiative cooling/heating equations using MTurk's Solver */

   int SolveHighDensityPrimordialChemistry();

/* Compute densities of various species for RadiationFieldUpdate. */

   int RadiationComputeDensities(int level);

// -------------------------------------------------------------------------
<<<<<<< HEAD
// Functions for Gadget cooling

/* Driving routine for Gadget equilibrium cooling */

   int GadgetCalculateCooling(float *d, float *e, float *ge,
			      float *u, float *v, float *w,
			      int *in, int *jn, int *kn,
			      int *iexpand, hydro_method *imethod, 
			      int *idual, int *idim,
			      int *is, int *js, int *ks, int *ie, int *je,
			      int *ke, float *dt, float *aye,
			      float *fh, float *utem, float *uxyz,
			      float *uaye, float *urho, float *utim,
			      float *gamma);

/* Computes cooling time using gadget equilibrium cooling */

   int GadgetCoolingTime(float *d, float *e, float *ge,
			 float *u, float *v, float *w,
			 float *cooltime,
			 int *in, int *jn, int *kn,
			 int *iexpand, hydro_method *imethod, int *idual, int *idim,
			 int *is, int *js, int *ks, int *ie, int *je,
			 int *ke, float *dt, float *aye,
			 float *fh, float *utem, float *uxyz,
			 float *uaye, float *urho, float *utim,
			 float *gamma);


/* calculates abundances and rates using Gadget equilibrium cooling */

   void Gadgetfind_abundances_and_rates(float logT, float rho, float *ne_guess);

/* calculates temperature using Gadget equilibrium cooling */

   float Gadgetconvert_u_to_temp(float u, float rho, float *ne_guess);

/* calculates cooling rates (not cooling time) using Gadget equilibrium cooling 
   and gas temperature */

   float GadgetCoolingRate(float logT, float rho, float *nelec, float redshift);

/* wrapper for GadgetCoolingRate */

   float Gadget_EquilibriumCooling(float u_old, float rho, float dt,
				   float *ne_guess, float *utem, float *uxyz, 
				   float *uaye, float *urho,
				   float *utim, float redshift);

/* calculates cooling rate (not cooling time) using energy instead of temperature 
   for Gadget equil. cooling */

   float GadgetCoolingRateFromU(float u, float rho, float *ne_guess, 
				float redshift);
=======
// Functions for shock finding and cosmic ray acceleration
//
   int FindShocks();
   int FindTempSplitShocks();
   int FindVelShocks();
   int FindVelSplitShocks();
>>>>>>> 017a54ef

// -------------------------------------------------------------------------
// Functions for grid (re)generation.
//

/* Remove un-needed arrays before rebuilding. */

   void CleanUp();

/* Delete all the fields, but leave other grid data. */

   void DeleteAllFields();

/* Delete all the fields except for the particle data */

   void DeleteAllButParticles();

/* Sum particle mass flagging fields into ProcessorNumber if particles
   aren't local. */

   int SetParticleMassFlaggingField(int StartProc=0, int EndProc=0, int level=-1, 
				    int ParticleMassMethod=-1, int *SendProcs=NULL, 
				    int NumberOfSends=0);
   int CollectParticleMassFlaggingField(void);
   void ClearParticleMassFlaggingField(void);

/* Clear mass flagging field (gg #1) */

   void ClearMassFlaggingField();

/* Clear boolean flagging field (gg #0) */

   void ClearFlaggingField();

/* Set boolean flagging field */

   int SetFlaggingField(int &NumberOfFlaggedCells, int level);

/* Set flagging field from static regions */

   int SetFlaggingFieldStaticRegions(int level, int &NumberOfFlaggedCells);

/* Delete flagging field */

   void DeleteFlaggingField();

/* Particles: deposit particles living in this grid into the Mass Flagging
             field (gg #2) */

   void DepositParticlesToMassFlaggingField() {};

/* Particles: deposit particles to particle mass flagging field. */

   int DepositMustRefineParticles(int pmethod, int level);

/* baryons: add baryon density to mass flaggin field (so the mass flagging
            field contains the mass in the cell (not the density) 
            (gg #3) */

   int AddFieldMassToMassFlaggingField();

/* Flag all points where we are forbidding refinement from a color field */

   int FlagCellsToAvoidRefinement();

/* Flag all points that require refining  (and delete Mass Flagging Field).
     Returns the number of flagged cells.  Returns the number of flagged cells
     (gg #4) */

   int FlagCellsToBeRefinedByMass(int level, int method);

/* Flag all points that require refining by their slope.
     Returns the number of flagged cells.  Returns the number of flagged cells
     (gg #4) */

   int FlagCellsToBeRefinedBySlope();

/* Flag all points that require refinging by the presence of shocks.
     Returns the number of flagged cells.  Returns the number of flagged cells
     (gg #4) */

   int FlagCellsToBeRefinedByShocks();

/* Flag all points that require refining by the Jean's length criterion. */

   int FlagCellsToBeRefinedByJeansLength();

/* Flag all points that require refining by the Resistive Scale length criterion. 
   abs(B)/abs(curl(B)) should be larger than cell size*/

   int FlagCellsToBeRefinedByResistiveLength();

/* Flag all points that require refining by Shear. */

   int FlagCellsToBeRefinedByShear();

/* Flag all cells for which tcool < dx/sound_speed. */

   int FlagCellsToBeRefinedByCoolingTime();

/* Flag all cells which are near a must-refine particle. */

   int FlagCellsToBeRefinedByMustRefineParticles();

/* Flag all cells which are within a user-specified refinement region. */

   int FlagCellsToBeRefinedByMustRefineRegion(int level);

/* Flag all cells which are above a user-specified metallicity. */

   int FlagCellsToBeRefinedByMetallicity(int level);


/* Flagging all cell adjacent to a previous flagged cell.  Also, remove all
   Flagged cells in the boundary zones and within one zone of the boundary. */

   int FlagBufferZones();

/* Identify new subgrids for this grid (and prove Fermat's last theorem too)
   (gg #5) */

   void IdentifyNewSubgrids(GridList &list);

/* Identify new subgrids for this grid (1x1x1 subgrids).
   (gg #5) */

   void IdentifyNewSubgridsSmall(GridList &list);

/* Coalesce neighbouring subgrids */

   // void CoalesceSubgrids(GridList &list);

/* Inherit properties (rank, baryon field types, etc.) from ParentGrid
   (gg # 5,6) */

   void InheritProperties(grid *ParentGrid);

/* set the grid dimensions, left, right edges and cell quantities based
   on arguments (gg #5,6) */

   void PrepareGrid(int Rank, int Dimensions[], 
		    FLOAT LeftEdge[], FLOAT RightEdge[], int NumParticles);

/* Allocates space for grids (dims and NumberOfBaryonFields must be set). */

   void AllocateGrids();

/* set the grid derived quantites (CellLeftEdge, CellWidth & BoundaryFluxes) */

   void PrepareGridDerivedQuantities();

/* baryons: interpolate field values from the Parent Grid (gg #6).
            Returns SUCCESS or FAIL. */

   int InterpolateFieldValues(grid *ParentGrid);

/* baryons: check for coincident zones between grids & copy if found.
            (correctly includes periodic boundary conditions). */

   int CheckForOverlap(grid *OtherGrid,
		       boundary_type LeftFaceBoundaryCondition[],
		       boundary_type RightFaceBoundaryCondition[],
		       int (grid::*CopyFunction)(grid *OtherGrid,
						 FLOAT EdgeOffset[]));

 



/* baryons: check for subgrids adjacent to external boundary with reflecting BCs. */

   int CheckForExternalReflections(
				   boundary_type LeftFaceBoundaryCondition[],
				   boundary_type RightFaceBoundaryCondition[]);

/* David Collins flux correction - July 2005 */
#ifdef FLUX_FIX
   int CheckForSharedFace(grid *OtherGrid,
			       boundary_type LeftFaceBoundaryCondition[],
			       boundary_type RightFaceBoundaryCondition[]);

   int CheckForSharedFaceHelper(grid *OtherGrid,
				     FLOAT EdgeOffset[MAX_DIMENSION]);
#endif

/* baryons: check for overlap between grids & return TRUE if it exists
            (correctly includes periodic boundary conditions). */

   int CheckForPossibleOverlap(grid *OtherGrid,
                       boundary_type LeftFaceBoundaryCondition[],
                       boundary_type RightFaceBoundaryCondition[]);
   int CheckForPossibleOverlapHelper(grid *OtherGrid,
                                        FLOAT EdgeOffset[MAX_DIMENSION]);

/* baryons: copy coincident zone from the (old) grid in the argument
            (gg #7).  Return SUCCESS or FAIL. */

   int CopyZonesFromGrid(grid *GridOnSameLevel, 
			 FLOAT EdgeOffset[MAX_DIMENSION]);

/* gravity: copy coincident potential field zones from grid in the argument
            (gg #7).  Return SUCCESS or FAIL. */

   int CopyPotentialField(grid *GridOnSameLevel, 
			  FLOAT EdgeOffset[MAX_DIMENSION]);

/* baryons: check for coincident zone from the (old) grid in the argument
            (gg #7).  Return SUCCESS or FAIL. */

   int CopyZonesFromGridCountOnly(grid *GridOnSameLevel, int &Overlap);

/* Returns whether or not the subgrids of this grid are static. */

   int AreSubgridsStatic() {return SubgridsAreStatic;};

/* Check the energy conservation. */

   int ComputeEnergy(float EnergySum[]);

/* These two routines add grids to the chaining mesh used in the
   FastSiblingLocator method and use the chaining mesh to find
   possible siblings. */

   int FastSiblingLocatorAddGrid(ChainingMeshStructure *mesh);

   int FastSiblingLocatorFindSiblings(ChainingMeshStructure *mesh,
                          SiblingGridList *list,
                          boundary_type LeftBoundaryCondition[],
                          boundary_type RightBoundaryCondition[]);

   /* hack: add density squared field to grid (used in ExtractSection). */

   void CreateDensitySquaredField() {
     int size = GridDimension[0]*GridDimension[1]*GridDimension[2];
     BaryonField[NumberOfBaryonFields] = new float[size];
     for (int i = 0; i < size; i++)
       BaryonField[NumberOfBaryonFields][i] = 
	 BaryonField[0][i]*BaryonField[0][i];
     FieldType[NumberOfBaryonFields++] = Density;
   };

// -------------------------------------------------------------------------
// Functions for use with gravity.
//

/* Set the gravity boundary type of a grid. */

   void SetGravityParameters(gravity_boundary_type Boundary) {
     GravityBoundaryType = Boundary;};
   gravity_boundary_type ReturnGravityBoundaryType() 
     {return GravityBoundaryType;};

/* Gravity: Initialize, the gravitating Mass Field
    (for steps #5, #6). */

   int InitializeGravitatingMassField(int RefinementFactor);

/* Gravity: Initialize, the particle component of the mass field. */

   int InitializeGravitatingMassFieldParticles(int RefinementFactor);

/* Gravity: allocate & clear the GravitatingMassField. */

   int ClearGravitatingMassField();

/* Gravity & baryons: Copy the parent density field to the extra boundary
      region of GravitatingMassField (if any). */

   int CopyParentToGravitatingFieldBoundary(grid *ParentGrid);

/* Gravity & Particles: allocate & clear the GravitatingMassFieldParticles. */

   int ClearGravitatingMassFieldParticles();

/* Baryons: add the baryon mass to the GravitatingMassField. */

   int AddBaryonsToGravitatingMassField();

/* Generic deposit particles/grids to grid (either GravitatingMassField or
   GravitatingMassFieldParticles depending on the value of DepositField). */

   int DepositPositions(FLOAT *Positions[], float *Mass, int Number, 
			int DepositField);

/* deposit particles/grids to grid (if they are on the grid). */

/* int DepositPositionsEdgeOff(float *Positions[], float *Mass, int Number);*/

/* Gravity: Difference potential to get acceleration field. */

   int ComputeAccelerationField(int DifferenceType, int level);

/* Gravity: Interpolate accelerations from other grid. */

   int InterpolateAccelerations(grid *FromGrid);

/* Gravity: Compute particle and grid accelerations. */

   int ComputeAccelerations(int level);

/* Particles: add overlapping ParticleMassField to Target's 
   GravitatingMassField. */

   int CopyOverlappingMassField(grid *TargetGrid, 
				FLOAT EdgeOffset[MAX_DIMENSION]);

/* Gravity: Allocate and make initial guess for PotentialField. */

   int PreparePotentialField(grid *ParentGrid);

/* Gravity: Allocate and make initial guess for PotentialField. */

   int SolveForPotential(int level, FLOAT PotentialTime = -1);

/* Gravity: Prepare the Greens Function. */

   int PrepareGreensFunction();
   int PreparePeriodicGreensFunction(region *GreensRegion);

/* Gravity: Copy potential/density into/out of FFT regions. */

   int PrepareFFT(region *InitialRegion, int Field, int DomainDim[]);
   int FinishFFT(region *InitialRegion, int Field, int DomainDim[]);

/* Gravity: set the potential boundary for isolated BC's */

   int SetIsolatedPotentialBoundary();

/* Gravity: Set the external acceleration fields. */

   int ComputeAccelerationFieldExternal();

/* Particles + Gravity: Clear ParticleAccleration. */

   int ClearParticleAccelerations();

/* Baryons + Gravity: Interpolate the AccelerationField in FromGrid to
             AccelerationFieldForCells at the GridPositions in this grid. */

   int InterpolateGridPositions(grid *FromGrid);

/* Particles + Gravity: Interpolate the AccelerationField in FromGrid to
             ParticleAcceleration at the ParticlePositions in this grid. */

   int InterpolateParticlePositions(grid *FromGrid, int DifferenceType);

/* Generic routine for interpolating particles/grid. */

   int InterpolatePositions(FLOAT *Positions[], int dim, float *Field, 
			    int Number);

/* Gravity: Delete GravitatingMassField. */

   void DeleteGravitatingMassField() {
     delete [] GravitatingMassField; 
     GravitatingMassField = NULL;
   };

/* Gravity: Delete AccelerationField. */

   void DeleteAccelerationField() {
     if (!((SelfGravity || UniformGravity || PointSourceGravity))) return;
     for (int dim = 0; dim < GridRank; dim++) {
       delete [] AccelerationField[dim];
       AccelerationField[dim] = NULL;
     }
   };

/* Gravity: Add fixed, external acceleration to baryons & particles. */

   int AddExternalAcceleration();

/* Gravity: deposit baryons into target GravitatingMassField. */

   int DepositBaryons(grid *TargetGrid, FLOAT DepositTime);

// -------------------------------------------------------------------------
// Functions for use with particles.
//

/* Particles: Deposit particles in the specified field (DepositField) of the
              TargetGrid at the given time. */

   int DepositParticlePositions(grid *TargetGrid, FLOAT DepositTime, 
				int DepositField);

   int DepositParticlePositionsLocal(FLOAT DepositTime, int DepositField);

/* Particles: add overlapping ParticleMassField to Target's 
   GravitatingMassField. */

   int AddOverlappingParticleMassField(grid *TargetGrid, 
				       FLOAT EdgeOffset[MAX_DIMENSION]);

/* Particles: Apply particle acceleration to velocity for particles in this 
              grid
    (for step #9) */

   int UpdateParticleVelocity(float TimeStep);

/* Particles: Update particle positions (push)
    (for step #13) */

   int UpdateParticlePosition(float TimeStep, int OffProcessorUpdate = FALSE);

/* Particles: Move particles from TargetGrid to this grid. */

   int MoveAllParticles(int NumberOfGrids, grid* TargetGrids[]);

   int MoveAllParticlesOld(int NumberOfGrids, grid* TargetGrids[]);

/* Particles: Move particles that lie within this grid from the TargetGrid
              to this grid. */

//   int MoveSubgridParticles(grid *TargetGrid);


   int MoveSubgridParticles(grid *TargetGrid,
                            int *Counter,
                            int *Number,
                            int *Type,
                            float *Mass,
                            FLOAT *Position[],
                            float *Velocity[],
                            float *Attribute[]);


/* Particles: same as above, but a version that is much more efficient. */

   int MoveSubgridParticlesFast(int NumberOfSubgrids, grid *ToGrids[],
				int AllLocal);

/* Particles: Clean up moved particles (from MoveSubgridParticles). */

   int CleanUpMovedParticles();

/* Particles: delete accleration fields. */

   void DeleteParticleAcceleration() {
     if (!((SelfGravity || UniformGravity || PointSourceGravity))) return;
     for (int dim = 0; dim < GridRank+ComputePotential; dim++) {
       delete [] ParticleAcceleration[dim];
       ParticleAcceleration[dim] = NULL;
     }
   };

/* Particles & Gravity: Delete GravitatingMassField. */

   void DeleteGravitatingMassFieldParticles() {
     delete [] GravitatingMassFieldParticles; 
     GravitatingMassFieldParticles = NULL;
     GravitatingMassFieldParticlesCellSize = FLOAT_UNDEFINED;
   };

/* Particles: return number of particles. */

   int ReturnNumberOfParticles() {return NumberOfParticles;};

   int ReturnNumberOfStarParticles() {
     int np = 0;
     if (MyProcessorNumber == ProcessorNumber)
       for (int n = 0; n < NumberOfParticles; n++) 
	 if (ParticleType[n] == PARTICLE_TYPE_STAR) np++;
     return np;
   };

/* Particles: set number of particles. */

   void SetNumberOfParticles(int num) {NumberOfParticles = num;};

/* Particles: delete particle fields and set null. */

   void DeleteParticles() {
     delete [] ParticleMass;
     delete [] ParticleNumber;
     delete [] ParticleType;
     ParticleMass = NULL;
     ParticleNumber = NULL;
     ParticleType = NULL;
     for (int dim = 0; dim < GridRank; dim++) {
       delete [] ParticlePosition[dim];
       delete [] ParticleVelocity[dim];
       ParticlePosition[dim] = NULL;
       ParticleVelocity[dim] = NULL;
     }
     for (int i = 0; i < NumberOfParticleAttributes; i++) {
       delete [] ParticleAttribute[i];
       ParticleAttribute[i] = NULL;
     }   
   };

/* Particles: allocate new particle fields. */

   void AllocateNewParticles(int NumberOfNewParticles) {
     ParticleMass = new float[NumberOfNewParticles];
     ParticleNumber = new int[NumberOfNewParticles];
     ParticleType = new int[NumberOfNewParticles];
     for (int dim = 0; dim < GridRank; dim++) {
       ParticlePosition[dim] = new FLOAT[NumberOfNewParticles];
       ParticleVelocity[dim] = new float[NumberOfNewParticles];
     }
     for (int i = 0; i < NumberOfParticleAttributes; i++)
       ParticleAttribute[i] = new float[NumberOfNewParticles];
   };

/* Particles: Copy pointers passed into into grid. */

   void SetParticlePointers(float *Mass, int *Number, int *Type,
                            FLOAT *Position[], 
			    float *Velocity[], float *Attribute[]) {
    ParticleMass   = Mass;
    ParticleNumber = Number;
    ParticleType   = Type;
    for (int dim = 0; dim < GridRank; dim++) {
      ParticlePosition[dim] = Position[dim];
      ParticleVelocity[dim] = Velocity[dim];
    }
    for (int i = 0; i < NumberOfParticleAttributes; i++)
      ParticleAttribute[i] = Attribute[i];
   };

/* Particles: Set new star particle index. */

   void SetNewParticleIndex(int &NumberCount1, int &NumberCount2) {
     for (int n = 0; n < NumberOfParticles; n++) 
       if (ParticleNumber[n] == INT_UNDEFINED) {
	 if (ParticleType[n] == PARTICLE_TYPE_STAR) 
	   ParticleNumber[n] = NumberCount1++ + NumberCount2;
	 else 
	   ParticleNumber[n] = NumberCount1 + NumberCount2++;
       }
   };

/* Particles: Set new star particle index. - Old version */

   void SetNewParticleIndexOld(int &NumberCount, int BaseNumber) {
     for (int n = 0; n < NumberOfParticles; n++) 
      if (ParticleNumber[n] == INT_UNDEFINED)
	ParticleNumber[n] = BaseNumber + NumberCount++;
   };

/* Particles: Add given number to particle index. */

   void AddToParticleNumber(int *Count) {
     if (MyProcessorNumber == ProcessorNumber)
       for (int n = 0; n < NumberOfParticles; n++)
	 ParticleNumber[n] += *Count;
     *Count += NumberOfParticles;
   }

  float ReturnTotalSinkMass() {
    float total = 0;
    double dx3 = CellWidth[0][0] * CellWidth[0][0] * CellWidth[0][0];
    if (MyProcessorNumber == ProcessorNumber)
      for (int n = 0; n < NumberOfParticles; n++)
	if (ParticleType[n] == PARTICLE_TYPE_MUST_REFINE)
	  total += ParticleMass[n] * dx3;
    return total;
  };

/* Particles: return particle type (1 - dm, 2 - star).   Note that this
   has now been superceded by a real particle type field. */

   int ReturnParticleType(int index) {
     if (NumberOfParticleAttributes > 0 && StarParticleCreation > 0)
       if (ParticleAttribute[0][index] > 0)
         return PARTICLE_TYPE_STAR;
     return PARTICLE_TYPE_DARK_MATTER;
   }

/* Particles: sort particle data in ascending order by number (id) or type. */

void SortParticlesByNumber();
void SortParticlesByType();

int CreateParticleTypeGrouping(hid_t ptype_dset,
                               hid_t ptype_dspace,
                               hid_t parent_group,
                               hid_t file_id);

// -------------------------------------------------------------------------
// Communication functions
//

/* Set grid's processor number. */

  void SetProcessorNumber(int Proc) {
    ProcessorNumber = Proc;
  };

/* Return grid's processor number. */

  int ReturnProcessorNumber() {
    return ProcessorNumber;
  }

/* Send a region from a real grid to a 'fake' grid on another processor. */

  int CommunicationSendRegion(grid *ToGrid, int ToProcessor, int SendField, 
			     int NewOrOld, int RegionStart[], int RegionDim[]);

/* Send a region from a 'fake' grid to a real grid on another processor. */

  int CommunicationReceiveRegion(grid *ToGrid, int ToProcessor, 
				 int SendField, int NewOrOld, 
				 int RegionStart[], int RegionDim[],
				 int IncludeBoundary);

/* Move a grid from one processor to another. */

  int CommunicationMoveGrid(int ToProcessor, int MoveParticles = TRUE);

/* Send particles from one grid to another. */

  int CommunicationSendParticles(grid *ToGrid, int ToProcessor, 
				int FromStart, int FromNumber, int ToStart);

/* Transfer particle amount level 0 grids. */

#ifdef OPTIMIZED_CTP
  int CommunicationTransferParticles(grid* Grids[], int NumberOfGrids,
				     int ThisGridNum, int *&NumberToMove, 
				     int StartIndex, int EndIndex, 
				     particle_data *&List,
				     int *Layout, int *GridMap, 
				     int CopyDirection);
  int CommunicationTransferStars(grid* Grids[], int NumberOfGrids,
				 int ThisGridNum, int *&NumberToMove, 
				 int StartIndex, int EndIndex, 
				 star_data *&List,
				 int *Layout, int *GridMap, 
				 int CopyDirection);
#else
  int CommunicationTransferParticles(grid* Grids[], int NumberOfGrids,
			     int ToGrid[6], int NumberToMove[6],
			     float_int *ParticleData[6], int CopyDirection);
  int CommunicationTransferStars(grid* Grids[], int NumberOfGrids,
			 int ToGrid[6], int NumberToMove[6],
			 StarBuffer *StarData[6], int CopyDirection);
#endif

  int CollectParticles(int GridNum, int* &NumberToMove, 
		       int &StartIndex, int &EndIndex, 
		       particle_data* &List, int CopyDirection);

  int CollectStars(int GridNum, int* &NumberToMove, 
		   int &StartIndex, int &EndIndex, 
		   star_data* &List, int CopyDirection);

  // Only used for static hierarchies
  int MoveSubgridStars(int NumberOfSubgrids, grid* ToGrids[],
		       int AllLocal);

  int TransferSubgridParticles(grid* Subgrids[], int NumberOfSubgrids, 
			       int* &NumberToMove, int StartIndex, 
			       int EndIndex, particle_data* &List, 
			       bool KeepLocal, bool ParticlesAreLocal,
			       int CopyDirection,
			       int IncludeGhostZones = FALSE);

  int TransferSubgridStars(grid* Subgrids[], int NumberOfSubgrids, 
			   int* &NumberToMove, int StartIndex, 
			   int EndIndex, star_data* &List, 
			   bool KeepLocal, bool ParticlesAreLocal,
			   int CopyDirection,
			   int IncludeGhostZones = FALSE);

// -------------------------------------------------------------------------
// Helper functions (should be made private)
//

  /* This is a simple helper function which determines if the method
     should return immediately because of communication-mode reasons.
     Assumes that info is being sent from the "other-grid" processor to
     the "this-grid" processor (i.e. the one that holds this object). */

  int CommunicationMethodShouldExit(grid *OtherGrid) {

    /* Return if neither grid lives on this processor. */
    //    if (NumberOfProcessors == 1) return SUCCESS;

    if (MyProcessorNumber != ProcessorNumber && 
        MyProcessorNumber != OtherGrid->ProcessorNumber)
      return SUCCESS;

    /* If the two grids are on the same processor then return if
       either in post-receive or receive modes to avoid duplicating method
       (i.e. action is only carried out if in send mode (or send-receive)). */

    if (ProcessorNumber == OtherGrid->ProcessorNumber)
      if (CommunicationDirection == COMMUNICATION_POST_RECEIVE ||
	  CommunicationDirection == COMMUNICATION_RECEIVE)
        return SUCCESS;

    /* If in send mode then exit if the send grid is not on this processor. */

    if (CommunicationDirection == COMMUNICATION_SEND &&
        MyProcessorNumber != OtherGrid->ProcessorNumber)
      return SUCCESS;

    /* If in either receive phase then exit if receive grid is not on this 
       processor. */

    if ((CommunicationDirection == COMMUNICATION_RECEIVE ||
         CommunicationDirection == COMMUNICATION_POST_RECEIVE) &&
        MyProcessorNumber != ProcessorNumber)
      return SUCCESS;

    return FAIL; /* i.e. method should not exit immediately. */
  }

/* Baryons: find certain commonly used variables from the list of fields. */

  int IdentifyPhysicalQuantities(int &DensNum, int &GENum,   int &Vel1Num, 
				 int &Vel2Num, int &Vel3Num, int &TENum);

  int IdentifyPhysicalQuantities(int &DensNum, int &GENum, int &Vel1Num, 
				 int &Vel2Num, int &Vel3Num, int &TENum,
				 int &B1Num, int &B2Num, int &B3Num);

  int IdentifyPhysicalQuantities(int &DensNum, int &GENum, int &Vel1Num, 
				 int &Vel2Num, int &Vel3Num, int &TENum,
				 int &B1Num, int &B2Num, int &B3Num, int &PhiNum);

  /* Identify driving fields */

  int IdentifyDrivingFields(int &Drive1Num, int &Drive2Num, int &Drive3Num);

  /* Identify potential field */

  int IdentifyPotentialField(int &PotenNum, int &Acce1Num, int &Acce2Num, int &Acce3Num);

  /* Identify colour field */

  int IdentifyColourFields(int &SNColourNum, int &MetalNum, int &MBHColourNum,
			   int &Galaxy1ColourNum, int &Galaxy2ColourNum);

  /* Identify Multi-species fields. */

  int IdentifySpeciesFields(int &DeNum, int &HINum, int &HIINum, 
			    int &HeINum, int &HeIINum, int &HeIIINum,
			    int &HMNum, int &H2INum, int &H2IINum,
                            int &DINum, int &DIINum, int &HDINum);

<<<<<<< HEAD
  // Identify Simon Glover Species Fields

  int IdentifyGloverSpeciesFields(int &HIINum,int &HINum,int &H2INum,
				  int &DINum,int &DIINum,int &HDINum,
				  int &HeINum,int &HeIINum,int &HeIIINum,
				  int &CINum,int &CIINum,int &OINum,
				  int &OIINum,int &SiINum,int &SiIINum,
				  int &SiIIINum,int &CHINum,int &CH2INum,
				  int &CH3IINum,int &C2INum,int &COINum,
				  int &HCOIINum,int &OHINum,int &H2OINum,
				  int &O2INum);
=======
/* Identify shock/cosmic ray fields. */
  int IdentifyCRSpeciesFields(int &MachNum, int&CRNum, 
			      int &PSTempNum, int &PSDenNum);
>>>>>>> 017a54ef

/* Zeus Solver. */

  int ZeusSolver(float *gamma, int igamfield, int nhy, 
		 float dx[], float dy[], float dz[], 
		 int gravity, int NumberOfSubgrids, long_int GridGlobalStart[],
		 fluxes *SubgridFluxes[],
		 int NumberOfColours, int colnum[], int bottom,
		 float minsupecoef);

/* PPM Direct Euler Solver. */

  int PPMDirectEuler(int CycleNumber, int NumberOfSubgrids, 
                     fluxes *SubgridFluxes[], float *CellWidthTemp[], 
                     long_int GridGlobalStart[], int GravityOn,
		     int NumberOfColours, int colnum[]);

  int euler_sweep(int dim, int iter, int CycleNumber, int NumberOfSubgrids, 
                  fluxes *SubgridFluxes[], float *CellWidthTemp[],
                  long_int GridGlobalStart[], int GravityOn,
		  int NumberOfColours, int colnum[], float *temp, int tempsize);

// AccelerationHack

  int AccelerationHack;

#ifdef SAB
  //These should be moved later.
  //Used for boundary condition set of AccelerationField.
  int ActualNumberOfBaryonFields;
  int AttachAcceleration();
  int DetachAcceleration();

  int    ActualFieldType[MAX_NUMBER_OF_BARYON_FIELDS];
  float *ActualBaryonField[MAX_NUMBER_OF_BARYON_FIELDS];
  float *ActualOldBaryonField[MAX_NUMBER_OF_BARYON_FIELDS];
  float *OldAccelerationField[3];
#endif

// -------------------------------------------------------------------------
// Functions for Specific problems (usually problem generator functions).
//

/* Generalized Extra Field Grid Initializer (returns NumberOfBaryonFields) */
  int InitializeTestProblemGrid(int field_counter);

/* Protostellar Collapse problem: initialize grid (returns SUCCESS or FAIL) */
  int ProtostellarCollapseInitializeGrid(float CoreDensity,
					 float CoreEnergy,
					 float CoreRadius,
					 float AngularVelocity);

/* ShockTube problem: initialize grid (returns SUCCESS or FAIL) */

  int ShockTubeInitializeGrid(int Direction, float Boundary, float Density[],
			      float Pressure[], float Velocity[]);

/* Initialize for a uniform grid (returns SUCCESS or FAIL) */

  int InitializeUniformGrid(float UniformDensity, float UniformTotalEnergy,
			    float UniformGasEnergy, float UniformVelocity[], 
			    float UniformBField[]);


/* Initialize a grid for the Double Mach reflection problem. */

  int DoubleMachInitializeGrid(float d0, float e0, float u0,float v0,float w0);


/* Initialize a grid for Implosion test problem */

  int ImplosionInitializeGrid(float ImplosionDiamondDensity,
			      float ImplosionDiamondTotalEnergy);


/* Initialize a grid for Sedov Explosion */

  int SedovBlastInitializeGrid(float SedovBlastInitialRadius,
                               float SedovBlastInnerTotalEnergy);

  int SedovBlastInitializeGrid3D(char * fname);

/* Initialize a grid for RadiatingShock (Sedov+Cooling) Explosion */

  int RadiatingShockInitializeGrid(FLOAT RadiatingShockInitialRadius,
				   float RadiatingShockInnerDensity,
				   float RadiatingShockInnerTotalEnergy,
				   int RadiatingShockUseDensityFluctuations,
				   int RadiatingShockRandomSeed,
				   float RadiatingShockDensityFluctuationLevel,
				   int RadiatingShockInitializeWithKE,
				   int RadiatingShockUseSedovProfile,
				   FLOAT RadiatingShockSedovBlastRadius,
				   float RadiatingShockEnergy,
				   float RadiatingShockPressure,
				   float RadiatingShockKineticEnergyFraction,
				   float RadiatingShockRhoZero,
				   float RadiatingShockVelocityZero,
				   int RadiatingShockRandomSeedInitialize,
				   FLOAT RadiatingShockCenterPosition[MAX_DIMENSION]);

  /* Initialize a grid for a rotating cylinder collapse */
  int RotatingCylinderInitializeGrid(FLOAT RotatingCylinderRadius,
				     FLOAT RotatingCylinderCenterPosition[MAX_DIMENSION],
				     float RotatingCylinderLambda,
				     float RotatingCylinderOverdensity);

  /* Initialize a grid for the KH instability problem. */

  int KHInitializeGrid(float KHInnerDensity,
                       float KHInnerInternalEnergy,
                       float KHOuterInternalEnergy,
                       float KHPerturbationAmplitude,
                       float KHInnerVx, float KHOuterVx);

  /* Initialize a grid and set boundary for the 2D/3D Noh problem. */

  int NohInitializeGrid(float d0, float p0, float u0);
  int ComputeExternalNohBoundary();

/* Zeldovich Pancake: initial grid (returns SUCCESS or FAIL). */

  int ZeldovichPancakeInitializeGrid(int   ZeldovichPancakeDirection,
				     float ZeldovichPancakeCentralOffset,
				     float ZeldovichPancakeOmegaBaryonNow,
				     float ZeldovichPancakeOmegaCDMNow,
				     float ZeldovichPancakeCollapseRedshift,
				     float ZeldovichPancakeInitialTemperature);

/* 1D Pressureless Collapse: initialize grid. */

  int PressurelessCollapseInitializeGrid(int PressurelessCollapseDirection,
				    float PressurelessCollapseInitialDensity,
				      int PressurelessCollapseNumberOfCells);

/* Gravity Test: particles in isolated boundaries */
  int TestOrbitInitializeGrid(int NumberOfTestParticles,
			      FLOAT TestRadius,
			      float CentralMass,
			      float TestMass,
			      int UseBaryons);

/* Gravity Test: initialize grid. */

  int TestGravityInitializeGrid(float CentralDensity, 
				int NumberOfNewParticles, int UseBaryons);

/* Gravity Test: check results. */

  int TestGravityCheckResults(FILE *fptr, grid *TopGrid);

/* Gravity Test Motion: initialize grid. */

  int TestGravityMotionInitializeGrid(float InitialVelocity);

/* Gravity Test (Sphere): initialize grid. */

  int TestGravitySphereInitializeGrid(float InteriorDensity, 
				      float ExteriorDensity,
				      float SphereRadius, 
				      int SphereType, int UseBaryons,
				      FLOAT SphereCenter[]);

/* Gravity Test (Sphere): check results. */

  int TestGravitySphereCheckResults(FILE *fptr);

/* Spherical Infall Test: initialize grid. */

  int SphericalInfallInitializeGrid(float InitialPerturbation, int UseBaryons,
				    float SphericalInfallOmegaBaryonNow,
				    float SphericalInfallOmegaCDMNow,
				    int SubgridIsStatic);


/* Spherical Infall Test: get the profile from the center. */

  int SphericalInfallGetProfile(int level, int ReportLevel);

/* GravityEquilibriumTest: initialize grid. */

  int GravityEquilibriumTestInitializeGrid(float ScaleHeight);

/* CollapseTest: initialize grid. */

#define MAX_SPHERES 10

int CollapseTestInitializeGrid(int NumberOfSpheres,
			     FLOAT SphereRadius[MAX_SPHERES],
			     FLOAT SphereCoreRadius[MAX_SPHERES],
			     float SphereDensity[MAX_SPHERES],
			     float SphereTemperature[MAX_SPHERES],
			     float SphereMetallicity[MAX_SPHERES],
			     FLOAT SpherePosition[MAX_SPHERES][MAX_DIMENSION],
			     float SphereVelocity[MAX_SPHERES][MAX_DIMENSION],
			     float SphereFracKeplarianRot[MAX_SPHERES],
			     float SphereTurbulence[MAX_SPHERES],
			     float SphereDispersion[MAX_SPHERES],
			     float SphereCutOff[MAX_SPHERES],
			     float SphereAng1[MAX_SPHERES],
			     float SphereAng2[MAX_SPHERES],
			     int   SphereNumShells[MAX_SPHERES],
			     int   SphereType[MAX_SPHERES],
			     int   SphereUseParticles,
			     float ParticleMeanDensity,
			     float UniformVelocity[MAX_DIMENSION],
			     int   SphereUseColour,
			     int   SphereUseMetals,
			     float InitialTemperature, 
			     float InitialDensity, int level);

/* CosmologySimulation: initialize grid. */

  int CosmologySimulationInitializeGrid(
			  int   InitialGridNumber,
			  float CosmologySimulationOmegaBaryonNow,
			  float CosmologySimulationOmegaCDMNow,
			  float CosmologySimulationInitialTemperature,
			  char *CosmologySimulationDensityName,
			  char *CosmologySimulationTotalEnergyName,
			  char *CosmologySimulationGasEnergyName,
			  char *CosmologySimulationVelocityNames[],
			  char *CosmologySimulationParticlePositionName,
			  char *CosmologySimulationParticleVelocityName,
			  char *CosmologySimulationParticleMassName,
			  char *CosmologySimulationParticleTypeName,
			  char *CosmologySimulationParticleVelocityNames[],
			  int   CosmologySimulationSubgridsAreStatic,
			  int   TotalRefinement,
			  float CosmologySimulationInitialFrctionHII,
			  float CosmologySimulationInitialFrctionHeII,
			  float CosmologySimulationInitialFrctionHeIII,
			  float CosmologySimulationInitialFrctionHM,
			  float CosmologySimulationInitialFrctionH2I,
			  float CosmologySimulationInitialFrctionH2II,
			  int   CosmologySimulationUseMetallicityField,
			  int  &CurrentNumberOfParticles,
			  int CosmologySimulationManuallySetParticleMassRatio,
			  float CosmologySimulationManualParticleMassRatio,
			  int CosmologySimulationCalculatePositions);

  int CosmologyInitializeParticles(
		   char *CosmologySimulationParticleVelocityName,
		   char *CosmologySimulationParticleMassName,
		   char *CosmologySimulationParticleTypeName,
		   char *CosmologySimulationParticleVelocityNames[],
		   float CosmologySimulationOmegaBaryonNow,
		   int *Offset, int level);

/* CosmologySimulation: initialize partitioned nested grids. */

  int NestedCosmologySimulationInitializeGrid(
			  int   InitialGridNumber,
			  float CosmologySimulationOmegaBaryonNow,
			  float CosmologySimulationOmegaCDMNow,
			  float CosmologySimulationInitialTemperature,
			  char *CosmologySimulationDensityName,
			  char *CosmologySimulationTotalEnergyName,
			  char *CosmologySimulationGasEnergyName,
			  char *CosmologySimulationVelocityNames[],
			  char *CosmologySimulationParticlePositionName,
			  char *CosmologySimulationParticleVelocityName,
			  char *CosmologySimulationParticleMassName,
			  char *CosmologySimulationParticleTypeName,
			  char *CosmologySimulationParticleVelocityNames[],
			  int   CosmologySimulationSubgridsAreStatic,
			  int   TotalRefinement,
			  float CosmologySimulationInitialFrctionHII,
			  float CosmologySimulationInitialFrctionHeII,
			  float CosmologySimulationInitialFrctionHeIII,
			  float CosmologySimulationInitialFrctionHM,
			  float CosmologySimulationInitialFrctionH2I,
			  float CosmologySimulationInitialFrctionH2II,
			  int   CosmologySimulationUseMetallicityField,
			  int  &CurrentNumberOfParticles,
			  int CosmologySimulationManuallySetParticleMassRatio,
			  float CosmologySimulationManualParticleMassRatio,
			  int CosmologySimulationCalculatePositions);


/* Initialization for isolated galaxy sims */
  int GalaxySimulationInitializeGrid(
				     FLOAT DiskRadius,
				     float GalaxyMass,
				     float GasMass,
				     FLOAT DiskPosition[MAX_DIMENSION], 
				     FLOAT ScaleHeightz,
				     FLOAT ScaleHeightR, 
				     float DMConcentration,
				     float DiskTemperature,
				     float InitialTemperature,
				     float AngularMomentum[MAX_DIMENSION],
				     float UniformVelocity[MAX_DIMENSION], 
				     int UseMetallicityField, 
				     float GalaxySimulationInflowTime,
				     float GalaxySimulationInflowDensity,
				     int level);

  /* Free expansion test */

  int FreeExpansionInitializeGrid(int FreeExpansionFullBox,
				  float FreeExpansionDensity,
				  double FreeExpansionEnergy,
				  float FreeExpansionMaxVelocity,
				  float FreeExpansionMass,
				  float FreeExpansionRadius,
				  float DensityUnits, float VelocityUnits,
				  float LengthUnits, float TimeUnits);

/* Supernova restart initialize grid. */

  int SupernovaRestartInitialize(float EjectaDensity, float EjectaRadius,
				 float EjectaThermalEnergy, 
				 FLOAT EjectaCenter[3], int ColourField,
				 int *NumberOfCellsSet);

  /* Cooling test initialization */
  int CoolingTestInitializeGrid();

  /* Reset internal energy to initial values for cooling test. */
  int CoolingTestResetEnergies();

/* Tricks for Random Forcing. */

  int ReturnNumberOfBaryonFields(){return NumberOfBaryonFields;};
  int SetNumberOfBaryonFields(int &number)
    {NumberOfBaryonFields = number; return 0;};
  int AppendForcingToBaryonFields();
  int DetachForcingFromBaryonFields();
  int RemoveForcingFromBaryonFields();
  int AddRandomForcing(float * norm, float dtTopGrid);
  int PrepareRandomForcingNormalization(float * GlobVal, int GlobNum);
  int ReadRandomForcingFields(FILE *main_file_pointer);

  int AddFields(int TypesToAdd[], int NumberOfFields);
  int DeleteObsoleteFields(int *ObsoleteFields, 
			   int NumberOfObsoleteFields);
 
  inline bool isLocal () {return MyProcessorNumber == ProcessorNumber; };

 private:
//  int ReadRandomForcingFields(FILE *main_file_pointer);
 public:

/* TurbulenceSimulation: initialize grid. */

#define TURBULENCE_INIT_PARAMETERS_DECL \
     float TurbulenceSimulationInitialDensity, \
     float TurbulenceSimulationInitialTemperature, \
     char *TurbulenceSimulationDensityName, \
     char *TurbulenceSimulationTotalEnergyName, \
     char *TurbulenceSimulationGasEnergyName, \
     char *TurbulenceSimulationVelocityNames[], \
     char *TurbulenceSimulationRandomForcingNames[], \
     int   TurbulenceSimulationSubgridsAreStatic, \
     int   TotalRefinement


#define TURBULENCE_INIT_PARAMETERS \
     TurbulenceSimulationInitialDensity, \
     TurbulenceSimulationInitialTemperature, \
     TurbulenceSimulationDensityName, \
     TurbulenceSimulationTotalEnergyName, \
     TurbulenceSimulationGasEnergyName, \
     TurbulenceSimulationVelocityNames, \
     TurbulenceSimulationRandomForcingNames, \
     TurbulenceSimulationSubgridsAreStatic, \
     TotalRefinement


 int TurbulenceSimulationInitializeGrid(TURBULENCE_INIT_PARAMETERS_DECL);

  // The following are private since they should only be called by
  // TurbulenceSimulationInitializeGrid()

 private:
//  int TurbulenceSimulationInitializeGrid(TURBULENCE_INIT_PARAMETERS_DECL);
 public:


/* Comoving coordinate expansion terms. */

  int ComovingExpansionTerms();

/* Adjust the gravity source terms for comoving coordinates. */

  int ComovingGravitySourceTerm();

/* Star Particle handler routine. */

  int StarParticleHandler(HierarchyEntry* SubgridPointer, int level);

/* Particle splitter routine. */

  int ParticleSplitter(int level);

/* Apply a time-action to a grid. */

  int ApplyTimeAction(int Type, float Parameter);

/* Routine to set the tracer particle velocities from the grid velocity. */

  int TracerParticleSetVelocity();

/* Creates tracer particles in this grid. */

  int TracerParticleCreateParticles(FLOAT LeftEdge[], FLOAT RightEdge[],
                                    FLOAT Spacing, int &TotalParticleCount);


/* ShearingBox: initialize grid. */

  int ShearingBoxInitializeGrid(float ThermalMagneticRatio, float fraction, 
				float ShearingGeometry, 
				int InitialMagneticFieldConfiguration);

  int ShearingBox2DInitializeGrid(float ThermalMagneticRatio, float fraction, 
				float ShearingGeometry, 
			       int InitialMagneticFieldConfiguration);

  int ShearingBoxStratifiedInitializeGrid(float ThermalMagneticRatio, float fraction, 
				float ShearingGeometry, 
				int InitialMagneticFieldConfiguration);
// -------------------------------------------------------------------------
// Analysis functions for AnalysisBaseClass and it's derivatives.
//

  // Flag cells that overlap a subgrid (used for analysis).
  int FlagRefinedCells(grid *Subgrid);
  
  inline int IsInVolume( Eflt32 *LeftEdge, Eflt32 *RightEdge ){
    for( int i = 0; i < GridRank; i++ ){
      if( (GridLeftEdge[i] >= RightEdge[i]) ||
	  (GridRightEdge[i] <= LeftEdge[i]) ){
	return FALSE;
      }
    }
     return TRUE;
  }
  inline int IsInVolume( Eflt64 *LeftEdge, Eflt64 *RightEdge ){
    for( int i = 0; i < GridRank; i++ ){
      if( (GridLeftEdge[i] >= RightEdge[i]) ||
	  (GridRightEdge[i] <= LeftEdge[i]) ){
	return FALSE;
      }
    }
     return TRUE;
  }
  inline int IsInVolume( Eflt128 *LeftEdge, Eflt128 *RightEdge ){
    for( int i = 0; i < GridRank; i++ ){
      if( (GridLeftEdge[i] >= RightEdge[i]) ||
	  (GridRightEdge[i] <= LeftEdge[i]) ){
	return FALSE;
      }
    }
     return TRUE;
  }



  // Check to see if a FLOAT point is in the grid.
  inline int PointInGrid( Eflt32 *point ){
    for( int i = 0; i < GridRank; i++ ){
      if( ((point[i] >= GridLeftEdge[i]) &&
	  (point[i] < GridRightEdge[i])) == FALSE )
	return FALSE;
    }
    return TRUE;
  }
  inline int PointInGrid( Eflt64 *point ){
    for( int i = 0; i < GridRank; i++ ){
      if( ((point[i] >= GridLeftEdge[i]) &&
	  (point[i] < GridRightEdge[i])) == FALSE )
	return FALSE;
    }
    return TRUE;
  }
  inline int PointInGrid( Eflt128 *point ){
    for( int i = 0; i < GridRank; i++ ){
      if( ((point[i] >= GridLeftEdge[i]) &&
	  (point[i] < GridRightEdge[i])) == FALSE )
	return FALSE;
    }
    return TRUE;
  }

  // Check to see if a FLOAT point is in the grid (excluding boundaries)
  inline int PointInGridNB( Eflt32 *point ){
    for( int i = 0; i < GridRank; i++ ){
      if( ((point[i] > GridLeftEdge[i]) &&
	  (point[i] < GridRightEdge[i])) == FALSE )
	return FALSE;
    }
    return TRUE;
  }
  inline int PointInGridNB( Eflt64 *point ){
    for( int i = 0; i < GridRank; i++ ){
      if( ((point[i] > GridLeftEdge[i]) &&
	  (point[i] < GridRightEdge[i])) == FALSE )
	return FALSE;
    }
    return TRUE;
  }
  inline int PointInGridNB( Eflt128 *point ){
    for( int i = 0; i < GridRank; i++ ){
      if( ((point[i] > GridLeftEdge[i]) &&
	  (point[i] < GridRightEdge[i])) == FALSE )
	return FALSE;
    }
    return TRUE;
  }

  // Flags a 3D array where the grid overlaps.
  // Very similar to the FastSib stuff. (I think.)
  void FlagGridArray( HierarchyEntry ***GridArray, int *dx,
		      float *cell_width, HierarchyEntry *my_HE );

  /* Includes for analysis tools */

//#ifdef ANALYSIS_TOOLS
#include "../anyl/Grid_AnalyzeClusters.h"
//#endif

#ifdef USE_PYTHON
    void ConvertToNumpy(int GridID, PyArrayObject *container[],
                        int ParentID, int level, FLOAT WriteTime);
#endif
//------------------------------------------------------------------------
// Methods for star formation
//------------------------------------------------------------------------

  Star *ReturnStarPointer(void) { return Stars; };
  int ReturnNumberOfStars(void) { return NumberOfStars; };
  void SetNumberOfStars(int value) { NumberOfStars = value; };

  /* Calculate enclosed mass within a radius */

  int GetEnclosedMass(Star *star, float radius, float &mass,
		      float &metallicity, float &coldgas_mass, 
		      float AvgVelocity[]);

  int RemoveParticle(int ID);

  int AddFeedbackSphere(Star *cstar, int level, float radius, float DensityUnits,
			float LengthUnits, float VelocityUnits, 
			float TemperatureUnits, float TimeUnits, double EjectaDensity, 
			double EjectaMetalDensity, double EjectaThermalEnergy,
			int &CellsModified);

  int MoveAllStars(int NumberOfGrids, grid* FromGrid[], int TopGridDimension);

  int MoveAllStarsOld(int NumberOfGrids, grid* FromGrid[], int TopGridDimension);

  int CommunicationSendStars(grid *ToGrid, int ToProcessor);

  int TransferSubgridStars(int NumberOfSubgrids, grid* ToGrids[], int AllLocal);
  
  int FindNewStarParticles(int level);

  int FindAllStarParticles(int level);

  int MirrorStarParticles(void);

  int UpdateStarParticles(int level);

  int AddH2Dissociation(Star *AllStars);

  int ReturnStarStatistics(int &Number, float &minLife);

//------------------------------------------------------------------------
// Radiative transfer methods that don't fit in the TRANSFER define
//------------------------------------------------------------------------

  int IdentifyRadiativeTransferFields(int &kphHINum, int &gammaNum,
				      int &kphHeINum, int &kphHeIINum, 
				      int &kdissH2INum);

#ifdef TRANSFER
#include "PhotonGrid_Methods.h"
#endif /* TRANSFER */

//------------------------------------------------------------------------
// Vertex interpolation (for radiative transfer and streaming data)
//------------------------------------------------------------------------

  int ComputeVertexCenteredField(int Num);
  int ComputeCellCenteredField(int Num);
  
  float ComputeInterpolatedValue(int Num, int vci, int vcj, int vck, 
				 float mx, float my, float mz);
  
  int NeighborIndices(int index, int vi[]);
  int NeighborVertexIndices(int index, int vi[]);

  void DeleteInterpolatedFields() {
    int i;
    for (i = 0; i < NumberOfBaryonFields; i++)
      if (InterpolatedField[i] != NULL) {
	delete [] InterpolatedField[i];
	InterpolatedField[i] = NULL;
      }
  }

//-----------------------------------------------------------------------
//  Returns radiative cooling by component
//-----------------------------------------------------------------------

  int ComputeLuminosity(float *luminosity, int NumberOfLuminosityFields);
  int ComputeMetalLineLuminosity(float *total_luminosity, float *all_emis, 
				 float *temperature);


//------------------------------------------------------------------------
//  Shearing Boundary Conditions
//------------------------------------------------------------------------

  bool isTopGrid(){
    for(int i=0; i<GridRank; i++){
      if (CellWidth[i][0]<TopGridDx[i]*0.95) return FALSE;
      if (CellWidth[i][0]>TopGridDx[i]*1.05) return FALSE;
    }
    return TRUE;};
  
//------------------------------------------------------------------------
//  Misc.
//------------------------------------------------------------------------

  int FindMinimumParticleMass(float &min_mass, int level);

  int FindMassiveParticles(float min_mass, int level, FLOAT *pos[], int &npart,
			   int CountOnly);

//------------------------------------------------------------------------
//  Inline FOF halo finder and particle interpolation using a tree
//------------------------------------------------------------------------

  int MoveParticlesFOF(int level, int GridNum, FOF_particle_data* &P, 
		       int &Index, FOFData &AllVars, float VelocityUnits, 
		       double MassUnits, int CopyDirection);

  int InterpolateParticlesToGrid(FOFData *D);

//------------------------------------------------------------------------
// new hydro & MHD routines
//------------------------------------------------------------------------

  int SetNumberOfColours(void);
  int SaveSubgridFluxes(fluxes *SubgridFluxes[], int NumberOfSubgrids,
                        float *Flux3D[], int flux, float fluxcoef, float dt);
  void ZeroFluxes(fluxes *SubgridFluxes[], int NumberOfSubgrids);
  int Hydro1DTestInitializeGrid(float rhol, float rhor,
				float vxl,  float vxr,
				float vyl,  float vyr,
				float pl,   float pr);
  int RungeKutta2_1stStep(fluxes *SubgridFluxes[],
                          int NumberOfSubgrids, int level,
                          ExternalBoundary *Exterior);
  int RungeKutta2_2ndStep(fluxes *SubgridFluxes[],
                          int NumberOfSubgrids, int level,
                          ExternalBoundary *Exterior);
  int ReturnHydroRKPointers(float **Prim, bool ReturnMassFractions = true);
  int ReturnOldHydroRKPointers(float **Prim, bool ReturnMassFractions = true);
  int UpdateElectronDensity(void);
  int UpdatePrim(float **dU, float c1, float c2);
  int Hydro3D(float **Prim, float **dU, float dt,
	      fluxes *SubgridFluxes[], int NumberOfSubgrids,
	      float fluxcoef, int fallback);
  int TurbulenceInitializeGrid(float CloudDensity, float CloudSoundSpeed, FLOAT CloudRadius, 
			       float CloudMachNumber, float CloudAngularVelocity, float InitialBField,
			       int SetTurbulence, int CloudType, int TurbulenceSeed, int PutSink, 
			       int level, int SetBaryonFields);
  int Collapse3DInitializeGrid(int n_sphere,
			       FLOAT r_sphere[MAX_SPHERES],
			       FLOAT rc_sphere[MAX_SPHERES],
			       float rho_sphere[MAX_SPHERES],
			       float p_sphere[MAX_SPHERES],
			       float cs_sphere[MAX_SPHERES],
			       FLOAT sphere_position[MAX_SPHERES][MAX_DIMENSION],
			       float omega_sphere[MAX_SPHERES],
			       int   sphere_type[MAX_SPHERES],
			       float rho_medium, float p_medium, int level);
  int Collapse1DInitializeGrid(FLOAT r_sphere,
			       FLOAT rc_sphere,
			       float rho_sphere,
			       float p_sphere,
			       float cs_sphere,
			       float omega_sphere,
			       int   sphere_type,
			       float rho_medium, float p_medium);
  int AddSelfGravity(float coef);
  int SourceTerms(float **dU);
  int MHD1DTestInitializeGrid(float rhol, float rhor,
			      float vxl,  float vxr,
			      float vyl,  float vyr,
			      float vzl,  float vzr,
			      float pl,   float pr,
			      float Bxl,  float Bxr,
			      float Byl,  float Byr,
			      float Bzl,  float Bzr);
  int MHD2DTestInitializeGrid(int MHD2DProblemType, 
			      float RampWidth,
			      float rhol, float rhou,
			      float vxl,  float vxu,
			      float vyl,  float vyu,
			      float pl,   float pu,
			      float Bxl,  float Bxu,
			      float Byl,  float Byu);
  int MHD3DTestInitializeGrid(int MHD3DProblemType,
			      float rhol, float rhou,
			      float vxl,  float vxu,
			      float vyl,  float vyu,
			      float pl,   float pu,
			      float Bxl,  float Bxu,
			      float Byl,  float Byu);
  int CollapseMHD3DInitializeGrid(int n_sphere,
				  FLOAT r_sphere[MAX_SPHERES],
				  FLOAT rc_sphere[MAX_SPHERES],
				  float rho_sphere[MAX_SPHERES],
				  float p_sphere[MAX_SPHERES],
				  float cs_sphere[MAX_SPHERES],
				  FLOAT sphere_position[MAX_SPHERES][MAX_DIMENSION],
				  float omega_sphere[MAX_SPHERES], float Bnaught, float theta_B,
				  int   sphere_type[MAX_SPHERES],
				  float rho_medium, float p_medium, int level);
  int MHDTurbulenceInitializeGrid(float rho_medium, float cs_medium, float mach, 
				  float Bnaught, int seed, int level, int SetBaryonFields);

  int PrepareVelocityNormalization(double *v_rms, double *Volume);
  int NormalizeVelocities(Eflt factor);

  int GalaxyDiskInitializeGrid(int NumberOfHalos,
			       FLOAT HaloRadius[MAX_SPHERES],
			       FLOAT HaloCoreRadius[MAX_SPHERES],
			       float HaloDensity[MAX_SPHERES],
			       float HaloTemperature[MAX_SPHERES],
			       FLOAT HaloPosition[MAX_SPHERES][MAX_DIMENSION],
			       float HaloSpin[MAX_SPHERES],
			       float HaloVelocity[MAX_SPHERES][MAX_DIMENSION],
			       float HaloAngVel[MAX_SPHERES],
			       float HaloMagneticField,
			       FLOAT DiskRadius[MAX_SPHERES],
			       FLOAT DiskHeight[MAX_SPHERES],
			       float DiskDensity[MAX_SPHERES],
			       float DiskTemperature[MAX_SPHERES],
			       int   GalaxyType[MAX_SPHERES],
			       int   UseParticles, int UseGas,
			       float UniformVelocity[MAX_DIMENSION],
			       float MediumTemperature, float MediumDensity, int level);
  int AGNDiskInitializeGrid(float BlackHoleMass,
			    int BlackHoleType,
			    int DiskType,
			    float DiskDensity,
			    float DiskTemperature,
			    FLOAT DiskRadius,
			    FLOAT DiskHeight, 
			    int UseGas, int level);
  int MHDRK2_1stStep(fluxes *SubgridFluxes[], 
		     int NumberOfSubgrids, int level,
		     ExternalBoundary *Exterior);
  int MHDRK2_2ndStep(fluxes *SubgridFluxes[], 
		     int NumberOfSubgrids, int level,
		     ExternalBoundary *Exterior);
  int MHD3D(float **Prim, float **dU, float dt,
	    fluxes *SubgridFluxes[], int NumberOfSubgrids,
	    float fluxcoef, int fallback);
  int MHDSourceTerms(float **dU);
  int UpdateMHDPrim(float **dU, float c1, float c2);
  int SaveMHDSubgridFluxes(fluxes *SubgridFluxes[], int NumberOfSubgrids,
			   float *Flux3D[], int flux, float fluxcoef, float dt);
  int SetFloor();


  /* Poisson clean routines */

  int PoissonSolver(int level);

  int PoissonSolverSOR();
  int PoissonSolverSOR2();
  int PoissonSolverFFT();
  int PoissonSolverMultigrid();

  int PoissonSolverCGA(int difftype, double *divB_p);
  template <typename T> int multA(T* input, T* output,  int *MatrixStartIndex, int *MatrixEndIndex);
  template <typename T> int multA2(T* input, T* output,  int *MatrixStartIndex, int *MatrixEndIndex);
  template <typename T> T dot(T *a, T *b,  int *MatrixStartIndex, int *MatrixEndIndex);
  int setNeumannBC(float* x, int *MatrixStartIndex, int *MatrixEndIndex);
  int PoissonSolverDirichletBC(double *divB_p);

  int PoissonCleanStep(int level);

  int GetIndex(int i, int j, int k) { 
    return i + j*(GridDimension[0])
      + k*(GridDimension[0])*(GridDimension[1]);
  }
  
  int PoissonSolverTestInitializeGrid(int TestType, float GeometryControl);

  

  int PrintToScreenBoundaries(float *field, char *display, int direction, int slice,
			      int check, float diffvalue);  
  int PrintToScreenBoundaries(float *field, char *display, int direction, int slice);
  int PrintToScreenBoundaries(float *field, char *display);
  int PrintToScreenBoundaries();
  int PrintToScreenBoundaries(int field);

  int getField(int i){return FieldType[i];};
  
  int ReduceWindBoundary();

  /* New particle routines */
  int CheckParticle();

  int ReturnMaximumParticleNumber();

  int ReturnNumberOfNewParticles() {
    int np = 0;
    for (int n = 0; n < NumberOfParticles; n++)
      if (ParticleNumber[n] < 0) np++;
    return np;
  };
  
  /* Non-ideal effects */

  int AddViscosity();
  int ComputeViscosity(float *viscosity, int DensNum);

  int AddAmbipolarDiffusion();

  int AddResistivity();
  int ComputeResistivity(float *resistivity, int DensNum);
  /* END OF NEW STANFORD HYDRO/MHD ROUTINES */

};

// inline int grid::ReadRandomForcingFields (FILE *main_file_pointer);

// inline int grid::TurbulenceSimulationInitializeGrid (TURBULENCE_INIT_PARAMETERS_DECL);


#endif<|MERGE_RESOLUTION|>--- conflicted
+++ resolved
@@ -595,7 +595,6 @@
    int RadiationComputeDensities(int level);
 
 // -------------------------------------------------------------------------
-<<<<<<< HEAD
 // Functions for Gadget cooling
 
 /* Driving routine for Gadget equilibrium cooling */
@@ -650,14 +649,13 @@
 
    float GadgetCoolingRateFromU(float u, float rho, float *ne_guess, 
 				float redshift);
-=======
+
 // Functions for shock finding and cosmic ray acceleration
 //
    int FindShocks();
    int FindTempSplitShocks();
    int FindVelShocks();
    int FindVelSplitShocks();
->>>>>>> 017a54ef
 
 // -------------------------------------------------------------------------
 // Functions for grid (re)generation.
@@ -1402,9 +1400,10 @@
 			    int &HMNum, int &H2INum, int &H2IINum,
                             int &DINum, int &DIINum, int &HDINum);
 
-<<<<<<< HEAD
+/* Identify shock/cosmic ray fields. */
+  int IdentifyCRSpeciesFields(int &MachNum, int&CRNum, 
+			      int &PSTempNum, int &PSDenNum);
   // Identify Simon Glover Species Fields
-
   int IdentifyGloverSpeciesFields(int &HIINum,int &HINum,int &H2INum,
 				  int &DINum,int &DIINum,int &HDINum,
 				  int &HeINum,int &HeIINum,int &HeIIINum,
@@ -1414,11 +1413,6 @@
 				  int &CH3IINum,int &C2INum,int &COINum,
 				  int &HCOIINum,int &OHINum,int &H2OINum,
 				  int &O2INum);
-=======
-/* Identify shock/cosmic ray fields. */
-  int IdentifyCRSpeciesFields(int &MachNum, int&CRNum, 
-			      int &PSTempNum, int &PSDenNum);
->>>>>>> 017a54ef
 
 /* Zeus Solver. */
 
