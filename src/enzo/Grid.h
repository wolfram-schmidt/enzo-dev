/***********************************************************************
/
/  GRID CLASS
/
/  written by: Greg Bryan
/  date:       November, 1994
/  modified:   Many times by AK, DC, RH, JB, DR...
/
/  PURPOSE:
/
************************************************************************/

#ifndef GRID_DEFINED__
#define GRID_DEFINED__
#include "ProtoSubgrid.h"
#include "ListOfParticles.h"
#include "region.h"
#include "FastSiblingLocator.h"
#include "StarParticleData.h"
#include "AMRH5writer.h"
#include "Star.h"
#include "FOF_allvars.h"
#include "MemoryPool.h"
#ifdef ECUDA
#include "hydro_rk/CudaMHD.h"
#endif

#include "TopGridData.h"

struct HierarchyEntry;

#include "EnzoArray.h"

//#ifdef ANALYSIS_TOOLS
#include "../anyl/AnalyzeClusters.h"
//#endif

#ifdef TRANSFER
#include "PhotonPackage.h"
#include "ListOfPhotonsToMove.h"
#endif /* TRANSFER */

#ifdef NEW_PROBLEM_TYPES
#include "ProblemType.h"
#endif

//extern int CommunicationDirection;

//struct ParticleEntry {
//  FLOAT Position[3];
//  float Mass;
//  float Velocity[3];
//  float Attribute[MAX_NUMBER_OF_PARTICLE_ATTRIBUTES];
//  int Number;
// int Type;
//};

extern int CommunicationDirection;
int FindField(int f, int farray[], int n);
struct LevelHierarchyEntry;

class grid
{
#ifdef NEW_PROBLEM_TYPES
 protected:
#else
 private:
#endif
//
//  General grid class data
//
  int GridRank;                        // number of dimensions
  int GridDimension[MAX_DIMENSION];    // total dimensions of all grids
  int GridStartIndex[MAX_DIMENSION];   // starting index of the active region
                                       //   (zero based)
  int GridEndIndex[MAX_DIMENSION];     // stoping index of the active region
                                       //   (zero based)
  FLOAT GridLeftEdge[MAX_DIMENSION];   // starting pos (active problem space)
  FLOAT GridRightEdge[MAX_DIMENSION];  // ending pos (active problem space)
  float dtFixed;                       // current (fixed) timestep
  FLOAT Time;                          // current problem time
  FLOAT OldTime;                       // time corresponding to OldBaryonField
  int   SubgridsAreStatic;             // 
  int   ID;                            // Grid ID Number
//
//  Baryon grid data
//
  int    NumberOfBaryonFields;                        // active baryon fields
  float *BaryonField[MAX_NUMBER_OF_BARYON_FIELDS];    // pointers to arrays
  float *OldBaryonField[MAX_NUMBER_OF_BARYON_FIELDS]; // pointers to old arrays
  float *InterpolatedField[MAX_NUMBER_OF_BARYON_FIELDS]; // For RT and movies
  float *RandomForcingField[MAX_DIMENSION];           // pointers to arrays //AK
  int    FieldType[MAX_NUMBER_OF_BARYON_FIELDS];
  FLOAT *CellLeftEdge[MAX_DIMENSION];
  FLOAT *CellWidth[MAX_DIMENSION];
  fluxes *BoundaryFluxes;

  // For restart dumps

  int NumberOfSubgrids;
  fluxes **SubgridFluxStorage;

  // MHD data
  float *divB;
  float *gradPhi[MAX_DIMENSION];

  float  CourantSafetyNumber;                       // Hydro parameter
  int    PPMFlatteningParameter;                    // PPM parameter
  int    PPMDiffusionParameter;                     // PPM parameter
  int    PPMSteepeningParameter;                    // PPM parameter
//
//  Particle data
//
  int    NumberOfParticles;
  FLOAT *ParticlePosition[MAX_DIMENSION];  // pointers to position arrays
  float *ParticleVelocity[MAX_DIMENSION];  // pointers to velocity arrays
  float *ParticleAcceleration[MAX_DIMENSION+1];  // 
  float *ParticleMass;                     // pointer to mass array
  PINT  *ParticleNumber;                   // unique identifier
  int   *ParticleType;                     // type of particle
  float *ParticleAttribute[MAX_NUMBER_OF_PARTICLE_ATTRIBUTES];
//
//  Star particle data
//
  int NumberOfStars;
  Star *Stars;

// For once-per-rootgrid-timestep star formation, the following flag
// determines whether SF is about to occur or not. It's currently
//(April 2012) only implemented for H2REG_STAR and completely
// ignored for all other star makers.
  int MakeStars;

//
//  Gravity data
// 
  float *PotentialField;
  float *AccelerationField[MAX_DIMENSION]; // cell cntr acceleration at n+1/2
  float *GravitatingMassField;
  FLOAT  GravitatingMassFieldLeftEdge[MAX_DIMENSION];
  int    GravitatingMassFieldDimension[MAX_DIMENSION];
  FLOAT  GravitatingMassFieldCellSize;     // all dimensions must be the same
  float *GravitatingMassFieldParticles;     // for particles only
  FLOAT  GravitatingMassFieldParticlesLeftEdge[MAX_DIMENSION];
  FLOAT  GravitatingMassFieldParticlesCellSize;
  int    GravitatingMassFieldParticlesDimension[MAX_DIMENSION];
  gravity_boundary_type GravityBoundaryType;
  float  PotentialSum;
//
//  Top grid parallelism (for implicit solvers)
//
  int ProcLayout[MAX_DIMENSION];
  int ProcLocation[MAX_DIMENSION];
  int ProcNeighbors[MAX_DIMENSION][2];
//
//  Radiation data
//
#ifdef TRANSFER
  float MaxRadiationDt;
#endif
//
//  Rebuild Hierarchy Temporaries
//
  int   *FlaggingField;             // Boolean flagging field (for refinement)
  float *MassFlaggingField;         // Used by mass flagging criteria
  float *ParticleMassFlaggingField; // Used by particle mass flagging criteria
//
//  Parallel Information
//
  int ProcessorNumber;
//
// Movie Data Format
//
  int TimestepsSinceCreation; 	// Not really since creation anymore... 
  				// resets everytime the grid outputs

// density and pressure history for one-zone collapse
// for calculating effective gamma
  float **freefall_density;
  float **freefall_pressure;

//
// Friends
//
  friend int ExternalBoundary::Prepare(grid *TopGrid);
  friend int ProtoSubgrid::CopyFlaggedZonesFromGrid(grid *Grid);
  friend class Star;
#ifdef NEW_PROBLEM_TYPES
  friend class EnzoProblemType;
#endif

#ifdef TRANSFER
#include "PhotonGrid_Variables.h"
#endif

#ifdef ECUDA
//
// CUDA MHD solver data
//
  cuMHDData MHDData;
#endif


 public:

// -------------------------------------------------------------------------
//  Main hydro/AMR functions
//

/* Grid constructor (Set all data to null/default state). */

   grid();

/* Grid deconstructor (free up memory usage) */

   ~grid();

/* Read grid data from a file (returns: success/failure) */

   int ReadGrid(FILE *main_file_pointer, int GridID, char DataFilename[], 
		int ReadText = TRUE, int ReadData = TRUE);

/* Read grid data from a group file (returns: success/failure) */

#ifndef NEW_GRID_IO
   int Group_ReadGrid(FILE *fptr, int GridID, HDF5_hid_t file_id, 
		      char DataFilename[],
		      int ReadText, int ReadData, bool ReadParticlesOnly=false);
#else
   int Group_ReadGrid(FILE *main_file_pointer, int GridID, HDF5_hid_t file_id, 
		      char DataFilename[],
		      int ReadText = TRUE, int ReadData = TRUE, 
		      bool ReadParticlesOnly=false, int ReadEverything = FALSE);
#endif
   
/* Get field or particle data based on name or integer 
   defined in typedefs.h. Details are in Grid_CreateFieldArray.C. */

   EnzoArrayBool *CreateFieldArrayBool(field_type field);
   EnzoArrayBool *CreateFieldArrayBool(char *field_name);

   EnzoArrayInt *CreateFieldArrayInt(field_type field);
   EnzoArrayInt *CreateFieldArrayInt(char *field_name);
  
   EnzoArrayFloat *CreateFieldArrayFloat(field_type field);
   EnzoArrayFloat *CreateFieldArrayFloat(char *field_name);
  
   EnzoArrayFLOAT *CreateFieldArrayFLOAT(field_type field);
   EnzoArrayFLOAT *CreateFieldArrayFLOAT(char *field_name);

   EnzoArrayPINT *CreateFieldArrayPINT(field_type field);
   EnzoArrayPINT *CreateFieldArrayPINT(char *field_name);

/* Write unigrid cubes to a file (returns: success/failure) */

   int WriteCube(char *base_name, int grid_id, int TGdims[]);

/* Write grid data to a file (returns: success/failure) */

   int WriteGrid(FILE *main_file_pointer, char *base_name, int grid_id);

/* Write grid data to a group file (returns: success/failure) */

#ifndef NEW_GRID_IO
   int Group_WriteGrid(FILE *fptr, char *base_name, int grid_id, HDF5_hid_t file_id);
#else
   int Group_WriteGrid(FILE *main_file_pointer, char *base_name, int grid_id, HDF5_hid_t file_id, int WriteEverything = FALSE);
#endif

   int WriteAllFluxes(hid_t grid_node);
   int WriteFluxGroup(hid_t top_group, fluxes *fluxgroup);

   int ReadAllFluxes(hid_t grid_node);
   int ReadFluxGroup(hid_t top_group, fluxes *fluxgroup);

   int FillFluxesFromStorage(int *ThisNumberOfSubgrids,
        fluxes ***fluxgroup) {
        *ThisNumberOfSubgrids = this->NumberOfSubgrids;
        *fluxgroup = this->SubgridFluxStorage;
        this->SubgridFluxStorage = NULL;
        if(ProcessorNumber != MyProcessorNumber) return -1;
        return 0;
    }
   
/* Routines for writing/reading grid hierarchy information to/from
   HDF5 hierarchy file */
   int WriteHierarchyInformationHDF5(char *base_name, hid_t level_group_id, int level, int ParentGridIDs[], int NumberOfDaughterGrids, int DaughterGridIDs[], int NextGridThisLevelID, int NextGridNextLevelID, FILE *log_fptr);
   
   int ReadHierarchyInformationHDF5(hid_t Hfile_id, int GridID, int &Task, int &NextGridThisLevelID, int &NextGridNextLevelID, char DataFilename[], FILE *log_fptr);


/* Write grid data to separate files (returns: success/failure) */

   int WriteGridX(FILE *main_file_pointer, char *base_name, int grid_id);

/* Write task memory map */

   int WriteMemoryMap(FILE *file_pointer, char *base_name, int grid_id);

/* Write grid-to-task map */

   int WriteTaskMap(FILE *file_pointer, char *base_name, int grid_id);

/* Write grid hierarchy only */

   int WriteStuff(FILE *main_file_pointer, char *base_name, int grid_id);

/* Interpolate to specified time and write unigrid cube data to a file
   (returns: success/failure). */

   int WriteCubeInterpolate(FLOAT WriteTime, char *base_name, int grid_id, int TGdims[]);

/* Interpolate to specified time and write grid data to a file
   (returns: success/failure). */

   int WriteGridInterpolate(FLOAT WriteTime, FILE *main_file_pointer, 
			    char *base_name, int grid_id);

/* Interpolate to specified time and write grid data to a group file
   (returns: success/failure). */

   int Group_WriteGridInterpolate(FLOAT WriteTime, FILE *main_file_pointer,
                            char *base_name, int grid_id, HDF5_hid_t file_id);

   int ComputeVectorAnalysisFields(field_type fx, field_type fy, field_type fz,
                                   float* &curl_x, float* &curl_y, float* &curl_z,
                                   float* &div);

private:
   int write_dataset(int ndims, hsize_t *dims, const char *name, hid_t group, 
       hid_t data_type, void *data, int active_only = TRUE,
       float *temp=NULL, int *grid_start_index=NULL, int *grid_end_index=NULL,
       int *active_dims=NULL, int *data_dims=NULL);
   int read_dataset(int ndims, hsize_t *dims, const char *name, hid_t group,
       hid_t data_type, void *read_to, int copy_back_active=FALSE,
       float *copy_to=NULL, int *active_dims=NULL, int *grid_start_index=NULL,
       int *grid_end_index=NULL, int *data_dims=NULL);
   int ReadExtraFields(hid_t group_id);
public:

/* Compute the timestep constraint for this grid
    (for steps #3 and #4) */

   float ComputeTimeStep();

/* Set the timestep in this grid to the timestep in the argument
    (for step #3) */

   void SetTimeStep(float dt) {dtFixed = dt;};

/* Check timestep (dtFixed) against argument (return fail if dtFixed > dt).
    (for step #4) */

   int CheckTimeStep(float dt) {return ((dtFixed > dt) ? FAIL : SUCCESS);};

/* Return time, timestep */

   FLOAT ReturnTime() {return Time;};
   FLOAT ReturnOldTime() {return OldTime;};
   float ReturnTimeStep() {return dtFixed;};

  /* Return, set grid ID */

  void SetGridID(int id) { ID = id; };
  int GetGridID(void) { return ID; };
   
  /* Baryons: return field types. */

  int ReturnFieldType(int type[]) 
  {
    for (int i = 0; i < NumberOfBaryonFields; i++) type[i] = FieldType[i];
    return SUCCESS;
  };

/* Baryons: Interpolate (parental) grid in argument to current grid.
            (returns success or fail).
    (for step #16) */

   int InterpolateBoundaryFromParent(grid *ParentGrid);

/* Member functions for dealing with thermal conduction */
   int ComputeHeat(float dedt[]);	     /* Compute Heat */
   int ConductHeat();			     /* Conduct Heat */
   int ComputeConductionTimeStep(float &dt); /* Estimate conduction time-step */

/* Baryons: Copy current solution to Old solution (returns success/fail)
    (for step #16) */

   int CopyBaryonFieldToOldBaryonField();
   int CopyOldBaryonFieldToBaryonField();


/* Copy potential field to baryon potential for output purposes. */

   int CopyPotentialToBaryonField();

/* Baryons: Update boundary according to the external boundary values
    (for step #16) */

   int SetExternalBoundaryValues(ExternalBoundary *Exterior);

/* Baryons: solve hydro equations in this grid (returns: the fluxes of the
           subgrids in the argument).  Returns SUCCESS or FAIL.
    (for step #16) */

   int SolveHydroEquations(int CycleNumber, int NumberOfSubgrids, 
			   fluxes *SubgridFluxes[], int level);

/* Baryons: return pointer to the BoundaryFluxes of this grid */

   int ReturnFluxDims(fluxes &f, int RefinementFactors[]);

/* Baryons: prepare and clear the accumulated boundary fluxes for this grid.
    (for step #16) */

   void PrepareBoundaryFluxes();
   void ClearBoundaryFluxes();

/* Baryons: projected solution in current grid to the grid in the 
           argument which must have a lower resolution (i.e. downsample 
           the current grid to the appropriate level).
    (for step #18) */

   int ProjectSolutionToParentGrid(grid &ParentGrid);

/* Baryons: return boundary fluxes from this grid.  Downsample them to
           the refinement factors specified in the argument.
	   Returns FAIL or SUCCESS.
    (for step #19) */

   int GetProjectedBoundaryFluxes(grid *ParentGrid, fluxes &ProjectedFluxes);

/* Return the refinement factors as compared to the grid in the argument
   (integer version) (for step #19) */

   void ComputeRefinementFactors(grid *SubGrid, int RefinementFactors[]) {
     int dim;
     for (dim = 0; dim < GridRank; dim++) RefinementFactors[dim] = 
	 int( CellWidth[dim][0] / SubGrid->CellWidth[dim][0] + 0.5);
     for (dim = GridRank; dim < MAX_DIMENSION; dim++)
       RefinementFactors[dim] = 1;
   };

/* Return the refinement factors as compared to the grid in the argument
   (float version) (for step #19) */

   void ComputeRefinementFactorsFloat(grid *SubGrid, float Factors[]) {
     int dim;
     for (dim = 0; dim < GridRank; dim++) Factors[dim] = 
       (*CellWidth[dim]) / (*(SubGrid->CellWidth[dim]));;
     for (dim = GridRank; dim < MAX_DIMENSION; dim++)
       Factors[dim] = 1.0;
   };

/* Baryons: Search for redundant overlap between two sets of fluxes (other
            and refined).  If found, set the refined fluxes equal to the
	    initial fluxes so there will be no double corrections.(step #19) */

   void CorrectRedundantFluxes(fluxes *OtherFluxes, fluxes *InitialFluxes, 
                               fluxes *RefinedFluxes);

/* Baryons: correct for better flux estimates produced by subgrids
           (i.e given the initial flux estimates and the subgrid flux 
	   estimates, correct the grid to account for the subgrid 
	   flux estimates).  Returns SUCCESS or FAIL.
    (for step #19) */

   int CorrectForRefinedFluxes(fluxes *InitialFluxes, fluxes *RefinedFluxes,
			       fluxes *BoundaryFluxesThisTimeStep,
			       int SUBlingGrid,
			       TopGridData *MetaData);

/* Baryons: add the fluxes pointed to by the argument to the boundary fluxes
            of this grid (sort of for step #16).  Note that the two fluxes
	    must have the same size. */

   int AddToBoundaryFluxes(fluxes *BoundaryFluxesToBeAdded);

/* set new time (time += dt)
    (step #21) */

   void SetTimeNextTimestep() {Time += dtFixed;};
   void SetTimePreviousTimestep() {Time -= dtFixed;};

/* set time of this grid (used in setup) */

   void SetTime(FLOAT NewTime) {Time = NewTime;};

/* set hydro parameters (used in setup) */

   void SetHydroParameters(float co, int p1, int p2, int p3) 
     {
       CourantSafetyNumber    = co;
       PPMFlatteningParameter = p1;
       PPMDiffusionParameter  = p2;
       PPMSteepeningParameter = p3;
     }

/* Problem-type-specific: compute approximate ratio of pressure 
gradient force to gravitational force for one-zone collapse test. */

   int ComputeOneZoneCollapseFactor(float *force_factor);

/* Baryons: compute the pressure at the requested time. */

   int ComputePressure(FLOAT time, float *pressure);

/* Baryons: compute the pressure at the requested time using the dual energy
            formalism. */

   int ComputePressureDualEnergyFormalism(FLOAT time, float *pressure);

/* Baryons: compute the temperature. */

   int ComputeTemperatureField(float *temperature);

/* Baryons: compute the temperature at the requested time using
   Gadget equilibrium cooling. */

   int GadgetComputeTemperature(FLOAT time, float *temperature);

/* Baryons: compute the temperatre at the requested time using the dual energy
   formalism when using Gadget equilibrium cooling. */

   int GadgetComputeTemperatureDEF(FLOAT time, float *temperature);

/* Baryons: compute the dust temperature. */

   int ComputeDustTemperatureField(float *temperature, float *dust_temperature);

/* Baryons: compute X-ray emissivity in specified band. */

   int ComputeXrayEmissivity(float *temperature,
			     float *xray_emissivity, float keV1, float keV2,
			     char *XrayFileName);

/* Baryons: compute number density of ionized elements (just O7 and O8). */

   int ComputeElementalDensity(float *temperature, float *elemental_density,
			       int Type);

/* Baryons: compute the ratio of specific heats. */

   int ComputeGammaField(float *GammaField);

/* Baryons: compute the cooling time. */

   int ComputeCoolingTime(float *cooling_time);

/* Baryons & DualEnergyFormalism: Restore consistency between total and
                                  internal energy fields. */

   int RestoreEnergyConsistency(int Region);

/* Returns some grid info. */

   int ReturnGridInfo(int *Rank, int Dims[], FLOAT Left[], FLOAT Right[]);

/* Subtracts kinetic component from total energy. */

   int ConvertTotalEnergyToGasEnergy();

/* Sets the energy to provide Jean's level support (Zeus: returns coeff). */
   
   int SetMinimumSupport(float &MinimumSupportEnergyCoefficient);

/* Debugging support. */

   int DebugCheck(char *message = "Debug");

#ifdef EMISSIVITY
   /* define function prototype as a grid member function */
   int ClearEmissivity();
   int CheckEmissivity();
#endif

// -------------------------------------------------------------------------
// Functions used for analysis
//

/* Calculate the angular momentum of a grid (given center). */

   int CalculateAngularMomentum(FLOAT Center[], float AngularMomentum[],
				float MeanVelocity[], float DMVelocity[],
				FLOAT CenterOfMass[], FLOAT DMCofM[]);

/* Find and track density peaks. */

   int AnalyzeTrackPeaks(int level, int ReportLevel);

/* Project some of the fields to a plane. */

   int ProjectToPlane(FLOAT ProjectedFieldLeftEdge[], 
		      FLOAT ProjectedFieldRightEdge[],
		      int ProjectedFieldDims[], float *ProjectedField[], 
		      int ProjectionDimension, int ProjectionSmooth,
                      int NumberOfProjectedFields, int level,
		      int XrayUseLookupTable, float XrayLowerCutoffkeV,
		      float XrayUpperCutoffkeV, char *XrayFileName);

   int ProjectToPlane2(FLOAT ProjectedFieldLeftEdge[], 
		       FLOAT ProjectedFieldRightEdge[],
		       int ProjectedFieldDims[], float *ProjectedField[], 
		       int ProjectionDimension, int ProjectionSmooth,
		       int NumberOfProjectedFields, int level,
		       int MetalLinesUseLookupTable, char *MetalLinesFilename);

/* Set the fields to zero under the active region of the specified subgrid. */

   int ZeroSolutionUnderSubgrid(grid *Subgrid, int FieldsToZero, 
                                float Value = 1.0, int AllProcessors = FALSE,
				int IncludeGhostZones = FALSE);

/* Convert the grid data to particle data for output. */

   int OutputAsParticleData(FLOAT RegionLeftEdge[], FLOAT RegionRightEdge[],
                           ListOfParticles *ParticleList[NUM_PARTICLE_TYPES],
                           float BaseRadius);

/* Output star particles to a binary file */

   int OutputStarParticleInformation(FILE *StarFile);

/* Return some information about the grid. */

   int CollectGridInformation(int &GridMemory, float &GridVolume, 
                              int &NumberOfCells, float &AxialRatio,
                              int &CellsTotal, int &Particles);

/* Output grid information (for movie generation). */

   int OutputGridMovieData(FILE *Gridfptr, FILE *DMfptr, FILE *Starfptr,
			   FLOAT RegionLeftEdge[], FLOAT RegionRightEdge[],
			   FLOAT WriteOutTime, int NumberOfPoints[3],
			   int NumberOfValuesPerPoint[3],
			   char *PointValueNames[3][20], float BaseRadius);

/* Output movie data (sequential format) */

   int WriteNewMovieData(FLOAT RegionLeftEdge[], FLOAT RegionRightEdge[], 
			 int RootResolution, FLOAT StopTime, 
			 AMRHDF5Writer &AmiraGrid,
			 int lastMovieStep, int TopGridCycle, 
			 int WriteMe, int MovieTimestepCounter, int open, 
			 FLOAT WriteTime,
			 int alreadyopened[][MAX_DEPTH_OF_HIERARCHY] = NULL, 
			 int NumberOfStarParticlesOnProcOnLvl[][MAX_DEPTH_OF_HIERARCHY] = NULL);

   int WriteNewMovieDataSeparateParticles(FLOAT RegionLeftEdge[], FLOAT RegionRightEdge[], 
					  FLOAT StopTime, AMRHDF5Writer &AmiraGrid,
					  int lastMovieStep, int WriteMe, 
					  FLOAT WriteTime, int alreadyopened[],
					  int NumberOfStarParticlesOnProc[]);

   int ReturnMovieTimestep() { return TimestepsSinceCreation; };

/* Output tracer particle information (interpolated from baryon grid). */

   int TracerParticleOutputData(FILE *ptr, FLOAT WriteOutTime);

// -------------------------------------------------------------------------
// Functions for radiative cooling and multi-species rate equations
//

/* Handle the selection of cooling and chemistry modules */

   int MultiSpeciesHandler();

/* Handle the selection of shock finding algorithm */

   int ShocksHandler();

/* Solve the radiative cooling/heating equations  */

   int SolveRadiativeCooling();

/* Solve the rate equations. */

   int SolveRateEquations();

/* Solve the joint rate and radiative cooling/heating equations  */

   int SolveRateAndCoolEquations(int RTCoupledSolverIntermediateStep);

/* Compute densities of various species for RadiationFieldUpdate. */

   int RadiationComputeDensities(int level);

// -------------------------------------------------------------------------
// Functions for Gadget cooling

/* Driving routine for Gadget equilibrium cooling */

   int GadgetCalculateCooling(float *d, float *e, float *ge,
			      float *u, float *v, float *w,
			      int *in, int *jn, int *kn,
			      int *iexpand, hydro_method *imethod, 
			      int *idual, int *idim,
			      int *is, int *js, int *ks, int *ie, int *je,
			      int *ke, float *dt, float *aye,
			      float *fh, float *utem, float *uxyz,
			      float *uaye, float *urho, float *utim,
			      float *gamma);

/* Computes cooling time using gadget equilibrium cooling */

   int GadgetCoolingTime(float *d, float *e, float *ge,
			 float *u, float *v, float *w,
			 float *cooltime,
			 int *in, int *jn, int *kn,
			 int *iexpand, hydro_method *imethod, int *idual, int *idim,
			 int *is, int *js, int *ks, int *ie, int *je,
			 int *ke, float *dt, float *aye,
			 float *fh, float *utem, float *uxyz,
			 float *uaye, float *urho, float *utim,
			 float *gamma);


/* calculates abundances and rates using Gadget equilibrium cooling */

   void Gadgetfind_abundances_and_rates(float logT, float rho, float *ne_guess);

/* calculates temperature using Gadget equilibrium cooling */

   float Gadgetconvert_u_to_temp(float u, float rho, float *ne_guess);

/* calculates cooling rates (not cooling time) using Gadget equilibrium cooling 
   and gas temperature */

   float GadgetCoolingRate(float logT, float rho, float *nelec, float redshift);

/* wrapper for GadgetCoolingRate */

   float Gadget_EquilibriumCooling(float u_old, float rho, float dt,
				   float *ne_guess, float *utem, float *uxyz, 
				   float *uaye, float *urho,
				   float *utim, float redshift);

/* calculates cooling rate (not cooling time) using energy instead of temperature 
   for Gadget equil. cooling */

   float GadgetCoolingRateFromU(float u, float rho, float *ne_guess, 
				float redshift);

// Functions for shock finding
//
   int FindShocks();
   int FindTempSplitShocks();
   int FindVelShocks();
   int FindVelSplitShocks();

// -------------------------------------------------------------------------
// Functions for grid (re)generation.
//

/* Remove un-needed arrays before rebuilding. */

   void CleanUp();

/* Delete all the fields, but leave other grid data. */

   void DeleteAllFields();

/* Delete all the fields except for the particle data */

   void DeleteAllButParticles();

/* Delete all the baryon fields */

   void DeleteBaryonFields();

/* Sum particle mass flagging fields into ProcessorNumber if particles
   aren't local. */

   int SetParticleMassFlaggingField(int StartProc=0, int EndProc=0, int level=-1, 
				    int ParticleMassMethod=-1, int *SendProcs=NULL, 
				    int NumberOfSends=0);
   int CollectParticleMassFlaggingField(void);
   void ClearParticleMassFlaggingField(void);

/* Clear mass flagging field (gg #1) */

   void ClearMassFlaggingField();

/* Clear boolean flagging field (gg #0) */

   void ClearFlaggingField();

/* Set boolean flagging field */

   int SetFlaggingField(int &NumberOfFlaggedCells, int level);

/* Set flagging field from static regions */

   int SetFlaggingFieldStaticRegions(int level, int &NumberOfFlaggedCells);

/* Delete flagging field */

   void DeleteFlaggingField();

/* Particles: deposit particles living in this grid into the Mass Flagging
             field (gg #2) */

   void DepositParticlesToMassFlaggingField() {};

/* Particles: deposit particles to particle mass flagging field. */

   int DepositMustRefineParticles(int pmethod, int level);

/* baryons: add baryon density to mass flaggin field (so the mass flagging
            field contains the mass in the cell (not the density) 
            (gg #3) */

   int AddFieldMassToMassFlaggingField();

/* Flag all points where we are forbidding refinement from a color field */

   int FlagCellsToAvoidRefinement();

/* Flag all points in a region where refinement is not needed */

   int FlagCellsToAvoidRefinementRegion(int level);

/* Flag all points that require refining  (and delete Mass Flagging Field).
     Returns the number of flagged cells.  Returns the number of flagged cells
     (gg #4) */

   int FlagCellsToBeRefinedByMass(int level, int method);

/* Flag all points that require refining by their slope.
     Returns the number of flagged cells.  Returns the number of flagged cells
     (gg #4) */

   int FlagCellsToBeRefinedBySlope();

/* Flag all points that require refinging by the presence of shocks.
     Returns the number of flagged cells.  Returns the number of flagged cells
     (gg #4) */

   int FlagCellsToBeRefinedByShocks();

/* Flag all points based on the Mach number of the shock. */

   int FlagCellsToBeRefinedByShockwaves(int level);

/* Flag all points that require refining by the Jean's length criterion. */

   int FlagCellsToBeRefinedByJeansLength();

/* Flag all points that require refining by the total Jean's length criterion. (Tom Abel 10/2010) */

   int FlagCellsToBeRefinedByTotalJeansLength();

/* Flag all points that require refining by the Resistive Scale length criterion. 
   abs(B)/abs(curl(B)) should be larger than cell size*/

   int FlagCellsToBeRefinedByResistiveLength();

/* Flag all points that require refining by Shear. */

   int FlagCellsToBeRefinedByShear();

/* Flag all cells for which tcool < dx/sound_speed. */

   int FlagCellsToBeRefinedByCoolingTime();

/* Flag all cells which are near a must-refine particle. */

   int FlagCellsToBeRefinedByMustRefineParticles();

/* Flag all cells which are within a user-specified refinement region. */

   int FlagCellsToBeRefinedByMustRefineRegion(int level);

/* Flag all cells which are above a user-specified metallicity. */

   int FlagCellsToBeRefinedByMetallicity(int level);


/* Flagging all cell adjacent to a previous flagged cell.  Also, remove all
   Flagged cells in the boundary zones and within one zone of the boundary. */

   int FlagBufferZones();

/* Identify new subgrids for this grid (and prove Fermat's last theorem too)
   (gg #5) */

   void IdentifyNewSubgrids(GridList &list);

/* Identify new subgrids for this grid (1x1x1 subgrids).
   (gg #5) */

   void IdentifyNewSubgridsSmall(GridList &list);

/* Coalesce neighbouring subgrids */

   // void CoalesceSubgrids(GridList &list);

/* Inherit properties (rank, baryon field types, etc.) from ParentGrid
   (gg # 5,6) */

   void InheritProperties(grid *ParentGrid);

/* set the grid dimensions, left, right edges and cell quantities based
   on arguments (gg #5,6) */

   void PrepareGrid(int Rank, int Dimensions[], 
		    FLOAT LeftEdge[], FLOAT RightEdge[], int NumParticles);

/* Allocates space for grids (dims and NumberOfBaryonFields must be set). */

   void AllocateGrids();

/* set the grid derived quantites (CellLeftEdge, CellWidth & BoundaryFluxes) */

   void PrepareGridDerivedQuantities();

/* baryons: interpolate field values from the Parent Grid (gg #6).
            Returns SUCCESS or FAIL. */

   int InterpolateFieldValues(grid *ParentGrid , 
			      LevelHierarchyEntry * OldFineLevel, TopGridData * MetaData);


/* Interpolate one radiation field.  Based on InterpolateFieldValues
   but removed all of the conservative stuff. */   

   int InterpolateRadiationFromParent(grid *ParentGrid, int Field);

/* baryons: check for coincident zones between grids & copy if found.
            (correctly includes periodic boundary conditions). */

   int CheckForOverlap(grid *OtherGrid,
		       boundary_type LeftFaceBoundaryCondition[],
		       boundary_type RightFaceBoundaryCondition[],
		       int (grid::*CopyFunction)(grid *OtherGrid,
						 FLOAT EdgeOffset[]));

 



/* baryons: check for subgrids adjacent to external boundary with reflecting BCs. */

   int CheckForExternalReflections(
				   boundary_type LeftFaceBoundaryCondition[],
				   boundary_type RightFaceBoundaryCondition[]);

/* David Collins flux correction - July 2005 */
   int CheckForSharedFace(grid *OtherGrid,
			       boundary_type LeftFaceBoundaryCondition[],
			       boundary_type RightFaceBoundaryCondition[]);

   int CheckForSharedFaceHelper(grid *OtherGrid,
				     FLOAT EdgeOffset[MAX_DIMENSION]);

/* baryons: check for overlap between grids & return TRUE if it exists
            (correctly includes periodic boundary conditions). */

   int CheckForPossibleOverlap(grid *OtherGrid,
                       boundary_type LeftFaceBoundaryCondition[],
                       boundary_type RightFaceBoundaryCondition[]);
   int CheckForPossibleOverlapHelper(grid *OtherGrid,
                                        FLOAT EdgeOffset[MAX_DIMENSION]);

/* baryons: copy coincident zone from the (old) grid in the argument
            (gg #7).  Return SUCCESS or FAIL. */

   int CopyZonesFromGrid(grid *GridOnSameLevel, 
			 FLOAT EdgeOffset[MAX_DIMENSION]);

/* gravity: copy coincident potential field zones from grid in the argument
            (gg #7).  Return SUCCESS or FAIL. */

   int CopyPotentialField(grid *GridOnSameLevel, 
			  FLOAT EdgeOffset[MAX_DIMENSION]);

/* baryons: check for coincident zone from the (old) grid in the argument
            (gg #7).  Return SUCCESS or FAIL. */

   int CopyZonesFromGridCountOnly(grid *GridOnSameLevel, int &Overlap);

/* Returns whether or not the subgrids of this grid are static. */

   int AreSubgridsStatic() {return SubgridsAreStatic;};

/* Check the energy conservation. */

   int ComputeEnergy(float EnergySum[]);

/* These two routines add grids to the chaining mesh used in the
   FastSiblingLocator method and use the chaining mesh to find
   possible siblings. */

   int FastSiblingLocatorAddGrid(ChainingMeshStructure *mesh);

   int FastSiblingLocatorFindSiblings(ChainingMeshStructure *mesh,
                          SiblingGridList *list,
                          boundary_type LeftBoundaryCondition[],
                          boundary_type RightBoundaryCondition[]);

   /* hack: add density squared field to grid (used in ExtractSection). */

   void CreateDensitySquaredField() {
     int size = GridDimension[0]*GridDimension[1]*GridDimension[2];
     BaryonField[NumberOfBaryonFields] = new float[size];
     for (int i = 0; i < size; i++)
       BaryonField[NumberOfBaryonFields][i] = 
	 BaryonField[0][i]*BaryonField[0][i];
     FieldType[NumberOfBaryonFields++] = Density;
   };

   void PrintBaryonFieldValues(int field, int index)
     {fprintf(stdout, "Baryonfield[field = %"ISYM"][index = %"ISYM"] = %g\n", 
	      field, index, BaryonField[field][index]);};

// -------------------------------------------------------------------------
// Functions for use with gravity.
//

/* Set the gravity boundary type of a grid. */

   void SetGravityParameters(gravity_boundary_type Boundary) {
     GravityBoundaryType = Boundary;};
   gravity_boundary_type ReturnGravityBoundaryType() 
     {return GravityBoundaryType;};

/* Gravity: Initialize, the gravitating Mass Field
    (for steps #5, #6). */

   int InitializeGravitatingMassField(int RefinementFactor);

/* Gravity: Initialize, the particle component of the mass field. */

   int InitializeGravitatingMassFieldParticles(int RefinementFactor);

/* Gravity: allocate & clear the GravitatingMassField. */

   int ClearGravitatingMassField();

/* Gravity & baryons: Copy the parent density field to the extra boundary
      region of GravitatingMassField (if any). */

   int CopyParentToGravitatingFieldBoundary(grid *ParentGrid);

/* Gravity & Particles: allocate & clear the GravitatingMassFieldParticles. */

   int ClearGravitatingMassFieldParticles();

/* Baryons: add the baryon mass to the GravitatingMassField. */

   int AddBaryonsToGravitatingMassField();

/* Generic deposit particles/grids to grid (either GravitatingMassField or
   GravitatingMassFieldParticles depending on the value of DepositField). */

   int DepositPositions(FLOAT *Positions[], float *Mass, int Number, 
			int DepositField);

/* deposit particles/grids to grid (if they are on the grid). */

/* int DepositPositionsEdgeOff(float *Positions[], float *Mass, int Number);*/

/* Gravity: Difference potential to get acceleration field. */

   int ComputeAccelerationField(int DifferenceType, int level);

/* Gravity: Interpolate accelerations from other grid. */

   int InterpolateAccelerations(grid *FromGrid);

/* Gravity: Compute particle and grid accelerations. */

   int ComputeAccelerations(int level);

/* Particles: add overlapping ParticleMassField to Target's 
   GravitatingMassField. */

   int CopyOverlappingMassField(grid *TargetGrid, 
				FLOAT EdgeOffset[MAX_DIMENSION]);

/* Gravity: Allocate and make initial guess for PotentialField. */

   int PreparePotentialField(grid *ParentGrid);

/* Gravity: Allocate and make initial guess for PotentialField. */

   int SolveForPotential(int level, FLOAT PotentialTime = -1);

/* Gravity: Prepare the Greens Function. */

   int PrepareGreensFunction();
   int PreparePeriodicGreensFunction(region *GreensRegion);

/* Gravity: Copy potential/density into/out of FFT regions. */

   int PrepareFFT(region *InitialRegion, int Field, int DomainDim[]);
   int FinishFFT(region *InitialRegion, int Field, int DomainDim[]);

/* Gravity: set the potential boundary for isolated BC's */

   int SetIsolatedPotentialBoundary();

/* Gravity: Set the external acceleration fields. */

   int ComputeAccelerationFieldExternal();

/* Gravity: Set the external acceleration fields from external potential. */

   int ComputeAccelerationsFromExternalPotential(int DifferenceType,
                                                 float *ExternalPotential,
                                                 float *Field[]);

/* Gravity: Add fixed, external potential to baryons & particles. */

   int AddExternalPotentialField(float *field);
   

/* Particles + Gravity: Clear ParticleAccleration. */

   int ClearParticleAccelerations();

/* Baryons + Gravity: Interpolate the AccelerationField in FromGrid to
             AccelerationFieldForCells at the GridPositions in this grid. */

   int InterpolateGridPositions(grid *FromGrid);

/* Particles + Gravity: Interpolate the AccelerationField in FromGrid to
             ParticleAcceleration at the ParticlePositions in this grid. */

   int InterpolateParticlePositions(grid *FromGrid, int DifferenceType);

/* Generic routine for interpolating particles/grid. */

   int InterpolatePositions(FLOAT *Positions[], int dim, float *Field, 
			    int Number);

/* Gravity: Delete GravitatingMassField. */

   void DeleteGravitatingMassField() {
     delete [] GravitatingMassField; 
     GravitatingMassField = NULL;
   };

/* Gravity: Delete AccelerationField. */

   void DeleteAccelerationField() {
     if (!((SelfGravity || UniformGravity || PointSourceGravity || ExternalGravity))) return;
     for (int dim = 0; dim < GridRank; dim++) {
       delete [] AccelerationField[dim];
       AccelerationField[dim] = NULL;
     }
   };

/* Gravity: Add fixed, external acceleration to baryons & particles. */

   int AddExternalAcceleration();

/* Gravity: deposit baryons into target GravitatingMassField. */

   int DepositBaryons(grid *TargetGrid, FLOAT DepositTime);

// -------------------------------------------------------------------------
// Functions for accessing various grid-based information
//
   int GetGridRank() {return GridRank;}
   int GetGridDimension(int Dimension) {return GridDimension[Dimension];}
   int GetGridStartIndex(int Dimension) {return GridStartIndex[Dimension];}
   int GetGridEndIndex(int Dimension) {return GridEndIndex[Dimension];}
   int GetActiveSize() {
     int dim, size;
     for (dim = 0, size = 1; dim < GridRank; dim++) {
       size *= GridEndIndex[dim] - GridStartIndex[dim] + 1;
     }
     return size;
   }
   int GetGridSize() {
     int dim, size;
     for (dim = 0, size = 1; dim < GridRank; dim++)
       size *= GridDimension[dim];
     return size;
   }
   FLOAT GetGridLeftEdge(int Dimension) {return GridLeftEdge[Dimension];}
   FLOAT GetGridRightEdge(int Dimension) {return GridRightEdge[Dimension];}


#ifdef TRANSFER
// -------------------------------------------------------------------------
// Functions for use with coupled radiation-hydrodynamics solver.
//
   void SetMaxRadiationDt(float MaxRadDt) {MaxRadiationDt = MaxRadDt;}
#endif


// -------------------------------------------------------------------------
// Functions for accessing specific baryon fields 
// (all sources combined in the file Grid_AccessBaryonFields.C)
//
   float* AccessDensity();
   float* AccessTotalEnergy();
   float* AccessGasEnergy();
   float* AccessVelocity1();
   float* AccessVelocity2();
   float* AccessVelocity3();
   float* AccessElectronDensity();
   float* AccessHIDensity();
   float* AccessHIIDensity();
   float* AccessHeIDensity();
   float* AccessHeIIDensity();
   float* AccessHeIIIDensity();
   float* AccessHMDensity();
   float* AccessH2IDensity();
   float* AccessH2IIDensity();
   float* AccessDIDensity();
   float* AccessDIIDensity();
   float* AccessHDIDensity();
   float* AccessSNColour();
   float* AccessMetallicity();
   float* AccessExtraType0();
   float* AccessExtraType1();
   float* AccessKPhHI();
   float* AccessPhotoGamma();
   float* AccessKPhHeI();
   float* AccessGammaHeI();
   float* AccessKPhHeII();
   float* AccessGammaHeII();
   float* AccessKDissH2I();
   float* AccessGravPotential();
   float* AccessAcceleration0();
   float* AccessAcceleration1();
   float* AccessAcceleration2();
   float* AccessRadPressure0();
   float* AccessRadPressure1();
   float* AccessRadPressure2();
   float* AccessEmissivity0();
   float* AccessRadiationFrequency0();
   float* AccessRadiationFrequency1();
   float* AccessRadiationFrequency2();
   float* AccessRadiationFrequency3();
   float* AccessRadiationFrequency4();
   float* AccessRadiationFrequency5();
   float* AccessRadiationFrequency6();
   float* AccessRadiationFrequency7();
   float* AccessRadiationFrequency8();
   float* AccessRadiationFrequency9();


// -------------------------------------------------------------------------
// Functions for accessing top-grid parallelism information
// (note: information only available/valid for this level)
//

/* Processor layout: get and set the number of procs in each 
   dim within the cartesian processor grid
   (1-based, i.e. {1 1 1} defines a single-processor layout) */ 
   int GetProcessorLayout(int Dimension) {return ProcLayout[Dimension];}
   void SetProcessorLayout(int Dimension, int procs) {
     if (Dimension < 0 || Dimension > MAX_DIMENSION)
       fprintf(stderr,"SetProcessorLayout: invalid Dimension.\n");
     else
       if (procs > 0)  ProcLayout[Dimension] = procs; 
       else fprintf(stderr,"SetProcessorLayout: invalid procs value.\n");
   }

/* Processor location: get and set the location of this grid's proc
   within the cartesian processor grid defined in ProcLayout
   (0-based, i.e. {0 0 0} defines the 1st proc in each dimension) */
   int GetProcessorLocation(int Dimension) {return ProcLocation[Dimension];}
   void SetProcessorLocation(int Dimension, int location) {
     if (Dimension < 0 || Dimension > MAX_DIMENSION)
       fprintf(stderr,"SetProcessorLocation: invalid Dimension.\n");
     else
       if (location >= 0)  ProcLocation[Dimension] = location; 
       else fprintf(stderr,"SetProcessorLocation: invalid location.\n");     
   }

/* Processor neighbors: get and set the grid IDs (not MPI process IDs) of this
   grid's neighbors within the cartesian processor grid defined in ProcLayout. 
     Get... returns the {left=0,right=1} neighbor grid ID in a given dim
     Set... provides access to set neighbor information into the grid */
   int GetProcessorNeighbors(int Dimension, int LR) {
     return ProcNeighbors[Dimension][LR];}
   void SetProcessorNeighbors(int Dimension, int LR, int NBid) { 
     if (Dimension < 0 || Dimension > MAX_DIMENSION)
       fprintf(stderr,"SetProcessorNeighbors: invalid Dimension.\n");
     else
       if (LR < 0 || LR > 1) 
	 fprintf(stderr,"SetProcessorNeighbors: invalid neighbor.\n");    
       else
	 if (NBid >= 0)  ProcNeighbors[Dimension][LR] = NBid; 
	 else fprintf(stderr,"SetProcessorNeighbors: invalid grid ID.\n");    
   }


// -------------------------------------------------------------------------
// Functions for use with particles.
//

/* Particles: Deposit particles in the specified field (DepositField) of the
              TargetGrid at the given time. */

   int DepositParticlePositions(grid *TargetGrid, FLOAT DepositTime, 
				int DepositField);

   int DepositParticlePositionsLocal(FLOAT DepositTime, int DepositField);

/* Particles: add overlapping ParticleMassField to Target's 
   GravitatingMassField. */

   int AddOverlappingParticleMassField(grid *TargetGrid, 
				       FLOAT EdgeOffset[MAX_DIMENSION]);

/* Particles: Apply particle acceleration to velocity for particles in this 
              grid
    (for step #9) */

   int UpdateParticleVelocity(float TimeStep);

/* Particles: Update particle positions (push)
    (for step #13) */

   int UpdateParticlePosition(float TimeStep, int OffProcessorUpdate = FALSE);

/* Particles: Move particles from TargetGrid to this grid. */

   int MoveAllParticles(int NumberOfGrids, grid* TargetGrids[]);

   int MoveAllParticlesOld(int NumberOfGrids, grid* TargetGrids[]);

/* Particles: Move particles that lie within this grid from the TargetGrid
              to this grid. */

//   int MoveSubgridParticles(grid *TargetGrid);


   int MoveSubgridParticles(grid *TargetGrid,
                            int *Counter,
                            PINT *Number,
                            int *Type,
                            float *Mass,
                            FLOAT *Position[],
                            float *Velocity[],
                            float *Attribute[]);


/* Particles: same as above, but a version that is much more efficient. */

   int MoveSubgridParticlesFast(int NumberOfSubgrids, grid *ToGrids[],
				int AllLocal);

/* Particles: Clean up moved particles (from MoveSubgridParticles). */

   int CleanUpMovedParticles();

/* Particles: delete accleration fields. */

   void DeleteParticleAcceleration() {
     if (!((SelfGravity || UniformGravity || PointSourceGravity))) return;
     for (int dim = 0; dim < GridRank+ComputePotential; dim++) {
       delete [] ParticleAcceleration[dim];
       ParticleAcceleration[dim] = NULL;
     }
   };

/* Particles & Gravity: Delete GravitatingMassField. */

   void DeleteGravitatingMassFieldParticles() {
     delete [] GravitatingMassFieldParticles; 
     GravitatingMassFieldParticles = NULL;
     GravitatingMassFieldParticlesCellSize = FLOAT_UNDEFINED;
   };

/* Particles: return number of particles. */

   int ReturnNumberOfParticles() {return NumberOfParticles;};

   int ReturnNumberOfStarParticles(void);

/* Particles: set number of particles. */

   void SetNumberOfParticles(int num) {NumberOfParticles = num;};

/* Particles: delete particle fields and set null. */

   void DeleteParticles() {
     if (ParticleMass != NULL) delete [] ParticleMass;
     if (ParticleNumber != NULL) delete [] ParticleNumber;
     if (ParticleType != NULL) delete [] ParticleType;
     ParticleMass = NULL;
     ParticleNumber = NULL;
     ParticleType = NULL;
     for (int dim = 0; dim < GridRank; dim++) {
       if (ParticlePosition[dim] != NULL) delete [] ParticlePosition[dim];
       if (ParticleVelocity[dim] != NULL) delete [] ParticleVelocity[dim];
       ParticlePosition[dim] = NULL;
       ParticleVelocity[dim] = NULL;
     }
     for (int i = 0; i < NumberOfParticleAttributes; i++) {
       if (ParticleAttribute[i] != NULL) delete [] ParticleAttribute[i];
       ParticleAttribute[i] = NULL;
     }   
   };

/* Particles: allocate new particle fields. */

   void AllocateNewParticles(int NumberOfNewParticles) {
     ParticleMass = new float[NumberOfNewParticles];
     ParticleNumber = new PINT[NumberOfNewParticles];
     ParticleType = new int[NumberOfNewParticles];
     for (int dim = 0; dim < GridRank; dim++) {
       ParticlePosition[dim] = new FLOAT[NumberOfNewParticles];
       ParticleVelocity[dim] = new float[NumberOfNewParticles];
     }
     for (int i = 0; i < NumberOfParticleAttributes; i++)
       ParticleAttribute[i] = new float[NumberOfNewParticles];
   };

/* Particles: Copy pointers passed into into grid. */

   void SetParticlePointers(float *Mass, PINT *Number, int *Type,
                            FLOAT *Position[], 
			    float *Velocity[], float *Attribute[]) {
    ParticleMass   = Mass;
    ParticleNumber = Number;
    ParticleType   = Type;
    for (int dim = 0; dim < GridRank; dim++) {
      ParticlePosition[dim] = Position[dim];
      ParticleVelocity[dim] = Velocity[dim];
    }
    for (int i = 0; i < NumberOfParticleAttributes; i++)
      ParticleAttribute[i] = Attribute[i];
   };

/* Particles: Set new star particle index. */

   void SetNewParticleIndex(int &NumberCount1, PINT &NumberCount2);

/* Particles: Set new star particle index. - Old version */

   void SetNewParticleIndexOld(int &NumberCount, int BaseNumber) {
     for (int n = 0; n < NumberOfParticles; n++) 
      if (ParticleNumber[n] == INT_UNDEFINED)
	ParticleNumber[n] = BaseNumber + NumberCount++;
   };

/* Particles: Add given number to particle index. */

   void AddToParticleNumber(PINT *Count) {
     if (MyProcessorNumber == ProcessorNumber)
       for (int n = 0; n < NumberOfParticles; n++)
	 ParticleNumber[n] += *Count;
     *Count += NumberOfParticles;
   }

  float ReturnTotalSinkMass() {
    float total = 0;
    double dx3 = CellWidth[0][0] * CellWidth[0][0] * CellWidth[0][0];
    if (MyProcessorNumber == ProcessorNumber)
      for (int n = 0; n < NumberOfParticles; n++)
	if (ParticleType[n] == PARTICLE_TYPE_MUST_REFINE)
	  total += ParticleMass[n] * dx3;
    return total;
  };

/* Particles: return particle type (1 - dm, 2 - star).   Note that this
   has now been superceded by a real particle type field. */

   int ReturnParticleType(int index) {
     if (NumberOfParticleAttributes > 0 && StarParticleCreation > 0)
       if (ParticleAttribute[0][index] > 0)
         return PARTICLE_TYPE_STAR;
     return PARTICLE_TYPE_DARK_MATTER;
   }

/* Particles: return particle information in structure array */

   int ReturnParticleEntry(ParticleEntry *ParticleList);

/* Particles: set mass of merged particles to be -1 */

   void RemoveMergedParticles(ParticleEntry *List, const int &Size, int *Flag);

/* Particles: append particles belonging to this grid from a list */

   int AddParticlesFromList(ParticleEntry *List, const int &Size, int *AddedNewParticleNumber);
   int AddOneParticleFromList(ParticleEntry *List, const int place);
   int CheckGridBoundaries(FLOAT *Position);

/* Particles: sort particle data in ascending order by number (id) or type. */

void SortParticlesByNumber();
void SortParticlesByType();

int CreateParticleTypeGrouping(hid_t ptype_dset,
                               hid_t ptype_dspace,
                               hid_t parent_group,
                               hid_t file_id);

 int ChangeParticleTypeBeforeSN(int _type, int level, 
				int *ParticleBufferSize=NULL);

// -------------------------------------------------------------------------
// Communication functions
//

/* Set grid's processor number. */

  void SetProcessorNumber(int Proc) {
    ProcessorNumber = Proc;
  };

/* Return grid's processor number. */

  int ReturnProcessorNumber() {
    return ProcessorNumber;
  }

/* Send a region from a real grid to a 'fake' grid on another processor. */

  int CommunicationSendRegion(grid *ToGrid, int ToProcessor, int SendField, 
			     int NewOrOld, int RegionStart[], int RegionDim[]);

/* Send a region from a 'fake' grid to a real grid on another processor. */

  int CommunicationReceiveRegion(grid *ToGrid, int ToProcessor, 
				 int SendField, int NewOrOld, 
				 int RegionStart[], int RegionDim[],
				 int IncludeBoundary);

/* Move a grid from one processor to another. */

  int CommunicationMoveGrid(int ToProcessor, int MoveParticles = TRUE,
			    int DeleteAllFields = TRUE);

/* Send particles from one grid to another. */

  int CommunicationSendParticles(grid *ToGrid, int ToProcessor, 
				int FromStart, int FromNumber, int ToStart);

/* Transfer particle amount level 0 grids. */

  int CommunicationTransferParticles(grid* Grids[], int NumberOfGrids,
				     int ThisGridNum, int TopGridDims[],
				     int *&NumberToMove, 
				     int StartIndex, int EndIndex, 
				     particle_data *&List,
				     int *Layout, int *GStartIndex[],
				     int *GridMap, int CopyDirection);
  int CommunicationTransferStars(grid* Grids[], int NumberOfGrids,
				 int ThisGridNum, int TopGridDims[],
				 int *&NumberToMove, 
				 int StartIndex, int EndIndex, 
				 star_data *&List, int *Layout, 
				 int *GStartIndex[], int *GridMap, 
				 int CopyDirection);

  int CollectParticles(int GridNum, int* &NumberToMove, 
		       int &StartIndex, int &EndIndex, 
		       particle_data* &List, int CopyDirection);

  int CollectStars(int GridNum, int* &NumberToMove, 
		   int &StartIndex, int &EndIndex, 
		   star_data* &List, int CopyDirection);

  // Only used for static hierarchies
  int MoveSubgridStars(int NumberOfSubgrids, grid* ToGrids[],
		       int AllLocal);

  int TransferSubgridParticles(grid* Subgrids[], int NumberOfSubgrids, 
			       int* &NumberToMove, int StartIndex, 
			       int EndIndex, particle_data* &List, 
			       bool KeepLocal, bool ParticlesAreLocal,
			       int CopyDirection,
			       int IncludeGhostZones = FALSE,
			       int CountOnly = FALSE);

  int TransferSubgridStars(grid* Subgrids[], int NumberOfSubgrids, 
			   int* &NumberToMove, int StartIndex, 
			   int EndIndex, star_data* &List, 
			   bool KeepLocal, bool ParticlesAreLocal,
			   int CopyDirection,
			   int IncludeGhostZones = FALSE);

// -------------------------------------------------------------------------
// Helper functions (should be made private)
//

  /* This is a simple helper function which determines if the method
     should return immediately because of communication-mode reasons.
     Assumes that info is being sent from the "other-grid" processor to
     the "this-grid" processor (i.e. the one that holds this object). */

  int CommunicationMethodShouldExit(grid *OtherGrid) {

    /* Return if neither grid lives on this processor. */
    //    if (NumberOfProcessors == 1) return SUCCESS;

    if (MyProcessorNumber != ProcessorNumber && 
        MyProcessorNumber != OtherGrid->ProcessorNumber)
      return SUCCESS;

    /* If the two grids are on the same processor then return if
       either in post-receive or receive modes to avoid duplicating method
       (i.e. action is only carried out if in send mode (or send-receive)). */

    if (ProcessorNumber == OtherGrid->ProcessorNumber)
      if (CommunicationDirection == COMMUNICATION_POST_RECEIVE ||
	  CommunicationDirection == COMMUNICATION_RECEIVE)
        return SUCCESS;

    /* If in send mode then exit if the send grid is not on this processor. */

    if (CommunicationDirection == COMMUNICATION_SEND &&
        MyProcessorNumber != OtherGrid->ProcessorNumber)
      return SUCCESS;

    /* If in either receive phase then exit if receive grid is not on this 
       processor. */

    if ((CommunicationDirection == COMMUNICATION_RECEIVE ||
         CommunicationDirection == COMMUNICATION_POST_RECEIVE) &&
        MyProcessorNumber != ProcessorNumber)
      return SUCCESS;

    return FAIL; /* i.e. method should not exit immediately. */
  }

/* Baryons: find certain commonly used variables from the list of fields. */

  int IdentifyPhysicalQuantities(int &DensNum, int &GENum,   int &Vel1Num, 
				 int &Vel2Num, int &Vel3Num, int &TENum);

  int IdentifyPhysicalQuantities(int &DensNum, int &GENum, int &Vel1Num, 
				 int &Vel2Num, int &Vel3Num, int &TENum,
				 int &B1Num, int &B2Num, int &B3Num);

  int IdentifyPhysicalQuantities(int &DensNum, int &GENum, int &Vel1Num, 
				 int &Vel2Num, int &Vel3Num, int &TENum,
				 int &B1Num, int &B2Num, int &B3Num, int &PhiNum);

  /* Identify driving fields */

  int IdentifyDrivingFields(int &Drive1Num, int &Drive2Num, int &Drive3Num);

  /* Identify potential field */

  int IdentifyPotentialField(int &PotenNum, int &Acce1Num, int &Acce2Num, int &Acce3Num);

  /* Identify colour field */

  int IdentifyColourFields(int &SNColourNum, int &MetalNum, 
			   int &MetalIaNum, int &MBHColourNum,
			   int &Galaxy1ColourNum, int &Galaxy2ColourNum);

  /* Identify Multi-species fields. */

  int IdentifySpeciesFields(int &DeNum, int &HINum, int &HIINum, 
			    int &HeINum, int &HeIINum, int &HeIIINum,
			    int &HMNum, int &H2INum, int &H2IINum,
                            int &DINum, int &DIINum, int &HDINum);

  /* Identify shock fields. */
  int IdentifyShockSpeciesFields(int &MachNum,int &PSTempNum, int &PSDenNum);

  // Identify Simon Glover Species Fields
  int IdentifyGloverSpeciesFields(int &HIINum,int &HINum,int &H2INum,
				  int &DINum,int &DIINum,int &HDINum,
				  int &HeINum,int &HeIINum,int &HeIIINum,
				  int &CINum,int &CIINum,int &OINum,
				  int &OIINum,int &SiINum,int &SiIINum,
				  int &SiIIINum,int &CHINum,int &CH2INum,
				  int &CH3IINum,int &C2INum,int &COINum,
				  int &HCOIINum,int &OHINum,int &H2OINum,
				  int &O2INum);

/* Zeus Solver. */

  int ZeusSolver(float *gamma, int igamfield, int nhy, 
		 float dx[], float dy[], float dz[], 
		 int gravity, int NumberOfSubgrids, long_int GridGlobalStart[],
		 fluxes *SubgridFluxes[],
		 int NumberOfColours, int colnum[], int bottom,
		 float minsupecoef);

/* PPM Direct Euler Solver. */

int SolvePPM_DE(int CycleNumber, int NumberOfSubgrids, 
		fluxes *SubgridFluxes[], float *CellWidthTemp[], 
		Elong_int GridGlobalStart[], int GravityOn, 
		int NumberOfColours, int colnum[]);

int xEulerSweep(int k, int NumberOfSubgrids, fluxes *SubgridFluxes[], 
		Elong_int GridGlobalStart[], float *CellWidthTemp[], 
		int GravityOn, int NumberOfColours, int colnum[], float *pressure);

int yEulerSweep(int i, int NumberOfSubgrids, fluxes *SubgridFluxes[], 
		Elong_int GridGlobalStart[], float *CellWidthTemp[], 
		int GravityOn, int NumberOfColours, int colnum[], float *pressure);

int zEulerSweep(int j, int NumberOfSubgrids, fluxes *SubgridFluxes[], 
		Elong_int GridGlobalStart[], float *CellWidthTemp[], 
		int GravityOn, int NumberOfColours, int colnum[], float *pressure);

// AccelerationHack

  int AccelerationHack;

#ifdef SAB
  //These should be moved later.
  //Used for boundary condition set of AccelerationField.
  int ActualNumberOfBaryonFields;
  int AttachAcceleration();
  int DetachAcceleration();

  int    ActualFieldType[MAX_NUMBER_OF_BARYON_FIELDS];
  float *ActualBaryonField[MAX_NUMBER_OF_BARYON_FIELDS];
  float *ActualOldBaryonField[MAX_NUMBER_OF_BARYON_FIELDS];
  float *OldAccelerationField[3];
#endif

// -------------------------------------------------------------------------
// Functions for Specific problems (usually problem generator functions).
//

/* Generalized Extra Field Grid Initializer (returns NumberOfBaryonFields) */
  int InitializeTestProblemGrid(int field_counter);

/* Protostellar Collapse problem: initialize grid (returns SUCCESS or FAIL) */
  int ProtostellarCollapseInitializeGrid(float CoreDensity,
					 float CoreEnergy,
					 float CoreRadius,
					 float AngularVelocity);

/* HydroShockTubes problems: initialize grid (returns SUCCESS or FAIL) */

  int HydroShockTubesInitializeGrid(float InitialDiscontinuity,
				    float LeftDensity, float RightDensity,
				    float LeftVelocityX, float RightVelocityX,
				    float LeftVelocityY, float RightVelocityY,
				    float LeftVelocityZ, float RightVelocityZ,
				    float LeftPressure, float RightPressure);
  int HydroShockTubesInitializeGrid(float InitialDiscontinuity,
				    float SecondDiscontinuity,
				    float LeftDensity, float RightDensity,
				    float CenterDensity,
				    float LeftVelocityX, float RightVelocityX,
				    float CenterVelocityX,
				    float LeftVelocityY, float RightVelocityY,
				    float CenterVelocityY,
				    float LeftVelocityZ, float RightVelocityZ,
				    float CenterVelocityZ,
				    float LeftPressure, float RightPressure,
				    float CenterPressure);

/* Initialize for a uniform grid (returns SUCCESS or FAIL) */

  int InitializeUniformGrid(float UniformDensity, float UniformTotalEnergy,
			    float UniformGasEnergy, float UniformVelocity[], 
			    float UniformBField[]);


/* Initialize a grid for the Double Mach reflection problem. */

  int DoubleMachInitializeGrid(float d0, float e0, float u0,float v0,float w0);


/* Initialize a grid for Implosion test problem */

  int ImplosionInitializeGrid(float ImplosionDiamondDensity,
			      float ImplosionDiamondTotalEnergy);


/* Initialize a grid for Sedov Explosion */

  int SedovBlastInitializeGrid(float SedovBlastInitialRadius,
                               float SedovBlastInnerTotalEnergy);

  int SedovBlastInitializeGrid3D(char * fname);

  int SedovBlastInitializeGrid3DFixedR(float dr);


/* Initialize a grid for RadiatingShock (Sedov+Cooling) Explosion */

  int RadiatingShockInitializeGrid(FLOAT RadiatingShockInitialRadius,
				   float RadiatingShockInnerDensity,
				   float RadiatingShockInnerTotalEnergy,
				   int RadiatingShockUseDensityFluctuations,
				   int RadiatingShockRandomSeed,
				   float RadiatingShockDensityFluctuationLevel,
				   int RadiatingShockInitializeWithKE,
				   int RadiatingShockUseSedovProfile,
				   FLOAT RadiatingShockSedovBlastRadius,
				   float RadiatingShockEnergy,
				   float RadiatingShockPressure,
				   float RadiatingShockKineticEnergyFraction,
				   float RadiatingShockRhoZero,
				   float RadiatingShockVelocityZero,
				   int RadiatingShockRandomSeedInitialize,
				   FLOAT RadiatingShockCenterPosition[MAX_DIMENSION]);

  /* Initialize a grid for a rotating cylinder collapse */
  int RotatingCylinderInitializeGrid(FLOAT RotatingCylinderRadius,
				     FLOAT RotatingCylinderCenterPosition[MAX_DIMENSION],
				     float RotatingCylinderLambda,
				     float RotatingCylinderOverdensity);

  int RotatingSphereInitializeGrid(FLOAT RotatingSphereRadius,
				     FLOAT RotatingSphereCenterPosition[MAX_DIMENSION],
				     float RotatingSphereLambda,
				     float RotatingSphereOverdensity);

  /* Initialize a grid for the KH instability problem. */

  int KHInitializeGrid(float KHInnerDensity,
                       float KHInnerInternalEnergy,
                       float KHOuterInternalEnergy,
                       float KHPerturbationAmplitude,
                       float KHInnerVx, float KHOuterVx);

  /* Initialize a grid and set boundary for the 2D/3D Noh problem. */

  int NohInitializeGrid(float d0, float p0, float u0);
  int ComputeExternalNohBoundary();

/* Zeldovich Pancake: initial grid (returns SUCCESS or FAIL). */

  int ZeldovichPancakeInitializeGrid(int   ZeldovichPancakeDirection,
				     float ZeldovichPancakeCentralOffset,
				     float ZeldovichPancakeOmegaBaryonNow,
				     float ZeldovichPancakeOmegaCDMNow,
				     float ZeldovichPancakeCollapseRedshift,
				     float ZeldovichPancakeInitialTemperature,
				     float ZeldovichPancakeInitialUniformBField[]);

/* 1D Pressureless Collapse: initialize grid. */

  int PressurelessCollapseInitializeGrid(int PressurelessCollapseDirection,
				    float PressurelessCollapseInitialDensity,
				      int PressurelessCollapseNumberOfCells);

/* Gravity Test: particles in isolated boundaries */
  int TestOrbitInitializeGrid(int NumberOfTestParticles,
			      FLOAT TestRadius,
			      float CentralMass,
			      float TestMass,
			      int UseBaryons);

/* Gravity Test: initialize grid. */

  int TestGravityInitializeGrid(float CentralDensity, 
				int NumberOfNewParticles, int UseBaryons);

/* Gravity Test: check results. */

  int TestGravityCheckResults(FILE *fptr, grid *TopGrid);

/* Gravity Test Motion: initialize grid. */

  int TestGravityMotionInitializeGrid(float InitialVelocity);

/* Gravity Test (Sphere): initialize grid. */

  int TestGravitySphereInitializeGrid(float InteriorDensity, 
				      float ExteriorDensity,
				      float SphereRadius, 
				      int SphereType, int UseBaryons,
				      FLOAT SphereCenter[]);

/* Gravity Test (Sphere): check results. */

  int TestGravitySphereCheckResults(FILE *fptr);

/* Conduction Test: initialize grid. */

  int ConductionTestInitialize(float PulseHeight, FLOAT PulseWidth, int PulseType, FLOAT PulseCenter[MAX_DIMENSION], int FieldGeometry, float Bfield);

/* Conduction Cloud: initialize grid. */

  int ConductionCloudInitialize(float CloudOverdensity, FLOAT CloudWidth, int CloudType);

/* Conducting Bubble Test: initialize grid. */

  int ConductionBubbleInitialize(FLOAT BubbleRadius, int PulseType, float DeltaEntropy, 
				 float MidpointEntropy, float EntropyGradient,
				 float MidpointTemperature, FLOAT BubbleCenter[MAX_DIMENSION]);

/* Exploding Stratified Medium Test: initialize grid. */

  int StratifiedMediumExplosionInitialize(FLOAT BubbleRadius, int PulseType,
					  float ExplosionEnergy, FLOAT BubbleCenter[MAX_DIMENSION]);

/* Spherical Infall Test: initialize grid. */

  int SphericalInfallInitializeGrid(float InitialPerturbation, int UseBaryons,
				    float SphericalInfallOmegaBaryonNow,
				    float SphericalInfallOmegaCDMNow,
				    int SubgridIsStatic);


/* Spherical Infall Test: get the profile from the center. */

  int SphericalInfallGetProfile(int level, int ReportLevel);

/* GravityEquilibriumTest: initialize grid. */

  int GravityEquilibriumTestInitializeGrid(float ScaleHeight);

/* CollapseTest: initialize grid. */

#define MAX_SPHERES 10

  int CollapseTestInitializeGrid(int NumberOfSpheres,
			     FLOAT SphereRadius[MAX_SPHERES],
			     FLOAT SphereCoreRadius[MAX_SPHERES],
			     float SphereDensity[MAX_SPHERES],
			     float SphereTemperature[MAX_SPHERES],
			     float SphereMetallicity[MAX_SPHERES],
			     FLOAT SpherePosition[MAX_SPHERES][MAX_DIMENSION],
			     float SphereVelocity[MAX_SPHERES][MAX_DIMENSION],
			     float SphereFracKeplarianRot[MAX_SPHERES],
			     float SphereTurbulence[MAX_SPHERES],
			     float SphereDispersion[MAX_SPHERES],
			     float SphereCutOff[MAX_SPHERES],
			     float SphereAng1[MAX_SPHERES],
			     float SphereAng2[MAX_SPHERES],
			     int   SphereNumShells[MAX_SPHERES],
			     int   SphereType[MAX_SPHERES],
			     int   SphereUseParticles,
			     float ParticleMeanDensity,
			     float UniformVelocity[MAX_DIMENSION],
			     int   SphereUseColour,
			     int   SphereUseMetals,
			     float InitialTemperature, 
			     float InitialDensity, int level);

/* Cluster: initialize grid. */

  int ClusterInitializeGrid(int NumberOfSpheres,
                             FLOAT SphereRadius[MAX_SPHERES],
                             FLOAT SphereCoreRadius[MAX_SPHERES],
                             float SphereDensity[MAX_SPHERES],
                             float SphereTemperature[MAX_SPHERES],
                             FLOAT SpherePosition[MAX_SPHERES][MAX_DIMENSION],
                             float SphereVelocity[MAX_SPHERES][MAX_DIMENSION],
                             int   SphereType[MAX_SPHERES],
                             int   SphereUseParticles,
                             float UniformVelocity[MAX_DIMENSION],
                             int   SphereUseColour,
                             float InitialTemperature, 
			     float ClusterInitialSpinParameter, int level);

  /* CosmologySimulation: initialize grid. */
  int CosmologySimulationInitializeGrid(
			  int   InitialGridNumber,
			  float CosmologySimulationOmegaBaryonNow,
			  float CosmologySimulationOmegaCDMNow,
			  float CosmologySimulationInitialTemperature,
			  char *CosmologySimulationDensityName,
			  char *CosmologySimulationTotalEnergyName,
			  char *CosmologySimulationGasEnergyName,
			  char *CosmologySimulationVelocityNames[],
			  char *CosmologySimulationParticlePositionName,
			  char *CosmologySimulationParticleVelocityName,
 			  char *CosmologySimulationParticleDisplacementName,
			  char *CosmologySimulationParticleMassName,
			  char *CosmologySimulationParticleTypeName,
			  char *CosmologySimulationParticlePositionNames[],
			  char *CosmologySimulationParticleVelocityNames[],
 			  char *CosmologySimulationParticleDisplacementNames[],
			  int   CosmologySimulationSubgridsAreStatic,
			  int   TotalRefinement,
			  float CosmologySimulationInitialFractionHII,
			  float CosmologySimulationInitialFractionHeII,
			  float CosmologySimulationInitialFractionHeIII,
			  float CosmologySimulationInitialFractionHM,
			  float CosmologySimulationInitialFractionH2I,
			  float CosmologySimulationInitialFractionH2II,
			  float CosmologySimulationInitialFractionMetal,
			  float CosmologySimulationInitialFractionMetalIa,
#ifdef TRANSFER
			  float RadHydroInitialRadiationEnergy,
#endif
			  int   CosmologySimulationUseMetallicityField,
			  PINT &CurrentNumberOfParticles,
			  int CosmologySimulationManuallySetParticleMassRatio,
			  float CosmologySimulationManualParticleMassRatio,
			  int CosmologySimulationCalculatePositions,
			  float CosmologySimulationInitialUniformBField[]);

  int CosmologyReadParticles3D(
		   char *CosmologySimulationParticleVelocityName,
		   char *CosmologySimulationParticleMassName,
		   char *CosmologySimulationParticleTypeName,
		   char *CosmologySimulationParticleParticleNames[],
		   char *CosmologySimulationParticleVelocityNames[],
		   float CosmologySimulationOmegaBaryonNow,
		   int *Offset, int level);

  int CosmologyInitializeParticles(
		   char *CosmologySimulationParticleVelocityName,
 		   char *CosmologySimulationParticleDisplacementName,
		   char *CosmologySimulationParticleMassName,
		   char *CosmologySimulationParticleTypeName,
		   char *CosmologySimulationParticleVelocityNames[],
 		   char *CosmologySimulationParticleDisplacementNames[],
		   float CosmologySimulationOmegaBaryonNow,
		   int *Offset, int level);

  /* CosmologySimulation: initialize partitioned nested grids. */
  int NestedCosmologySimulationInitializeGrid(
			  int   InitialGridNumber,
			  float CosmologySimulationOmegaBaryonNow,
			  float CosmologySimulationOmegaCDMNow,
			  float CosmologySimulationInitialTemperature,
			  char *CosmologySimulationDensityName,
			  char *CosmologySimulationTotalEnergyName,
			  char *CosmologySimulationGasEnergyName,
			  char *CosmologySimulationVelocityNames[],
			  char *CosmologySimulationParticlePositionName,
			  char *CosmologySimulationParticleDisplacementName,
			  char *CosmologySimulationParticleVelocityName,
			  char *CosmologySimulationParticleMassName,
			  char *CosmologySimulationParticleTypeName,
			  char *CosmologySimulationParticleVelocityNames[],
			  char *CosmologySimulationParticleDisplacementNames[],
			  int   CosmologySimulationSubgridsAreStatic,
			  int   TotalRefinement,
			  float CosmologySimulationInitialFractionHII,
			  float CosmologySimulationInitialFractionHeII,
			  float CosmologySimulationInitialFractionHeIII,
			  float CosmologySimulationInitialFractionHM,
			  float CosmologySimulationInitialFractionH2I,
			  float CosmologySimulationInitialFractionH2II,
			  float CosmologySimulationInitialFractionMetal,
			  float CosmologySimulationInitialFractionMetalIa,
			  int   CosmologySimulationUseMetallicityField,
			  PINT &CurrentNumberOfParticles,
			  int CosmologySimulationManuallySetParticleMassRatio,
			  float CosmologySimulationManualParticleMassRatio,
			  int CosmologySimulationCalculatePositions,
			  FLOAT SubDomainLeftEdge[],
			  FLOAT SubDomainRightEdge[],
			  float CosmologySimulationInitialUniformBField[]);


  /* Initialization for isolated galaxy sims */
  int GalaxySimulationInitializeGrid(
				     FLOAT DiskRadius,
				     float GalaxyMass,
				     float GasMass,
				     FLOAT DiskPosition[MAX_DIMENSION], 
				     FLOAT ScaleHeightz,
				     FLOAT ScaleHeightR, 
				     float DMConcentration,
				     float DiskTemperature,
				     float InitialTemperature,
				     float AngularMomentum[MAX_DIMENSION],
				     float UniformVelocity[MAX_DIMENSION], 
				     int UseMetallicityField, 
				     float GalaxySimulationInflowTime,
				     float GalaxySimulationInflowDensity,
				     int level);

  /* Free expansion test */
  int FreeExpansionInitializeGrid(int FreeExpansionFullBox,
				  float FreeExpansionDensity,
				  double FreeExpansionEnergy,
				  float FreeExpansionMaxVelocity,
				  float FreeExpansionMass,
				  float FreeExpansionRadius,
				  float DensityUnits, float VelocityUnits,
				  float LengthUnits, float TimeUnits);

  /* Supernova restart initialize grid. */
  int SupernovaRestartInitialize(float EjectaDensity, float EjectaRadius,
				 float EjectaThermalEnergy, 
				 FLOAT EjectaCenter[3], int ColourField,
				 int *NumberOfCellsSet);

  /* Put Sink restart initialize grid. */
  int PutSinkRestartInitialize(int level ,int *NumberOfCellsSet);

  /* PhotonTest restart initialize grid. */
  int PhotonTestRestartInitialize(int level ,int *NumberOfCellsSet);

  /* Free-streaming radiation test problem: initialize grid (SUCCESS or FAIL) */
  int FSMultiSourceInitializeGrid(float DensityConst, float V0Const, 
				  float V1Const, float V2Const, float TEConst, 
				  float RadConst, int local);

  /* FLD Radiation test problem: initialize grid (SUCCESS or FAIL) */
  int RadHydroConstTestInitializeGrid(int NumChem, float DensityConst, 
				      float V0Const, float V1Const, 
				      float V2Const, float IEConst, 
				      float EgConst, float HMassFrac, 
				      float InitFracHII, float InitFracHeII, 
				      float InitFracHeIII, int local);

  /* FLD Radiation ionization test problem: initialize grid (SUCCESS or FAIL) */
  int RHIonizationTestInitializeGrid(int NumChem, float DensityConst, 
				     float V0Const, float V1Const, 
				     float V2Const, float IEConst, 
				     float EgConst, float HMassFrac, 
				     float InitFracHII, float InitFracHeII, 
				     float InitFracHeIII, int local);

  /* FLD Radiation clump ionization problem: initialize grid (SUCCESS or FAIL) */
  int RHIonizationClumpInitializeGrid(int NumChem, float NumDensityIn, 
				      float NumDensityOut, float V0Const,
				      float V1Const, float V2Const,
				      float IEConstIn, float IEConstOut, 
				      float EgConst, float HMassFrac, 
				      float InitFracHII, float ClumpCenterX0, 
				      float ClumpCenterX1, float ClumpCenterX2, 
				      float ClumpRadius, int local);

  /* FLD Rad r^{-2} density ionization problem: initialize grid (SUCCESS or FAIL) */
  int RHIonizationSteepInitializeGrid(int NumChem, float NumDensity, 
				      float DensityRadius, float DensityCenter0, 
				      float DensityCenter1, float DensityCenter2, 
				      float V0Const, float V1Const, 
				      float V2Const, float IEConst, 
				      float EgConst, float InitFracHII, int local);

  /* FLD Radiation test problem: cosmological HII ioniztion (SUCCESS or FAIL) */
  int CosmoIonizationInitializeGrid(int NumChem, float VxConst, float VyConst, 
				    float VzConst, float IEConst, 
				    float EgConst, float InitFracHII, 
				    float OmegaBaryonNow, int local);

  /* FLD Radiation test problem: stream test (SUCCESS or FAIL) */
  int RadHydroStreamTestInitializeGrid(float DensityConst, float EgConst,
				       int RadStreamDim, int RadStreamDir,
				       int local);

  /* FLD Radiation test problem: pulse test (SUCCESS or FAIL) */
  int RadHydroPulseTestInitializeGrid(float DensityConst, float EgConst,
				      int RadPulseDim, int local);

  /* FLD Radiation test problem: grey Marshak wave test (SUCCESS or FAIL) */
  int RadHydroGreyMarshakWaveInitializeGrid(float DensityConst, float IEConst, 
			      	            float EgConst, int GreyMarshDir,
					    int local);

  /* FLD Radiation test problem: radiating shock test (SUCCESS or FAIL) */
  int RadHydroRadShockInitializeGrid(float DensityConst, float TEConst, 
			      	     float REConst, float VelocityConst,
                                     int ShockDir, int local);

  /* Cooling test initialization */
  int CoolingTestInitializeGrid();

  /* Reset internal energy to initial values for cooling test. */
  int CoolingTestResetEnergies();

  /* One-zone free-fall test initialization */
  int OneZoneFreefallTestInitializeGrid(float InitialDensity,
					float MinimumTemperature,
					float MaximumTemperature,
					float MinimumMetallicity,
					float MaximumMetallicity);

  /* Solve free-fall analytical solution. */
  int SolveOneZoneFreefall();

/* Tricks for Random Forcing. */

  int ReturnNumberOfBaryonFields(){return NumberOfBaryonFields;};
  int SetNumberOfBaryonFields(int &number)
    {NumberOfBaryonFields = number; return 0;};
  int AppendForcingToBaryonFields();
  int DetachForcingFromBaryonFields();
  int RemoveForcingFromBaryonFields();
  int AddRandomForcing(float * norm, float dtTopGrid);
  int PrepareRandomForcingNormalization(float * GlobVal, int GlobNum);
  int ReadRandomForcingFields(FILE *main_file_pointer, char DataFilename[]);

  int AddFields(int TypesToAdd[], int NumberOfFields);
  int DeleteObsoleteFields(int *ObsoleteFields, 
			   int NumberOfObsoleteFields);
 
  inline bool isLocal () {return MyProcessorNumber == ProcessorNumber; };

 private:
//  int ReadRandomForcingFields(FILE *main_file_pointer);
 public:

/* TurbulenceSimulation: initialize grid. */

#define TURBULENCE_INIT_PARAMETERS_DECL \
     float TurbulenceSimulationInitialDensity, \
     float TurbulenceSimulationInitialDensityPerturbationAmplitude, \
     float TurbulenceSimulationInitialTemperature, \
     float TurbulenceSimulationInitialPressure, \
     float TurbulenceSimulationInitialMagneticField[], \
     char *TurbulenceSimulationMagneticNames[], \
     char *TurbulenceSimulationDensityName, \
     char *TurbulenceSimulationTotalEnergyName, \
     char *TurbulenceSimulationGasPressureName, \
     char *TurbulenceSimulationGasEnergyName, \
     char *TurbulenceSimulationVelocityNames[], \
     char *TurbulenceSimulationRandomForcingNames[], \
     int   TurbulenceSimulationSubgridsAreStatic, \
     int   TotalRefinement


#define TURBULENCE_INIT_PARAMETERS \
     TurbulenceSimulationInitialDensity, \
     TurbulenceSimulationInitialDensityPerturbationAmplitude, \
     TurbulenceSimulationInitialTemperature, \
     TurbulenceSimulationInitialPressure, \
     TurbulenceSimulationInitialMagneticField, \
     TurbulenceSimulationMagneticNames, \
     TurbulenceSimulationDensityName, \
     TurbulenceSimulationTotalEnergyName, \
     TurbulenceSimulationGasPressureName, \
     TurbulenceSimulationGasEnergyName, \
     TurbulenceSimulationVelocityNames, \
     TurbulenceSimulationRandomForcingNames, \
     TurbulenceSimulationSubgridsAreStatic, \
     TotalRefinement


 int TurbulenceSimulationInitializeGrid(TURBULENCE_INIT_PARAMETERS_DECL);
 int ComputeRandomForcingFields(int mode);
 int ExtraFunction(char * message); //for debugging.

  // The following are private since they should only be called by
  // TurbulenceSimulationInitializeGrid()

 private:
//  int TurbulenceSimulationInitializeGrid(TURBULENCE_INIT_PARAMETERS_DECL);
 public:


/* Comoving coordinate expansion terms. */

  int ComovingExpansionTerms();

/* Adjust the gravity source terms for comoving coordinates. */

  int ComovingGravitySourceTerm();

/* Star Particle handler routine. */

  int StarParticleHandler(HierarchyEntry* SubgridPointer, int level,
			  float dtLevelAbove, float TopGridTimeStep);

/* Particle splitter routine. */

  int ParticleSplitter(int level);

/* Magnetic field resetting routine. */

  int MagneticFieldResetter(int level);

/* Apply a time-action to a grid. */

  int ApplyTimeAction(int Type, float Parameter);

/* Routine to set the tracer particle velocities from the grid velocity. */

  int TracerParticleSetVelocity();

/* Creates tracer particles in this grid. */

  int TracerParticleCreateParticles(FLOAT LeftEdge[], FLOAT RightEdge[],
                                    FLOAT Spacing, PINT &TotalParticleCount);


/* ShearingBox: initialize grid. */

  int ShearingBoxInitializeGrid(float ThermalMagneticRatio, float fraction, 
				float ShearingGeometry, 
				int InitialMagneticFieldConfiguration);

  int ShearingBox2DInitializeGrid(float ThermalMagneticRatio, float fraction, 
				float ShearingGeometry, 
			       int InitialMagneticFieldConfiguration);

  int ShearingBoxStratifiedInitializeGrid(float ThermalMagneticRatio, float fraction, 
				float ShearingGeometry, 
				int InitialMagneticFieldConfiguration);
// -------------------------------------------------------------------------
// Analysis functions for AnalysisBaseClass and it's derivatives.
//

  // Flag cells that overlap a subgrid (used for analysis).
  int FlagRefinedCells(grid *Subgrid);
  
  inline int IsInVolume( Eflt32 *LeftEdge, Eflt32 *RightEdge ){
    for( int i = 0; i < GridRank; i++ ){
      if( (GridLeftEdge[i] >= RightEdge[i]) ||
	  (GridRightEdge[i] <= LeftEdge[i]) ){
	return FALSE;
      }
    }
     return TRUE;
  }
  inline int IsInVolume( Eflt64 *LeftEdge, Eflt64 *RightEdge ){
    for( int i = 0; i < GridRank; i++ ){
      if( (GridLeftEdge[i] >= RightEdge[i]) ||
	  (GridRightEdge[i] <= LeftEdge[i]) ){
	return FALSE;
      }
    }
     return TRUE;
  }
  inline int IsInVolume( Eflt128 *LeftEdge, Eflt128 *RightEdge ){
    for( int i = 0; i < GridRank; i++ ){
      if( (GridLeftEdge[i] >= RightEdge[i]) ||
	  (GridRightEdge[i] <= LeftEdge[i]) ){
	return FALSE;
      }
    }
     return TRUE;
  }



  // Check to see if a FLOAT point is in the grid.
  inline int PointInGrid( Eflt32 *point ){
    for( int i = 0; i < GridRank; i++ ){
      if( ((point[i] >= GridLeftEdge[i]) &&
	  (point[i] < GridRightEdge[i])) == FALSE )
	return FALSE;
    }
    return TRUE;
  }
  inline int PointInGrid( Eflt64 *point ){
    for( int i = 0; i < GridRank; i++ ){
      if( ((point[i] >= GridLeftEdge[i]) &&
	  (point[i] < GridRightEdge[i])) == FALSE )
	return FALSE;
    }
    return TRUE;
  }
  inline int PointInGrid( Eflt128 *point ){
    for( int i = 0; i < GridRank; i++ ){
      if( ((point[i] >= GridLeftEdge[i]) &&
	  (point[i] < GridRightEdge[i])) == FALSE )
	return FALSE;
    }
    return TRUE;
  }

  // Check to see if a FLOAT point is in the grid (excluding boundaries)
  inline int PointInGridNB( Eflt32 *point ){
    for( int i = 0; i < GridRank; i++ ){
      if( ((point[i] > GridLeftEdge[i]) &&
	  (point[i] < GridRightEdge[i])) == FALSE )
	return FALSE;
    }
    return TRUE;
  }
  inline int PointInGridNB( Eflt64 *point ){
    for( int i = 0; i < GridRank; i++ ){
      if( ((point[i] > GridLeftEdge[i]) &&
	  (point[i] < GridRightEdge[i])) == FALSE )
	return FALSE;
    }
    return TRUE;
  }
  inline int PointInGridNB( Eflt128 *point ){
    for( int i = 0; i < GridRank; i++ ){
      if( ((point[i] > GridLeftEdge[i]) &&
	  (point[i] < GridRightEdge[i])) == FALSE )
	return FALSE;
    }
    return TRUE;
  }

  // Flags a 3D array where the grid overlaps.
  // Very similar to the FastSib stuff. (I think.)
  void FlagGridArray( HierarchyEntry ***GridArray, int *dx,
		      float *cell_width, HierarchyEntry *my_HE );

  /* Includes for analysis tools */

//#ifdef ANALYSIS_TOOLS
#include "../anyl/Grid_AnalyzeClusters.h"
//#endif

#ifdef USE_PYTHON
    void ConvertToNumpy(int GridID, PyArrayObject *container[],
                        int ParentID, int level, FLOAT WriteTime);
#endif
//------------------------------------------------------------------------
// Methods for star formation
//------------------------------------------------------------------------

  Star *ReturnStarPointer(void) { return Stars; };
  int ReturnNumberOfStars(void) { return NumberOfStars; };
  void SetNumberOfStars(int value) { NumberOfStars = value; };

// For once-per-rootgrid-timestep star formation.
  void SetMakeStars(void) { MakeStars = 1; };

  /* Calculate enclosed mass within a radius */

  int GetEnclosedMass(Star *star, float radius, float &mass,
		      float &metallicity, float &coldgas_mass, 
		      float AvgVelocity[]);
  int GetEnclosedMass(FLOAT star_pos[], float radius, float &mass,
		      float &metallicity, float &coldgas_mass, 
		      float AvgVelocity[], float &OneOverRSquaredSum);
  int GetEnclosedMassInShell(Star *star, float radius0, float radius1, 
			     float &mass, float &metallicity2, 
			     float &metallicity3,
			     float &coldgas_mass, float AvgVelocity[]);

  int RemoveParticle(int ID, bool disable=false);

  int AddFeedbackSphere(Star *cstar, int level, float radius, float DensityUnits,
			float LengthUnits, float VelocityUnits, 
			float TemperatureUnits, float TimeUnits, double EjectaDensity, 
			double EjectaMetalDensity, double EjectaThermalEnergy,
			int &CellsModified);

  int SubtractAccretedMassFromSphere(Star *cstar, int level, float radius, float DensityUnits,
				     float LengthUnits, float VelocityUnits, 
				     float TemperatureUnits, float TimeUnits, double EjectaDensity, 
				     int &CellsModified);

  int MoveAllStars(int NumberOfGrids, grid* FromGrid[], int TopGridDimension);

  int MoveAllStarsOld(int NumberOfGrids, grid* FromGrid[], int TopGridDimension);

  int CommunicationSendStars(grid *ToGrid, int ToProcessor);

  int TransferSubgridStars(int NumberOfSubgrids, grid* ToGrids[], int AllLocal);
  
  int FindNewStarParticles(int level);

  int FindAllStarParticles(int level);

  int MirrorStarParticles(void);

  int UpdateStarParticles(int level);

  int AddH2Dissociation(Star *AllStars);

  int ReturnStarStatistics(int &Number, float &minLife);

//------------------------------------------------------------------------
// Radiative transfer methods that don't fit in the TRANSFER define
//------------------------------------------------------------------------

  int IdentifyRadiativeTransferFields(int &kphHINum, int &gammaNum,
				      int &kphHeINum, int &kphHeIINum, 
				      int &kdissH2INum);

#ifdef TRANSFER
#include "PhotonGrid_Methods.h"
#endif /* TRANSFER */

//------------------------------------------------------------------------
// Vertex interpolation (for radiative transfer and streaming data)
//------------------------------------------------------------------------

  int ComputeVertexCenteredField(int Num);
  int ComputeCellCenteredField(int Num);
  
  float ComputeInterpolatedValue(int Num, int vci, int vcj, int vck, 
				 float mx, float my, float mz);
  
  int NeighborIndices(int index, int vi[]);
  int NeighborVertexIndices(int index, int vi[]);

  void DeleteInterpolatedFields() {
    int i;
    for (i = 0; i < NumberOfBaryonFields; i++)
      if (InterpolatedField[i] != NULL) {
	delete [] InterpolatedField[i];
	InterpolatedField[i] = NULL;
      }
  }

//-----------------------------------------------------------------------
//  Returns radiative cooling by component
//-----------------------------------------------------------------------

  int ComputeLuminosity(float *luminosity, int NumberOfLuminosityFields);
  int ComputeMetalLineLuminosity(float *total_luminosity, float *all_emis, 
				 float *temperature);


//------------------------------------------------------------------------
//  Shearing Boundary Conditions
//------------------------------------------------------------------------

  bool isTopGrid(){
    for(int i=0; i<GridRank; i++){
      if (CellWidth[i][0]<TopGridDx[i]*0.95) return FALSE;
      if (CellWidth[i][0]>TopGridDx[i]*1.05) return FALSE;
    }
    return TRUE;};
  
//------------------------------------------------------------------------
//  Misc.
//------------------------------------------------------------------------

  int FindMinimumParticleMass(float &min_mass, int level);

  int FindMassiveParticles(float min_mass, int level, FLOAT *pos[], int &npart,
			   int CountOnly);

//------------------------------------------------------------------------
//  Inline FOF halo finder and particle interpolation using a tree
//------------------------------------------------------------------------

  int MoveParticlesFOF(int level, FOF_particle_data* &P, 
		       int &Index, FOFData AllVars, float VelocityUnits, 
		       double MassUnits, int CopyDirection);

  int InterpolateParticlesToGrid(FOFData *D);

//------------------------------------------------------------------------
//  Grid star particles onto the AMR mesh
//------------------------------------------------------------------------

  int InterpolateStarParticlesToGrid(int NumberOfSPFields);  

//------------------------------------------------------------------------
// new hydro & MHD routines
//------------------------------------------------------------------------

  int ClusterSMBHFeedback(int level);
  int ClusterSMBHEachGridGasMass(int level);
  int SetNumberOfColours(void);
  int SaveSubgridFluxes(fluxes *SubgridFluxes[], int NumberOfSubgrids,
                        float *Flux3D[], int flux, float fluxcoef, float dt);
  void ZeroFluxes(fluxes *SubgridFluxes[], int NumberOfSubgrids);
  int RungeKutta2_1stStep(fluxes *SubgridFluxes[],
                          int NumberOfSubgrids, int level,
                          ExternalBoundary *Exterior);
  int RungeKutta2_2ndStep(fluxes *SubgridFluxes[],
                          int NumberOfSubgrids, int level,
                          ExternalBoundary *Exterior);
  int ReturnHydroRKPointers(float **Prim, bool ReturnMassFractions = true);
  int ReturnOldHydroRKPointers(float **Prim, bool ReturnMassFractions = true);
  int UpdateElectronDensity(void);
  int UpdatePrim(float **dU, float c1, float c2);
  int Hydro3D(float **Prim, float **dU, float dt,
	      fluxes *SubgridFluxes[], int NumberOfSubgrids,
	      float fluxcoef, int fallback);
  int TurbulenceInitializeGrid(float CloudDensity, float CloudSoundSpeed, FLOAT CloudRadius, 
			       float CloudMachNumber, float CloudAngularVelocity, float InitialBField,
			       int SetTurbulence, int CloudType, int TurbulenceSeed, int PutSink, 
			       int level, int SetBaryonFields);
  int Collapse3DInitializeGrid(int n_sphere,
			       FLOAT r_sphere[MAX_SPHERES],
			       FLOAT rc_sphere[MAX_SPHERES],
			       float rho_sphere[MAX_SPHERES],
			       float p_sphere[MAX_SPHERES],
			       float cs_sphere[MAX_SPHERES],
			       FLOAT sphere_position[MAX_SPHERES][MAX_DIMENSION],
			       float omega_sphere[MAX_SPHERES],
			       int   sphere_type[MAX_SPHERES],
			       float rho_medium, float p_medium, int level);
  int Collapse1DInitializeGrid(FLOAT r_sphere,
			       FLOAT rc_sphere,
			       float rho_sphere,
			       float p_sphere,
			       float cs_sphere,
			       float omega_sphere,
			       int   sphere_type,
			       float rho_medium, float p_medium);
  int AddSelfGravity(float coef);
  int SourceTerms(float **dU);
  int MHD1DTestInitializeGrid(float rhol, float rhor,
			      float vxl,  float vxr,
			      float vyl,  float vyr,
			      float vzl,  float vzr,
			      float pl,   float pr,
			      float Bxl,  float Bxr,
			      float Byl,  float Byr,
			      float Bzl,  float Bzr);
  int MHD1DTestWavesInitializeGrid(float rhol, 
                                   float vxl,
                                   float vyl,
                                   float vzl,
                                   float etotl,
                                   float Bxl,
                                   float Byl,
                                   float Bzl);
  int MHD2DTestInitializeGrid(int MHD2DProblemType, 
			      int UseColour,
			      float RampWidth,
			      float rhol, float rhou,
			      float vxl,  float vxu,
			      float vyl,  float vyu,
			      float pl,   float pu,
			      float Bxl,  float Bxu,
			      float Byl,  float Byu);
  int MHD3DTestInitializeGrid(int MHD3DProblemType,
			      float rhol, float rhou,
			      float vxl,  float vxu,
			      float vyl,  float vyu,
			      float pl,   float pu,
			      float Bxl,  float Bxu,
			      float Byl,  float Byu);
  int CollapseMHD3DInitializeGrid(int n_sphere,
				  FLOAT r_sphere[MAX_SPHERES],
				  FLOAT rc_sphere[MAX_SPHERES],
				  float rho_sphere[MAX_SPHERES],
				  float p_sphere[MAX_SPHERES],
				  float cs_sphere[MAX_SPHERES],
				  FLOAT sphere_position[MAX_SPHERES][MAX_DIMENSION],
				  float omega_sphere[MAX_SPHERES], 
				  float turb_sphere[MAX_SPHERES], 
				  float Bnaught, float theta_B,
				  int Bdirection,
				  int   sphere_type[MAX_SPHERES],
				  float rho_medium, float p_medium, int level, int SetBaryonFields);
  int MHDTurbulenceInitializeGrid(float rho_medium, float cs_medium, float mach, 
				  float Bnaught, int seed, int level, int SetBaryonFields);
  int MHDDecayingRandomFieldInitializeGrid(float rho_medium, float cs_medium, float mach, 
					   float Bnaught, int seed, 
					   float Sindex, float Skmin, float Skmax, 
					   int level, int SetBaryonFields);

  int PrepareVelocityNormalization(double *v_rms, double *Volume);
  int NormalizeVelocities(Eflt factor);

  int PrepareAlfvenVelocityNormalization(double *v_rms, double *Volume);
  int NormalizeMagneticFields(Eflt factor);

  int GalaxyDiskInitializeGrid(int NumberOfHalos,
			       FLOAT HaloRadius[MAX_SPHERES],
			       FLOAT HaloCoreRadius[MAX_SPHERES],
			       float HaloDensity[MAX_SPHERES],
			       float HaloTemperature[MAX_SPHERES],
			       FLOAT HaloPosition[MAX_SPHERES][MAX_DIMENSION],
			       float HaloSpin[MAX_SPHERES],
			       float HaloVelocity[MAX_SPHERES][MAX_DIMENSION],
			       float HaloAngVel[MAX_SPHERES],
			       float HaloMagneticField,
			       FLOAT DiskRadius[MAX_SPHERES],
			       FLOAT DiskHeight[MAX_SPHERES],
			       float DiskDensity[MAX_SPHERES],
			       float DiskTemperature[MAX_SPHERES],
			       float DiskMassFraction[MAX_SPHERES],
			       float DiskFlaringParameter[MAX_SPHERES],
			       int   GalaxyType[MAX_SPHERES],
			       int   UseParticles, int UseGas,
			       float UniformVelocity[MAX_DIMENSION],
			       float MediumTemperature, float MediumDensity, int level);
  int AGNDiskInitializeGrid(float BlackHoleMass,
			    int BlackHoleType,
			    int DiskType,
			    float DiskDensity,
			    float DiskTemperature,
			    FLOAT DiskRadius,
			    FLOAT DiskHeight, 
			    int UseGas, int level);
  int MHDRK2_1stStep(fluxes *SubgridFluxes[], 
		     int NumberOfSubgrids, int level,
		     ExternalBoundary *Exterior);
  int MHDRK2_2ndStep(fluxes *SubgridFluxes[], 
		     int NumberOfSubgrids, int level,
		     ExternalBoundary *Exterior);
  int MHD3D(float **Prim, float **dU, float dt,
	    fluxes *SubgridFluxes[], int NumberOfSubgrids,
	    float fluxcoef, int fallback);
  int MHDSourceTerms(float **dU);
  int UpdateMHDPrim(float **dU, float c1, float c2);
  int SaveMHDSubgridFluxes(fluxes *SubgridFluxes[], int NumberOfSubgrids,
			   float *Flux3D[], int flux, float fluxcoef, float dt);
  int SetFloor();


  /* Poisson clean routines */

  int PoissonSolver(int level);

  int PoissonSolverSOR();
  int PoissonSolverSOR2();
  int PoissonSolverFFT();
  int PoissonSolverMultigrid();

  int PoissonSolverCGA(int difftype, double *divB_p);
  template <typename T> int multA(T* input, T* output,  int *MatrixStartIndex, int *MatrixEndIndex);
  template <typename T> int multA2(T* input, T* output,  int *MatrixStartIndex, int *MatrixEndIndex);
  template <typename T> T dot(T *a, T *b,  int size);
  template <typename T> int setNeumannBC(T* x, int *MatrixStartIndex, int *MatrixEndIndex,int type);
  template <typename T> int setDirichletBC(T* x, int *MatrixStartIndex, int *MatrixEndIndex);

  int PoissonCleanStep(int level);

  int GetIndex(int i, int j, int k) { 
    return i + j*(GridDimension[0])
      + k*(GridDimension[0])*(GridDimension[1]);
  }
  
  int PoissonSolverTestInitializeGrid(int TestType, float GeometryControl);

  

  int PrintToScreenBoundaries(float *field, char *display, int direction, int slice,
			      int check, float diffvalue);  
  int PrintToScreenBoundaries(float *field, char *display, int direction, int slice);
  int PrintToScreenBoundaries(float *field, char *display);
  int PrintToScreenBoundaries();
  int PrintToScreenBoundaries(int field);

  int getField(int i){return FieldType[i];};
  
  int ReduceWindBoundary();

  /* New particle routines */
  int CheckParticle();

  int ReturnMaximumParticleNumber();

  int ReturnNumberOfNewParticles() {
    int np = 0;
    for (int n = 0; n < NumberOfParticles; n++)
      if (ParticleNumber[n] < 0) np++;
    return np;
  };
  
  /* Non-ideal effects */

  int AddViscosity();
  int ComputeViscosity(float *viscosity, int DensNum);

  int AddAmbipolarDiffusion();

  int AddResistivity();
  int ComputeResistivity(float *resistivity, int DensNum);
  /* END OF NEW STANFORD HYDRO/MHD ROUTINES */

//------------------------------------------------------------------------
// CUDA MHD routines
//------------------------------------------------------------------------
#ifdef ECUDA
  void CudaMHDMallocGPUData();
  void CudaMHDFreeGPUData();
  void CudaSolveMHDEquations(fluxes *SubgridFluxes[], int NumberOfSubgrids, int renorm);
  void CudaMHDSweep(int dir);
  void CudaMHDSaveSubgridFluxes(fluxes *SubgridFluxes[], 
                                int NumberOfSubgrids, int dir); 
  void CudaMHDSourceTerm();
  void CudaMHDUpdatePrim(int renorm);
  int CudaMHDRK2_1stStep(fluxes *SubgridFluxes[], 
                         int NumberOfSubgrids, int level,
                         ExternalBoundary *Exterior);
  int CudaMHDRK2_2ndStep(fluxes *SubgridFluxes[], 
                         int NumberOfSubgrids, int level,
                         ExternalBoundary *Exterior);
#endif

<<<<<<< HEAD
#ifdef MHDCT
  int SolveMHD_Li(int CycleNumber, int NumberOfSubgrids,
                 fluxes *SubgridFluxes[], float *CellWidthTemp[],
                 Elong_int GridGlobalStart[], int GravityOn,
                 int NumberOfColours, int colnum[],
                 float ** Fluxes);

=======
>>>>>>> 2245aa8b
  //Variables
    //CenteredB is used in the Riemann solver (SolveMHDequations) and the timestep (dtMagnetic)
  //MagneticField is the face centered magnetic field, and is the quantity ultimately updated by the 
  //CT style algorithm.
  float *MagneticField[3]; 
  float *CenteredB[3]; 
  float *ElectricField[3];
  float *AvgElectricField[3];
  float *OldMagneticField[3];
  float *OldElectricField[3];
  float *OldCenteredB[3];
  //Magnetic dimensions: MagneticDims[field][axis]
  int MagneticDims[3][3], ElectricDims[3][3];
  int MHDStartIndex[3][3], MHDEndIndex[3][3];//For the MagneticField
  int MHDeStartIndex[3][3], MHDeEndIndex[3][3];//Electric Field
  int MHDAdd[3][3]; //How much to add to Barryon Dimensions.  MHDAdd[i][j]=KronikerDelta(i,j)
  int MagneticSize[3];
  int ElectricSize[3];

  float dtParent; //used for the Electric Field update.

  //MHDParentTemp is used for the interpolation.
  //It's a member of the grid class because it's also used in CopyZonesFromGrid,
  //for the prolongation (see Balsara's AMR MHD paper), which has no knowledge of the parent.

  float *MHDParentTemp[3];
  int MHDParentTempPermanent[3];
  int    MHDRefinementFactors[3];
  FLOAT ParentDx, ParentDy, ParentDz;

  
  float *DyBx, *DzBx, *DyzBx;
  float *DxBy, *DzBy, *DxzBy;
  float *DxBz, *DyBz, *DxyBz;
  int * DBxFlag, *DByFlag, *DBzFlag;

  int MHD_Diagnose(char * message);
  inline int indexb1(int i, int j, int k)    {return i+MagneticDims[0][0]*(j+MagneticDims[0][1]*k);}  
  inline int indexb2(int i, int j, int k)    {return i+MagneticDims[1][0]*(j+MagneticDims[1][1]*k);}  
  inline int indexb3(int i, int j, int k)    {return i+MagneticDims[2][0]*(j+MagneticDims[2][1]*k);}
  int MHD_CID(LevelHierarchyEntry * OldFineLevel, TopGridData * MetaData, int Offset[], int TempDim[], int Refinement[]);
  int MHD_CIDWorker(grid* OtherGrid, FLOAT EdgeOffset[MAX_DIMENSION]);
  int MHD_SendOldFineGrids(LevelHierarchyEntry * OldFineLevel, grid *ParentGrid, TopGridData *MetaData);
  int MHD_ProlongAllocate(int * ChildDim);
  int MHD_DCheck(int * ChildDim, char * mess);
  int MHD_ProlongFree();
  void MHD_SetupDims(void);
  //Evolution/AMR routines
  int SolveMHDEquations(int CycleNumber, int NumberOfSubgrids,
			fluxes *SubgridFluxes[], int level, int grid);
  int ComputeElectricField(float dT, float ** Fluxes);
  int MHD_Curl( int * Start, int * End, int Method);
  int CenterMagneticField(int * Start = NULL, int * End = NULL);

  int ClearAvgElectricField();
  int MHD_UpdateMagneticField(int level, LevelHierarchyEntry * Level);
  int MHD_ProjectFace(grid &ParentGrid,
		  boundary_type LeftFaceBoundaryCondition[],
		      boundary_type RightFaceBoundaryCondition[]);

  //Test Problems
  int MHDBlastInitializeGrid(float Density0, float Density1,
                             float Energy0,  float Energy1,
                             float Velocity0[], float Velocity1[],
                             float B0[], float B1[],
                             float Radius, float MHDBlastCenter[], int LongDimension,
                             float PerturbAmplitude, int PerturbMethod, float PerturbWavelength[],
                             int InitStyle);
  int MHDOrszagTangInitGrid(float Density,float Pressure, float V0, float B0 );

  //See Grid_MHDCTEnergyToggle.C for details on these functions.
  float *MHDCT_temp_conserved_energy;
  int MHDCT_ConvertEnergyToConservedC();
  int MHDCT_ConvertEnergyToSpecificC();
  int MHDCT_ConvertEnergyToConservedS();
  int MHDCT_ConvertEnergyToSpecificS();

};

// inline int grid::ReadRandomForcingFields (FILE *main_file_pointer);

// inline int grid::TurbulenceSimulationInitializeGrid (TURBULENCE_INIT_PARAMETERS_DECL);


#endif
<|MERGE_RESOLUTION|>--- conflicted
+++ resolved
@@ -2752,16 +2752,12 @@
                          ExternalBoundary *Exterior);
 #endif
 
-<<<<<<< HEAD
-#ifdef MHDCT
   int SolveMHD_Li(int CycleNumber, int NumberOfSubgrids,
                  fluxes *SubgridFluxes[], float *CellWidthTemp[],
                  Elong_int GridGlobalStart[], int GravityOn,
                  int NumberOfColours, int colnum[],
                  float ** Fluxes);
 
-=======
->>>>>>> 2245aa8b
   //Variables
     //CenteredB is used in the Riemann solver (SolveMHDequations) and the timestep (dtMagnetic)
   //MagneticField is the face centered magnetic field, and is the quantity ultimately updated by the 
