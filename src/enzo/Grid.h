/***********************************************************************
/
/  GRID CLASS
/
/  written by: Greg Bryan
/  date:       November, 1994
/  modified:   Many times by AK, DC, RH, JB, DR...
/
/  PURPOSE:
/
************************************************************************/

#ifndef GRID_DEFINED__
#define GRID_DEFINED__
#include "ProtoSubgrid.h"
#include "ListOfParticles.h"
#include "region.h"
#include "FastSiblingLocator.h"
#include "StarParticleData.h"
#include "AMRH5writer.h"
#include "Star.h"
#include "FOF_allvars.h"
#include "MemoryPool.h"

#ifdef FLUX_FIX
#include "TopGridData.h"
#endif

struct HierarchyEntry;

#include "EnzoArray.h"

//#ifdef ANALYSIS_TOOLS
#include "../anyl/AnalyzeClusters.h"
//#endif

#ifdef TRANSFER
#include "PhotonPackage.h"
#include "ListOfPhotonsToMove.h"
#endif /* TRANSFER */

#ifdef NEW_PROBLEM_TYPES
#include "ProblemType.h"
#endif

//extern int CommunicationDirection;

//struct ParticleEntry {
//  FLOAT Position[3];
//  float Mass;
//  float Velocity[3];
//  float Attribute[MAX_NUMBER_OF_PARTICLE_ATTRIBUTES];
//  int Number;
// int Type;
//};

extern int CommunicationDirection;
int FindField(int f, int farray[], int n);
struct LevelHierarchyEntry;

class grid
{
#ifdef NEW_PROBLEM_TYPES
 protected:
#else
 private:
#endif
//
//  General grid class data
//
  int GridRank;                        // number of dimensions
  int GridDimension[MAX_DIMENSION];    // total dimensions of all grids
  int GridStartIndex[MAX_DIMENSION];   // starting index of the active region
                                       //   (zero based)
  int GridEndIndex[MAX_DIMENSION];     // stoping index of the active region
                                       //   (zero based)
  FLOAT GridLeftEdge[MAX_DIMENSION];   // starting pos (active problem space)
  FLOAT GridRightEdge[MAX_DIMENSION];  // ending pos (active problem space)
  float dtFixed;                       // current (fixed) timestep
  FLOAT Time;                          // current problem time
  FLOAT OldTime;                       // time corresponding to OldBaryonField
  int   SubgridsAreStatic;             // 
  int   ID;                            // Grid ID Number
//
//  Baryon grid data
//
  int    NumberOfBaryonFields;                        // active baryon fields
  float *BaryonField[MAX_NUMBER_OF_BARYON_FIELDS];    // pointers to arrays
  float *OldBaryonField[MAX_NUMBER_OF_BARYON_FIELDS]; // pointers to old arrays
  float *InterpolatedField[MAX_NUMBER_OF_BARYON_FIELDS]; // For RT and movies
  float *RandomForcingField[MAX_DIMENSION];           // pointers to arrays //AK
  int    FieldType[MAX_NUMBER_OF_BARYON_FIELDS];
  FLOAT *CellLeftEdge[MAX_DIMENSION];
  FLOAT *CellWidth[MAX_DIMENSION];
  fluxes *BoundaryFluxes;
  float *YT_TemperatureField;                         // place to store temperature field
                                                      // for call to yt.

  // For restart dumps

  int NumberOfSubgrids;
  fluxes **SubgridFluxStorage;

  // MHD data
  float *divB;
  float *gradPhi[MAX_DIMENSION];

  float  CourantSafetyNumber;                       // Hydro parameter
  int    PPMFlatteningParameter;                    // PPM parameter
  int    PPMDiffusionParameter;                     // PPM parameter
  int    PPMSteepeningParameter;                    // PPM parameter
//
//  Particle data
//
  int    NumberOfParticles;
  FLOAT *ParticlePosition[MAX_DIMENSION];  // pointers to position arrays
  float *ParticleVelocity[MAX_DIMENSION];  // pointers to velocity arrays
  float *ParticleAcceleration[MAX_DIMENSION+1];  // 
  float *ParticleMass;                     // pointer to mass array
  PINT  *ParticleNumber;                   // unique identifier
  int   *ParticleType;                     // type of particle
  float *ParticleAttribute[MAX_NUMBER_OF_PARTICLE_ATTRIBUTES];
//
//  Star particle data
//
  int NumberOfStars;
  Star *Stars;
//
//  Gravity data
// 
  float *PotentialField;
  float *AccelerationField[MAX_DIMENSION]; // cell cntr acceleration at n+1/2
  float *GravitatingMassField;
  FLOAT  GravitatingMassFieldLeftEdge[MAX_DIMENSION];
  int    GravitatingMassFieldDimension[MAX_DIMENSION];
  FLOAT  GravitatingMassFieldCellSize;     // all dimensions must be the same
  float *GravitatingMassFieldParticles;     // for particles only
  FLOAT  GravitatingMassFieldParticlesLeftEdge[MAX_DIMENSION];
  FLOAT  GravitatingMassFieldParticlesCellSize;
  int    GravitatingMassFieldParticlesDimension[MAX_DIMENSION];
  gravity_boundary_type GravityBoundaryType;
  float  PotentialSum;
//
//  Top grid parallelism (for implicit solvers)
//
  int ProcLayout[MAX_DIMENSION];
  int ProcLocation[MAX_DIMENSION];
  int ProcNeighbors[MAX_DIMENSION][2];
//
//  Radiation data
//
#ifdef TRANSFER
  float MaxRadiationDt;
#endif
//
//  Rebuild Hierarchy Temporaries
//
  int   *FlaggingField;             // Boolean flagging field (for refinement)
  float *MassFlaggingField;         // Used by mass flagging criteria
  float *ParticleMassFlaggingField; // Used by particle mass flagging criteria
//
//  Parallel Information
//
  int ProcessorNumber;
//
// Movie Data Format
//
  int TimestepsSinceCreation; 	// Not really since creation anymore... 
  				// resets everytime the grid outputs


//
// Friends
//
  friend int ExternalBoundary::Prepare(grid *TopGrid);
  friend int ProtoSubgrid::CopyFlaggedZonesFromGrid(grid *Grid);
  friend class Star;
#ifdef NEW_PROBLEM_TYPES
  friend class EnzoProblemType;
#endif

#ifdef TRANSFER
#include "PhotonGrid_Variables.h"
#endif

 public:

// -------------------------------------------------------------------------
//  Main hydro/AMR functions
//

/* Grid constructor (Set all data to null/default state). */

   grid();

/* Grid deconstructor (free up memory usage) */

   ~grid();

/* Read grid data from a file (returns: success/failure) */

   int ReadGrid(FILE *main_file_pointer, int GridID, char DataFilename[], 
		int ReadText = TRUE, int ReadData = TRUE);

/* Read grid data from a group file (returns: success/failure) */

#ifndef NEW_GRID_IO
<<<<<<< HEAD
  int Group_ReadGrid(FILE *fptr, int GridID, HDF5_hid_t file_id, 
		     int ReadText, int ReadData, bool ReadParticlesOnly=false);
#else
   int Group_ReadGrid(FILE *main_file_pointer, int GridID, HDF5_hid_t file_id, 
		      int ReadText = TRUE, int ReadData = TRUE, 
		      bool ReadParticlesOnly=false, int ReadEverything = FALSE);
#endif
=======
   int Group_ReadGrid(FILE *fptr, int GridID, HDF5_hid_t file_id, 
		      char DataFilename[],
		      int ReadText, int ReadData, bool ReadParticlesOnly=false);
#else
   int Group_ReadGrid(FILE *main_file_pointer, int GridID, HDF5_hid_t file_id, 
		      char DataFilename[],
		      int ReadText = TRUE, int ReadData = TRUE, 
		      bool ReadParticlesOnly=false, int ReadEverything = FALSE);
#endif
   
>>>>>>> 28b9c045
/* Get field or particle data based on name or integer 
   defined in typedefs.h. Details are in Grid_CreateFieldArray.C. */

   EnzoArrayBool *CreateFieldArrayBool(field_type field);
   EnzoArrayBool *CreateFieldArrayBool(char *field_name);

   EnzoArrayInt *CreateFieldArrayInt(field_type field);
   EnzoArrayInt *CreateFieldArrayInt(char *field_name);
  
   EnzoArrayFloat *CreateFieldArrayFloat(field_type field);
   EnzoArrayFloat *CreateFieldArrayFloat(char *field_name);
  
   EnzoArrayFLOAT *CreateFieldArrayFLOAT(field_type field);
   EnzoArrayFLOAT *CreateFieldArrayFLOAT(char *field_name);

   EnzoArrayPINT *CreateFieldArrayPINT(field_type field);
   EnzoArrayPINT *CreateFieldArrayPINT(char *field_name);

/* Write unigrid cubes to a file (returns: success/failure) */

   int WriteCube(char *base_name, int grid_id, int TGdims[]);

/* Write grid data to a file (returns: success/failure) */

   int WriteGrid(FILE *main_file_pointer, char *base_name, int grid_id);

/* Write grid data to a group file (returns: success/failure) */

#ifndef NEW_GRID_IO
   int Group_WriteGrid(FILE *fptr, char *base_name, int grid_id, HDF5_hid_t file_id);
#else
   int Group_WriteGrid(FILE *main_file_pointer, char *base_name, int grid_id, HDF5_hid_t file_id, int WriteEverything = FALSE);
#endif

   int WriteAllFluxes(hid_t grid_node);
   int WriteFluxGroup(hid_t top_group, fluxes *fluxgroup);

   int ReadAllFluxes(hid_t grid_node);
   int ReadFluxGroup(hid_t top_group, fluxes *fluxgroup);

   int FillFluxesFromStorage(int *ThisNumberOfSubgrids,
        fluxes ***fluxgroup) {
        *ThisNumberOfSubgrids = this->NumberOfSubgrids;
        *fluxgroup = this->SubgridFluxStorage;
        this->SubgridFluxStorage = NULL;
        if(ProcessorNumber != MyProcessorNumber) return -1;
        return 0;
    }
   
/* Routines for writing/reading grid hierarchy information to/from
   HDF5 hierarchy file */
   int WriteHierarchyInformationHDF5(char *base_name, hid_t level_group_id, int level, int ParentGridIDs[], int NumberOfDaughterGrids, int DaughterGridIDs[], int NextGridThisLevelID, int NextGridNextLevelID, FILE *log_fptr);
   
   int ReadHierarchyInformationHDF5(hid_t Hfile_id, int GridID, int &Task, int &NextGridThisLevelID, int &NextGridNextLevelID, char DataFilename[], FILE *log_fptr);


/* Write grid data to separate files (returns: success/failure) */

   int WriteGridX(FILE *main_file_pointer, char *base_name, int grid_id);

/* Write task memory map */

   int WriteMemoryMap(FILE *file_pointer, char *base_name, int grid_id);

/* Write grid-to-task map */

   int WriteTaskMap(FILE *file_pointer, char *base_name, int grid_id);

/* Write grid hierarchy only */

   int WriteStuff(FILE *main_file_pointer, char *base_name, int grid_id);

/* Interpolate to specified time and write unigrid cube data to a file
   (returns: success/failure). */

   int WriteCubeInterpolate(FLOAT WriteTime, char *base_name, int grid_id, int TGdims[]);

/* Interpolate to specified time and write grid data to a file
   (returns: success/failure). */

   int WriteGridInterpolate(FLOAT WriteTime, FILE *main_file_pointer, 
			    char *base_name, int grid_id);

/* Interpolate to specified time and write grid data to a group file
   (returns: success/failure). */

   int Group_WriteGridInterpolate(FLOAT WriteTime, FILE *main_file_pointer,
                            char *base_name, int grid_id, HDF5_hid_t file_id);

   int ComputeVectorAnalysisFields(field_type fx, field_type fy, field_type fz,
                                   float* &curl_x, float* &curl_y, float* &curl_z,
                                   float* &div);

private:
   int write_dataset(int ndims, hsize_t *dims, char *name, hid_t group, 
       hid_t data_type, void *data, int active_only = TRUE,
       float *temp=NULL);
   int read_dataset(int ndims, hsize_t *dims, char *name, hid_t group,
       hid_t data_type, void *read_to, int copy_back_active=FALSE,
       float *copy_to=NULL, int *active_dims=NULL);
   int ReadExtraFields(hid_t group_id);
public:

/* Compute the timestep constraint for this grid
    (for steps #3 and #4) */

   float ComputeTimeStep();

/* Set the timestep in this grid to the timestep in the argument
    (for step #3) */

   void SetTimeStep(float dt) {dtFixed = dt;};

/* Check timestep (dtFixed) against argument (return fail if dtFixed > dt).
    (for step #4) */

   int CheckTimeStep(float dt) {return ((dtFixed > dt) ? FAIL : SUCCESS);};

/* Return time, timestep */

   FLOAT ReturnTime() {return Time;};
   FLOAT ReturnOldTime() {return OldTime;};
   float ReturnTimeStep() {return dtFixed;};

  /* Return, set grid ID */

  void SetGridID(int id) { ID = id; };
  int GetGridID(void) { return ID; };
   
  /* Baryons: return field types. */

  int ReturnFieldType(int type[]) 
  {
    for (int i = 0; i < NumberOfBaryonFields; i++) type[i] = FieldType[i];
    return SUCCESS;
  };

/* Baryons: Interpolate (parental) grid in argument to current grid.
            (returns success or fail).
    (for step #16) */

   int InterpolateBoundaryFromParent(grid *ParentGrid);

/* Member functions for dealing with thermal conduction */
   int ComputeHeat(float dedt[]);	     /* Compute Heat */
   int ConductHeat();			     /* Conduct Heat */
   int ComputeConductionTimeStep(float &dt); /* Estimate conduction time-step */

/* Baryons: Copy current solution to Old solution (returns success/fail)
    (for step #16) */

   int CopyBaryonFieldToOldBaryonField();
   int CopyOldBaryonFieldToBaryonField();


/* Copy potential field to baryon potential for output purposes. */

   int CopyPotentialToBaryonField();

/* Baryons: Update boundary according to the external boundary values
    (for step #16) */

   int SetExternalBoundaryValues(ExternalBoundary *Exterior);

/* Baryons: solve hydro equations in this grid (returns: the fluxes of the
           subgrids in the argument).  Returns SUCCESS or FAIL.
    (for step #16) */

   int SolveHydroEquations(int CycleNumber, int NumberOfSubgrids, 
			   fluxes *SubgridFluxes[], int level);

/* Baryons: return pointer to the BoundaryFluxes of this grid */

   int ReturnFluxDims(fluxes &f, int RefinementFactors[]);

/* Baryons: prepare and clear the accumulated boundary fluxes for this grid.
    (for step #16) */

   void PrepareBoundaryFluxes();
   void ClearBoundaryFluxes();

/* Baryons: projected solution in current grid to the grid in the 
           argument which must have a lower resolution (i.e. downsample 
           the current grid to the appropriate level).
    (for step #18) */

   int ProjectSolutionToParentGrid(grid &ParentGrid);

/* Baryons: return boundary fluxes from this grid.  Downsample them to
           the refinement factors specified in the argument.
	   Returns FAIL or SUCCESS.
    (for step #19) */

   int GetProjectedBoundaryFluxes(grid *ParentGrid, fluxes &ProjectedFluxes);

/* Return the refinement factors as compared to the grid in the argument
   (integer version) (for step #19) */

   void ComputeRefinementFactors(grid *SubGrid, int RefinementFactors[]) {
     int dim;
     for (dim = 0; dim < GridRank; dim++) RefinementFactors[dim] = 
	 int( CellWidth[dim][0] / SubGrid->CellWidth[dim][0] + 0.5);
     for (dim = GridRank; dim < MAX_DIMENSION; dim++)
       RefinementFactors[dim] = 1;
   };

/* Return the refinement factors as compared to the grid in the argument
   (float version) (for step #19) */

   void ComputeRefinementFactorsFloat(grid *SubGrid, float Factors[]) {
     int dim;
     for (dim = 0; dim < GridRank; dim++) Factors[dim] = 
       (*CellWidth[dim]) / (*(SubGrid->CellWidth[dim]));;
     for (dim = GridRank; dim < MAX_DIMENSION; dim++)
       Factors[dim] = 1.0;
   };

/* Baryons: Search for redundant overlap between two sets of fluxes (other
            and refined).  If found, set the refined fluxes equal to the
	    initial fluxes so there will be no double corrections.(step #19) */

   void CorrectRedundantFluxes(fluxes *OtherFluxes, fluxes *InitialFluxes, 
                               fluxes *RefinedFluxes);

/* Baryons: correct for better flux estimates produced by subgrids
           (i.e given the initial flux estimates and the subgrid flux 
	   estimates, correct the grid to account for the subgrid 
	   flux estimates).  Returns SUCCESS or FAIL.
    (for step #19) */

#ifdef FLUX_FIX
   int CorrectForRefinedFluxes(fluxes *InitialFluxes, fluxes *RefinedFluxes,
			       fluxes *BoundaryFluxesThisTimeStep,
			       int SUBlingGrid,
			       TopGridData *MetaData);
#else
   int CorrectForRefinedFluxes(fluxes *InitialFluxes, fluxes *RefinedFluxes,
			       fluxes *BoundaryFluxesThisTimeStep);
#endif

/* Baryons: add the fluxes pointed to by the argument to the boundary fluxes
            of this grid (sort of for step #16).  Note that the two fluxes
	    must have the same size. */

   int AddToBoundaryFluxes(fluxes *BoundaryFluxesToBeAdded);

/* set new time (time += dt)
    (step #21) */

   void SetTimeNextTimestep() {Time += dtFixed;};
   void SetTimePreviousTimestep() {Time -= dtFixed;};

/* set time of this grid (used in setup) */

   void SetTime(FLOAT NewTime) {Time = NewTime;};

/* set hydro parameters (used in setup) */

   void SetHydroParameters(float co, int p1, int p2, int p3) 
     {
       CourantSafetyNumber    = co;
       PPMFlatteningParameter = p1;
       PPMDiffusionParameter  = p2;
       PPMSteepeningParameter = p3;
     }

/* Baryons: compute the pressure at the requested time. */

   int ComputePressure(FLOAT time, float *pressure);

/* Baryons: compute the pressure at the requested time using the dual energy
            formalism. */

   int ComputePressureDualEnergyFormalism(FLOAT time, float *pressure);

/* Baryons: compute the temperature. */

   int ComputeTemperatureField(float *temperature);

<<<<<<< HEAD
=======
/* Baryons: compute the temperature at the requested time using
   Gadget equilibrium cooling. */

   int GadgetComputeTemperature(FLOAT time, float *temperature);

/* Baryons: compute the temperatre at the requested time using the dual energy
   formalism when using Gadget equilibrium cooling. */

   int GadgetComputeTemperatureDEF(FLOAT time, float *temperature);

/* Baryons: compute the dust temperature. */

   int ComputeDustTemperatureField(float *temperature, float *dust_temperature);

>>>>>>> 28b9c045
/* Baryons: compute X-ray emissivity in specified band. */

   int ComputeXrayEmissivity(float *temperature,
			     float *xray_emissivity, float keV1, float keV2,
			     char *XrayFileName);

/* Baryons: compute number density of ionized elements (just O7 and O8). */

   int ComputeElementalDensity(float *temperature, float *elemental_density,
			       int Type);

/* Baryons: compute the ratio of specific heats. */

   int ComputeGammaField(float *GammaField);

/* Baryons: compute the cooling time. */

   int ComputeCoolingTime(float *cooling_time);

/* Baryons & DualEnergyFormalism: Restore consistency between total and
                                  internal energy fields. */

   int RestoreEnergyConsistency(int Region);

/* Returns some grid info. */

   int ReturnGridInfo(int *Rank, int Dims[], FLOAT Left[], FLOAT Right[]);

/* Subtracts kinetic component from total energy. */

   int ConvertTotalEnergyToGasEnergy();

/* Sets the energy to provide Jean's level support (Zeus: returns coeff). */
   
   int SetMinimumSupport(float &MinimumSupportEnergyCoefficient);

/* Debugging support. */

   int DebugCheck(char *message = "Debug");

#ifdef EMISSIVITY
   /* define function prototype as a grid member function */
   int ClearEmissivity();
   int CheckEmissivity();
#endif

// -------------------------------------------------------------------------
// Functions used for analysis
//

/* Calculate the angular momentum of a grid (given center). */

   int CalculateAngularMomentum(FLOAT Center[], float AngularMomentum[],
				float MeanVelocity[], float DMVelocity[],
				FLOAT CenterOfMass[], FLOAT DMCofM[]);

/* Find and track density peaks. */

   int AnalyzeTrackPeaks(int level, int ReportLevel);

/* Project some of the fields to a plane. */

   int ProjectToPlane(FLOAT ProjectedFieldLeftEdge[], 
		      FLOAT ProjectedFieldRightEdge[],
		      int ProjectedFieldDims[], float *ProjectedField[], 
		      int ProjectionDimension, int ProjectionSmooth,
                      int NumberOfProjectedFields, int level,
		      int XrayUseLookupTable, float XrayLowerCutoffkeV,
		      float XrayUpperCutoffkeV, char *XrayFileName);

   int ProjectToPlane2(FLOAT ProjectedFieldLeftEdge[], 
		       FLOAT ProjectedFieldRightEdge[],
		       int ProjectedFieldDims[], float *ProjectedField[], 
		       int ProjectionDimension, int ProjectionSmooth,
		       int NumberOfProjectedFields, int level,
		       int MetalLinesUseLookupTable, char *MetalLinesFilename);

/* Set the fields to zero under the active region of the specified subgrid. */

   int ZeroSolutionUnderSubgrid(grid *Subgrid, int FieldsToZero, 
                                float Value = 1.0, int AllProcessors = FALSE,
				int IncludeGhostZones = FALSE);

/* Convert the grid data to particle data for output. */

   int OutputAsParticleData(FLOAT RegionLeftEdge[], FLOAT RegionRightEdge[],
                           ListOfParticles *ParticleList[NUM_PARTICLE_TYPES],
                           float BaseRadius);

/* Output star particles to a binary file */

   int OutputStarParticleInformation(FILE *StarFile);

/* Return some information about the grid. */

   int CollectGridInformation(int &GridMemory, float &GridVolume, 
                              int &NumberOfCells, float &AxialRatio,
                              int &CellsTotal, int &Particles);

/* Output grid information (for movie generation). */

   int OutputGridMovieData(FILE *Gridfptr, FILE *DMfptr, FILE *Starfptr,
			   FLOAT RegionLeftEdge[], FLOAT RegionRightEdge[],
			   FLOAT WriteOutTime, int NumberOfPoints[3],
			   int NumberOfValuesPerPoint[3],
			   char *PointValueNames[3][20], float BaseRadius);

/* Output movie data (sequential format) */

   int WriteNewMovieData(FLOAT RegionLeftEdge[], FLOAT RegionRightEdge[], 
			 int RootResolution, FLOAT StopTime, 
			 AMRHDF5Writer &AmiraGrid,
			 int lastMovieStep, int TopGridCycle, 
			 int WriteMe, int MovieTimestepCounter, int open, 
			 FLOAT WriteTime,
			 int alreadyopened[][MAX_DEPTH_OF_HIERARCHY] = NULL, 
			 int NumberOfStarParticlesOnProcOnLvl[][MAX_DEPTH_OF_HIERARCHY] = NULL);

   int WriteNewMovieDataSeparateParticles(FLOAT RegionLeftEdge[], FLOAT RegionRightEdge[], 
					  FLOAT StopTime, AMRHDF5Writer &AmiraGrid,
					  int lastMovieStep, int WriteMe, 
					  FLOAT WriteTime, int alreadyopened[],
					  int NumberOfStarParticlesOnProc[]);

   int ReturnMovieTimestep() { return TimestepsSinceCreation; };

/* Output tracer particle information (interpolated from baryon grid). */

   int TracerParticleOutputData(FILE *ptr, FLOAT WriteOutTime);

// -------------------------------------------------------------------------
// Functions for radiative cooling and multi-species rate equations
//

/* Handle the selection of cooling and chemistry modules */

   int MultiSpeciesHandler();

/* Handle the selection of shock finding algorithm */

   int ShocksHandler();

/* Solve the radiative cooling/heating equations  */

   int SolveRadiativeCooling();

/* Solve the rate equations. */

   int SolveRateEquations();

/* Solve the joint rate and radiative cooling/heating equations  */

   int SolveRateAndCoolEquations(int RTCoupledSolverIntermediateStep);

/* Solve the joint rate and radiative cooling/heating equations using MTurk's Solver */

   int SolveHighDensityPrimordialChemistry();
#ifdef USE_CVODE
   int SolvePrimordialChemistryCVODE();
#endif

/* Compute densities of various species for RadiationFieldUpdate. */

   int RadiationComputeDensities(int level);

// -------------------------------------------------------------------------
<<<<<<< HEAD
=======
// Functions for Gadget cooling

/* Driving routine for Gadget equilibrium cooling */

   int GadgetCalculateCooling(float *d, float *e, float *ge,
			      float *u, float *v, float *w,
			      int *in, int *jn, int *kn,
			      int *iexpand, hydro_method *imethod, 
			      int *idual, int *idim,
			      int *is, int *js, int *ks, int *ie, int *je,
			      int *ke, float *dt, float *aye,
			      float *fh, float *utem, float *uxyz,
			      float *uaye, float *urho, float *utim,
			      float *gamma);

/* Computes cooling time using gadget equilibrium cooling */

   int GadgetCoolingTime(float *d, float *e, float *ge,
			 float *u, float *v, float *w,
			 float *cooltime,
			 int *in, int *jn, int *kn,
			 int *iexpand, hydro_method *imethod, int *idual, int *idim,
			 int *is, int *js, int *ks, int *ie, int *je,
			 int *ke, float *dt, float *aye,
			 float *fh, float *utem, float *uxyz,
			 float *uaye, float *urho, float *utim,
			 float *gamma);


/* calculates abundances and rates using Gadget equilibrium cooling */

   void Gadgetfind_abundances_and_rates(float logT, float rho, float *ne_guess);

/* calculates temperature using Gadget equilibrium cooling */

   float Gadgetconvert_u_to_temp(float u, float rho, float *ne_guess);

/* calculates cooling rates (not cooling time) using Gadget equilibrium cooling 
   and gas temperature */

   float GadgetCoolingRate(float logT, float rho, float *nelec, float redshift);

/* wrapper for GadgetCoolingRate */

   float Gadget_EquilibriumCooling(float u_old, float rho, float dt,
				   float *ne_guess, float *utem, float *uxyz, 
				   float *uaye, float *urho,
				   float *utim, float redshift);

/* calculates cooling rate (not cooling time) using energy instead of temperature 
   for Gadget equil. cooling */

   float GadgetCoolingRateFromU(float u, float rho, float *ne_guess, 
				float redshift);

// Functions for shock finding
//
   int FindShocks();
   int FindTempSplitShocks();
   int FindVelShocks();
   int FindVelSplitShocks();

// -------------------------------------------------------------------------
>>>>>>> 28b9c045
// Functions for grid (re)generation.
//

/* Remove un-needed arrays before rebuilding. */

   void CleanUp();

/* Delete all the fields, but leave other grid data. */

   void DeleteAllFields();

/* Delete all the fields except for the particle data */

   void DeleteAllButParticles();

/* Delete all the baryon fields */

   void DeleteBaryonFields();

/* Sum particle mass flagging fields into ProcessorNumber if particles
   aren't local. */

   int SetParticleMassFlaggingField(int StartProc=0, int EndProc=0, int level=-1, 
				    int ParticleMassMethod=-1, int *SendProcs=NULL, 
				    int NumberOfSends=0);
   int CollectParticleMassFlaggingField(void);
   void ClearParticleMassFlaggingField(void);

/* Clear mass flagging field (gg #1) */

   void ClearMassFlaggingField();

/* Clear boolean flagging field (gg #0) */

   void ClearFlaggingField();

/* Set boolean flagging field */

   int SetFlaggingField(int &NumberOfFlaggedCells, int level);

/* Set flagging field from static regions */

   int SetFlaggingFieldStaticRegions(int level, int &NumberOfFlaggedCells);

/* Delete flagging field */

   void DeleteFlaggingField();

/* Particles: deposit particles living in this grid into the Mass Flagging
             field (gg #2) */

   void DepositParticlesToMassFlaggingField() {};

/* Particles: deposit particles to particle mass flagging field. */

   int DepositMustRefineParticles(int pmethod, int level);

/* baryons: add baryon density to mass flaggin field (so the mass flagging
            field contains the mass in the cell (not the density) 
            (gg #3) */

   int AddFieldMassToMassFlaggingField();

/* Flag all points where we are forbidding refinement from a color field */

   int FlagCellsToAvoidRefinement();

/* Flag all points in a region where refinement is not needed */

   int FlagCellsToAvoidRefinementRegion(int level);

/* Flag all points that require refining  (and delete Mass Flagging Field).
     Returns the number of flagged cells.  Returns the number of flagged cells
     (gg #4) */

   int FlagCellsToBeRefinedByMass(int level, int method);

/* Flag all points that require refining by their slope.
     Returns the number of flagged cells.  Returns the number of flagged cells
     (gg #4) */

   int FlagCellsToBeRefinedBySlope();

/* Flag all points that require refinging by the presence of shocks.
     Returns the number of flagged cells.  Returns the number of flagged cells
     (gg #4) */

   int FlagCellsToBeRefinedByShocks();

/* Flag all points that require refining by the Jean's length criterion. */

   int FlagCellsToBeRefinedByJeansLength();

/* Flag all points that require refining by the total Jean's length criterion. (Tom Abel 10/2010) */

   int FlagCellsToBeRefinedByTotalJeansLength();

/* Flag all points that require refining by the Resistive Scale length criterion. 
   abs(B)/abs(curl(B)) should be larger than cell size*/

   int FlagCellsToBeRefinedByResistiveLength();

/* Flag all points that require refining by Shear. */

   int FlagCellsToBeRefinedByShear();

/* Flag all cells for which tcool < dx/sound_speed. */

   int FlagCellsToBeRefinedByCoolingTime();

/* Flag all cells which are near a must-refine particle. */

   int FlagCellsToBeRefinedByMustRefineParticles();

/* Flag all cells which are within a user-specified refinement region. */

   int FlagCellsToBeRefinedByMustRefineRegion(int level);

/* Flag all cells which are above a user-specified metallicity. */

   int FlagCellsToBeRefinedByMetallicity(int level);


/* Flagging all cell adjacent to a previous flagged cell.  Also, remove all
   Flagged cells in the boundary zones and within one zone of the boundary. */

   int FlagBufferZones();

/* Identify new subgrids for this grid (and prove Fermat's last theorem too)
   (gg #5) */

   void IdentifyNewSubgrids(GridList &list);

/* Identify new subgrids for this grid (1x1x1 subgrids).
   (gg #5) */

   void IdentifyNewSubgridsSmall(GridList &list);

/* Coalesce neighbouring subgrids */

   // void CoalesceSubgrids(GridList &list);

/* Inherit properties (rank, baryon field types, etc.) from ParentGrid
   (gg # 5,6) */

   void InheritProperties(grid *ParentGrid);

/* set the grid dimensions, left, right edges and cell quantities based
   on arguments (gg #5,6) */

   void PrepareGrid(int Rank, int Dimensions[], 
		    FLOAT LeftEdge[], FLOAT RightEdge[], int NumParticles);

/* Allocates space for grids (dims and NumberOfBaryonFields must be set). */

   void AllocateGrids();

/* set the grid derived quantites (CellLeftEdge, CellWidth & BoundaryFluxes) */

   void PrepareGridDerivedQuantities();

/* baryons: interpolate field values from the Parent Grid (gg #6).
            Returns SUCCESS or FAIL. */

   int InterpolateFieldValues(grid *ParentGrid);

/* Interpolate one radiation field.  Based on InterpolateFieldValues
   but removed all of the conservative stuff. */   

   int InterpolateRadiationFromParent(grid *ParentGrid, int Field);

/* baryons: check for coincident zones between grids & copy if found.
            (correctly includes periodic boundary conditions). */

   int CheckForOverlap(grid *OtherGrid,
		       boundary_type LeftFaceBoundaryCondition[],
		       boundary_type RightFaceBoundaryCondition[],
		       int (grid::*CopyFunction)(grid *OtherGrid,
						 FLOAT EdgeOffset[]));

 



/* baryons: check for subgrids adjacent to external boundary with reflecting BCs. */

   int CheckForExternalReflections(
				   boundary_type LeftFaceBoundaryCondition[],
				   boundary_type RightFaceBoundaryCondition[]);

/* David Collins flux correction - July 2005 */
#ifdef FLUX_FIX
   int CheckForSharedFace(grid *OtherGrid,
			       boundary_type LeftFaceBoundaryCondition[],
			       boundary_type RightFaceBoundaryCondition[]);

   int CheckForSharedFaceHelper(grid *OtherGrid,
				     FLOAT EdgeOffset[MAX_DIMENSION]);
#endif

/* baryons: check for overlap between grids & return TRUE if it exists
            (correctly includes periodic boundary conditions). */

   int CheckForPossibleOverlap(grid *OtherGrid,
                       boundary_type LeftFaceBoundaryCondition[],
                       boundary_type RightFaceBoundaryCondition[]);
   int CheckForPossibleOverlapHelper(grid *OtherGrid,
                                        FLOAT EdgeOffset[MAX_DIMENSION]);

/* baryons: copy coincident zone from the (old) grid in the argument
            (gg #7).  Return SUCCESS or FAIL. */

   int CopyZonesFromGrid(grid *GridOnSameLevel, 
			 FLOAT EdgeOffset[MAX_DIMENSION]);

/* gravity: copy coincident potential field zones from grid in the argument
            (gg #7).  Return SUCCESS or FAIL. */

   int CopyPotentialField(grid *GridOnSameLevel, 
			  FLOAT EdgeOffset[MAX_DIMENSION]);

/* baryons: check for coincident zone from the (old) grid in the argument
            (gg #7).  Return SUCCESS or FAIL. */

   int CopyZonesFromGridCountOnly(grid *GridOnSameLevel, int &Overlap);

/* Returns whether or not the subgrids of this grid are static. */

   int AreSubgridsStatic() {return SubgridsAreStatic;};

/* Check the energy conservation. */

   int ComputeEnergy(float EnergySum[]);

/* These two routines add grids to the chaining mesh used in the
   FastSiblingLocator method and use the chaining mesh to find
   possible siblings. */

   int FastSiblingLocatorAddGrid(ChainingMeshStructure *mesh);

   int FastSiblingLocatorFindSiblings(ChainingMeshStructure *mesh,
                          SiblingGridList *list,
                          boundary_type LeftBoundaryCondition[],
                          boundary_type RightBoundaryCondition[]);

   /* hack: add density squared field to grid (used in ExtractSection). */

   void CreateDensitySquaredField() {
     int size = GridDimension[0]*GridDimension[1]*GridDimension[2];
     BaryonField[NumberOfBaryonFields] = new float[size];
     for (int i = 0; i < size; i++)
       BaryonField[NumberOfBaryonFields][i] = 
	 BaryonField[0][i]*BaryonField[0][i];
     FieldType[NumberOfBaryonFields++] = Density;
   };

   void PrintBaryonFieldValues(int field, int index)
     {fprintf(stdout, "Baryonfield[field = %"ISYM"][index = %"ISYM"] = %g\n", 
	      field, index, BaryonField[field][index]);};

// -------------------------------------------------------------------------
// Functions for use with gravity.
//

/* Set the gravity boundary type of a grid. */

   void SetGravityParameters(gravity_boundary_type Boundary) {
     GravityBoundaryType = Boundary;};
   gravity_boundary_type ReturnGravityBoundaryType() 
     {return GravityBoundaryType;};

/* Gravity: Initialize, the gravitating Mass Field
    (for steps #5, #6). */

   int InitializeGravitatingMassField(int RefinementFactor);

/* Gravity: Initialize, the particle component of the mass field. */

   int InitializeGravitatingMassFieldParticles(int RefinementFactor);

/* Gravity: allocate & clear the GravitatingMassField. */

   int ClearGravitatingMassField();

/* Gravity & baryons: Copy the parent density field to the extra boundary
      region of GravitatingMassField (if any). */

   int CopyParentToGravitatingFieldBoundary(grid *ParentGrid);

/* Gravity & Particles: allocate & clear the GravitatingMassFieldParticles. */

   int ClearGravitatingMassFieldParticles();

/* Baryons: add the baryon mass to the GravitatingMassField. */

   int AddBaryonsToGravitatingMassField();

/* Generic deposit particles/grids to grid (either GravitatingMassField or
   GravitatingMassFieldParticles depending on the value of DepositField). */

   int DepositPositions(FLOAT *Positions[], float *Mass, int Number, 
			int DepositField);

/* deposit particles/grids to grid (if they are on the grid). */

/* int DepositPositionsEdgeOff(float *Positions[], float *Mass, int Number);*/

/* Gravity: Difference potential to get acceleration field. */

   int ComputeAccelerationField(int DifferenceType, int level);

/* Gravity: Interpolate accelerations from other grid. */

   int InterpolateAccelerations(grid *FromGrid);

/* Gravity: Compute particle and grid accelerations. */

   int ComputeAccelerations(int level);

/* Particles: add overlapping ParticleMassField to Target's 
   GravitatingMassField. */

   int CopyOverlappingMassField(grid *TargetGrid, 
				FLOAT EdgeOffset[MAX_DIMENSION]);

/* Gravity: Allocate and make initial guess for PotentialField. */

   int PreparePotentialField(grid *ParentGrid);

/* Gravity: Allocate and make initial guess for PotentialField. */

   int SolveForPotential(int level, FLOAT PotentialTime = -1);

/* Gravity: Prepare the Greens Function. */

   int PrepareGreensFunction();
   int PreparePeriodicGreensFunction(region *GreensRegion);

/* Gravity: Copy potential/density into/out of FFT regions. */

   int PrepareFFT(region *InitialRegion, int Field, int DomainDim[]);
   int FinishFFT(region *InitialRegion, int Field, int DomainDim[]);

/* Gravity: set the potential boundary for isolated BC's */

   int SetIsolatedPotentialBoundary();

/* Gravity: Set the external acceleration fields. */

   int ComputeAccelerationFieldExternal();

/* Gravity: Set the external acceleration fields from external potential. */

   int ComputeAccelerationsFromExternalPotential(int DifferenceType,
                                                 float *ExternalPotential,
                                                 float *Field[]);

/* Gravity: Add fixed, external potential to baryons & particles. */

   int AddExternalPotentialField(float *field);
   

/* Particles + Gravity: Clear ParticleAccleration. */

   int ClearParticleAccelerations();

/* Baryons + Gravity: Interpolate the AccelerationField in FromGrid to
             AccelerationFieldForCells at the GridPositions in this grid. */

   int InterpolateGridPositions(grid *FromGrid);

/* Particles + Gravity: Interpolate the AccelerationField in FromGrid to
             ParticleAcceleration at the ParticlePositions in this grid. */

   int InterpolateParticlePositions(grid *FromGrid, int DifferenceType);

/* Generic routine for interpolating particles/grid. */

   int InterpolatePositions(FLOAT *Positions[], int dim, float *Field, 
			    int Number);

/* Gravity: Delete GravitatingMassField. */

   void DeleteGravitatingMassField() {
     delete [] GravitatingMassField; 
     GravitatingMassField = NULL;
   };

/* Gravity: Delete AccelerationField. */

   void DeleteAccelerationField() {
     if (!((SelfGravity || UniformGravity || PointSourceGravity || ExternalGravity))) return;
     for (int dim = 0; dim < GridRank; dim++) {
       delete [] AccelerationField[dim];
       AccelerationField[dim] = NULL;
     }
   };

/* Gravity: Add fixed, external acceleration to baryons & particles. */

   int AddExternalAcceleration();

/* Gravity: deposit baryons into target GravitatingMassField. */

   int DepositBaryons(grid *TargetGrid, FLOAT DepositTime);

// -------------------------------------------------------------------------
// Functions for accessing various grid-based information
//
   int GetGridRank() {return GridRank;}
   int GetGridDimension(int Dimension) {return GridDimension[Dimension];}
   int GetGridStartIndex(int Dimension) {return GridStartIndex[Dimension];}
   int GetGridEndIndex(int Dimension) {return GridEndIndex[Dimension];}
   int GetActiveSize() {
     int dim, size;
     for (dim = 0, size = 1; dim < GridRank; dim++) {
       size *= GridEndIndex[dim] - GridStartIndex[dim] + 1;
     }
     return size;
   }
   int GetGridSize() {
     int dim, size;
     for (dim = 0, size = 1; dim < GridRank; dim++)
       size *= GridDimension[dim];
     return size;
   }
   FLOAT GetGridLeftEdge(int Dimension) {return GridLeftEdge[Dimension];}
   FLOAT GetGridRightEdge(int Dimension) {return GridRightEdge[Dimension];}


#ifdef TRANSFER
// -------------------------------------------------------------------------
// Functions for use with coupled radiation-hydrodynamics solver.
//
   void SetMaxRadiationDt(float MaxRadDt) {MaxRadiationDt = MaxRadDt;}
#endif


// -------------------------------------------------------------------------
// Functions for accessing specific baryon fields 
// (all sources combined in the file Grid_AccessBaryonFields.C)
//
   float* AccessDensity();
   float* AccessTotalEnergy();
   float* AccessGasEnergy();
   float* AccessVelocity1();
   float* AccessVelocity2();
   float* AccessVelocity3();
   float* AccessElectronDensity();
   float* AccessHIDensity();
   float* AccessHIIDensity();
   float* AccessHeIDensity();
   float* AccessHeIIDensity();
   float* AccessHeIIIDensity();
   float* AccessHMDensity();
   float* AccessH2IDensity();
   float* AccessH2IIDensity();
   float* AccessDIDensity();
   float* AccessDIIDensity();
   float* AccessHDIDensity();
   float* AccessSNColour();
   float* AccessMetallicity();
   float* AccessExtraType0();
   float* AccessExtraType1();
   float* AccessKPhHI();
   float* AccessPhotoGamma();
   float* AccessKPhHeI();
   float* AccessGammaHeI();
   float* AccessKPhHeII();
   float* AccessGammaHeII();
   float* AccessKDissH2I();
   float* AccessGravPotential();
   float* AccessAcceleration0();
   float* AccessAcceleration1();
   float* AccessAcceleration2();
   float* AccessRadPressure0();
   float* AccessRadPressure1();
   float* AccessRadPressure2();
   float* AccessEmissivity0();
   float* AccessRadiationFrequency0();
   float* AccessRadiationFrequency1();
   float* AccessRadiationFrequency2();
   float* AccessRadiationFrequency3();
   float* AccessRadiationFrequency4();
   float* AccessRadiationFrequency5();
   float* AccessRadiationFrequency6();
   float* AccessRadiationFrequency7();
   float* AccessRadiationFrequency8();
   float* AccessRadiationFrequency9();


// -------------------------------------------------------------------------
// Functions for accessing top-grid parallelism information
// (note: information only available/valid for this level)
//

/* Processor layout: get and set the number of procs in each 
   dim within the cartesian processor grid
   (1-based, i.e. {1 1 1} defines a single-processor layout) */ 
   int GetProcessorLayout(int Dimension) {return ProcLayout[Dimension];}
   void SetProcessorLayout(int Dimension, int procs) {
     if (Dimension < 0 || Dimension > MAX_DIMENSION)
       fprintf(stderr,"SetProcessorLayout: invalid Dimension.\n");
     else
       if (procs > 0)  ProcLayout[Dimension] = procs; 
       else fprintf(stderr,"SetProcessorLayout: invalid procs value.\n");
   }

/* Processor location: get and set the location of this grid's proc
   within the cartesian processor grid defined in ProcLayout
   (0-based, i.e. {0 0 0} defines the 1st proc in each dimension) */
   int GetProcessorLocation(int Dimension) {return ProcLocation[Dimension];}
   void SetProcessorLocation(int Dimension, int location) {
     if (Dimension < 0 || Dimension > MAX_DIMENSION)
       fprintf(stderr,"SetProcessorLocation: invalid Dimension.\n");
     else
       if (location >= 0)  ProcLocation[Dimension] = location; 
       else fprintf(stderr,"SetProcessorLocation: invalid location.\n");     
   }

/* Processor neighbors: get and set the grid IDs (not MPI process IDs) of this
   grid's neighbors within the cartesian processor grid defined in ProcLayout. 
     Get... returns the {left=0,right=1} neighbor grid ID in a given dim
     Set... provides access to set neighbor information into the grid */
   int GetProcessorNeighbors(int Dimension, int LR) {
     return ProcNeighbors[Dimension][LR];}
   void SetProcessorNeighbors(int Dimension, int LR, int NBid) { 
     if (Dimension < 0 || Dimension > MAX_DIMENSION)
       fprintf(stderr,"SetProcessorNeighbors: invalid Dimension.\n");
     else
       if (LR < 0 || LR > 1) 
	 fprintf(stderr,"SetProcessorNeighbors: invalid neighbor.\n");    
       else
	 if (NBid >= 0)  ProcNeighbors[Dimension][LR] = NBid; 
	 else fprintf(stderr,"SetProcessorNeighbors: invalid grid ID.\n");    
   }


// -------------------------------------------------------------------------
// Functions for use with particles.
//

/* Particles: Deposit particles in the specified field (DepositField) of the
              TargetGrid at the given time. */

   int DepositParticlePositions(grid *TargetGrid, FLOAT DepositTime, 
				int DepositField);

   int DepositParticlePositionsLocal(FLOAT DepositTime, int DepositField);

/* Particles: add overlapping ParticleMassField to Target's 
   GravitatingMassField. */

   int AddOverlappingParticleMassField(grid *TargetGrid, 
				       FLOAT EdgeOffset[MAX_DIMENSION]);

/* Particles: Apply particle acceleration to velocity for particles in this 
              grid
    (for step #9) */

   int UpdateParticleVelocity(float TimeStep);

/* Particles: Update particle positions (push)
    (for step #13) */

   int UpdateParticlePosition(float TimeStep, int OffProcessorUpdate = FALSE);

/* Particles: Move particles from TargetGrid to this grid. */

   int MoveAllParticles(int NumberOfGrids, grid* TargetGrids[]);

   int MoveAllParticlesOld(int NumberOfGrids, grid* TargetGrids[]);

/* Particles: Move particles that lie within this grid from the TargetGrid
              to this grid. */

//   int MoveSubgridParticles(grid *TargetGrid);


   int MoveSubgridParticles(grid *TargetGrid,
                            int *Counter,
                            PINT *Number,
                            int *Type,
                            float *Mass,
                            FLOAT *Position[],
                            float *Velocity[],
                            float *Attribute[]);


/* Particles: same as above, but a version that is much more efficient. */

   int MoveSubgridParticlesFast(int NumberOfSubgrids, grid *ToGrids[],
				int AllLocal);

/* Particles: Clean up moved particles (from MoveSubgridParticles). */

   int CleanUpMovedParticles();

/* Particles: delete accleration fields. */

   void DeleteParticleAcceleration() {
     if (!((SelfGravity || UniformGravity || PointSourceGravity))) return;
     for (int dim = 0; dim < GridRank+ComputePotential; dim++) {
       delete [] ParticleAcceleration[dim];
       ParticleAcceleration[dim] = NULL;
     }
   };

/* Particles & Gravity: Delete GravitatingMassField. */

   void DeleteGravitatingMassFieldParticles() {
     delete [] GravitatingMassFieldParticles; 
     GravitatingMassFieldParticles = NULL;
     GravitatingMassFieldParticlesCellSize = FLOAT_UNDEFINED;
   };

/* Particles: return number of particles. */

   int ReturnNumberOfParticles() {return NumberOfParticles;};

   int ReturnNumberOfStarParticles(void);

/* Particles: set number of particles. */

   void SetNumberOfParticles(int num) {NumberOfParticles = num;};

/* Particles: delete particle fields and set null. */

   void DeleteParticles() {
     if (ParticleMass != NULL) delete [] ParticleMass;
     if (ParticleNumber != NULL) delete [] ParticleNumber;
     if (ParticleType != NULL) delete [] ParticleType;
     ParticleMass = NULL;
     ParticleNumber = NULL;
     ParticleType = NULL;
     for (int dim = 0; dim < GridRank; dim++) {
       if (ParticlePosition[dim] != NULL) delete [] ParticlePosition[dim];
       if (ParticleVelocity[dim] != NULL) delete [] ParticleVelocity[dim];
       ParticlePosition[dim] = NULL;
       ParticleVelocity[dim] = NULL;
     }
     for (int i = 0; i < NumberOfParticleAttributes; i++) {
       if (ParticleAttribute[i] != NULL) delete [] ParticleAttribute[i];
       ParticleAttribute[i] = NULL;
     }   
   };

/* Particles: allocate new particle fields. */

   void AllocateNewParticles(int NumberOfNewParticles) {
     ParticleMass = new float[NumberOfNewParticles];
     ParticleNumber = new PINT[NumberOfNewParticles];
     ParticleType = new int[NumberOfNewParticles];
     for (int dim = 0; dim < GridRank; dim++) {
       ParticlePosition[dim] = new FLOAT[NumberOfNewParticles];
       ParticleVelocity[dim] = new float[NumberOfNewParticles];
     }
     for (int i = 0; i < NumberOfParticleAttributes; i++)
       ParticleAttribute[i] = new float[NumberOfNewParticles];
   };

/* Particles: Copy pointers passed into into grid. */

   void SetParticlePointers(float *Mass, PINT *Number, int *Type,
                            FLOAT *Position[], 
			    float *Velocity[], float *Attribute[]) {
    ParticleMass   = Mass;
    ParticleNumber = Number;
    ParticleType   = Type;
    for (int dim = 0; dim < GridRank; dim++) {
      ParticlePosition[dim] = Position[dim];
      ParticleVelocity[dim] = Velocity[dim];
    }
    for (int i = 0; i < NumberOfParticleAttributes; i++)
      ParticleAttribute[i] = Attribute[i];
   };

/* Particles: Set new star particle index. */

   void SetNewParticleIndex(int &NumberCount1, PINT &NumberCount2);

/* Particles: Set new star particle index. - Old version */

   void SetNewParticleIndexOld(int &NumberCount, int BaseNumber) {
     for (int n = 0; n < NumberOfParticles; n++) 
      if (ParticleNumber[n] == INT_UNDEFINED)
	ParticleNumber[n] = BaseNumber + NumberCount++;
   };

/* Particles: Add given number to particle index. */

   void AddToParticleNumber(PINT *Count) {
     if (MyProcessorNumber == ProcessorNumber)
       for (int n = 0; n < NumberOfParticles; n++)
	 ParticleNumber[n] += *Count;
     *Count += NumberOfParticles;
   }

  float ReturnTotalSinkMass() {
    float total = 0;
    double dx3 = CellWidth[0][0] * CellWidth[0][0] * CellWidth[0][0];
    if (MyProcessorNumber == ProcessorNumber)
      for (int n = 0; n < NumberOfParticles; n++)
	if (ParticleType[n] == PARTICLE_TYPE_MUST_REFINE)
	  total += ParticleMass[n] * dx3;
    return total;
  };

/* Particles: return particle type (1 - dm, 2 - star).   Note that this
   has now been superceded by a real particle type field. */

   int ReturnParticleType(int index) {
     if (NumberOfParticleAttributes > 0 && StarParticleCreation > 0)
       if (ParticleAttribute[0][index] > 0)
         return PARTICLE_TYPE_STAR;
     return PARTICLE_TYPE_DARK_MATTER;
   }

/* Particles: return particle information in structure array */

   int ReturnParticleEntry(ParticleEntry *ParticleList);

/* Particles: set mass of merged particles to be -1 */

   void RemoveMergedParticles(ParticleEntry *List, const int &Size, int *Flag);

/* Particles: append particles belonging to this grid from a list */

   int AddParticlesFromList(ParticleEntry *List, const int &Size, int *AddedNewParticleNumber);
   int CheckGridBoundaries(FLOAT *Position);

/* Particles: sort particle data in ascending order by number (id) or type. */

void SortParticlesByNumber();
void SortParticlesByType();

int CreateParticleTypeGrouping(hid_t ptype_dset,
                               hid_t ptype_dspace,
                               hid_t parent_group,
                               hid_t file_id);

 int ChangeParticleTypeBeforeSN(int _type, int level, 
				int *ParticleBufferSize=NULL);

// -------------------------------------------------------------------------
// Communication functions
//

/* Set grid's processor number. */

  void SetProcessorNumber(int Proc) {
    ProcessorNumber = Proc;
  };

/* Return grid's processor number. */

  int ReturnProcessorNumber() {
    return ProcessorNumber;
  }

/* Send a region from a real grid to a 'fake' grid on another processor. */

  int CommunicationSendRegion(grid *ToGrid, int ToProcessor, int SendField, 
			     int NewOrOld, int RegionStart[], int RegionDim[]);

/* Send a region from a 'fake' grid to a real grid on another processor. */

  int CommunicationReceiveRegion(grid *ToGrid, int ToProcessor, 
				 int SendField, int NewOrOld, 
				 int RegionStart[], int RegionDim[],
				 int IncludeBoundary);

/* Move a grid from one processor to another. */

  int CommunicationMoveGrid(int ToProcessor, int MoveParticles = TRUE,
			    int DeleteAllFields = TRUE);

/* Send particles from one grid to another. */

  int CommunicationSendParticles(grid *ToGrid, int ToProcessor, 
				int FromStart, int FromNumber, int ToStart);

/* Transfer particle amount level 0 grids. */

  int CommunicationTransferParticles(grid* Grids[], int NumberOfGrids,
				     int ThisGridNum, int TopGridDims[],
				     int *&NumberToMove, 
				     int StartIndex, int EndIndex, 
				     particle_data *&List,
				     int *Layout, int *GStartIndex[],
				     int *GridMap, int CopyDirection);
  int CommunicationTransferStars(grid* Grids[], int NumberOfGrids,
				 int ThisGridNum, int TopGridDims[],
				 int *&NumberToMove, 
				 int StartIndex, int EndIndex, 
				 star_data *&List, int *Layout, 
				 int *GStartIndex[], int *GridMap, 
				 int CopyDirection);

  int CollectParticles(int GridNum, int* &NumberToMove, 
		       int &StartIndex, int &EndIndex, 
		       particle_data* &List, int CopyDirection);

  int CollectStars(int GridNum, int* &NumberToMove, 
		   int &StartIndex, int &EndIndex, 
		   star_data* &List, int CopyDirection);

  // Only used for static hierarchies
  int MoveSubgridStars(int NumberOfSubgrids, grid* ToGrids[],
		       int AllLocal);

  int TransferSubgridParticles(grid* Subgrids[], int NumberOfSubgrids, 
			       int* &NumberToMove, int StartIndex, 
			       int EndIndex, particle_data* &List, 
			       bool KeepLocal, bool ParticlesAreLocal,
			       int CopyDirection,
			       int IncludeGhostZones = FALSE,
			       int CountOnly = FALSE);

  int TransferSubgridStars(grid* Subgrids[], int NumberOfSubgrids, 
			   int* &NumberToMove, int StartIndex, 
			   int EndIndex, star_data* &List, 
			   bool KeepLocal, bool ParticlesAreLocal,
			   int CopyDirection,
			   int IncludeGhostZones = FALSE);

// -------------------------------------------------------------------------
// Helper functions (should be made private)
//

  /* This is a simple helper function which determines if the method
     should return immediately because of communication-mode reasons.
     Assumes that info is being sent from the "other-grid" processor to
     the "this-grid" processor (i.e. the one that holds this object). */

  int CommunicationMethodShouldExit(grid *OtherGrid) {

    /* Return if neither grid lives on this processor. */
    //    if (NumberOfProcessors == 1) return SUCCESS;

    if (MyProcessorNumber != ProcessorNumber && 
        MyProcessorNumber != OtherGrid->ProcessorNumber)
      return SUCCESS;

    /* If the two grids are on the same processor then return if
       either in post-receive or receive modes to avoid duplicating method
       (i.e. action is only carried out if in send mode (or send-receive)). */

    if (ProcessorNumber == OtherGrid->ProcessorNumber)
      if (CommunicationDirection == COMMUNICATION_POST_RECEIVE ||
	  CommunicationDirection == COMMUNICATION_RECEIVE)
        return SUCCESS;

    /* If in send mode then exit if the send grid is not on this processor. */

    if (CommunicationDirection == COMMUNICATION_SEND &&
        MyProcessorNumber != OtherGrid->ProcessorNumber)
      return SUCCESS;

    /* If in either receive phase then exit if receive grid is not on this 
       processor. */

    if ((CommunicationDirection == COMMUNICATION_RECEIVE ||
         CommunicationDirection == COMMUNICATION_POST_RECEIVE) &&
        MyProcessorNumber != ProcessorNumber)
      return SUCCESS;

    return FAIL; /* i.e. method should not exit immediately. */
  }

/* Baryons: find certain commonly used variables from the list of fields. */

  int IdentifyPhysicalQuantities(int &DensNum, int &GENum,   int &Vel1Num, 
				 int &Vel2Num, int &Vel3Num, int &TENum);

  int IdentifyPhysicalQuantities(int &DensNum, int &GENum, int &Vel1Num, 
				 int &Vel2Num, int &Vel3Num, int &TENum,
				 int &B1Num, int &B2Num, int &B3Num);

  int IdentifyPhysicalQuantities(int &DensNum, int &GENum, int &Vel1Num, 
				 int &Vel2Num, int &Vel3Num, int &TENum,
				 int &B1Num, int &B2Num, int &B3Num, int &PhiNum);

  /* Identify driving fields */

  int IdentifyDrivingFields(int &Drive1Num, int &Drive2Num, int &Drive3Num);

  /* Identify potential field */

  int IdentifyPotentialField(int &PotenNum, int &Acce1Num, int &Acce2Num, int &Acce3Num);

  /* Identify colour field */

  int IdentifyColourFields(int &SNColourNum, int &MetalNum, 
			   int &MetalIaNum, int &MBHColourNum,
			   int &Galaxy1ColourNum, int &Galaxy2ColourNum);

  /* Identify Multi-species fields. */

  int IdentifySpeciesFields(int &DeNum, int &HINum, int &HIINum, 
			    int &HeINum, int &HeIINum, int &HeIIINum,
			    int &HMNum, int &H2INum, int &H2IINum,
                            int &DINum, int &DIINum, int &HDINum);

<<<<<<< HEAD
=======
  /* Identify shock fields. */
  int IdentifyShockSpeciesFields(int &MachNum,int &PSTempNum, int &PSDenNum);

>>>>>>> 28b9c045
  // Identify Simon Glover Species Fields
  int IdentifyGloverSpeciesFields(int &HIINum,int &HINum,int &H2INum,
				  int &DINum,int &DIINum,int &HDINum,
				  int &HeINum,int &HeIINum,int &HeIIINum,
				  int &CINum,int &CIINum,int &OINum,
				  int &OIINum,int &SiINum,int &SiIINum,
				  int &SiIIINum,int &CHINum,int &CH2INum,
				  int &CH3IINum,int &C2INum,int &COINum,
				  int &HCOIINum,int &OHINum,int &H2OINum,
				  int &O2INum);

/* Zeus Solver. */

  int ZeusSolver(float *gamma, int igamfield, int nhy, 
		 float dx[], float dy[], float dz[], 
		 int gravity, int NumberOfSubgrids, long_int GridGlobalStart[],
		 fluxes *SubgridFluxes[],
		 int NumberOfColours, int colnum[], int bottom,
		 float minsupecoef);

/* PPM Direct Euler Solver. */

int SolvePPM_DE(int CycleNumber, int NumberOfSubgrids, 
		fluxes *SubgridFluxes[], float *CellWidthTemp[], 
		Elong_int GridGlobalStart[], int GravityOn, 
		int NumberOfColours, int colnum[]);
<<<<<<< HEAD

int xEulerSweep(int k, int NumberOfSubgrids, fluxes *SubgridFluxes[], 
		Elong_int GridGlobalStart[], float *CellWidthTemp[], 
		int GravityOn, int NumberOfColours, int colnum[]);

int yEulerSweep(int i, int NumberOfSubgrids, fluxes *SubgridFluxes[], 
		Elong_int GridGlobalStart[], float *CellWidthTemp[], 
		int GravityOn, int NumberOfColours, int colnum[]);

int zEulerSweep(int j, int NumberOfSubgrids, fluxes *SubgridFluxes[], 
		Elong_int GridGlobalStart[], float *CellWidthTemp[], 
		int GravityOn, int NumberOfColours, int colnum[]);
=======

int xEulerSweep(int k, int NumberOfSubgrids, fluxes *SubgridFluxes[], 
		Elong_int GridGlobalStart[], float *CellWidthTemp[], 
		int GravityOn, int NumberOfColours, int colnum[], float *pressure);

int yEulerSweep(int i, int NumberOfSubgrids, fluxes *SubgridFluxes[], 
		Elong_int GridGlobalStart[], float *CellWidthTemp[], 
		int GravityOn, int NumberOfColours, int colnum[], float *pressure);

int zEulerSweep(int j, int NumberOfSubgrids, fluxes *SubgridFluxes[], 
		Elong_int GridGlobalStart[], float *CellWidthTemp[], 
		int GravityOn, int NumberOfColours, int colnum[], float *pressure);
>>>>>>> 28b9c045

// AccelerationHack

  int AccelerationHack;

#ifdef SAB
  //These should be moved later.
  //Used for boundary condition set of AccelerationField.
  int ActualNumberOfBaryonFields;
  int AttachAcceleration();
  int DetachAcceleration();

  int    ActualFieldType[MAX_NUMBER_OF_BARYON_FIELDS];
  float *ActualBaryonField[MAX_NUMBER_OF_BARYON_FIELDS];
  float *ActualOldBaryonField[MAX_NUMBER_OF_BARYON_FIELDS];
  float *OldAccelerationField[3];
#endif

// -------------------------------------------------------------------------
// Functions for Specific problems (usually problem generator functions).
//

/* Generalized Extra Field Grid Initializer (returns NumberOfBaryonFields) */
  int InitializeTestProblemGrid(int field_counter);

/* Protostellar Collapse problem: initialize grid (returns SUCCESS or FAIL) */
  int ProtostellarCollapseInitializeGrid(float CoreDensity,
					 float CoreEnergy,
					 float CoreRadius,
					 float AngularVelocity);

/* HydroShockTubes problems: initialize grid (returns SUCCESS or FAIL) */

  int HydroShockTubesInitializeGrid(float InitialDiscontinuity,
<<<<<<< HEAD
				    float LeftDensity, float RightDensity, 
=======
				    float LeftDensity, float RightDensity,
>>>>>>> 28b9c045
				    float LeftVelocityX, float RightVelocityX,
				    float LeftVelocityY, float RightVelocityY,
				    float LeftVelocityZ, float RightVelocityZ,
				    float LeftPressure, float RightPressure);
<<<<<<< HEAD
=======
  int HydroShockTubesInitializeGrid(float InitialDiscontinuity,
				    float SecondDiscontinuity,
				    float LeftDensity, float RightDensity,
				    float CenterDensity,
				    float LeftVelocityX, float RightVelocityX,
				    float CenterVelocityX,
				    float LeftVelocityY, float RightVelocityY,
				    float CenterVelocityY,
				    float LeftVelocityZ, float RightVelocityZ,
				    float CenterVelocityZ,
				    float LeftPressure, float RightPressure,
				    float CenterPressure);
>>>>>>> 28b9c045

/* Initialize for a uniform grid (returns SUCCESS or FAIL) */

  int InitializeUniformGrid(float UniformDensity, float UniformTotalEnergy,
			    float UniformGasEnergy, float UniformVelocity[], 
			    float UniformBField[]);


/* Initialize a grid for the Double Mach reflection problem. */

  int DoubleMachInitializeGrid(float d0, float e0, float u0,float v0,float w0);


/* Initialize a grid for Implosion test problem */

  int ImplosionInitializeGrid(float ImplosionDiamondDensity,
			      float ImplosionDiamondTotalEnergy);


/* Initialize a grid for Sedov Explosion */

  int SedovBlastInitializeGrid(float SedovBlastInitialRadius,
                               float SedovBlastInnerTotalEnergy);

  int SedovBlastInitializeGrid3D(char * fname);

  int SedovBlastInitializeGrid3DFixedR(float dr);


/* Initialize a grid for RadiatingShock (Sedov+Cooling) Explosion */

  int RadiatingShockInitializeGrid(FLOAT RadiatingShockInitialRadius,
				   float RadiatingShockInnerDensity,
				   float RadiatingShockInnerTotalEnergy,
				   int RadiatingShockUseDensityFluctuations,
				   int RadiatingShockRandomSeed,
				   float RadiatingShockDensityFluctuationLevel,
				   int RadiatingShockInitializeWithKE,
				   int RadiatingShockUseSedovProfile,
				   FLOAT RadiatingShockSedovBlastRadius,
				   float RadiatingShockEnergy,
				   float RadiatingShockPressure,
				   float RadiatingShockKineticEnergyFraction,
				   float RadiatingShockRhoZero,
				   float RadiatingShockVelocityZero,
				   int RadiatingShockRandomSeedInitialize,
				   FLOAT RadiatingShockCenterPosition[MAX_DIMENSION]);

  /* Initialize a grid for a rotating cylinder collapse */
  int RotatingCylinderInitializeGrid(FLOAT RotatingCylinderRadius,
				     FLOAT RotatingCylinderCenterPosition[MAX_DIMENSION],
				     float RotatingCylinderLambda,
				     float RotatingCylinderOverdensity);

  int RotatingSphereInitializeGrid(FLOAT RotatingSphereRadius,
				     FLOAT RotatingSphereCenterPosition[MAX_DIMENSION],
				     float RotatingSphereLambda,
				     float RotatingSphereOverdensity);

  /* Initialize a grid for the KH instability problem. */

  int KHInitializeGrid(float KHInnerDensity,
                       float KHInnerInternalEnergy,
                       float KHOuterInternalEnergy,
                       float KHPerturbationAmplitude,
                       float KHInnerVx, float KHOuterVx);

  /* Initialize a grid and set boundary for the 2D/3D Noh problem. */

  int NohInitializeGrid(float d0, float p0, float u0);
  int ComputeExternalNohBoundary();

/* Zeldovich Pancake: initial grid (returns SUCCESS or FAIL). */

  int ZeldovichPancakeInitializeGrid(int   ZeldovichPancakeDirection,
				     float ZeldovichPancakeCentralOffset,
				     float ZeldovichPancakeOmegaBaryonNow,
				     float ZeldovichPancakeOmegaCDMNow,
				     float ZeldovichPancakeCollapseRedshift,
				     float ZeldovichPancakeInitialTemperature,
				     float ZeldovichPancakeInitialUniformBField[]);

/* 1D Pressureless Collapse: initialize grid. */

  int PressurelessCollapseInitializeGrid(int PressurelessCollapseDirection,
				    float PressurelessCollapseInitialDensity,
				      int PressurelessCollapseNumberOfCells);

/* Gravity Test: particles in isolated boundaries */
  int TestOrbitInitializeGrid(int NumberOfTestParticles,
			      FLOAT TestRadius,
			      float CentralMass,
			      float TestMass,
			      int UseBaryons);

/* Gravity Test: initialize grid. */

  int TestGravityInitializeGrid(float CentralDensity, 
				int NumberOfNewParticles, int UseBaryons);

/* Gravity Test: check results. */

  int TestGravityCheckResults(FILE *fptr, grid *TopGrid);

/* Gravity Test Motion: initialize grid. */

  int TestGravityMotionInitializeGrid(float InitialVelocity);

/* Gravity Test (Sphere): initialize grid. */

  int TestGravitySphereInitializeGrid(float InteriorDensity, 
				      float ExteriorDensity,
				      float SphereRadius, 
				      int SphereType, int UseBaryons,
				      FLOAT SphereCenter[]);

/* Gravity Test (Sphere): check results. */

  int TestGravitySphereCheckResults(FILE *fptr);

/* Conduction Test: initialize grid. */

  int ConductionTestInitialize(float PulseHeight, FLOAT PulseWidth, int PulseType, FLOAT PulseCenter[MAX_DIMENSION], int FieldGeometry, float Bfield);

/* Conduction Cloud: initialize grid. */

  int ConductionCloudInitialize(float CloudOverdensity, FLOAT CloudWidth, int CloudType);

/* Conducting Bubble Test: initialize grid. */

  int ConductionBubbleInitialize(FLOAT BubbleRadius, int PulseType, float DeltaEntropy, 
				 float MidpointEntropy, float EntropyGradient,
				 float MidpointTemperature, FLOAT BubbleCenter[MAX_DIMENSION]);

/* Exploding Stratified Medium Test: initialize grid. */

  int StratifiedMediumExplosionInitialize(FLOAT BubbleRadius, int PulseType,
					  float ExplosionEnergy, FLOAT BubbleCenter[MAX_DIMENSION]);

/* Spherical Infall Test: initialize grid. */

  int SphericalInfallInitializeGrid(float InitialPerturbation, int UseBaryons,
				    float SphericalInfallOmegaBaryonNow,
				    float SphericalInfallOmegaCDMNow,
				    int SubgridIsStatic);


/* Spherical Infall Test: get the profile from the center. */

  int SphericalInfallGetProfile(int level, int ReportLevel);

/* GravityEquilibriumTest: initialize grid. */

  int GravityEquilibriumTestInitializeGrid(float ScaleHeight);

/* CollapseTest: initialize grid. */

#define MAX_SPHERES 10

  int CollapseTestInitializeGrid(int NumberOfSpheres,
			     FLOAT SphereRadius[MAX_SPHERES],
			     FLOAT SphereCoreRadius[MAX_SPHERES],
			     float SphereDensity[MAX_SPHERES],
			     float SphereTemperature[MAX_SPHERES],
			     float SphereMetallicity[MAX_SPHERES],
			     FLOAT SpherePosition[MAX_SPHERES][MAX_DIMENSION],
			     float SphereVelocity[MAX_SPHERES][MAX_DIMENSION],
			     float SphereFracKeplarianRot[MAX_SPHERES],
			     float SphereTurbulence[MAX_SPHERES],
			     float SphereDispersion[MAX_SPHERES],
			     float SphereCutOff[MAX_SPHERES],
			     float SphereAng1[MAX_SPHERES],
			     float SphereAng2[MAX_SPHERES],
			     int   SphereNumShells[MAX_SPHERES],
			     int   SphereType[MAX_SPHERES],
			     int   SphereUseParticles,
			     float ParticleMeanDensity,
			     float UniformVelocity[MAX_DIMENSION],
			     int   SphereUseColour,
			     int   SphereUseMetals,
			     float InitialTemperature, 
			     float InitialDensity, int level);

  /* CosmologySimulation: initialize grid. */
  int CosmologySimulationInitializeGrid(
			  int   InitialGridNumber,
			  float CosmologySimulationOmegaBaryonNow,
			  float CosmologySimulationOmegaCDMNow,
			  float CosmologySimulationInitialTemperature,
			  char *CosmologySimulationDensityName,
			  char *CosmologySimulationTotalEnergyName,
			  char *CosmologySimulationGasEnergyName,
			  char *CosmologySimulationVelocityNames[],
			  char *CosmologySimulationParticlePositionName,
			  char *CosmologySimulationParticleVelocityName,
 			  char *CosmologySimulationParticleDisplacementName,
			  char *CosmologySimulationParticleMassName,
			  char *CosmologySimulationParticleTypeName,
			  char *CosmologySimulationParticlePositionNames[],
			  char *CosmologySimulationParticleVelocityNames[],
 			  char *CosmologySimulationParticleDisplacementNames[],
			  int   CosmologySimulationSubgridsAreStatic,
			  int   TotalRefinement,
			  float CosmologySimulationInitialFractionHII,
			  float CosmologySimulationInitialFractionHeII,
			  float CosmologySimulationInitialFractionHeIII,
			  float CosmologySimulationInitialFractionHM,
			  float CosmologySimulationInitialFractionH2I,
			  float CosmologySimulationInitialFractionH2II,
			  float CosmologySimulationInitialFractionMetal,
			  float CosmologySimulationInitialFractionMetalIa,
#ifdef TRANSFER
			  float RadHydroInitialRadiationEnergy,
#endif
			  int   CosmologySimulationUseMetallicityField,
			  PINT &CurrentNumberOfParticles,
			  int CosmologySimulationManuallySetParticleMassRatio,
			  float CosmologySimulationManualParticleMassRatio,
			  int CosmologySimulationCalculatePositions,
			  float CosmologySimulationInitialUniformBField[]);

  int CosmologyReadParticles3D(
		   char *CosmologySimulationParticleVelocityName,
		   char *CosmologySimulationParticleMassName,
		   char *CosmologySimulationParticleTypeName,
		   char *CosmologySimulationParticleParticleNames[],
		   char *CosmologySimulationParticleVelocityNames[],
		   float CosmologySimulationOmegaBaryonNow,
		   int *Offset, int level);

  int CosmologyInitializeParticles(
		   char *CosmologySimulationParticleVelocityName,
 		   char *CosmologySimulationParticleDisplacementName,
		   char *CosmologySimulationParticleMassName,
		   char *CosmologySimulationParticleTypeName,
		   char *CosmologySimulationParticleVelocityNames[],
 		   char *CosmologySimulationParticleDisplacementNames[],
		   float CosmologySimulationOmegaBaryonNow,
		   int *Offset, int level);

  /* CosmologySimulation: initialize partitioned nested grids. */
  int NestedCosmologySimulationInitializeGrid(
			  int   InitialGridNumber,
			  float CosmologySimulationOmegaBaryonNow,
			  float CosmologySimulationOmegaCDMNow,
			  float CosmologySimulationInitialTemperature,
			  char *CosmologySimulationDensityName,
			  char *CosmologySimulationTotalEnergyName,
			  char *CosmologySimulationGasEnergyName,
			  char *CosmologySimulationVelocityNames[],
			  char *CosmologySimulationParticlePositionName,
			  char *CosmologySimulationParticleDisplacementName,
			  char *CosmologySimulationParticleVelocityName,
			  char *CosmologySimulationParticleMassName,
			  char *CosmologySimulationParticleTypeName,
			  char *CosmologySimulationParticleVelocityNames[],
			  char *CosmologySimulationParticleDisplacementNames[],
			  int   CosmologySimulationSubgridsAreStatic,
			  int   TotalRefinement,
			  float CosmologySimulationInitialFractionHII,
			  float CosmologySimulationInitialFractionHeII,
			  float CosmologySimulationInitialFractionHeIII,
			  float CosmologySimulationInitialFractionHM,
			  float CosmologySimulationInitialFractionH2I,
			  float CosmologySimulationInitialFractionH2II,
			  float CosmologySimulationInitialFractionMetal,
			  float CosmologySimulationInitialFractionMetalIa,
			  int   CosmologySimulationUseMetallicityField,
			  PINT &CurrentNumberOfParticles,
			  int CosmologySimulationManuallySetParticleMassRatio,
			  float CosmologySimulationManualParticleMassRatio,
			  int CosmologySimulationCalculatePositions,
			  FLOAT SubDomainLeftEdge[],
			  FLOAT SubDomainRightEdge[],
			  float CosmologySimulationInitialUniformBField[]);


  /* Initialization for isolated galaxy sims */
  int GalaxySimulationInitializeGrid(
				     FLOAT DiskRadius,
				     float GalaxyMass,
				     float GasMass,
				     FLOAT DiskPosition[MAX_DIMENSION], 
				     FLOAT ScaleHeightz,
				     FLOAT ScaleHeightR, 
				     float DMConcentration,
				     float DiskTemperature,
				     float InitialTemperature,
				     float AngularMomentum[MAX_DIMENSION],
				     float UniformVelocity[MAX_DIMENSION], 
				     int UseMetallicityField, 
				     float GalaxySimulationInflowTime,
				     float GalaxySimulationInflowDensity,
				     int level);

  /* Free expansion test */
  int FreeExpansionInitializeGrid(int FreeExpansionFullBox,
				  float FreeExpansionDensity,
				  double FreeExpansionEnergy,
				  float FreeExpansionMaxVelocity,
				  float FreeExpansionMass,
				  float FreeExpansionRadius,
				  float DensityUnits, float VelocityUnits,
				  float LengthUnits, float TimeUnits);

  /* Supernova restart initialize grid. */
  int SupernovaRestartInitialize(float EjectaDensity, float EjectaRadius,
				 float EjectaThermalEnergy, 
				 FLOAT EjectaCenter[3], int ColourField,
				 int *NumberOfCellsSet);

  /* Put Sink restart initialize grid. */
  int PutSinkRestartInitialize(int level ,int *NumberOfCellsSet);

  /* PhotonTest restart initialize grid. */
  int PhotonTestRestartInitialize(int level ,int *NumberOfCellsSet);

  /* Free-streaming radiation test problem: initialize grid (SUCCESS or FAIL) */
  int FSMultiSourceInitializeGrid(float DensityConst, float V0Const, 
				  float V1Const, float V2Const, float TEConst, 
				  float RadConst, int local);

  /* FLD Radiation test problem: initialize grid (SUCCESS or FAIL) */
  int RadHydroConstTestInitializeGrid(int NumChem, float DensityConst, 
				      float V0Const, float V1Const, 
				      float V2Const, float IEConst, 
				      float EgConst, float HMassFrac, 
				      float InitFracHII, float InitFracHeII, 
				      float InitFracHeIII, int local);

  /* FLD Radiation ionization test problem: initialize grid (SUCCESS or FAIL) */
  int RHIonizationTestInitializeGrid(int NumChem, float DensityConst, 
				     float V0Const, float V1Const, 
				     float V2Const, float IEConst, 
				     float EgConst, float HMassFrac, 
				     float InitFracHII, float InitFracHeII, 
				     float InitFracHeIII, int local);

  /* FLD Radiation clump ionization problem: initialize grid (SUCCESS or FAIL) */
  int RHIonizationClumpInitializeGrid(int NumChem, float NumDensityIn, 
				      float NumDensityOut, float V0Const,
				      float V1Const, float V2Const,
				      float IEConstIn, float IEConstOut, 
				      float EgConst, float HMassFrac, 
				      float InitFracHII, float ClumpCenterX0, 
				      float ClumpCenterX1, float ClumpCenterX2, 
				      float ClumpRadius, int local);

  /* FLD Rad r^{-2} density ionization problem: initialize grid (SUCCESS or FAIL) */
  int RHIonizationSteepInitializeGrid(int NumChem, float NumDensity, 
				      float DensityRadius, float DensityCenter0, 
				      float DensityCenter1, float DensityCenter2, 
				      float V0Const, float V1Const, 
				      float V2Const, float IEConst, 
				      float EgConst, float InitFracHII, int local);

  /* FLD Radiation test problem: cosmological HII ioniztion (SUCCESS or FAIL) */
  int CosmoIonizationInitializeGrid(int NumChem, float VxConst, float VyConst, 
				    float VzConst, float IEConst, 
				    float EgConst, float InitFracHII, 
				    float OmegaBaryonNow, int local);

  /* FLD Radiation test problem: stream test (SUCCESS or FAIL) */
  int RadHydroStreamTestInitializeGrid(float DensityConst, float EgConst,
				       int RadStreamDim, int RadStreamDir,
				       int local);

  /* FLD Radiation test problem: pulse test (SUCCESS or FAIL) */
  int RadHydroPulseTestInitializeGrid(float DensityConst, float EgConst,
				      int RadPulseDim, int local);

  /* FLD Radiation test problem: grey Marshak wave test (SUCCESS or FAIL) */
  int RadHydroGreyMarshakWaveInitializeGrid(float DensityConst, float IEConst, 
			      	            float EgConst, int GreyMarshDir,
					    int local);

  /* FLD Radiation test problem: radiating shock test (SUCCESS or FAIL) */
  int RadHydroRadShockInitializeGrid(float DensityConst, float TEConst, 
			      	     float REConst, float VelocityConst,
                                     int ShockDir, int local);

  /* Cooling test initialization */
  int CoolingTestInitializeGrid();

  /* Reset internal energy to initial values for cooling test. */
  int CoolingTestResetEnergies();

  /* One-zone free-fall test initialization */
  int OneZoneFreefallTestInitializeGrid(float InitialDensity,
					float MinimumTemperature,
					float MaximumTemperature,
					float MinimumMetallicity,
					float MaximumMetallicity);

  /* Solve free-fall analytical solution. */
  int SolveOneZoneFreefall();

/* Tricks for Random Forcing. */

  int ReturnNumberOfBaryonFields(){return NumberOfBaryonFields;};
  int SetNumberOfBaryonFields(int &number)
    {NumberOfBaryonFields = number; return 0;};
  int AppendForcingToBaryonFields();
  int DetachForcingFromBaryonFields();
  int RemoveForcingFromBaryonFields();
  int AddRandomForcing(float * norm, float dtTopGrid);
  int PrepareRandomForcingNormalization(float * GlobVal, int GlobNum);
  int ReadRandomForcingFields(FILE *main_file_pointer, char DataFilename[]);

  int AddFields(int TypesToAdd[], int NumberOfFields);
  int DeleteObsoleteFields(int *ObsoleteFields, 
			   int NumberOfObsoleteFields);
 
  inline bool isLocal () {return MyProcessorNumber == ProcessorNumber; };

 private:
//  int ReadRandomForcingFields(FILE *main_file_pointer);
 public:

/* TurbulenceSimulation: initialize grid. */

#define TURBULENCE_INIT_PARAMETERS_DECL \
     float TurbulenceSimulationInitialDensity, \
     float TurbulenceSimulationInitialDensityPerturbationAmplitude, \
     float TurbulenceSimulationInitialTemperature, \
     float TurbulenceSimulationInitialPressure, \
     float TurbulenceSimulationInitialMagneticField[], \
     char *TurbulenceSimulationMagneticNames[], \
     char *TurbulenceSimulationDensityName, \
     char *TurbulenceSimulationTotalEnergyName, \
     char *TurbulenceSimulationGasPressureName, \
     char *TurbulenceSimulationGasEnergyName, \
     char *TurbulenceSimulationVelocityNames[], \
     char *TurbulenceSimulationRandomForcingNames[], \
     int   TurbulenceSimulationSubgridsAreStatic, \
     int   TotalRefinement


#define TURBULENCE_INIT_PARAMETERS \
     TurbulenceSimulationInitialDensity, \
     TurbulenceSimulationInitialDensityPerturbationAmplitude, \
     TurbulenceSimulationInitialTemperature, \
     TurbulenceSimulationInitialPressure, \
     TurbulenceSimulationInitialMagneticField, \
     TurbulenceSimulationMagneticNames, \
     TurbulenceSimulationDensityName, \
     TurbulenceSimulationTotalEnergyName, \
     TurbulenceSimulationGasPressureName, \
     TurbulenceSimulationGasEnergyName, \
     TurbulenceSimulationVelocityNames, \
     TurbulenceSimulationRandomForcingNames, \
     TurbulenceSimulationSubgridsAreStatic, \
     TotalRefinement


 int TurbulenceSimulationInitializeGrid(TURBULENCE_INIT_PARAMETERS_DECL);
 int ComputeRandomForcingFields(int mode);
 int ExtraFunction(char * message); //for debugging.

  // The following are private since they should only be called by
  // TurbulenceSimulationInitializeGrid()

 private:
//  int TurbulenceSimulationInitializeGrid(TURBULENCE_INIT_PARAMETERS_DECL);
 public:


/* Comoving coordinate expansion terms. */

  int ComovingExpansionTerms();

/* Adjust the gravity source terms for comoving coordinates. */

  int ComovingGravitySourceTerm();

/* Star Particle handler routine. */

  int StarParticleHandler(HierarchyEntry* SubgridPointer, int level,
			  float dtLevelAbove);

/* Particle splitter routine. */

  int ParticleSplitter(int level);

/* Magnetic field resetting routine. */

  int MagneticFieldResetter(int level);

/* Apply a time-action to a grid. */

  int ApplyTimeAction(int Type, float Parameter);

/* Routine to set the tracer particle velocities from the grid velocity. */

  int TracerParticleSetVelocity();

/* Creates tracer particles in this grid. */

  int TracerParticleCreateParticles(FLOAT LeftEdge[], FLOAT RightEdge[],
                                    FLOAT Spacing, PINT &TotalParticleCount);


/* ShearingBox: initialize grid. */

  int ShearingBoxInitializeGrid(float ThermalMagneticRatio, float fraction, 
				float ShearingGeometry, 
				int InitialMagneticFieldConfiguration);

  int ShearingBox2DInitializeGrid(float ThermalMagneticRatio, float fraction, 
				float ShearingGeometry, 
			       int InitialMagneticFieldConfiguration);

  int ShearingBoxStratifiedInitializeGrid(float ThermalMagneticRatio, float fraction, 
				float ShearingGeometry, 
				int InitialMagneticFieldConfiguration);
// -------------------------------------------------------------------------
// Analysis functions for AnalysisBaseClass and it's derivatives.
//

  // Flag cells that overlap a subgrid (used for analysis).
  int FlagRefinedCells(grid *Subgrid);
  
  inline int IsInVolume( Eflt32 *LeftEdge, Eflt32 *RightEdge ){
    for( int i = 0; i < GridRank; i++ ){
      if( (GridLeftEdge[i] >= RightEdge[i]) ||
	  (GridRightEdge[i] <= LeftEdge[i]) ){
	return FALSE;
      }
    }
     return TRUE;
  }
  inline int IsInVolume( Eflt64 *LeftEdge, Eflt64 *RightEdge ){
    for( int i = 0; i < GridRank; i++ ){
      if( (GridLeftEdge[i] >= RightEdge[i]) ||
	  (GridRightEdge[i] <= LeftEdge[i]) ){
	return FALSE;
      }
    }
     return TRUE;
  }
  inline int IsInVolume( Eflt128 *LeftEdge, Eflt128 *RightEdge ){
    for( int i = 0; i < GridRank; i++ ){
      if( (GridLeftEdge[i] >= RightEdge[i]) ||
	  (GridRightEdge[i] <= LeftEdge[i]) ){
	return FALSE;
      }
    }
     return TRUE;
  }



  // Check to see if a FLOAT point is in the grid.
  inline int PointInGrid( Eflt32 *point ){
    for( int i = 0; i < GridRank; i++ ){
      if( ((point[i] >= GridLeftEdge[i]) &&
	  (point[i] < GridRightEdge[i])) == FALSE )
	return FALSE;
    }
    return TRUE;
  }
  inline int PointInGrid( Eflt64 *point ){
    for( int i = 0; i < GridRank; i++ ){
      if( ((point[i] >= GridLeftEdge[i]) &&
	  (point[i] < GridRightEdge[i])) == FALSE )
	return FALSE;
    }
    return TRUE;
  }
  inline int PointInGrid( Eflt128 *point ){
    for( int i = 0; i < GridRank; i++ ){
      if( ((point[i] >= GridLeftEdge[i]) &&
	  (point[i] < GridRightEdge[i])) == FALSE )
	return FALSE;
    }
    return TRUE;
  }

  // Check to see if a FLOAT point is in the grid (excluding boundaries)
  inline int PointInGridNB( Eflt32 *point ){
    for( int i = 0; i < GridRank; i++ ){
      if( ((point[i] > GridLeftEdge[i]) &&
	  (point[i] < GridRightEdge[i])) == FALSE )
	return FALSE;
    }
    return TRUE;
  }
  inline int PointInGridNB( Eflt64 *point ){
    for( int i = 0; i < GridRank; i++ ){
      if( ((point[i] > GridLeftEdge[i]) &&
	  (point[i] < GridRightEdge[i])) == FALSE )
	return FALSE;
    }
    return TRUE;
  }
  inline int PointInGridNB( Eflt128 *point ){
    for( int i = 0; i < GridRank; i++ ){
      if( ((point[i] > GridLeftEdge[i]) &&
	  (point[i] < GridRightEdge[i])) == FALSE )
	return FALSE;
    }
    return TRUE;
  }

  // Flags a 3D array where the grid overlaps.
  // Very similar to the FastSib stuff. (I think.)
  void FlagGridArray( HierarchyEntry ***GridArray, int *dx,
		      float *cell_width, HierarchyEntry *my_HE );

  /* Includes for analysis tools */

//#ifdef ANALYSIS_TOOLS
#include "../anyl/Grid_AnalyzeClusters.h"
//#endif

#ifdef USE_PYTHON
    void ConvertToNumpy(int GridID, PyArrayObject *container[],
                        int ParentID, int level, FLOAT WriteTime);
#endif
//------------------------------------------------------------------------
// Methods for star formation
//------------------------------------------------------------------------

  Star *ReturnStarPointer(void) { return Stars; };
  int ReturnNumberOfStars(void) { return NumberOfStars; };
  void SetNumberOfStars(int value) { NumberOfStars = value; };

  /* Calculate enclosed mass within a radius */

  int GetEnclosedMass(Star *star, float radius, float &mass,
		      float &metallicity, float &coldgas_mass, 
		      float AvgVelocity[]);
  int GetEnclosedMass(FLOAT star_pos[], float radius, float &mass,
		      float &metallicity, float &coldgas_mass, 
		      float AvgVelocity[], float &OneOverRSquaredSum);
  int GetEnclosedMassInShell(Star *star, float radius0, float radius1, 
			     float &mass, float &metallicity2, 
			     float &metallicity3,
			     float &coldgas_mass, float AvgVelocity[]);

  int RemoveParticle(int ID, bool disable=false);

  int AddFeedbackSphere(Star *cstar, int level, float radius, float DensityUnits,
			float LengthUnits, float VelocityUnits, 
			float TemperatureUnits, float TimeUnits, double EjectaDensity, 
			double EjectaMetalDensity, double EjectaThermalEnergy,
			int &CellsModified);

  int MoveAllStars(int NumberOfGrids, grid* FromGrid[], int TopGridDimension);

  int MoveAllStarsOld(int NumberOfGrids, grid* FromGrid[], int TopGridDimension);

  int CommunicationSendStars(grid *ToGrid, int ToProcessor);

  int TransferSubgridStars(int NumberOfSubgrids, grid* ToGrids[], int AllLocal);
  
  int FindNewStarParticles(int level);

  int FindAllStarParticles(int level);

  int MirrorStarParticles(void);

  int UpdateStarParticles(int level);

  int AddH2Dissociation(Star *AllStars);

  int ReturnStarStatistics(int &Number, float &minLife);

//------------------------------------------------------------------------
// Radiative transfer methods that don't fit in the TRANSFER define
//------------------------------------------------------------------------

  int IdentifyRadiativeTransferFields(int &kphHINum, int &gammaNum,
				      int &kphHeINum, int &kphHeIINum, 
				      int &kdissH2INum);

#ifdef TRANSFER
#include "PhotonGrid_Methods.h"
#endif /* TRANSFER */

//------------------------------------------------------------------------
// Vertex interpolation (for radiative transfer and streaming data)
//------------------------------------------------------------------------

  int ComputeVertexCenteredField(int Num);
  int ComputeCellCenteredField(int Num);
  
  float ComputeInterpolatedValue(int Num, int vci, int vcj, int vck, 
				 float mx, float my, float mz);
  
  int NeighborIndices(int index, int vi[]);
  int NeighborVertexIndices(int index, int vi[]);

  void DeleteInterpolatedFields() {
    int i;
    for (i = 0; i < NumberOfBaryonFields; i++)
      if (InterpolatedField[i] != NULL) {
	delete [] InterpolatedField[i];
	InterpolatedField[i] = NULL;
      }
  }

//-----------------------------------------------------------------------
//  Returns radiative cooling by component
//-----------------------------------------------------------------------

  int ComputeLuminosity(float *luminosity, int NumberOfLuminosityFields);
  int ComputeMetalLineLuminosity(float *total_luminosity, float *all_emis, 
				 float *temperature);


//------------------------------------------------------------------------
//  Shearing Boundary Conditions
//------------------------------------------------------------------------

  bool isTopGrid(){
    for(int i=0; i<GridRank; i++){
      if (CellWidth[i][0]<TopGridDx[i]*0.95) return FALSE;
      if (CellWidth[i][0]>TopGridDx[i]*1.05) return FALSE;
    }
    return TRUE;};
  
//------------------------------------------------------------------------
//  Misc.
//------------------------------------------------------------------------

  int FindMinimumParticleMass(float &min_mass, int level);

  int FindMassiveParticles(float min_mass, int level, FLOAT *pos[], int &npart,
			   int CountOnly);

//------------------------------------------------------------------------
//  Inline FOF halo finder and particle interpolation using a tree
//------------------------------------------------------------------------

  int MoveParticlesFOF(int level, FOF_particle_data* &P, 
		       int &Index, FOFData AllVars, float VelocityUnits, 
		       double MassUnits, int CopyDirection);

  int InterpolateParticlesToGrid(FOFData *D);

//------------------------------------------------------------------------
//  Grid star particles onto the AMR mesh
//------------------------------------------------------------------------

  int InterpolateStarParticlesToGrid(int NumberOfSPFields);  

//------------------------------------------------------------------------
// new hydro & MHD routines
//------------------------------------------------------------------------

  int SetNumberOfColours(void);
  int SaveSubgridFluxes(fluxes *SubgridFluxes[], int NumberOfSubgrids,
                        float *Flux3D[], int flux, float fluxcoef, float dt);
  void ZeroFluxes(fluxes *SubgridFluxes[], int NumberOfSubgrids);
  int RungeKutta2_1stStep(fluxes *SubgridFluxes[],
                          int NumberOfSubgrids, int level,
                          ExternalBoundary *Exterior);
  int RungeKutta2_2ndStep(fluxes *SubgridFluxes[],
                          int NumberOfSubgrids, int level,
                          ExternalBoundary *Exterior);
  int ReturnHydroRKPointers(float **Prim, bool ReturnMassFractions = true);
  int ReturnOldHydroRKPointers(float **Prim, bool ReturnMassFractions = true);
  int UpdateElectronDensity(void);
  int UpdatePrim(float **dU, float c1, float c2);
  int Hydro3D(float **Prim, float **dU, float dt,
	      fluxes *SubgridFluxes[], int NumberOfSubgrids,
	      float fluxcoef, int fallback);
  int TurbulenceInitializeGrid(float CloudDensity, float CloudSoundSpeed, FLOAT CloudRadius, 
			       float CloudMachNumber, float CloudAngularVelocity, float InitialBField,
			       int SetTurbulence, int CloudType, int TurbulenceSeed, int PutSink, 
			       int level, int SetBaryonFields);
  int Collapse3DInitializeGrid(int n_sphere,
			       FLOAT r_sphere[MAX_SPHERES],
			       FLOAT rc_sphere[MAX_SPHERES],
			       float rho_sphere[MAX_SPHERES],
			       float p_sphere[MAX_SPHERES],
			       float cs_sphere[MAX_SPHERES],
			       FLOAT sphere_position[MAX_SPHERES][MAX_DIMENSION],
			       float omega_sphere[MAX_SPHERES],
			       int   sphere_type[MAX_SPHERES],
			       float rho_medium, float p_medium, int level);
  int Collapse1DInitializeGrid(FLOAT r_sphere,
			       FLOAT rc_sphere,
			       float rho_sphere,
			       float p_sphere,
			       float cs_sphere,
			       float omega_sphere,
			       int   sphere_type,
			       float rho_medium, float p_medium);
  int AddSelfGravity(float coef);
  int SourceTerms(float **dU);
  int MHD1DTestInitializeGrid(float rhol, float rhor,
			      float vxl,  float vxr,
			      float vyl,  float vyr,
			      float vzl,  float vzr,
			      float pl,   float pr,
			      float Bxl,  float Bxr,
			      float Byl,  float Byr,
			      float Bzl,  float Bzr);
  int MHD1DTestWavesInitializeGrid(float rhol, 
                                   float vxl,
                                   float vyl,
                                   float vzl,
                                   float etotl,
                                   float Bxl,
                                   float Byl,
                                   float Bzl);
  int MHD2DTestInitializeGrid(int MHD2DProblemType, 
			      int UseColour,
			      float RampWidth,
			      float rhol, float rhou,
			      float vxl,  float vxu,
			      float vyl,  float vyu,
			      float pl,   float pu,
			      float Bxl,  float Bxu,
			      float Byl,  float Byu);
  int MHD3DTestInitializeGrid(int MHD3DProblemType,
			      float rhol, float rhou,
			      float vxl,  float vxu,
			      float vyl,  float vyu,
			      float pl,   float pu,
			      float Bxl,  float Bxu,
			      float Byl,  float Byu);
  int CollapseMHD3DInitializeGrid(int n_sphere,
				  FLOAT r_sphere[MAX_SPHERES],
				  FLOAT rc_sphere[MAX_SPHERES],
				  float rho_sphere[MAX_SPHERES],
				  float p_sphere[MAX_SPHERES],
				  float cs_sphere[MAX_SPHERES],
				  FLOAT sphere_position[MAX_SPHERES][MAX_DIMENSION],
				  float omega_sphere[MAX_SPHERES], 
				  float turb_sphere[MAX_SPHERES], 
				  float Bnaught, float theta_B,
				  int Bdirection,
				  int   sphere_type[MAX_SPHERES],
				  float rho_medium, float p_medium, int level, int SetBaryonFields);
  int MHDTurbulenceInitializeGrid(float rho_medium, float cs_medium, float mach, 
				  float Bnaught, int seed, int level, int SetBaryonFields);
  int MHDDecayingRandomFieldInitializeGrid(float rho_medium, float cs_medium, float mach, 
					   float Bnaught, int seed, 
					   float Sindex, float Skmin, float Skmax, 
					   int level, int SetBaryonFields);

  int PrepareVelocityNormalization(double *v_rms, double *Volume);
  int NormalizeVelocities(Eflt factor);

  int PrepareAlfvenVelocityNormalization(double *v_rms, double *Volume);
  int NormalizeMagneticFields(Eflt factor);

  int GalaxyDiskInitializeGrid(int NumberOfHalos,
			       FLOAT HaloRadius[MAX_SPHERES],
			       FLOAT HaloCoreRadius[MAX_SPHERES],
			       float HaloDensity[MAX_SPHERES],
			       float HaloTemperature[MAX_SPHERES],
			       FLOAT HaloPosition[MAX_SPHERES][MAX_DIMENSION],
			       float HaloSpin[MAX_SPHERES],
			       float HaloVelocity[MAX_SPHERES][MAX_DIMENSION],
			       float HaloAngVel[MAX_SPHERES],
			       float HaloMagneticField,
			       FLOAT DiskRadius[MAX_SPHERES],
			       FLOAT DiskHeight[MAX_SPHERES],
			       float DiskDensity[MAX_SPHERES],
			       float DiskTemperature[MAX_SPHERES],
			       float DiskMassFraction[MAX_SPHERES],
			       float DiskFlaringParameter[MAX_SPHERES],
			       int   GalaxyType[MAX_SPHERES],
			       int   UseParticles, int UseGas,
			       float UniformVelocity[MAX_DIMENSION],
			       float MediumTemperature, float MediumDensity, int level);
  int AGNDiskInitializeGrid(float BlackHoleMass,
			    int BlackHoleType,
			    int DiskType,
			    float DiskDensity,
			    float DiskTemperature,
			    FLOAT DiskRadius,
			    FLOAT DiskHeight, 
			    int UseGas, int level);
  int MHDRK2_1stStep(fluxes *SubgridFluxes[], 
		     int NumberOfSubgrids, int level,
		     ExternalBoundary *Exterior);
  int MHDRK2_2ndStep(fluxes *SubgridFluxes[], 
		     int NumberOfSubgrids, int level,
		     ExternalBoundary *Exterior);
  int MHD3D(float **Prim, float **dU, float dt,
	    fluxes *SubgridFluxes[], int NumberOfSubgrids,
	    float fluxcoef, int fallback);
  int MHDSourceTerms(float **dU);
  int UpdateMHDPrim(float **dU, float c1, float c2);
  int SaveMHDSubgridFluxes(fluxes *SubgridFluxes[], int NumberOfSubgrids,
			   float *Flux3D[], int flux, float fluxcoef, float dt);
  int SetFloor();


  /* Poisson clean routines */

  int PoissonSolver(int level);

  int PoissonSolverSOR();
  int PoissonSolverSOR2();
  int PoissonSolverFFT();
  int PoissonSolverMultigrid();

  int PoissonSolverCGA(int difftype, double *divB_p);
  template <typename T> int multA(T* input, T* output,  int *MatrixStartIndex, int *MatrixEndIndex);
  template <typename T> int multA2(T* input, T* output,  int *MatrixStartIndex, int *MatrixEndIndex);
  template <typename T> T dot(T *a, T *b,  int size);
  template <typename T> int setNeumannBC(T* x, int *MatrixStartIndex, int *MatrixEndIndex,int type);
  template <typename T> int setDirichletBC(T* x, int *MatrixStartIndex, int *MatrixEndIndex);

  int PoissonCleanStep(int level);

  int GetIndex(int i, int j, int k) { 
    return i + j*(GridDimension[0])
      + k*(GridDimension[0])*(GridDimension[1]);
  }
  
  int PoissonSolverTestInitializeGrid(int TestType, float GeometryControl);

  

  int PrintToScreenBoundaries(float *field, char *display, int direction, int slice,
			      int check, float diffvalue);  
  int PrintToScreenBoundaries(float *field, char *display, int direction, int slice);
  int PrintToScreenBoundaries(float *field, char *display);
  int PrintToScreenBoundaries();
  int PrintToScreenBoundaries(int field);

  int getField(int i){return FieldType[i];};
  
  int ReduceWindBoundary();

  /* New particle routines */
  int CheckParticle();

  int ReturnMaximumParticleNumber();

  int ReturnNumberOfNewParticles() {
    int np = 0;
    for (int n = 0; n < NumberOfParticles; n++)
      if (ParticleNumber[n] < 0) np++;
    return np;
  };
  
  /* Non-ideal effects */

  int AddViscosity();
  int ComputeViscosity(float *viscosity, int DensNum);

  int AddAmbipolarDiffusion();

  int AddResistivity();
  int ComputeResistivity(float *resistivity, int DensNum);
  /* END OF NEW STANFORD HYDRO/MHD ROUTINES */

};

// inline int grid::ReadRandomForcingFields (FILE *main_file_pointer);

// inline int grid::TurbulenceSimulationInitializeGrid (TURBULENCE_INIT_PARAMETERS_DECL);


#endif<|MERGE_RESOLUTION|>--- conflicted
+++ resolved
@@ -205,15 +205,6 @@
 /* Read grid data from a group file (returns: success/failure) */
 
 #ifndef NEW_GRID_IO
-<<<<<<< HEAD
-  int Group_ReadGrid(FILE *fptr, int GridID, HDF5_hid_t file_id, 
-		     int ReadText, int ReadData, bool ReadParticlesOnly=false);
-#else
-   int Group_ReadGrid(FILE *main_file_pointer, int GridID, HDF5_hid_t file_id, 
-		      int ReadText = TRUE, int ReadData = TRUE, 
-		      bool ReadParticlesOnly=false, int ReadEverything = FALSE);
-#endif
-=======
    int Group_ReadGrid(FILE *fptr, int GridID, HDF5_hid_t file_id, 
 		      char DataFilename[],
 		      int ReadText, int ReadData, bool ReadParticlesOnly=false);
@@ -224,7 +215,6 @@
 		      bool ReadParticlesOnly=false, int ReadEverything = FALSE);
 #endif
    
->>>>>>> 28b9c045
 /* Get field or particle data based on name or integer 
    defined in typedefs.h. Details are in Grid_CreateFieldArray.C. */
 
@@ -504,8 +494,6 @@
 
    int ComputeTemperatureField(float *temperature);
 
-<<<<<<< HEAD
-=======
 /* Baryons: compute the temperature at the requested time using
    Gadget equilibrium cooling. */
 
@@ -520,7 +508,6 @@
 
    int ComputeDustTemperatureField(float *temperature, float *dust_temperature);
 
->>>>>>> 28b9c045
 /* Baryons: compute X-ray emissivity in specified band. */
 
    int ComputeXrayEmissivity(float *temperature,
@@ -687,8 +674,6 @@
    int RadiationComputeDensities(int level);
 
 // -------------------------------------------------------------------------
-<<<<<<< HEAD
-=======
 // Functions for Gadget cooling
 
 /* Driving routine for Gadget equilibrium cooling */
@@ -752,7 +737,6 @@
    int FindVelSplitShocks();
 
 // -------------------------------------------------------------------------
->>>>>>> 28b9c045
 // Functions for grid (re)generation.
 //
 
@@ -841,6 +825,10 @@
      (gg #4) */
 
    int FlagCellsToBeRefinedByShocks();
+
+/* Flag all points based on the Mach number of the shock. */
+
+   int FlagCellsToBeRefinedByShockwaves(int level);
 
 /* Flag all points that require refining by the Jean's length criterion. */
 
@@ -1657,12 +1645,9 @@
 			    int &HMNum, int &H2INum, int &H2IINum,
                             int &DINum, int &DIINum, int &HDINum);
 
-<<<<<<< HEAD
-=======
   /* Identify shock fields. */
   int IdentifyShockSpeciesFields(int &MachNum,int &PSTempNum, int &PSDenNum);
 
->>>>>>> 28b9c045
   // Identify Simon Glover Species Fields
   int IdentifyGloverSpeciesFields(int &HIINum,int &HINum,int &H2INum,
 				  int &DINum,int &DIINum,int &HDINum,
@@ -1689,20 +1674,6 @@
 		fluxes *SubgridFluxes[], float *CellWidthTemp[], 
 		Elong_int GridGlobalStart[], int GravityOn, 
 		int NumberOfColours, int colnum[]);
-<<<<<<< HEAD
-
-int xEulerSweep(int k, int NumberOfSubgrids, fluxes *SubgridFluxes[], 
-		Elong_int GridGlobalStart[], float *CellWidthTemp[], 
-		int GravityOn, int NumberOfColours, int colnum[]);
-
-int yEulerSweep(int i, int NumberOfSubgrids, fluxes *SubgridFluxes[], 
-		Elong_int GridGlobalStart[], float *CellWidthTemp[], 
-		int GravityOn, int NumberOfColours, int colnum[]);
-
-int zEulerSweep(int j, int NumberOfSubgrids, fluxes *SubgridFluxes[], 
-		Elong_int GridGlobalStart[], float *CellWidthTemp[], 
-		int GravityOn, int NumberOfColours, int colnum[]);
-=======
 
 int xEulerSweep(int k, int NumberOfSubgrids, fluxes *SubgridFluxes[], 
 		Elong_int GridGlobalStart[], float *CellWidthTemp[], 
@@ -1715,7 +1686,6 @@
 int zEulerSweep(int j, int NumberOfSubgrids, fluxes *SubgridFluxes[], 
 		Elong_int GridGlobalStart[], float *CellWidthTemp[], 
 		int GravityOn, int NumberOfColours, int colnum[], float *pressure);
->>>>>>> 28b9c045
 
 // AccelerationHack
 
@@ -1750,17 +1720,11 @@
 /* HydroShockTubes problems: initialize grid (returns SUCCESS or FAIL) */
 
   int HydroShockTubesInitializeGrid(float InitialDiscontinuity,
-<<<<<<< HEAD
-				    float LeftDensity, float RightDensity, 
-=======
 				    float LeftDensity, float RightDensity,
->>>>>>> 28b9c045
 				    float LeftVelocityX, float RightVelocityX,
 				    float LeftVelocityY, float RightVelocityY,
 				    float LeftVelocityZ, float RightVelocityZ,
 				    float LeftPressure, float RightPressure);
-<<<<<<< HEAD
-=======
   int HydroShockTubesInitializeGrid(float InitialDiscontinuity,
 				    float SecondDiscontinuity,
 				    float LeftDensity, float RightDensity,
@@ -1773,7 +1737,6 @@
 				    float CenterVelocityZ,
 				    float LeftPressure, float RightPressure,
 				    float CenterPressure);
->>>>>>> 28b9c045
 
 /* Initialize for a uniform grid (returns SUCCESS or FAIL) */
 
@@ -2421,6 +2384,11 @@
 			float TemperatureUnits, float TimeUnits, double EjectaDensity, 
 			double EjectaMetalDensity, double EjectaThermalEnergy,
 			int &CellsModified);
+
+  int SubtractAccretedMassFromSphere(Star *cstar, int level, float radius, float DensityUnits,
+				     float LengthUnits, float VelocityUnits, 
+				     float TemperatureUnits, float TimeUnits, double EjectaDensity, 
+				     int &CellsModified);
 
   int MoveAllStars(int NumberOfGrids, grid* FromGrid[], int TopGridDimension);
 
