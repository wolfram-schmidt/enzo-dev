--- conflicted
+++ resolved
@@ -68,11 +68,7 @@
       real    fact1, fact2, fact3, x, y, z, dx, dy, dz, weight, mass,
      &        coef1, coef2, coef3, shift1, shift2, shift3,
      &        start1, start2, start3, half, edge1, edge2, edge3, temp1
-<<<<<<< HEAD
-      parameter (half = 0.50001)
-=======
       parameter (half = 0.5001d0)
->>>>>>> 03db3d2a
 c
 c\\\\\\\\\\\\\\\\\\\\\\\\\\\\\\\\\\\\\\\\///////////////////////////////
 c=======================================================================
