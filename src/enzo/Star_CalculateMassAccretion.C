/***********************************************************************
/
/  CALCULATE MASS ACCRETION ONTO STAR PARTICLE
/
/  written by: John Wise
/  date:       March, 2009
/  modified1: Ji-hoon Kim
/             July, 2009
/
************************************************************************/
#include <stdlib.h>
#include <stdio.h>
#include <math.h>
#include "ErrorExceptions.h"
#include "macros_and_parameters.h"
#include "typedefs.h"
#include "global_data.h"
#include "Fluxes.h"
#include "GridList.h"
#include "ExternalBoundary.h"
#include "Grid.h"
#include "Hierarchy.h"
#include "TopGridData.h"
#include "LevelHierarchy.h"
#include "CosmologyParameters.h"
#include "phys_constants.h"

#include "phys_constants.h"

int CosmologyComputeExpansionFactor(FLOAT time, FLOAT *a, FLOAT *dadt);
int GetUnits(float *DensityUnits, float *LengthUnits,
	     float *TemperatureUnits, float *TimeUnits,
	     float *VelocityUnits, FLOAT Time);

int Star::CalculateMassAccretion(float &BondiRadius, float &density)
{

  if ((this->type != BlackHole && this->type != MBH) || 
      (this->CurrentGrid == NULL)) 
    return SUCCESS;

  if (this->type == MBH && MBHAccretion == 0)
    return SUCCESS;

<<<<<<< HEAD
  const double Grav = 6.673e-8, m_h = 1.673e-24, Mpc = 3.086e24;
=======
  const double Grav = 6.673e-8, k_b = 1.38e-16, Mpc = 3.086e24;
>>>>>>> 2a7b5de2
  const double Msun = 1.989e33, yr = 3.1557e7, sigma_T = 6.65e-25, c = 3.0e10;
  const int AccretionType = LOCAL_ACCRETION;
  FLOAT time = CurrentGrid->OldTime;

  if (time <= 0)
    time = CurrentGrid->Time - CurrentGrid->dtFixed;

  float DensityUnits, LengthUnits, TemperatureUnits, TimeUnits,
    VelocityUnits;
  GetUnits(&DensityUnits, &LengthUnits, &TemperatureUnits,
	   &TimeUnits, &VelocityUnits, time);

  int DensNum, GENum, TENum, Vel1Num, Vel2Num, Vel3Num;
  int DeNum, HINum, HIINum, HeINum, HeIINum, HeIIINum, HMNum, H2INum, H2IINum,
      DINum, DIINum, HDINum;
    
  /* Find fields: density, total energy, velocity1-3. */

  if (CurrentGrid->IdentifyPhysicalQuantities(DensNum, GENum, Vel1Num, Vel2Num, 
					      Vel3Num, TENum) == FAIL) {
    ENZO_FAIL("Error in IdentifyPhysicalQuantities.\n");
  }

  /* Find Multi-species fields. */

  if (MultiSpecies)
    if (CurrentGrid->
	IdentifySpeciesFields(DeNum, HINum, HIINum, HeINum, HeIINum, HeIIINum, 
			      HMNum, H2INum, H2IINum, DINum, DIINum, HDINum) 
	== FAIL) {
      ENZO_FAIL("Error in grid->IdentifySpeciesFields.\n");
    }

  int igrid[MAX_DIMENSION], dim, index, size = 1;
  float c_s, mu, number_density, old_mass, delta_mass, mdot;
  float mdot_original = 0.0, mdot_UpperLimit, mdot_Edd;
  float *temperature, v_rel, dvel;

  for (dim = 0; dim < MAX_DIMENSION; dim++) {
    size *= CurrentGrid->GridDimension[dim];
    igrid[dim] = (int) ((pos[dim] - CurrentGrid->GridLeftEdge[dim]) /
			CurrentGrid->CellWidth[0][0]);
  }

  temperature = new float[size];
  if (CurrentGrid->ComputeTemperatureField(temperature) == FAIL) {
    ENZO_FAIL("Error in ComputeTemperatureField.\n");
  }

  /* Reset the accretion rate (DeltaMass) */

  this->ResetAccretion();

  if (AccretionType == LOCAL_ACCRETION && this->type != MBH) {

    // Calculate gas density inside cell
    index = 
      ((igrid[2] + CurrentGrid->GridStartIndex[2]) * CurrentGrid->GridDimension[1] + 
       igrid[1] + CurrentGrid->GridStartIndex[1]) * CurrentGrid->GridDimension[0] + 
      igrid[0] + CurrentGrid->GridStartIndex[0];
    density = CurrentGrid->BaryonField[DensNum][index];
    if (MultiSpecies == 0) {
      number_density = density * DensityUnits / (Mu * mh);
      mu = Mu;
    } else {
      number_density = 
	CurrentGrid->BaryonField[HINum][index] + 
	CurrentGrid->BaryonField[HIINum][index] +
	CurrentGrid->BaryonField[DeNum][index] +
	0.25 * (CurrentGrid->BaryonField[HeINum][index] +
		CurrentGrid->BaryonField[HeIINum][index] +
		CurrentGrid->BaryonField[HeIIINum][index]);
      if (MultiSpecies > 1)
	number_density += 
	  CurrentGrid->BaryonField[HMNum][index] +
	  0.5 * (CurrentGrid->BaryonField[H2INum][index] +
		 CurrentGrid->BaryonField[H2IINum][index]);
      mu = density / number_density;
    }

<<<<<<< HEAD
    c_s = sqrt(Gamma * kboltz * temperature[index] / (mu * m_h));  
=======
    c_s = sqrt(Gamma * k_b * temperature[index] / (mu * mh));  
>>>>>>> 2a7b5de2
    old_mass = (float)(this->Mass);

    // Calculate gas relative velocity (cm/s)
    v_rel = 0.0;
    for (dim = 0; dim < MAX_DIMENSION; dim++) {
      delta_vel[dim] = vel[dim] - CurrentGrid->BaryonField[Vel1Num+dim][index];
      v_rel += delta_vel[dim] * delta_vel[dim];
    }
    v_rel = sqrt(v_rel) * VelocityUnits;

    // Calculate accretion rate in Msun/s
    mdot = 4.0 * PI * Grav*Grav * (old_mass * old_mass * Msun) * 
      (density * DensityUnits) / pow(c_s * c_s + v_rel * v_rel, 1.5);

    //this->DeltaMass += mdot * (CurrentGrid->dtFixed * TimeUnits);

    this->naccretions = 1;
    if (this->accretion_rate == NULL) {
      this->accretion_rate = new float[naccretions];
      this->accretion_time = new FLOAT[naccretions];
    }
    this->accretion_rate[0] = mdot;
    this->accretion_time[0] = time;

    if (mdot > 0.0)
      fprintf(stdout, "BH Accretion[%"ISYM"]: time = %"FSYM", mdot = %"GSYM" Msun/yr, "
	      "M_BH = %lf Msun, rho = %"GSYM" g/cm3, T = %"GSYM" K, v_rel = %"GSYM" cm/s, "
	      "pos = %"GOUTSYM" %"GOUTSYM" %"GOUTSYM", vel = %f %f %f\n",
	      Identifier, time, mdot*yr, Mass, density*DensityUnits,
	      temperature[index], v_rel,
	      pos[0], pos[1], pos[2], vel[0], vel[1], vel[2]);

  } // ENDIF LOCAL_ACCRETION with type != MBH






  /* Let us just make a separate routine for MBH Accretion;
     It became too comlicated...  By Ji-hoon Kim in Dec.2010 */

  if (AccretionType == LOCAL_ACCRETION && this->type == MBH) {

    // Calculate gas density inside cell
    index = 
      ((igrid[2] + CurrentGrid->GridStartIndex[2]) * CurrentGrid->GridDimension[1] + 
       igrid[1] + CurrentGrid->GridStartIndex[1]) * CurrentGrid->GridDimension[0] + 
      igrid[0] + CurrentGrid->GridStartIndex[0];
    density = CurrentGrid->BaryonField[DensNum][index];

//     fprintf(stdout, "index = %d, density = %g\n", index, density);  
//     fprintf(stdout, "igrid[0], igrid[1], igrid[2] = %d, %d, %d\n", igrid[0], igrid[1], igrid[2]); 
//     fprintf(stdout, "pos[0], [1], [2] = %g %g %g\n", pos[0], pos[1], pos[2]); 
//     fprintf(stdout, "GridLeftEdge[0], [1], [2] = %g, %g, %g\n",
// 	    CurrentGrid->GridLeftEdge[0], CurrentGrid->GridLeftEdge[1], CurrentGrid->GridLeftEdge[2]);
//     fprintf(stdout, "GridDimension[0], [1], [2] = %d, %d, %d\n",
// 	    CurrentGrid->GridDimension[0], CurrentGrid->GridDimension[1], CurrentGrid->GridDimension[2]);

    if (MultiSpecies == 0) {
      number_density = density * DensityUnits / (Mu * mh);
      mu = Mu;
    } else {
      /*
      printf("star::CMA: HI, HII, De, HeI, HeII, HeIII, index = %d %d %d %d %d %d %d\n",
	     HINum, HIINum, DeNum, HeINum, HeIINum, HeIIINum, index);
      */
      number_density = 
	CurrentGrid->BaryonField[HINum][index] + 
	CurrentGrid->BaryonField[HIINum][index] +
	CurrentGrid->BaryonField[DeNum][index] +
	0.25 * (CurrentGrid->BaryonField[HeINum][index] +
		CurrentGrid->BaryonField[HeIINum][index] +
		CurrentGrid->BaryonField[HeIIINum][index]);
      if (MultiSpecies > 1)
	number_density += 
	  CurrentGrid->BaryonField[HMNum][index] +
	  0.5 * (CurrentGrid->BaryonField[H2INum][index] +
		 CurrentGrid->BaryonField[H2IINum][index]);
      mu = density / number_density;
    }

    // Calculate gas relative velocity (cm/s)
    v_rel = 0.0;
    for (dim = 0; dim < MAX_DIMENSION; dim++) {
      delta_vel[dim] = vel[dim] - CurrentGrid->BaryonField[Vel1Num+dim][index];
      v_rel += delta_vel[dim] * delta_vel[dim];
    }
    v_rel = sqrt(v_rel) * VelocityUnits;
 
    // For MBH, if requested, fix the temperature and/or zero v_rel 
    // so you don't get overpowered by high T SN bubble

    if (MBHAccretion == 2 || MBHAccretion == 12) {
      v_rel = 0.0;
      temperature[index] = MBHAccretionFixedTemperature;   
    } else if (MBHAccretion == 4 || MBHAccretion == 14 ||
	       MBHAccretion == 5 || MBHAccretion == 15) {
      v_rel = 0.0;
    }

<<<<<<< HEAD
    c_s = sqrt(Gamma * kboltz * temperature[index] / (mu * m_h));
=======
    c_s = sqrt(Gamma * k_b * temperature[index] / (mu * mh));
>>>>>>> 2a7b5de2
    old_mass = (float)(this->Mass);

    // Calculate accretion rate in Msun/s
    mdot = 4.0 * PI * Grav*Grav * (old_mass * old_mass * Msun) * 
      (density * DensityUnits) / pow(c_s * c_s + v_rel * v_rel, 1.5);

    /* For MBH, MBHAccretingMassRatio is implemented; when we resolve Bondi radius, 
       the local density used to calculate mdot can be higher than what was supposed 
       to be used (density at Bondi radius), resulting in the overestimation of mdot. 
       MBHAccretingMassRatio (=< 1) can be used to fix this.  Or one might try using
       the density profile of R^-1.5 to estimate the density at R_Bondi 
       (similar to Wang et al. 2009) -Ji-hoon Kim, Sep.2009 */

    mdot_original = mdot;
    BondiRadius = 2.0 * Grav * old_mass * Msun / (c_s * c_s + v_rel * v_rel) / LengthUnits;

    if (MBHAccretingMassRatio > 0) {
      mdot *= MBHAccretingMassRatio;
    } else if (MBHAccretingMassRatio == BONDI_ACCRETION_CORRECT_ANALYTIC) {
      mdot *= min(pow(CurrentGrid->CellWidth[0][0]/BondiRadius, 1.5), 1.0);
    } 
    
    /* Don't take out too much mass suddenly; this is usually not needed 
       because mdot is almost always very small */

//  mdot_UpperLimit = 0.10 * density * DensityUnits * 
//	pow(CurrentGrid->CellWidth[0][0]*LengthUnits, 3.0) / Msun / 
//	(CurrentGrid->dtFixed) / TimeUnits;
//  mdot = min(mdot, mdot_UpperLimit);

      
    /* If requested, just fix mdot (e.g. to 1e-4 Msun/yr) */

    if (MBHAccretion == 3 || MBHAccretion == 13)
      mdot = MBHAccretionFixedRate / yr; 

    /* If requested, modify (suppress) Bondi-Hoyle formalism 
       by taking vorticity into account using Krumholz et al.(2006); see Eq.(3) */

    if (MBHAccretion == 5 || MBHAccretion == 15) {

      if (CurrentGrid->GridRank != 3) 
	ENZO_FAIL("Devised only for three dimension.");

      double vorticity;
      float curl_x, curl_y, curl_z;
      int index_yp1, index_ym1, index_zp1, index_zm1;
      FLOAT dx = CurrentGrid->CellWidth[0][0], 
	dy = CurrentGrid->CellWidth[1][0], 
	dz = CurrentGrid->CellWidth[2][0];

      index_yp1 = 
	((igrid[2] + CurrentGrid->GridStartIndex[2]) * CurrentGrid->GridDimension[1] + 
	 igrid[1] + 1 + CurrentGrid->GridStartIndex[1]) * CurrentGrid->GridDimension[0] + 
	igrid[0] + CurrentGrid->GridStartIndex[0];
      index_ym1 = 
	((igrid[2] + CurrentGrid->GridStartIndex[2]) * CurrentGrid->GridDimension[1] + 
	 igrid[1] - 1 + CurrentGrid->GridStartIndex[1]) * CurrentGrid->GridDimension[0] + 
	igrid[0] + CurrentGrid->GridStartIndex[0];
      index_zp1 = 
	((igrid[2] + 1 + CurrentGrid->GridStartIndex[2]) * CurrentGrid->GridDimension[1] + 
	 igrid[1] + CurrentGrid->GridStartIndex[1]) * CurrentGrid->GridDimension[0] + 
	igrid[0] + CurrentGrid->GridStartIndex[0];
      index_zm1 = 
	((igrid[2] - 1 + CurrentGrid->GridStartIndex[2]) * CurrentGrid->GridDimension[1] + 
	 igrid[1] + CurrentGrid->GridStartIndex[1]) * CurrentGrid->GridDimension[0] + 
	igrid[0] + CurrentGrid->GridStartIndex[0];      
      curl_x = 
	float((0.5*(CurrentGrid->BaryonField[Vel3Num][index_yp1] - CurrentGrid->BaryonField[Vel3Num][index_ym1])/dy -
	       0.5*(CurrentGrid->BaryonField[Vel2Num][index_zp1] - CurrentGrid->BaryonField[Vel2Num][index_zm1])/dz));
      curl_y = 
	float((0.5*(CurrentGrid->BaryonField[Vel1Num][index_zp1] - CurrentGrid->BaryonField[Vel1Num][index_zm1])/dz -
	       0.5*(CurrentGrid->BaryonField[Vel3Num][index+1] - CurrentGrid->BaryonField[Vel3Num][index-1])/dx));
      curl_z = 
	float((0.5*(CurrentGrid->BaryonField[Vel2Num][index+1] - CurrentGrid->BaryonField[Vel2Num][index-1])/dx -
	       0.5*(CurrentGrid->BaryonField[Vel1Num][index_yp1] - CurrentGrid->BaryonField[Vel1Num][index_ym1])/dy));

      // Calculate dimensionless vorticity described in Krumholz et al.
      vorticity = sqrt(curl_x*curl_x + curl_y*curl_y + curl_z*curl_z) / TimeUnits * 
	BondiRadius * LengthUnits / c_s;

      mdot *= pow(1 + pow(0.34 / (1 + pow(vorticity, 0.9)), -2.0), -0.5);

      if (mdot > 0.0) {
	fprintf(stdout, "BH Accretion[%"ISYM"]: time = %"FSYM", mdot = %"GSYM" Msun/yr, "
		"M_BH = %lf Msun, rho = %"GSYM" g/cm3, c_s = %"GSYM" cm/s, "
		"vorticity = %"GSYM" /s, suppression factor = %"GSYM"\n",
		Identifier, time, mdot*yr, Mass, density*DensityUnits, c_s, vorticity,
		pow(1 + pow(0.34 / (1 + pow(vorticity, 0.9)), -2.0), -0.5));
//	this->PrintInfo();  
      }

    }

    /* If requested, adandon Bondi-Hoyle formalism and
       use the alpha disk formalism in DeBuhr et al.(2010); see Eq.(6)  */

    if (MBHAccretion == 6 || MBHAccretion == 16) {

      double alpha = 0.1; 

      // Calculate accretion rate in Msun/s
      // mdot = 3pi*alpha * c_s^2 * Sigma / Omega
      //      = 3pi*alpha * c_s^2 * rho*R / sqrt(G*M/(R/2)^3)
      //      = 3pi*alpha * c_s^2 * rho*R / sqrt(G*rho*8 + G*M_BH/(R/2)^3)
      mdot = 3.0 * PI * alpha * (c_s * c_s) / Msun * 
	(density * DensityUnits * CurrentGrid->CellWidth[0][0]*LengthUnits) /
	sqrt(Grav * density * DensityUnits * 8.0 + 
	     Grav * (old_mass * Msun) / pow(CurrentGrid->CellWidth[0][0]*LengthUnits/2.0, 3.0));

      if (mdot > 0.0) {
	fprintf(stdout, "BH Accretion[%"ISYM"]: time = %"FSYM", mdot = %"GSYM" Msun/yr, "
		"M_BH = %lf Msun, rho = %"GSYM" g/cm3, c_s = %"GSYM" cm/s, T = %"GSYM" K, "
                "Omega1 = %"GSYM" /s, Omeag2 = %"GSYM" /s\n",
		Identifier, time, mdot*yr, Mass, density*DensityUnits, c_s, temperature[index],
		sqrt(Grav * density * DensityUnits * 8.0), 	     
		sqrt(Grav * old_mass * Msun / pow(CurrentGrid->CellWidth[0][0]*LengthUnits/2.0, 3.0)));
//	this->PrintInfo();  
      }

    }		   

    /* If requested, adandon Bondi-Hoyle formalism and
       use modified version of the alpha disk formalism derived with Cen (2011) */

    if (MBHAccretion == 7 || MBHAccretion == 17) {

      int index_L;
      double alpha  = 0.1, kappa  = 0.4, lambda;
      double gas_angmom[] = {0.0, 0.0, 0.0}, total_gas_mass = 0.0, gas_mass = 0.0;
      FLOAT CellVolume = 1, BoxSize = 1, DensityConversion = 1, VelocityConversion = 1;
      FLOAT a = 1, dadt;
      FLOAT delx, dely, delz, velx, vely, velz;
      const double sigma_SB = 5.67e-5;

      if (ComovingCoordinates) {
	CosmologyComputeExpansionFactor(time, &a, &dadt);
	BoxSize = ComovingBoxSize/HubbleConstantNow*a/(1+InitialRedshift);
      } else
	BoxSize = LengthUnits/Mpc; // to Mpc

      DensityConversion = FLOAT(double(DensityUnits) / Msun * pow(Mpc, 3)); // to Msun/Mpc^3
      VelocityConversion = FLOAT(double(VelocityUnits) / 1.0e5); // to km/s

      for (dim = 0; dim < MAX_DIMENSION; dim++) 
	CellVolume *= CurrentGrid->CellWidth[0][0]*BoxSize; // in Mpc^3

      /* Find angular momentum in 27 cells */
	
      for (int kk = -1; kk <= 1; kk++) {
	// relative position
	delz = (CurrentGrid->CellLeftEdge[2][igrid[2] + kk + CurrentGrid->GridStartIndex[2]] + 
		0.5*CurrentGrid->CellWidth[2][0] - pos[2]) * BoxSize; // in Mpc
	
	for (int jj = -1; jj <= 1; jj++) {
	  dely = (CurrentGrid->CellLeftEdge[1][igrid[1] + jj + CurrentGrid->GridStartIndex[1]] + 
		  0.5*CurrentGrid->CellWidth[1][0] - pos[1]) * BoxSize;
	  
	  for (int ii = -1; ii <= 1; ii++) {
	    delx = (CurrentGrid->CellLeftEdge[0][igrid[0] + ii + CurrentGrid->GridStartIndex[0]] + 
		    0.5*CurrentGrid->CellWidth[0][0] - pos[0]) * BoxSize;

	    index_L = 
	      ((igrid[2] + kk + CurrentGrid->GridStartIndex[2]) * CurrentGrid->GridDimension[1] + 
	       igrid[1] + jj + CurrentGrid->GridStartIndex[1]) * CurrentGrid->GridDimension[0] + 
	      igrid[0] + ii + CurrentGrid->GridStartIndex[0];

	    gas_mass = CurrentGrid->BaryonField[DensNum][index_L] * 
	      DensityConversion * CellVolume; // in Msun
	    
	    // relative velocity
	    velx = (CurrentGrid->BaryonField[Vel1Num][index_L] - vel[0]) * VelocityConversion; // in km/s
	    vely = (CurrentGrid->BaryonField[Vel2Num][index_L] - vel[1]) * VelocityConversion;
	    velz = (CurrentGrid->BaryonField[Vel3Num][index_L] - vel[2]) * VelocityConversion;
	    
	    // store gas angular momentum in: Msun * Mpc * km/s
	    gas_angmom[0] += gas_mass * ( vely*delz - velz*dely); 
	    gas_angmom[1] += gas_mass * (-velx*delz + velz*delx);
	    gas_angmom[2] += gas_mass * ( velx*dely - vely*delx);
	    total_gas_mass += gas_mass;
	  }
	}
      }

      // specific gas angular momentum in: Mpc * km/s
      for (dim = 0; dim < MAX_DIMENSION; dim++)
	gas_angmom[dim] /= total_gas_mass;

      // the specific angular momentum in Keplerian orbit in: Mpc * km/s
      double Keplerian_angmom = sqrt(Grav * old_mass * Msun / (CurrentGrid->CellWidth[0][0]*LengthUnits)) / 1e5 *
	CurrentGrid->CellWidth[0][0] * BoxSize;

      // now lambda = the ratio of specific angular momentum (the real vs. the Keplerian orbit)
      lambda = fabs(gas_angmom[2]) / Keplerian_angmom;

      if (mdot > 0.0) {
 	fprintf(stdout, "Star::CalculateMassAccretion: method=7: lambda = %g, gas_angmom[2] = %g, "
 		"Keplerian_angmom = %g\n", lambda, gas_angmom[2], Keplerian_angmom);
      }



#ifdef DONT_BOTHER_AND_JUST_FIX_LAMBDA
      lambda = 0.1;
#endif

      // Calculate accretion rate in Msun/s
      // mdot = 3pi*alpha * c_s^2 * Sigma / Omega
<<<<<<< HEAD
      //      = 3^(4/3)/4^(1/3) * pi * (3*kboltz/m_h)^(4/3) * (3*kappa/(16*sigma_SB*G))^(1/3) * alpha^(4/3) *
      //        M^(-1/3) * Sigma^(5/3) * R * lambda^(-4/3)
      mdot = pow(3.0, 4.0/3.0)/pow(4.0, 1.0/3.0) * PI / Msun * pow(3.0*kboltz/m_h, 4.0/3.0) *
=======
      //      = 3^(4/3)/4^(1/3) * pi * (3*k_b/mh)^(4/3) * (3*kappa/(16*sigma_SB*G))^(1/3) * alpha^(4/3) *
      //        M^(-1/3) * Sigma^(5/3) * R * lambda^(-4/3)
      mdot = pow(3.0, 4.0/3.0)/pow(4.0, 1.0/3.0) * PI / Msun * pow(3.0*k_b/mh, 4.0/3.0) *
>>>>>>> 2a7b5de2
	pow(3.0*kappa/16.0/sigma_SB/Grav, 1.0/3.0) * pow(alpha, 4.0/3.0) * pow(old_mass * Msun, -1.0/3.0) *
	pow(density * DensityUnits * CurrentGrid->CellWidth[0][0]*LengthUnits, 5.0/3.0) *
	CurrentGrid->CellWidth[0][0]*LengthUnits * pow(lambda, -7.0/3.0);

//    if (mdot > 0.0) {
// 	fprintf(stdout, "BH Accretion[%"ISYM"]: time = %"FSYM", mdot = %"GSYM" Msun/yr, "
// 		"M_BH = %lf Msun, rho = %"GSYM" g/cm3, c_s = %"GSYM" cm/s, T = %"GSYM" K\n",
// 		Identifier, time, mdot*yr, Mass, density*DensityUnits, c_s, temperature[index]);
//	this->PrintInfo();  
//    }

    }		   

    /* If requested, adandon Bondi-Hoyle formalism and
       just use the actual converging mass into the cell to calculate mdot */

    if (MBHAccretion == 8 || MBHAccretion == 18) {

      int index_i1, index_j1, index_k1, index_i2, index_j2, index_k2, divergence;
      index_i1 = 
	((igrid[2] + CurrentGrid->GridStartIndex[2]) * CurrentGrid->GridDimension[1] + 
	 igrid[1] + CurrentGrid->GridStartIndex[1]) * CurrentGrid->GridDimension[0] + 
	igrid[0] + 1 + CurrentGrid->GridStartIndex[0];
      index_j1 = 
	((igrid[2] + CurrentGrid->GridStartIndex[2]) * CurrentGrid->GridDimension[1] + 
	 igrid[1] + 1 + CurrentGrid->GridStartIndex[1]) * CurrentGrid->GridDimension[0] + 
	igrid[0] + CurrentGrid->GridStartIndex[0];
      index_k1 = 
	((igrid[2] + 1 + CurrentGrid->GridStartIndex[2]) * CurrentGrid->GridDimension[1] + 
	 igrid[1] + CurrentGrid->GridStartIndex[1]) * CurrentGrid->GridDimension[0] + 
	igrid[0] + CurrentGrid->GridStartIndex[0];
      index_i2 = 
	((igrid[2] + CurrentGrid->GridStartIndex[2]) * CurrentGrid->GridDimension[1] + 
	 igrid[1] + CurrentGrid->GridStartIndex[1]) * CurrentGrid->GridDimension[0] + 
	igrid[0] - 1 + CurrentGrid->GridStartIndex[0];
      index_j2 = 
	((igrid[2] + CurrentGrid->GridStartIndex[2]) * CurrentGrid->GridDimension[1] + 
	 igrid[1] - 1 + CurrentGrid->GridStartIndex[1]) * CurrentGrid->GridDimension[0] + 
	igrid[0] + CurrentGrid->GridStartIndex[0];
      index_k2 = 
	((igrid[2] - 1 + CurrentGrid->GridStartIndex[2]) * CurrentGrid->GridDimension[1] + 
	 igrid[1] + CurrentGrid->GridStartIndex[1]) * CurrentGrid->GridDimension[0] + 
	igrid[0] + CurrentGrid->GridStartIndex[0];

      if (HydroMethod == 2) {
	divergence = CurrentGrid->BaryonField[Vel1Num+dim][index_i1]
	  - CurrentGrid->BaryonField[Vel1Num+dim][index]
	  + CurrentGrid->BaryonField[Vel1Num+dim][index_j1]
	  - CurrentGrid->BaryonField[Vel1Num+dim][index]
	  + CurrentGrid->BaryonField[Vel1Num+dim][index_k1]
	  - CurrentGrid->BaryonField[Vel1Num+dim][index];
      } else {
	divergence = CurrentGrid->BaryonField[Vel1Num+dim][index_i1]
	  - CurrentGrid->BaryonField[Vel1Num+dim][index_i2]
	  + CurrentGrid->BaryonField[Vel1Num+dim][index_j1]
	  - CurrentGrid->BaryonField[Vel1Num+dim][index_j2]
	  + CurrentGrid->BaryonField[Vel1Num+dim][index_k1]
	  - CurrentGrid->BaryonField[Vel1Num+dim][index_k2];
      }

      // Calculate accretion rate in Msun/s
      // mdot = -rho * A * div(v) in Msun/sec (if no converging flow, no accretion)
      mdot = max(0.0, -density * DensityUnits * pow(CurrentGrid->CellWidth[0][0]*LengthUnits, 2.0) *
		 divergence * VelocityUnits / Msun);	
    }		   

    /* Calculate Eddington accretion rate in Msun/s; In general, when calculating 
       the Eddington limit the radiative efficiency shouldn't be smaller than 
       0.1 even when MBHFeedbackRadiativeEfficiency is set to be lower than 0.1 for 
       a logistical purpose (to combine radiative+mechanical feedbacks for example) */

    mdot_Edd = 4.0 * PI * Grav * old_mass * mh /
      max(MBHFeedbackRadiativeEfficiency, 0.1) / sigma_T / c;     
    if (MBHAccretion < 10 && MBHAccretingMassRatio != BONDI_ACCRETION_CORRECT_NUMERICAL) {
      mdot = min(mdot, mdot_Edd); 
    }

    /* No accretion if the BH is in some low-density and cold cell. */
    if (density < tiny_number || temperature[index] < 10 || isnan(mdot)) 
      mdot = 0.0;

    //this->DeltaMass += mdot * (CurrentGrid->dtFixed * TimeUnits);
    
    this->naccretions = 1;
    if (this->accretion_rate == NULL) {
      this->accretion_rate = new float[naccretions];
      this->accretion_time = new FLOAT[naccretions];
    }
    this->accretion_rate[0] = mdot;
    this->accretion_time[0] = time;
    
    if (mdot > 0.0) {
      fprintf(stdout, "BH Accretion[%"ISYM"]: time = %"FSYM", mdot = %"GSYM" (%"GSYM"/%"GSYM") Msun/yr, "
	      "M_BH = %lf Msun, rho = %"GSYM" g/cm3, T = %"GSYM" K, v_rel = %"GSYM" cm/s\n",
	      Identifier, time, mdot*yr, mdot_original*yr, mdot_Edd*yr, Mass, density*DensityUnits,
	      temperature[index], v_rel);
      //    this->PrintInfo();  
    }
    
  } // ENDIF LOCAL_ACCRETION with type == MBH







  if (AccretionType == BONDI_ACCRETION ||
      AccretionType == RADIAL_ACCRETION) {
    ENZO_VFAIL("AccretionType = %"ISYM" not implemented yet.\n", AccretionType);
  }

  delete [] temperature;

  return SUCCESS;
}<|MERGE_RESOLUTION|>--- conflicted
+++ resolved
@@ -25,8 +25,6 @@
 #include "CosmologyParameters.h"
 #include "phys_constants.h"
 
-#include "phys_constants.h"
-
 int CosmologyComputeExpansionFactor(FLOAT time, FLOAT *a, FLOAT *dadt);
 int GetUnits(float *DensityUnits, float *LengthUnits,
 	     float *TemperatureUnits, float *TimeUnits,
@@ -42,11 +40,7 @@
   if (this->type == MBH && MBHAccretion == 0)
     return SUCCESS;
 
-<<<<<<< HEAD
-  const double Grav = 6.673e-8, m_h = 1.673e-24, Mpc = 3.086e24;
-=======
-  const double Grav = 6.673e-8, k_b = 1.38e-16, Mpc = 3.086e24;
->>>>>>> 2a7b5de2
+  const double Grav = 6.673e-8, Mpc = 3.086e24;
   const double Msun = 1.989e33, yr = 3.1557e7, sigma_T = 6.65e-25, c = 3.0e10;
   const int AccretionType = LOCAL_ACCRETION;
   FLOAT time = CurrentGrid->OldTime;
@@ -127,11 +121,7 @@
       mu = density / number_density;
     }
 
-<<<<<<< HEAD
-    c_s = sqrt(Gamma * kboltz * temperature[index] / (mu * m_h));  
-=======
-    c_s = sqrt(Gamma * k_b * temperature[index] / (mu * mh));  
->>>>>>> 2a7b5de2
+    c_s = sqrt(Gamma * kboltz * temperature[index] / (mu * mh));
     old_mass = (float)(this->Mass);
 
     // Calculate gas relative velocity (cm/s)
@@ -233,11 +223,8 @@
       v_rel = 0.0;
     }
 
-<<<<<<< HEAD
-    c_s = sqrt(Gamma * kboltz * temperature[index] / (mu * m_h));
-=======
-    c_s = sqrt(Gamma * k_b * temperature[index] / (mu * mh));
->>>>>>> 2a7b5de2
+    c_s = sqrt(Gamma * kboltz * temperature[index] / (mu * mh));
+
     old_mass = (float)(this->Mass);
 
     // Calculate accretion rate in Msun/s
@@ -446,15 +433,9 @@
 
       // Calculate accretion rate in Msun/s
       // mdot = 3pi*alpha * c_s^2 * Sigma / Omega
-<<<<<<< HEAD
-      //      = 3^(4/3)/4^(1/3) * pi * (3*kboltz/m_h)^(4/3) * (3*kappa/(16*sigma_SB*G))^(1/3) * alpha^(4/3) *
+      //      = 3^(4/3)/4^(1/3) * pi * (3*kboltz/mh)^(4/3) * (3*kappa/(16*sigma_SB*G))^(1/3) * alpha^(4/3) *
       //        M^(-1/3) * Sigma^(5/3) * R * lambda^(-4/3)
-      mdot = pow(3.0, 4.0/3.0)/pow(4.0, 1.0/3.0) * PI / Msun * pow(3.0*kboltz/m_h, 4.0/3.0) *
-=======
-      //      = 3^(4/3)/4^(1/3) * pi * (3*k_b/mh)^(4/3) * (3*kappa/(16*sigma_SB*G))^(1/3) * alpha^(4/3) *
-      //        M^(-1/3) * Sigma^(5/3) * R * lambda^(-4/3)
-      mdot = pow(3.0, 4.0/3.0)/pow(4.0, 1.0/3.0) * PI / Msun * pow(3.0*k_b/mh, 4.0/3.0) *
->>>>>>> 2a7b5de2
+      mdot = pow(3.0, 4.0/3.0)/pow(4.0, 1.0/3.0) * PI / Msun * pow(3.0*kboltz/mh, 4.0/3.0) *
 	pow(3.0*kappa/16.0/sigma_SB/Grav, 1.0/3.0) * pow(alpha, 4.0/3.0) * pow(old_mass * Msun, -1.0/3.0) *
 	pow(density * DensityUnits * CurrentGrid->CellWidth[0][0]*LengthUnits, 5.0/3.0) *
 	CurrentGrid->CellWidth[0][0]*LengthUnits * pow(lambda, -7.0/3.0);
