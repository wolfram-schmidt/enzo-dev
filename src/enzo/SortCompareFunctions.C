/***********************************************************************
/
/  FUNCTIONS FOR QUICKSORT CALLS
/
/  written by: John Wise
/  date:       May, 2009
/  modified:   
/
/  PURPOSE: 
/
************************************************************************/

#include <stdlib.h>
#include "macros_and_parameters.h"
#include "typedefs.h"

Eint32 compare_grid(const void *a, const void *b)
{
  struct particle_data *ia = (struct particle_data*) a;
  struct particle_data *ib = (struct particle_data*) b;
  if (ia->grid - ib->grid < 0)
    return -1;
  else if (ia->grid - ib->grid > 0)
    return 1;
  return 0;
}
/***********************************************************************/

Eint32 compare_proc(const void *a, const void *b)
{
  struct particle_data *ia = (struct particle_data*) a;
  struct particle_data *ib = (struct particle_data*) b;
  if (ia->proc - ib->proc < 0)
    return -1;
  else if (ia->proc - ib->proc > 0)
    return 1;
  return 0;
}

/************************************************************************/

Eint32 compare_star_grid(const void *a, const void *b)
{
  struct star_data *ia = (struct star_data*) a;
  struct star_data *ib = (struct star_data*) b;
  if (ia->grid - ib->grid < 0)
    return -1;
  else if (ia->grid - ib->grid > 0)
    return 1;
  return 0;
}
/***********************************************************************/

Eint32 compare_star_proc(const void *a, const void *b)
{
  struct star_data *ia = (struct star_data*) a;
  struct star_data *ib = (struct star_data*) b;
  if (ia->proc - ib->proc < 0)
    return -1;
  else if (ia->proc - ib->proc > 0)
    return 1;
  return 0;
}

/***********************************************************************/

<<<<<<< HEAD
Eint32 compare_flt(const void *a, const void *b)
{
  if (*(float*)a - *(float*)b < 0)
    return -1;
  else if (*(float*)a - *(float*)b > 0)
    return +1;
  return 0;
}
=======
Eint32 compare_hkey(const void *a, const void *b)
{
  struct hilbert_data *ia = (struct hilbert_data*) a;
  struct hilbert_data *ib = (struct hilbert_data*) b;
  if (ia->hkey - ib->hkey < 0)
    return -1;
  else if (ia->hkey - ib->hkey > 0)
    return 1;
  return 0;
}
>>>>>>> 932c20a1
<|MERGE_RESOLUTION|>--- conflicted
+++ resolved
@@ -64,18 +64,18 @@
 
 /***********************************************************************/
 
-<<<<<<< HEAD
 Eint32 compare_flt(const void *a, const void *b)
 {
   if (*(float*)a - *(float*)b < 0)
     return -1;
   else if (*(float*)a - *(float*)b > 0)
-    return +1;
+    return 1;
   return 0;
 }
-=======
+
+/***********************************************************************/
+
 Eint32 compare_hkey(const void *a, const void *b)
-{
   struct hilbert_data *ia = (struct hilbert_data*) a;
   struct hilbert_data *ib = (struct hilbert_data*) b;
   if (ia->hkey - ib->hkey < 0)
@@ -83,5 +83,4 @@
   else if (ia->hkey - ib->hkey > 0)
     return 1;
   return 0;
-}
->>>>>>> 932c20a1
+}