/***********************************************************************
/
/  COPY ZONES (non-blocking) FROM OLD TO NEW GRIDS (REBUILD HIERARCHY)
/
/  written by: John Wise
/  date:       August, 2009
/  modified1:  
/
/  PURPOSE:
/
************************************************************************/

#ifdef USE_MPI
#include "mpi.h"
#endif
 
#include <stdio.h>
#include <string.h>
#include <time.h>
 
#include "ErrorExceptions.h"
#include "performance.h"
#include "macros_and_parameters.h"
#include "typedefs.h"
#include "global_data.h"
#include "Fluxes.h"
#include "GridList.h"
#include "ExternalBoundary.h"
#include "Grid.h"
#include "TopGridData.h"
#include "Hierarchy.h"
#include "LevelHierarchy.h"
#include "CommunicationUtilities.h"
#include "communication.h"

#define GRIDS_PER_LOOP 100000
#define CELLS_PER_LOOP 100000000

int CommunicationBufferPurge(void);
int CommunicationReceiveHandler(fluxes **SubgridFluxesEstimate[] = NULL,
				int NumberOfSubgrids[] = NULL,
				int FluxFlag = FALSE,
				TopGridData* MetaData = NULL);

int CopyZonesFromOldGrids(LevelHierarchyEntry *OldGrids, 
			  TopGridData *MetaData,
			  ChainingMeshStructure ChainingMesh)
{

  int i, dim, size, NumberOfGrids, gridcount, totalcount, Rank, ncells;
  int EndGrid, Dims[MAX_DIMENSION];
  FLOAT Left[MAX_DIMENSION], Right[MAX_DIMENSION];
  FLOAT ZeroVector[] = {0,0,0};
  LevelHierarchyEntry *Temp, *FirstGrid;
  SiblingGridList SiblingList;

  /* Count grids */

  NumberOfGrids = 0;
  for (Temp = OldGrids; Temp; Temp = Temp->NextGridThisLevel)
    NumberOfGrids++;

  /* Loop over batches of grids */

  totalcount = 0;
  FirstGrid = OldGrids;
  while (totalcount < NumberOfGrids && FirstGrid != NULL) {

    /* Find how many grids have CELLS_PER_LOOP */

    for (Temp = FirstGrid, ncells = 0, gridcount = 0;
	 Temp && ncells < CELLS_PER_LOOP && gridcount < GRIDS_PER_LOOP;
	 Temp = Temp->NextGridThisLevel, gridcount++) {
      Temp->GridData->ReturnGridInfo(&Rank, Dims, Left, Right);
      size = 1;
      for (dim = 0; dim < Rank; dim++)
	size *= Dims[dim];
      ncells += size;
    }

    EndGrid = gridcount;

    /* Post receives, looping over the old grids */

    CommunicationReceiveIndex = 0;
    CommunicationReceiveCurrentDependsOn = COMMUNICATION_NO_DEPENDENCE;
    CommunicationDirection = COMMUNICATION_POST_RECEIVE;
    
    for (Temp = FirstGrid, gridcount = 0; 
	 Temp && gridcount < EndGrid; 
	 Temp = Temp->NextGridThisLevel, gridcount++) {

      // Find sibling grids
      Temp->GridData->FastSiblingLocatorFindSiblings
	(&ChainingMesh, &SiblingList, MetaData->LeftFaceBoundaryCondition, 
	 MetaData->RightFaceBoundaryCondition);

      // For each of the sibling grids, copy data.
      for (i = 0; i < SiblingList.NumberOfSiblings; i++)
	SiblingList.GridList[i]->CopyZonesFromGrid(Temp->GridData, ZeroVector);

      // Don't delete the old grids yet, we need to copy their data in
      // the next step.
    
      delete [] SiblingList.GridList;

    }

    /* Send data */

    CommunicationDirection = COMMUNICATION_SEND;

    for (Temp = FirstGrid, gridcount = 0; 
	 Temp && gridcount < EndGrid; 
	 Temp = Temp->NextGridThisLevel, gridcount++) {

      /* Find sibling grids.  Note that we do this twice to save memory.
	 This step isn't that expensive, so we can afford to compute
	 this twice.  However this may change in larger simulations. */

      Temp->GridData->FastSiblingLocatorFindSiblings
	(&ChainingMesh, &SiblingList, MetaData->LeftFaceBoundaryCondition, 
	 MetaData->RightFaceBoundaryCondition);

      // For each of the sibling grids, copy data.
      for (i = 0; i < SiblingList.NumberOfSiblings; i++)
	SiblingList.GridList[i]->CopyZonesFromGrid(Temp->GridData, ZeroVector);

      /* Delete all fields (only on the host processor -- we need
	 BaryonField on the receiving processor) after sending them.  We
	 only delete the grid object on all processors after
	 everything's done. */

      if (Temp->GridData->ReturnProcessorNumber() == MyProcessorNumber)
	Temp->GridData->DeleteAllFields();

      delete [] SiblingList.GridList;

    }

    /* Receive data */

    if (CommunicationReceiveHandler() == FAIL)
      ENZO_FAIL("CommunicationReceiveHandler() failed!\n");
<<<<<<< HEAD
=======

>>>>>>> 28b9c045

    /* Delete old grids and increase total grid count and then advance
       FirstGrid pointer */

    for (Temp = FirstGrid, gridcount = 0; 
	 Temp && gridcount < EndGrid; 
	 Temp = Temp->NextGridThisLevel, gridcount++) {
      delete Temp->GridData;
      Temp->GridData = NULL;
      totalcount++;
    }

    FirstGrid = Temp;
#ifdef USE_MPI
    CommunicationBufferPurge();
#endif /* USE_MPI */
  } // ENDWHILE grid batches

  return SUCCESS;

}<|MERGE_RESOLUTION|>--- conflicted
+++ resolved
@@ -142,10 +142,7 @@
 
     if (CommunicationReceiveHandler() == FAIL)
       ENZO_FAIL("CommunicationReceiveHandler() failed!\n");
-<<<<<<< HEAD
-=======
 
->>>>>>> 28b9c045
 
     /* Delete old grids and increase total grid count and then advance
        FirstGrid pointer */
