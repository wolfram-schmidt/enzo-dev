#include "fortran.def"
c=======================================================================
c//////////////////////  SUBROUTINE COOL_TIME \ \\\\\\\\\\\\\\\\\\\\\\\\
c
      subroutine cool_time(
     &                d, e, ge, u, v, w, cooltime,
     &                in, jn, kn, nratec, iexpand, imethod,
     &                idual, idim, igammah,
     &                is, js, ks, ie, je, ke, 
     &                dt, aye, temstart, temend, fh, 
     &                utem, urho,
     &                eta1, eta2, gamma, coola, gammaha, mu)
c
c  CALCULATE COOLING TIME IN CODE UNITS (NON-MULTI SPECIES VERSION)
c
c  written by: Greg Bryan
c  date:       March, 1997
c  modified1:
c
c  PURPOSE:
c    returns the cooling time in code units on the grid
c
c  INPUTS:
c    is,ie   - start and end indicies of active region (zero-based!)
c
c  PARAMETERS:
c
c-----------------------------------------------------------------------
c
      implicit NONE
#include "fortran_types.def"
c
c  Arguments
c
      INTG_PREC in, jn, kn, is, js, ks, ie, je, ke, 
     &        idual, iexpand, nratec, idim, imethod, igammah
<<<<<<< HEAD
      R_PREC    dt, aye, temstart, temend, fh, utem, gammaha,
     &        eta1, eta2, gamma, coola(nratec)
      R_PREC    d(in,jn,kn),   ge(in,jn,kn),     e(in,jn,kn),
=======
      real    dt, aye, temstart, temend, fh, utem, urho, gammaha,
     &        eta1, eta2, gamma, coola(nratec), mu
      real    d(in,jn,kn),   ge(in,jn,kn),     e(in,jn,kn),
>>>>>>> d57c43fb
     &        u(in,jn,kn),    v(in,jn,kn),     w(in,jn,kn),
     &        cooltime(in,jn,kn)
c
c  Parameters
c
      INTG_PREC ijk
      parameter (ijk = MAX_ANY_SINGLE_DIRECTION)
c
c  Locals
c
      INTG_PREC i, j, k
      R_PREC    energy
c
c  Slice locals
c 
      INTG_PREC indixe(ijk)
      R_PREC t1(ijk), t2(ijk), logtem(ijk), tdef(ijk), p2d(ijk),
     &     dtit(ijk), ttot(ijk), edot(ijk), tgas(ijk), tgasold(ijk),
     &     cool(ijk)
c
c\\\\\\\\\\\\\\\\\\\\\\\\\\\\\\\\\\\\\\/////////////////////////////////
c=======================================================================
c
c     Loop over slices (in the k-direction)
c
      do k = ks+1, ke+1
       do j = js+1, je+1
c
c        Set time elapsed to zero for each cell (and convert dens to abs)
c
         do i = is+1, ie+1
            d(i,j,k) = d(i,j,k)/aye**3
         enddo
c
c        Compute the cooling rate on a slice
c
         call cool1d(d, e, ge, u, v, w,
     &               in, jn, kn, nratec, idual, idim, imethod, 
     &               1, igammah,
     &               is, ie, j, k, 
     &               temstart, temend, fh, utem, urho, aye,
     &               eta1, eta2, gamma, coola, gammaha,
     &               indixe, t1, t2, logtem, tdef, edot,
     &               tgas, tgasold, p2d, cool, mu)
c
c        Compute the cooling time on the slice
c
         do i = is+1, ie+1
<<<<<<< HEAD
            energy = max(p2d(i)/d(i,j,k)/(gamma-1._RKIND), 
     &           REAL(tiny,RKIND))
=======
            energy = max(p2d(i)/d(i,j,k)/(gamma-1.0d0), tiny)
>>>>>>> d57c43fb
            cooltime(i,j,k) = abs(energy/edot(i))
         enddo
c
c       Set the density back to comoving
c
         do i = is+1, ie+1
            d(i,j,k) = d(i,j,k)*aye**3
         enddo
c
c     Next slice
c
        enddo
      enddo
c
      return
      end
<|MERGE_RESOLUTION|>--- conflicted
+++ resolved
@@ -34,15 +34,9 @@
 c
       INTG_PREC in, jn, kn, is, js, ks, ie, je, ke, 
      &        idual, iexpand, nratec, idim, imethod, igammah
-<<<<<<< HEAD
-      R_PREC    dt, aye, temstart, temend, fh, utem, gammaha,
-     &        eta1, eta2, gamma, coola(nratec)
+      R_PREC    dt, aye, temstart, temend, fh, utem, urho, gammaha,
+     &        eta1, eta2, gamma, coola(nratec), mu
       R_PREC    d(in,jn,kn),   ge(in,jn,kn),     e(in,jn,kn),
-=======
-      real    dt, aye, temstart, temend, fh, utem, urho, gammaha,
-     &        eta1, eta2, gamma, coola(nratec), mu
-      real    d(in,jn,kn),   ge(in,jn,kn),     e(in,jn,kn),
->>>>>>> d57c43fb
      &        u(in,jn,kn),    v(in,jn,kn),     w(in,jn,kn),
      &        cooltime(in,jn,kn)
 c
@@ -91,12 +85,8 @@
 c        Compute the cooling time on the slice
 c
          do i = is+1, ie+1
-<<<<<<< HEAD
             energy = max(p2d(i)/d(i,j,k)/(gamma-1._RKIND), 
      &           REAL(tiny,RKIND))
-=======
-            energy = max(p2d(i)/d(i,j,k)/(gamma-1.0d0), tiny)
->>>>>>> d57c43fb
             cooltime(i,j,k) = abs(energy/edot(i))
          enddo
 c
