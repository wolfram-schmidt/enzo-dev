--- conflicted
+++ resolved
@@ -169,13 +169,8 @@
 
   /* Set various units. */
 
-<<<<<<< HEAD
   const double Mpc = 3.0856e24, SolarMass = 1.989e33, GravConst = 6.67e-8;
 
-=======
-  const double Mpc = 3.0856e24, SolarMass = 1.989e33, GravConst = 6.67e-8,
-               pi = 3.14159, kboltz = 1.381e-16;
->>>>>>> 2a7b5de2
   float DensityUnits, LengthUnits, TemperatureUnits, TimeUnits, 
     VelocityUnits, CriticalDensity = 1, BoxLength = 1, mu = 0.6, mu_data;
 
@@ -1027,17 +1022,6 @@
 
 double ph_Maxwellian(double c_tilda, double vel_unit, double mu, double gamma)
 {
-   // Set constants
-<<<<<<< HEAD
-   double mh = 1.67e-24;
-<<<<<<< working copy
-=======
-   double kboltz = 1.38e-16;
->>>>>>> 2a7b5de2
-   double pi = 3.14159;
-=======
-   double kboltz = 1.38e-16;
->>>>>>> merge rev
 
    // Compute temperature in cgs units
    double c = c_tilda*vel_unit;
