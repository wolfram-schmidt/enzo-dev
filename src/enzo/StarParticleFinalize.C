--- conflicted
+++ resolved
@@ -154,10 +154,6 @@
 
   } // ENDFOR stars
 
-<<<<<<< HEAD
-=======
-
-
   /* Merge star particles */
   if (StarParticleCreation >> SINK_PARTICLE & 1 && level == MaximumRefinementLevel) {
     if (CommunicationMergeStarParticle(Grids, NumberOfGrids) == FAIL) {
@@ -166,9 +162,6 @@
     }
   }
 
-
-
->>>>>>> f8456234
   /* Delete the global star particle list, AllStars */
 
   DeleteStarList(AllStars);
