--- conflicted
+++ resolved
@@ -129,13 +129,10 @@
   */
 
   int count = 0;
-<<<<<<< HEAD
-=======
   int mbh_particle_io_count = 0;
   float Timestep;
   TimeNow = LevelArray[level]->GridData->ReturnTime();
   Timestep = LevelArray[level]->GridData->ReturnTimeStep();
->>>>>>> 28b9c045
   for (ThisStar = AllStars; ThisStar; ThisStar = ThisStar->NextStar, count++) {
     //TimeNow = LevelArray[ThisStar->ReturnLevel()]->GridData->ReturnTime();
 //    if (debug) {
@@ -152,8 +149,6 @@
     // set the pointers in the global copy to NULL before deleting the stars.
     ThisStar->ResetAccretionPointers();
 
-<<<<<<< HEAD
-=======
     // If you use MBHParticleIO, copy some info to MBHParticleIOTemp[][]  
     // for later use.  - Ji-hoon Kim, Nov.2009
     if (MBHParticleIO == TRUE && ThisStar->ReturnType() == PARTICLE_TYPE_MBH) {
@@ -165,7 +160,6 @@
       mbh_particle_io_count++;
     }
 
->>>>>>> 28b9c045
   } // ENDFOR stars
 
   /* Merge star particles */
