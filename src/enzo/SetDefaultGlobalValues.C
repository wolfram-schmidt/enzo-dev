--- conflicted
+++ resolved
@@ -429,7 +429,6 @@
   MetalCooling = FALSE;
   MetalCoolingTable = (char*) "metal_cool.dat";
 
-<<<<<<< HEAD
 #ifdef USE_PYTHON
   fprintf(stderr, "Setting up the python stuff\n");
   NumberOfPythonCalls = 0;
@@ -440,8 +439,6 @@
   conversion_factors = PyDict_New();
 #endif
 
-=======
-
   /* Shearing Boundary Conditions variables */
 
   
@@ -451,6 +448,5 @@
   ShearingVelocityDirection=-1;
   
   useMHD=0;
->>>>>>> a9a55467
   return SUCCESS;
 }