/***********************************************************************
/
/  SETS THE DEFAULT GLOBAL VALUES
/
/  written by: Greg Bryan
/  date:       November, 1994
/  modified:   Robert Harkness
/  date:       February 29th, 2008
/
/  PURPOSE:
/
/  RETURNS: SUCCESS or FAIL
/
************************************************************************/
 
// This routine intializes a new simulation based on the parameter file.
//
 
#include <string.h>
#include <stdio.h>
#include "ErrorExceptions.h"
#include "macros_and_parameters.h"
#include "typedefs.h"
#include "global_data.h"
#include "TopGridData.h"
#include "StarParticleData.h"
 
/* character strings */
 
char DefaultDimUnits[] = "cm";
char *DefaultDimLabel[] = {"x", "y", "z"};
 
char DefaultRestartName[] = "restart";
char DefaultDataName[] = "data";
char DefaultHistoryName[] = "history";
char DefaultRedshiftName[] = "RedshiftOutput";
char DefaultNewMovieName[] = "MoviePack";
char DefaultTracerParticleName[] = "TracerOutput";
 
char DefaultRestartDir[] = "RS";
char DefaultDataDir[] = "DD";
char DefaultHistoryDir[] = "HD";
char DefaultRedshiftDir[] = "RD";
char DefaultTracerParticleDir[] = "TD";
 
 
 
 
int SetDefaultGlobalValues(TopGridData &MetaData)
{
 
  /* declarations */
 
  const float Pi = 3.14159;
  int dim, i;
 
  huge_number               = 1.0e+20;
  tiny_number               = 1.0e-20;

  /* set the default MetaData values. */
 
  MetaData.CycleNumber     = 0;
  MetaData.SubcycleNumber     = 0;
  MetaData.Time            = 0.0;
  MetaData.CPUTime         = 0.0;
 
  MetaData.StopTime        = FLOAT_UNDEFINED;  // This must be set be the user
  MetaData.StopCycle       = 100000;            // 10000 timesteps
  MetaData.StopSteps       = 10000;            // 10000 timesteps
  MetaData.StopCPUTime     = 720.0*3600.0;     // 30 days
  MetaData.ResubmitOn      = FALSE;
  MetaData.ResubmitCommand = NULL;
 
  MetaData.MaximumTopGridTimeStep = huge_number;

  MetaData.TimeLastRestartDump = 0.0;
  MetaData.dtRestartDump       = FLOAT_UNDEFINED;
  MetaData.TimeLastDataDump    = FLOAT_UNDEFINED;
  MetaData.dtDataDump          = 0.0;
  MetaData.TimeLastHistoryDump = FLOAT_UNDEFINED;
  MetaData.dtHistoryDump       = 0.0;
  MetaData.TimeLastTracerParticleDump = FLOAT_UNDEFINED;
  MetaData.dtTracerParticleDump       = 0.0;
  MetaData.TimeLastInterpolatedDataDump    = FLOAT_UNDEFINED;
  MetaData.dtInterpolatedDataDump          = 0.0;
 
  MetaData.CycleLastRestartDump = 0;
  MetaData.CycleSkipRestartDump = 0;
  MetaData.CycleLastDataDump    = INT_UNDEFINED;
  MetaData.CycleSkipDataDump    = 0;
  MetaData.SubcycleLastDataDump    = INT_UNDEFINED;
  MetaData.SubcycleSkipDataDump    = 0;
  MetaData.CycleLastHistoryDump = INT_UNDEFINED;
  MetaData.CycleSkipHistoryDump = 0;
  MetaData.CycleSkipGlobalDataDump = 0; //AK
 
  MetaData.OutputFirstTimeAtLevel = 0; // zero is off
  MetaData.StopFirstTimeAtLevel   = 0; // zero is off
 
  MetaData.RestartDumpNumber   = 0;            // starting restart id number
  MetaData.RestartDumpName     = DefaultRestartName;
  MetaData.RestartDumpDir      = DefaultRestartDir;
  MetaData.DataDumpNumber      = 0;
  MetaData.DataDumpName        = DefaultDataName;
  MetaData.DataDumpDir         = DefaultDataDir;
  MetaData.HistoryDumpNumber   = 0;
  MetaData.HistoryDumpName     = DefaultHistoryName;
  MetaData.HistoryDumpDir      = DefaultHistoryDir;
  MetaData.TracerParticleDumpNumber = 0;
  MetaData.TracerParticleDumpName   = DefaultTracerParticleName;
  MetaData.TracerParticleDumpDir    = DefaultTracerParticleDir;
  //MetaData.RedshiftDumpNumber  = 0;
  MetaData.RedshiftDumpName    = DefaultRedshiftName;
  MetaData.RedshiftDumpDir     = DefaultRedshiftDir;
 
  MetaData.LocalDir            = NULL;
  MetaData.GlobalDir           = NULL;

  LoadBalancing = 1;     //On, memory equalization method
  LoadBalancingCycleSkip = 10;  // Load balance root grids every 10 cycles
  ResetLoadBalancing = FALSE;
  CoresPerNode = 1;
  PreviousMaxTask = 0;

  FileDirectedOutput = 1;
  WriteBinaryHierarchy = 0;

  for (i = 0; i < MAX_TIME_ACTIONS; i++) {
    TimeActionType[i]      = 0;
    TimeActionRedshift[i]  = -1;
    TimeActionTime[i]      = 0;
    TimeActionParameter[i] = FLOAT_UNDEFINED;
  }
 
  for (i = 0; i < MAX_CUBE_DUMPS; i++) {
    CubeDumps[i] = NULL;
  }
 
  MetaData.StaticHierarchy     = TRUE;
 
  MetaData.TopGridRank = INT_UNDEFINED;
  for (dim = 0; dim < MAX_DIMENSION; dim++) {
    MetaData.TopGridDims[dim]                = INT_UNDEFINED;
    MetaData.LeftFaceBoundaryCondition[dim]  = reflecting;
    MetaData.RightFaceBoundaryCondition[dim] = reflecting;
  }
  MetaData.BoundaryConditionName = NULL;
 
  MetaData.GravityBoundary        = TopGridPeriodic;
 
  MetaData.ParticleBoundaryType   = periodic;  // only one implemented!
  MetaData.NumberOfParticles      = 0;         // no particles
 
  MetaData.CourantSafetyNumber    = 0.6;
  MetaData.PPMFlatteningParameter = 0;    // off
  MetaData.PPMDiffusionParameter  = 0;    // off
  MetaData.PPMSteepeningParameter = 0;    // off

  MetaData.FirstTimestepAfterRestart = TRUE;
 
  /* set the default global data. */
  CheckpointRestart         = 0;

  // Debug flag set in main
  ProblemType               = 0;                 // None
  HydroMethod               = PPM_DirectEuler;   //
  Gamma                     = 5.0/3.0;           // 5/3
  PressureFree              = FALSE;             // use pressure (duh)
  RefineBy                  = 4;                 // Refinement factor
  MaximumRefinementLevel    = 2;                 // three levels (w/ topgrid)
  MaximumGravityRefinementLevel = INT_UNDEFINED;
  MaximumParticleRefinementLevel = -1;            // unused if negative
  MustRefineRegionMinRefinementLevel = -1;        // unused if negative
  MetallicityRefinementMinLevel = -1;
  MetallicityRefinementMinMetallicity = 1.0e-5;
  FluxCorrection            = TRUE;
  InterpolationMethod       = SecondOrderA;      // ?
  ConservativeInterpolation = TRUE;              // true for ppm
  MinimumEfficiency         = 0.2;               // between 0-1, usually ~0.1
  MinimumSubgridEdge        = 4;                 // min for acceptable subgrid
  MaximumSubgridSize        = 2000;              // max for acceptable subgrid
  NumberOfBufferZones       = 1;
 
  for (i = 0; i < MAX_FLAGGING_METHODS; i++) {
    MinimumSlopeForRefinement[i]= 0.3;
    SlopeFlaggingFields[i] = INT_UNDEFINED;
    CellFlaggingMethod[i]       = INT_UNDEFINED;
    MinimumMassForRefinement[i] = FLOAT_UNDEFINED;   // usually set by:
    MinimumOverDensityForRefinement[i]       = 1.5;
    MinimumMassForRefinementLevelExponent[i] = 0;
  }
 
  for (dim = 0; dim < MAX_DIMENSION; dim++) {
    DomainLeftEdge[dim]             = 0.0;
    DomainRightEdge[dim]            = 1.0;
    GridVelocity[dim]               = 0.0;
    DimLabels[dim]                  = DefaultDimLabel[dim];
    DimUnits[dim]                   = DefaultDimUnits;
    RefineRegionLeftEdge[dim]       = FLOAT_UNDEFINED;
    RefineRegionRightEdge[dim]      = FLOAT_UNDEFINED;
    RefineRegionAutoAdjust          = FALSE;
    MetaData.NewMovieLeftEdge[dim]  = 0.0;
    MetaData.NewMovieRightEdge[dim] = 1.0;
    PointSourceGravityPosition[dim] = 0.0;
    MustRefineRegionLeftEdge[dim] = 0.0;
    MustRefineRegionRightEdge[dim] = 1.0;
  }
 
  for (i = 0; i < MAX_STATIC_REGIONS; i++)
    StaticRefineRegionLevel[i] = INT_UNDEFINED;
 
  ParallelRootGridIO          = FALSE;
  ParallelParticleIO          = FALSE;
  Unigrid                     = FALSE;
  UnigridTranspose            = FALSE;
  NumberOfRootGridTilesPerDimensionPerProcessor = 1;
  PartitionNestedGrids        = FALSE;
  ExtractFieldsOnly           = TRUE;

  ExternalBoundaryIO          = FALSE;
  ExternalBoundaryTypeIO      = FALSE;
  ExternalBoundaryValueIO     = FALSE;
  SimpleConstantBoundary      = FALSE;

  debug1                      = 0;
  debug2                      = 0;

  TracerParticleOn            = 0;

  OutputOnDensity                  = 0;
  StartDensityOutputs              = 999;
  CurrentDensityOutput             = 999;
  IncrementDensityOutput           = 999;
  CurrentMaximumDensity            = -999;
 
  CubeDumpEnabled             = 0;

#ifdef STAGE_INPUT
  StageInput                  = 0;
#endif

  First_Pass                  = 0;

  MemoryLimit                 = 4000000000L;
 
  UniformGravity              = FALSE;             // off
  UniformGravityDirection     = 0;                 // x-direction
  UniformGravityConstant      = 1.0;
 
  PointSourceGravity           = FALSE;             // off
  PointSourceGravityConstant   = 1.0;
  PointSourceGravityCoreRadius = 0.0;

  SelfGravity                 = FALSE;             // off
  CopyGravPotential           = FALSE;             // off
  PotentialIterations         = 4;                 // ~4 is reasonable
  GravitationalConstant       = 4*Pi;              // G = 1
  S2ParticleSize              = 3.0;               // ~3 is reasonable
  GravityResolution           = 1.0;               // equivalent to grid
  ComputePotential            = FALSE;
  WritePotential              = FALSE;
  BaryonSelfGravityApproximation = TRUE;           // less accurate but faster
 
  GreensFunctionMaxNumber     = 1;                 // only one at a time
  GreensFunctionMaxSize       = 1;                 // not used yet
 
  DualEnergyFormalism         = FALSE;             // off
  DualEnergyFormalismEta1     = 0.001;             // typical 0.001
  DualEnergyFormalismEta2     = 0.1;               // 0.08-0.1
  ParticleCourantSafetyNumber = 0.5;
  RootGridCourantSafetyNumber = 1.0;
  RandomForcing               = FALSE;             // off //AK
  RandomForcingEdot           = -1.0;              //AK
  RandomForcingMachNumber     = 0.0;               //AK
  RadiativeCooling            = FALSE;             // off
  GadgetEquilibriumCooling    = FALSE;             // off
  MultiSpecies                = FALSE;             // off
  PrimordialChemistrySolver   = 0;
  ThreeBodyRate               = 0;                 // ABN02
  CIECooling                  = 1;
  H2OpticalDepthApproximation = 1;
  GloverChemistryModel        = 0;                 // 0ff
  GloverRadiationBackground   = 0;
  GloverOpticalDepth          = 0;
  RadiationFieldType          = 0;
  RadiationFieldLevelRecompute = 0;
  AdjustUVBackground          = 1;
  SetUVBAmplitude             = 1.0;
  SetHeIIHeatingScale         = 1.8;
  CoolData.alpha0             = 1.5;               // radiation spectral slope
  CoolData.f3                 = 1.0e-21;           // radiation normalization
  CoolData.ParameterFilename  = NULL;

  CloudyCoolingData.CloudyCoolingGridRank          = 0;
  CloudyCoolingData.CloudyCoolingGridFile          = "";
  CloudyCoolingData.IncludeCloudyHeating           = 0;
  CloudyCoolingData.IncludeCloudyMMW               = 0;
  CloudyCoolingData.CMBTemperatureFloor            = 1;         // use CMB floor.
  CloudyCoolingData.CloudyMetallicityNormalization = 0.018477;  // calculated using Cloudy 07.02 abundances
  CloudyCoolingData.CloudyElectronFractionFactor = 9.153959e-3; // calculated using Cloudy 07.02 abundances

  OutputCoolingTime = FALSE;
  OutputTemperature = FALSE;

  OutputSmoothedDarkMatter = FALSE;
  SmoothedDarkMatterNeighbors = 32;

  ZEUSLinearArtificialViscosity    = 0.0;
  ZEUSQuadraticArtificialViscosity = 2.0;
  UseMinimumPressureSupport        = FALSE;
  MinimumPressureSupportParameter  = 100.0;
 
  //MinimumSlopeForRefinement        = 0.3;          // 30% change in value
  MinimumShearForRefinement        = 1.0;          //AK
  MinimumPressureJumpForRefinement = 0.33;         // As in PPM method paper
  MinimumEnergyRatioForRefinement  = 0.1;          // conservative!
  RefineByJeansLengthSafetyFactor  = 4.0;
  RefineByResistiveLengthSafetyFactor  = 2.0;
  MustRefineParticlesRefineToLevel = 0;
  ComovingCoordinates              = FALSE;        // No comoving coordinates
  StarParticleCreation             = FALSE;
  StarParticleFeedback             = FALSE;
  StarMakerOverDensityThreshold    = 100;          // times mean total density
  StarMakerMassEfficiency          = 1;
  StarMakerMinimumMass             = 1.0e9;        // in solar masses
  StarMakerMinimumDynamicalTime    = 1.0e6;        // in years
  StarMassEjectionFraction         = 0.25;
  StarMetalYield                   = 0.02;
  StarEnergyToThermalFeedback      = 1.0e-5;
  StarEnergyToStellarUV            = 3.0e-6;
  StarEnergyToQuasarUV             = 5.0e-6;
  MultiMetals                      = FALSE;
  NumberOfParticleAttributes       = INT_UNDEFINED;
  ParticleTypeInFile               = TRUE;
  OutputParticleTypeGrouping       = FALSE;

  PythonSubcycleSkip               = 1;

  InlineHaloFinder                 = FALSE;
  HaloFinderSubfind                = FALSE;
  HaloFinderOutputParticleList     = FALSE;
  HaloFinderRunAfterOutput         = TRUE;
  HaloFinderMinimumSize            = 50;
  HaloFinderLinkingLength          = 0.1;
  HaloFinderCycleSkip              = 3;
  HaloFinderTimestep               = FLOAT_UNDEFINED;
  HaloFinderLastTime               = 0.0;

  StarClusterUseMetalField         = FALSE;
  StarClusterMinDynamicalTime      = 10e6;         // in years
  StarClusterIonizingLuminosity    = 1e47;         // ph/s / Msun
  StarClusterSNEnergy              = 6.8e48;       // erg / Msun (Woosley&Weaver86)
  StarClusterSNRadius              = 10;           // pc
  StarClusterFormEfficiency        = 0.1;
  StarClusterMinimumMass           = 1000;         // Msun
  StarClusterCombineRadius         = 10;           // pc
  for (dim = 0; dim < MAX_DIMENSION; dim++) {
    StarClusterRegionLeftEdge[dim] = 0.0;
    StarClusterRegionRightEdge[dim] = 1.0;
  }

  PopIIIStarMass                   = 100;
  PopIIIBlackHoles                 = FALSE;
  PopIIIBHLuminosityEfficiency     = 0.1;
  PopIIIOverDensityThreshold       = 1e6;          // times mean total density
  PopIIIH2CriticalFraction         = 5e-4;
  PopIIIMetalCriticalFraction      = 1e-4;
  PopIIISupernovaRadius            = 1;            // pc
  PopIIISupernovaUseColour         = FALSE;
  PopIIIColorDensityThreshold      = 1e6;         // times mean total density
  PopIIIColorMass                  = 1e6;         // total mass to color

  MBHMinDynamicalTime              = 10e6;         // in years
  MBHMinimumMass                   = 1e6;          // Msun
  MBHAccretion                     = TRUE;
  MBHAccretingMassRatio            = 1.0;          // 100%, check Star_CalculateMassAccretion.C
  MBHFeedbackThermal               = FALSE;
  MBHFeedbackRadius                = 10;           // pc
  MBHFeedbackRadiativeEfficiency   = 0.1;          // Shakura & Sunyaev (1973)
  MBHFeedbackThermalCoupling       = 0.05;         // Springel (2005), Di Matteo (2005)
  MBHFeedbackMassEjectionFraction  = 0.1;          // 10%, check Star_CalculateFeedbackParameters.C
  MBHFeedbackMetalYield            = 0.02;          // 10%, check Star_CalculateFeedbackParameters.C
  MBHCombineRadius                 = 10;           // pc

  NumberOfParticleAttributes       = INT_UNDEFINED;
  AddParticleAttributes            = FALSE;
  LastSupernovaTime                = FLOAT_UNDEFINED;

  for (i = 0; i<MAX_MOVIE_FIELDS; i++)
    MovieDataField[i] = INT_UNDEFINED;
  MovieSkipTimestep = INT_UNDEFINED;
  NewMovieName = DefaultNewMovieName;
  NewMovieDumpNumber = 0;
  NewMovieParticleOn = FALSE;
  Movie3DVolumes  = FALSE;
  MovieVertexCentered = FALSE;
  MetaData.TimestepCounter      = 0;

  ran1_init = 0;

  SinkMergeDistance     = 1e16;
  SinkMergeMass         = 0.1;
  TotalSinkMass         = 0.0;
  StellarWindFeedback   = 0;
  StellarWindTurnOnMass = 0.1;

  UseHydro		     = 1;
  Coordinate		     = Cartesian;
  NSpecies		     = INT_UNDEFINED;
  NColor		     = INT_UNDEFINED;
  Theta_Limiter		     = 1.5;
  RKOrder		     = 2;
  UsePhysicalUnit	     = 0;
  NEQ_HYDRO		     = 5;
  NEQ_MHD		     = 9;
  SmallRho		     = 1e-30;
  SmallP		     = 1e-35;
  SmallEint		     = 1e-30;
  SmallT		     = 1e-10;
  MaximumAlvenSpeed	     = 1e30;
  RiemannSolver		     = HLL;
  ReconstructionMethod	     = PLM;
  ConservativeReconstruction = 0;
  EOSType		     = 0;
  EOSSoundSpeed		     = 2.65e4;
  EOSCriticalDensity	     = 1e-13;
  EOSGamma		     = 1.667;
  Mu			     = 0.6;
  CoolingCutOffDensity1	     = 0;
  CoolingCutOffDensity2	     = 1e10;
  CoolingCutOffTemperature   = 0.0;
  CoolingPowerCutOffDensity1 = 0;
  CoolingPowerCutOffDensity2 = 1e10;
  UseH2OnDust		     = 0;
  PhotoelectricHeating	     = 0;
  UseCUDA		     = 0;
  UseFloor		     = 0;
  UseViscosity		     = 0;
  ViscosityCoefficient       = 0.;
  UseAmbipolarDiffusion	     = 0;
  UseResistivity	     = 0;

  StringKick = 0;

  iden	= 0;
  ivx	= 1;
  ivy	= 2;
  ivz	= 3;
  ietot = 4;
  ieint = 0;
  iBx	= 5;
  iBy	= 6;
  iBz	= 7;
  iPhi	= 8;
  iD	= 0;
  iS1	= 1;
  iS2	= 2;
  iS3	= 3;
  iEtot = 4;
  iEint = 0;

  UseDivergenceCleaning		   = 0;
  DivergenceCleaningBoundaryBuffer = 0;
  DivergenceCleaningThreshold	   = 0.001;
  PoissonApproximationThreshold	   = 0.001;

  UseDrivingField   = 0;
  DrivingEfficiency = 1.0;

  /* End of Stanford Hydro additions */

  /* test problem values */
  TestProblemData.HydrogenFractionByMass = 0.76;

  /* The DToHRatio is by mass in the code, so multiply by 2. */
  TestProblemData.DeuteriumToHydrogenRatio = 2.0*3.4e-5; // Burles & Tytler 1998 

  // multispecies default values assume completely neutral gas with primordial D/H ratio
  TestProblemData.MultiSpecies = 0;
  TestProblemData.HI_Fraction = 1.0;
  TestProblemData.HII_Fraction = tiny_number;
  TestProblemData.HeI_Fraction = 1.0;
  TestProblemData.HeII_Fraction = tiny_number;
  TestProblemData.HeIII_Fraction = tiny_number;
  TestProblemData.HM_Fraction = tiny_number;
  TestProblemData.H2I_Fraction = tiny_number;
  TestProblemData.H2II_Fraction = tiny_number;
  TestProblemData.DI_Fraction = 2.0*3.4e-5;
  TestProblemData.DII_Fraction = tiny_number;
  TestProblemData.HDI_Fraction = tiny_number;

  // This is for ionized gas (within a supernova blast, for example)
  TestProblemData.HI_Fraction_Inner = 1.0;
  TestProblemData.HII_Fraction_Inner = tiny_number;
  TestProblemData.HeI_Fraction_Inner = 1.0;
  TestProblemData.HeII_Fraction_Inner = tiny_number;
  TestProblemData.HeIII_Fraction_Inner = tiny_number;
  TestProblemData.HM_Fraction_Inner = tiny_number;
  TestProblemData.H2I_Fraction_Inner = tiny_number;
  TestProblemData.H2II_Fraction_Inner = tiny_number;
  TestProblemData.DI_Fraction_Inner = 2.0*3.4e-5;
  TestProblemData.DII_Fraction_Inner = tiny_number;
  TestProblemData.HDI_Fraction_Inner = tiny_number;

  TestProblemData.UseMetallicityField = 0;
  TestProblemData.MetallicityField_Fraction = tiny_number;

  TestProblemData.UseMassInjection = 0;
  TestProblemData.InitialHydrogenMass = tiny_number;
  TestProblemData.InitialDeuteriumMass = tiny_number;
  TestProblemData.InitialHeliumMass = tiny_number;
  TestProblemData.InitialMetalMass = tiny_number;

  TestProblemData.MultiMetals = 0;
  TestProblemData.MultiMetalsField1_Fraction = tiny_number;
  TestProblemData.MultiMetalsField2_Fraction = tiny_number;

  TestProblemData.GloverChemistryModel = 0;
  // This is for the gas in the surrounding medium, for the blast wave problem.
  TestProblemData.CI_Fraction = tiny_number;
  TestProblemData.CII_Fraction = tiny_number;
  TestProblemData.OI_Fraction = tiny_number;
  TestProblemData.OII_Fraction = tiny_number;
  TestProblemData.SiI_Fraction = tiny_number;
  TestProblemData.SiII_Fraction = tiny_number;
  TestProblemData.SiIII_Fraction = tiny_number;
  TestProblemData.CHI_Fraction = tiny_number;
  TestProblemData.CH2I_Fraction = tiny_number;
  TestProblemData.CH3II_Fraction = tiny_number;
  TestProblemData.C2I_Fraction = tiny_number;
  TestProblemData.COI_Fraction = tiny_number;
  TestProblemData.HCOII_Fraction = tiny_number;
  TestProblemData.OHI_Fraction = tiny_number;
  TestProblemData.H2OI_Fraction = tiny_number;
  TestProblemData.O2I_Fraction = tiny_number;

  // This is for the gas in the region where the blast wave energy is injected
  TestProblemData.CI_Fraction_Inner = tiny_number;
  TestProblemData.CII_Fraction_Inner = tiny_number;
  TestProblemData.OI_Fraction_Inner = tiny_number;
  TestProblemData.OII_Fraction_Inner = tiny_number;
  TestProblemData.SiI_Fraction_Inner = tiny_number;
  TestProblemData.SiII_Fraction_Inner = tiny_number;
  TestProblemData.SiIII_Fraction_Inner = tiny_number;
  TestProblemData.CHI_Fraction_Inner = tiny_number;
  TestProblemData.CH2I_Fraction_Inner = tiny_number;
  TestProblemData.CH3II_Fraction_Inner = tiny_number;
  TestProblemData.C2I_Fraction_Inner = tiny_number;
  TestProblemData.COI_Fraction_Inner = tiny_number;
  TestProblemData.HCOII_Fraction_Inner = tiny_number;
  TestProblemData.OHI_Fraction_Inner = tiny_number;
  TestProblemData.H2OI_Fraction_Inner = tiny_number;
  TestProblemData.O2I_Fraction_Inner = tiny_number;

  TestProblemData.MinimumHNumberDensity = 1;
  TestProblemData.MaximumHNumberDensity = 1e6;
  TestProblemData.MinimumMetallicity    = 1e-6;
  TestProblemData.MaximumMetallicity    = 1;
  TestProblemData.MinimumTemperature    = 10;
  TestProblemData.MaximumTemperature    = 1e7;
  TestProblemData.ResetEnergies         = 1;

  // This should only be false for analysis.
  // It could also be used (cautiously) for other purposes.
  LoadGridDataAtStart = TRUE;

  IsothermalSoundSpeed = 1.0;
  RefineByJeansLengthUnits = 0;

  MetalCooling = FALSE;
  MetalCoolingTable = (char*) "metal_cool.dat";

#ifdef USE_PYTHON
  NumberOfPythonCalls = 0;
  grid_dictionary = PyDict_New();
  old_grid_dictionary = PyDict_New();
  hierarchy_information = PyDict_New();
  yt_parameter_file = PyDict_New();
  conversion_factors = PyDict_New();
  my_processor = PyLong_FromLong((Eint) MyProcessorNumber);
#endif

  /* Some stateful variables for EvolveLevel */
  for(i = 0; i < MAX_DEPTH_OF_HIERARCHY; i++) {
    LevelCycleCount[i] = 0;
    dtThisLevelSoFar[i] = dtThisLevel[i] = 0.0;
  }

  /* Shearing Boundary Conditions variables */

  AngularVelocity=0.001;
  VelocityGradient=1.0;
  ShearingBoundaryDirection=-1;
  ShearingVelocityDirection=-1;
  ShearingBoxProblemType = 0; 
  useMHD=0;

  MoveParticlesBetweenSiblings = FALSE;
<<<<<<< HEAD
  VelAnyl                     = 0;
  BAnyl                     = 0;
=======
  ParticleSplitterIterations = FALSE;

>>>>>>> 9181bc06
  return SUCCESS;
}<|MERGE_RESOLUTION|>--- conflicted
+++ resolved
@@ -596,12 +596,12 @@
   useMHD=0;
 
   MoveParticlesBetweenSiblings = FALSE;
-<<<<<<< HEAD
+
   VelAnyl                     = 0;
   BAnyl                     = 0;
-=======
+
   ParticleSplitterIterations = FALSE;
 
->>>>>>> 9181bc06
+
   return SUCCESS;
 }