--- conflicted
+++ resolved
@@ -275,7 +275,6 @@
   RadiativeCooling            = FALSE;             // off
   GadgetEquilibriumCooling    = FALSE;             // off
   MultiSpecies                = FALSE;             // off
-<<<<<<< HEAD
   PrimordialChemistrySolver   = 0;
   ThreeBodyRate               = 0;                 // ABN02
   CIECooling                  = 1;
@@ -283,12 +282,10 @@
   GloverChemistryModel        = 0;                 // 0ff
   GloverRadiationBackground   = 0;
   GloverOpticalDepth          = 0;
-=======
   CRModel                     = 0;                 // off
   ShockMethod                 = 0;                 // temperature unsplit
   ShockTemperatureFloor       = 1.0;               // Set to 1K
   StorePreShockFields         = 0;
->>>>>>> 017a54ef
   RadiationFieldType          = 0;
   RadiationFieldLevelRecompute = 0;
   AdjustUVBackground          = 1;
