/***********************************************************************
/
/  GRID CLASS (PROJECT SOLUTION IN CURRENT GRID TO PARENT GRID
/
/  written by: Greg Bryan
/  date:       November, 1994
/  modified1:
/
/  PURPOSE:
/
/  NOTE: This routine assumes that the parent and current grids have the
/        same baryon fields.
/
************************************************************************/

#ifdef USE_MPI
#include "mpi.h"
#endif /* USE_MPI */
 
#include <stdio.h>
#include <math.h>
#include "ErrorExceptions.h"
#include "macros_and_parameters.h"
#include "typedefs.h"
#include "global_data.h"
#include "Fluxes.h"
#include "GridList.h"
#include "ExternalBoundary.h"
#include "Grid.h"
#include "communication.h"
#include "fortran.def"
 
/* function prototypes */
 
int FindField(int f, int farray[], int n);
extern "C" void FORTRAN_NAME(mult3d)(float *source, float *dest,
				     int *sdim1, int *sdim2, int *sdim3,
				     int *ddim1, int *ddim2, int *ddim3,
				     int *sstart1, int *sstart2, int *sstart3,
				     int *dstart1, int *dstart2, int *dstart3);
extern "C" void FORTRAN_NAME(div3d)(float *source, float *dest,
				    int *sdim1, int *sdim2, int *sdim3,
				    int *ddim1, int *ddim2, int *ddim3,
				    int *sstart1, int *sstart2, int *sstart3,
				    int *dstart1, int *dstart2, int *dstart3,
                                    int *rstart1, int *rstart2, int *rstart3,
                                    int *rend1, int *rend2, int *rend3);
 
 
int grid::ProjectSolutionToParentGrid(grid &ParentGrid)
{
  /* Return if this doesn't involve us. */
 
  if (ParentGrid.CommunicationMethodShouldExit(this) ||
      NumberOfBaryonFields == 0)
    return SUCCESS;
 
  this->DebugCheck("ProjectSolutionToParentGrid (before)");
 
  /* declarations */
 
  int i, j, k, dim, field, One = 1, Zero = 0, skipi, skipj, skipk;
  int ParentStartIndex[MAX_DIMENSION], ParentDim[MAX_DIMENSION],
      ParentEndIndex[MAX_DIMENSION];
  int Refinement[MAX_DIMENSION], Dim[MAX_DIMENSION];
 
  /* compute size of current grid fields */
 
  int ParentSize = 1, Size = 1;
  for (dim = 0; dim < GridRank; dim++) {
    Size *= GridDimension[dim];
    ParentSize *= ParentGrid.GridDimension[dim];
    ParentDim[dim] = ParentGrid.GridDimension[dim];
    Dim[dim] = GridEndIndex[dim] - GridStartIndex[dim] + 1;
  }
 
  /* set values that are needed for triply-nested loops. */
 
  for (dim = GridRank; dim < MAX_DIMENSION; dim++) {
    ParentDim[dim]        = 1;
    ParentStartIndex[dim] = 0;
    ParentEndIndex[dim]   = 0;
    Dim[dim]              = 1;
  }
 
  /* compute refinement factor */
 
  ParentGrid.ComputeRefinementFactors(this, Refinement);
 
  /* compute the offset (in parent grid index units) from the edge of the
     parent grid to the beginning of the active region in this grid. */
 
  for (dim = 0; dim < GridRank; dim++) {
    if (GridLeftEdge[dim] >= ParentGrid.GridRightEdge[dim] ||
	GridRightEdge[dim] <= ParentGrid.GridLeftEdge[dim])
      return SUCCESS;
    ParentStartIndex[dim] = nint((GridLeftEdge[dim] -
				  ParentGrid.GridLeftEdge[dim])/
				 (ParentGrid.CellWidth[dim][0]))
                          + ParentGrid.GridStartIndex[dim];
    ParentEndIndex[dim] = ParentStartIndex[dim] + Dim[dim]/Refinement[dim] - 1;
  }
 
  /* Find fields: density, total energy, velocity1-3. */
 
  int DensNum, GENum, Vel1Num, Vel2Num, Vel3Num, TENum, B1Num, B2Num, B3Num;
  if (this->IdentifyPhysicalQuantities(DensNum, GENum, Vel1Num, Vel2Num,
				       Vel3Num, TENum, B1Num, B2Num, B3Num) == FAIL) {
    fprintf(stderr, "Error in grid->IdentifyPhysicalQuantities.\n");
    ENZO_FAIL("");
  }
 
  /* Compute the ratio Volume[ThisGridCell]/Volume[ParentCell]. */
 
  float RelativeVolume = 1.0;
  for (dim = 0; dim < GridRank; dim++)
    RelativeVolume /= float(Refinement[dim]);
 
  /* Multiply all fields by the density to get conserved quantities. */
 
  if (ProcessorNumber == MyProcessorNumber)
    for (field = 0; field < NumberOfBaryonFields; field++)
<<<<<<< HEAD
      if (FieldTypeIsDensity(FieldType[field]) == FALSE && (
	  (FieldType[field] < Velocity1 || FieldType[field] > Velocity3)
          || HydroMethod != Zeus_Hydro) &&
	  FieldType[field] != Bfield1 &&
	  FieldType[field] != Bfield2 &&
	  FieldType[field] != Bfield3 &&
	  FieldType[field] != PhiField &&
	  FieldType[field] != DrivingField1 &&
	  FieldType[field] != DrivingField2 &&
	  FieldType[field] != DrivingField3 &&
	  FieldType[field] != GravPotential)
=======
      if ((FieldTypeIsDensity(FieldType[field]) == FALSE &&  
	   ((FieldType[field] < Velocity1 || FieldType[field] > Velocity3)
	    || HydroMethod != Zeus_Hydro      )       ) &&
	  (FieldTypeNoInterpolate(FieldType[field]) == FALSE))
>>>>>>> 017a54ef
      FORTRAN_NAME(mult3d)(BaryonField[DensNum], BaryonField[field],
			   &Size, &One, &One, &Size, &One, &One,
			   &Zero, &Zero, &Zero, &Zero, &Zero, &Zero);
 
  /* Allocate Parent temps if it is in another processor. */
 
  if (ParentGrid.ProcessorNumber != MyProcessorNumber) {
    int ParentSize = 1;
    for (dim = 0; dim < MAX_DIMENSION; dim++) {
      ParentStartIndex[dim] = 0;
      ParentDim[dim]        = Dim[dim]/Refinement[dim];
      ParentEndIndex[dim]   = ParentDim[dim] - 1;
      ParentSize *= ParentDim[dim];
    }
    for (field = 0; field < NumberOfBaryonFields; field++) {
      delete ParentGrid.BaryonField[field];
      ParentGrid.BaryonField[field] = new float[ParentSize];
    }
  }
 
  /* For each field, zero the appropriate parental zones. */
 
  int i1, j1, k1, pindex, gindex;
  if (ProcessorNumber == MyProcessorNumber)
    for (field = 0; field < NumberOfBaryonFields; field++)
      for (k = ParentStartIndex[2]; k <= ParentEndIndex[2]; k++)
	for (j = ParentStartIndex[1]; j <= ParentEndIndex[1]; j++) {
	  pindex = (k*ParentDim[1] + j)*ParentDim[0] + ParentStartIndex[0];
	  for (i = ParentStartIndex[0]; i <= ParentEndIndex[0]; i++, pindex++)
	    ParentGrid.BaryonField[field][pindex] = 0.0;
	}
 
  /* For each field, accumulate it's conserved quantities in the parent
     grid. */
 
  if (ProcessorNumber == MyProcessorNumber)
    for (field = 0; field < NumberOfBaryonFields; field++) {
      skipi = skipj = skipk = 1;
      float weight = RelativeVolume;
      if (HydroMethod == Zeus_Hydro) {
	if (FieldType[field] == Velocity1) skipi = Refinement[0];
	if (FieldType[field] == Velocity2) skipj = Refinement[1];
	if (FieldType[field] == Velocity3) skipk = Refinement[2];
      }
      if (skipi*skipj*skipk != 1)
	weight *= float(skipi*skipj*skipk);
      for (k = 0; k < Dim[2]; k += skipk) {
	k1 = k/Refinement[2];
	for (j = 0; j < Dim[1]; j += skipj) {
	  j1 = j/Refinement[1];
 
	  pindex = (0  + ParentStartIndex[0])                            +
	           (j1 + ParentStartIndex[1])*ParentDim[0]               +
	           (k1 + ParentStartIndex[2])*ParentDim[0]*ParentDim[1];
 
	  gindex = 0+GridStartIndex[0]                                      +
		  (j+GridStartIndex[1])*GridDimension[0]                    +
		  (k+GridStartIndex[2])*GridDimension[0]*GridDimension[1];
 
	  for (i = 0; i < Dim[0]; i += skipi) {
	    i1 = i/Refinement[0];
	    if (FieldTypeNoInterpolate(FieldType[field]) == FALSE)
	      ParentGrid.BaryonField[field][pindex+i1] +=
		BaryonField[field][gindex+i]*weight;
	  }
	}
      }
    }
 
  /* If necessary, copy the projected field from the 'fake' ParentGrid to
     the real one. */
 
  if (ProcessorNumber != ParentGrid.ProcessorNumber) {

    /* If posting a receive, then record details of call. */

#ifdef USE_MPI
    if (CommunicationDirection == COMMUNICATION_POST_RECEIVE) {
      CommunicationReceiveGridOne[CommunicationReceiveIndex]  = this;
      CommunicationReceiveGridTwo[CommunicationReceiveIndex]  = &ParentGrid;
      CommunicationReceiveCallType[CommunicationReceiveIndex] = 12;
    }
#endif /* USE_MPI */

    int ParentRegionDim[MAX_DIMENSION];
    for (dim = 0; dim < MAX_DIMENSION; dim++)
      ParentRegionDim[dim] = ParentEndIndex[dim] - ParentStartIndex[dim] + 1;
    ParentGrid.CommunicationReceiveRegion(&ParentGrid, ProcessorNumber,
	      ALL_FIELDS, NEW_ONLY, ParentStartIndex, ParentRegionDim, TRUE);

    /* Return if only posting the receive, not actually getting the data. */

    if (CommunicationDirection == COMMUNICATION_POST_RECEIVE)
      return SUCCESS;

  }
 
  /* Divide all fields by mass to return to original quantity. */
 
  for (field = 0; field < NumberOfBaryonFields; field++)
    if ((FieldTypeIsDensity(FieldType[field]) == FALSE && (
	  (FieldType[field] < Velocity1 || FieldType[field] > Velocity3)
<<<<<<< HEAD
          || HydroMethod != Zeus_Hydro) &&
	FieldType[field] != Bfield1 &&
	FieldType[field] != Bfield2 &&
	FieldType[field] != Bfield3 &&
	FieldType[field] != PhiField &&
	FieldType[field] != DrivingField1 &&
	FieldType[field] != DrivingField2 &&
	FieldType[field] != DrivingField3 &&
	FieldType[field] != GravPotential ) {
=======
          || HydroMethod != Zeus_Hydro      )       ) &&
	(FieldTypeNoInterpolate(FieldType[field]) == FALSE)){
>>>>>>> 017a54ef
      if (ProcessorNumber == MyProcessorNumber)
	FORTRAN_NAME(div3d)(BaryonField[DensNum], BaryonField[field],
			    &Size, &One, &One, &Size, &One, &One,
			    &Zero, &Zero, &Zero, &Zero, &Zero, &Zero,
			    &Zero, &Zero, &Zero, &Size, &Zero, &Zero);
      if (ParentGrid.ProcessorNumber == MyProcessorNumber)
	FORTRAN_NAME(div3d)(ParentGrid.BaryonField[DensNum],
			    ParentGrid.BaryonField[field],
			    ParentGrid.GridDimension,
			      ParentGrid.GridDimension+1,
			      ParentGrid.GridDimension+2,
			    ParentGrid.GridDimension,
			      ParentGrid.GridDimension+1,
			      ParentGrid.GridDimension+2,
			    &Zero, &Zero, &Zero, &Zero, &Zero, &Zero,
			    ParentStartIndex, ParentStartIndex+1,
                             ParentStartIndex+2,
			    ParentEndIndex, ParentEndIndex+1, ParentEndIndex+2);
			
    }
 
  /* If appropriate, restore consistency between total and internal
     energy in projected regions. */
 
  if (ParentGrid.ProcessorNumber == MyProcessorNumber)
   if (DualEnergyFormalism)
    for (k = ParentStartIndex[2]; k <= ParentEndIndex[2]; k++)
      for (j = ParentStartIndex[1]; j <= ParentEndIndex[1]; j++) {
 
	i1 = (k*ParentDim[1] + j)*ParentDim[0] + ParentStartIndex[0];
 
	for (i = ParentStartIndex[0]; i <= ParentEndIndex[0]; i++, i1++)
	  ParentGrid.BaryonField[TENum][i1] =
	    ParentGrid.BaryonField[GENum][i1] + 0.5*
	    ParentGrid.BaryonField[Vel1Num][i1] *
	    ParentGrid.BaryonField[Vel1Num][i1];
 
	i1 = (k*ParentDim[1] + j)*ParentDim[0] + ParentStartIndex[0];
 
	if (GridRank > 1)
	  for (i = ParentStartIndex[0]; i <= ParentEndIndex[0]; i++, i1++)
	    ParentGrid.BaryonField[TENum][i1] += 0.5*
	      ParentGrid.BaryonField[Vel2Num][i1] *
	      ParentGrid.BaryonField[Vel2Num][i1];
 
	i1 = (k*ParentDim[1] + j)*ParentDim[0] + ParentStartIndex[0];
 
	if (GridRank > 2)
	  for (i = ParentStartIndex[0]; i <= ParentEndIndex[0]; i++, i1++)
	    ParentGrid.BaryonField[TENum][i1] += 0.5*
	      ParentGrid.BaryonField[Vel3Num][i1] *
	      ParentGrid.BaryonField[Vel3Num][i1];

	if (HydroMethod == MHD_RK) {
	  float B2;
	  i1 = (k*ParentDim[1] + j)*ParentDim[0] + ParentStartIndex[0];
	  for (i = ParentStartIndex[0]; i <= ParentEndIndex[0]; i++, i1++) {
	    B2 = pow(ParentGrid.BaryonField[B1Num][i1],2) + 
	      pow(ParentGrid.BaryonField[B2Num][i1],2) +
	      pow(ParentGrid.BaryonField[B3Num][i1],2);
	    ParentGrid.BaryonField[TENum][i1] += 
	      0.5 * B2 / ParentGrid.BaryonField[DensNum][i1];  
	  }
	}

		
      } // end: loop over faces
 
  /* Clean up the fake ParentGrid. */
 
  if (ParentGrid.ProcessorNumber != MyProcessorNumber)
    for (field = 0; field < NumberOfBaryonFields; field++) {
      delete ParentGrid.BaryonField[field];
      ParentGrid.BaryonField[field] = NULL;
    }
 
  ParentGrid.DebugCheck("ProjectSolutionToParentGrid (Parent, after)");
 
  return SUCCESS;
}<|MERGE_RESOLUTION|>--- conflicted
+++ resolved
@@ -120,8 +120,8 @@
  
   if (ProcessorNumber == MyProcessorNumber)
     for (field = 0; field < NumberOfBaryonFields; field++)
-<<<<<<< HEAD
-      if (FieldTypeIsDensity(FieldType[field]) == FALSE && (
+      if (FieldTypeIsDensity(FieldType[field]) == FALSE && 
+	  (FieldTypeNoInterpolate(FieldType[field]) == FALSE) && (
 	  (FieldType[field] < Velocity1 || FieldType[field] > Velocity3)
           || HydroMethod != Zeus_Hydro) &&
 	  FieldType[field] != Bfield1 &&
@@ -132,12 +132,6 @@
 	  FieldType[field] != DrivingField2 &&
 	  FieldType[field] != DrivingField3 &&
 	  FieldType[field] != GravPotential)
-=======
-      if ((FieldTypeIsDensity(FieldType[field]) == FALSE &&  
-	   ((FieldType[field] < Velocity1 || FieldType[field] > Velocity3)
-	    || HydroMethod != Zeus_Hydro      )       ) &&
-	  (FieldTypeNoInterpolate(FieldType[field]) == FALSE))
->>>>>>> 017a54ef
       FORTRAN_NAME(mult3d)(BaryonField[DensNum], BaryonField[field],
 			   &Size, &One, &One, &Size, &One, &One,
 			   &Zero, &Zero, &Zero, &Zero, &Zero, &Zero);
@@ -238,9 +232,9 @@
   /* Divide all fields by mass to return to original quantity. */
  
   for (field = 0; field < NumberOfBaryonFields; field++)
-    if ((FieldTypeIsDensity(FieldType[field]) == FALSE && (
+    if ((FieldTypeIsDensity(FieldType[field]) == FALSE &&
+	 (FieldTypeNoInterpolate(FieldType[field]) == FALSE) && (
 	  (FieldType[field] < Velocity1 || FieldType[field] > Velocity3)
-<<<<<<< HEAD
           || HydroMethod != Zeus_Hydro) &&
 	FieldType[field] != Bfield1 &&
 	FieldType[field] != Bfield2 &&
@@ -250,10 +244,6 @@
 	FieldType[field] != DrivingField2 &&
 	FieldType[field] != DrivingField3 &&
 	FieldType[field] != GravPotential ) {
-=======
-          || HydroMethod != Zeus_Hydro      )       ) &&
-	(FieldTypeNoInterpolate(FieldType[field]) == FALSE)){
->>>>>>> 017a54ef
       if (ProcessorNumber == MyProcessorNumber)
 	FORTRAN_NAME(div3d)(BaryonField[DensNum], BaryonField[field],
 			    &Size, &One, &One, &Size, &One, &One,
