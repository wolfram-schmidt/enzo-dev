--- conflicted
+++ resolved
@@ -38,17 +38,10 @@
 c
       INTG_PREC in, jn, kn, is, js, ks, ie, je, ke,
      &       idual, iexpand, nratec, idim, imethod, igammah, cool_method
-<<<<<<< HEAD
       R_PREC    dt, aye, temstart, temend, fh, gammaha,
-     &        utem, uxyz, uaye, urho, utim,
-     &        eta1, eta2, gamma, coola(nratec)
-      R_PREC    d(in,jn,kn),   ge(in,jn,kn),     e(in,jn,kn),
-=======
-      real    dt, aye, temstart, temend, fh, gammaha,
      &        utem, uxyz, urho, utim,
      &        eta1, eta2, gamma, coola(nratec), mu
-      real    d(in,jn,kn),   ge(in,jn,kn),     e(in,jn,kn),
->>>>>>> d57c43fb
+      R_PREC    d(in,jn,kn),   ge(in,jn,kn),     e(in,jn,kn),
      &        u(in,jn,kn),    v(in,jn,kn),     w(in,jn,kn)
 c
 c  Parameters
