/***********************************************************************
/
/  GRID CLASS (FIRST STEP OF RUNGE-KUTTA INTEGRATION)
/
/  written by: Peng Wang
/  date:       May, 2007
/  modified1:
/
/
************************************************************************/

#include <stdio.h>
#include <math.h>
#include "macros_and_parameters.h"
#include "typedefs.h"
#include "global_data.h"
#include "Fluxes.h"
#include "GridList.h"
#include "ExternalBoundary.h"
#include "TopGridData.h"
#include "Grid.h"

double ReturnWallTime();
int HydroTimeUpdate_CUDA(float **Prim, int GridDimension[], 
			 int GridStartIndex[], int GridEndIndex[], int GridRank,
			 float dtdx, float dt);

int grid::RungeKutta2_1stStep(int CycleNumber, fluxes *SubgridFluxes[], 
			      int NumberOfSubgrids, int level,
			      ExternalBoundary *Exterior)  {
  /*
    NumberOfSubgrids: the actual number of subgrids + 1
    SubgridFluxes[NumberOfSubgrids]
  */
  if (ProcessorNumber != MyProcessorNumber) {
    return SUCCESS;
  }

  if (NumberOfBaryonFields == 0) {
    return SUCCESS;
  }

<<<<<<< HEAD
  int DensNum, GENum, TENum, Vel1Num, Vel2Num, Vel3Num;
  if (this->IdentifyPhysicalQuantities(DensNum, GENum, Vel1Num, Vel2Num, 
				       Vel3Num, TENum) == FAIL) {
    fprintf(stderr, "Error in IdentifyPhysicalQuantities.\n");
    return FAIL;  }

=======
>>>>>>> f60ff5af
  double time1 = ReturnWallTime();
  int igrid;
  /* allocate space for fluxes */
  int fluxsize;
  for (int subgrid = 0; subgrid < NumberOfSubgrids; subgrid++) {
    for (int flux = 0; flux < GridRank; flux++)  {
      
      fluxsize = 1;
      for (int j = 0; j < GridRank; j++) {
	fluxsize *= SubgridFluxes[subgrid]->LeftFluxEndGlobalIndex[flux][j] -
	  SubgridFluxes[subgrid]->LeftFluxStartGlobalIndex[flux][j] + 1;
      }
      
      for (int j = GridRank; j < 3; j++) {
	SubgridFluxes[subgrid]->LeftFluxStartGlobalIndex[flux][j] = 0;
	SubgridFluxes[subgrid]->LeftFluxEndGlobalIndex[flux][j] = 0;
	SubgridFluxes[subgrid]->RightFluxStartGlobalIndex[flux][j] = 0;
	SubgridFluxes[subgrid]->RightFluxEndGlobalIndex[flux][j] = 0;
      }
       
      for (int field = 0; field < NumberOfBaryonFields; field++) {
	if (SubgridFluxes[subgrid]->LeftFluxes[field][flux] == NULL) {
	  SubgridFluxes[subgrid]->LeftFluxes[field][flux]  = new float[fluxsize];
	}
	if (SubgridFluxes[subgrid]->RightFluxes[field][flux] == NULL)
	  SubgridFluxes[subgrid]->RightFluxes[field][flux] = new float[fluxsize];
	for (int n = 0; n < fluxsize; n++) {
	  SubgridFluxes[subgrid]->LeftFluxes[field][flux][n] = 0.0;
	  SubgridFluxes[subgrid]->RightFluxes[field][flux][n] = 0.0;
	}
      }
      
      for (int field = NumberOfBaryonFields; field < MAX_NUMBER_OF_BARYON_FIELDS; field++) {
	SubgridFluxes[subgrid]->LeftFluxes[field][flux] = NULL;
	SubgridFluxes[subgrid]->RightFluxes[field][flux] = NULL;
      }
      
    }  // next flux
    
    for (int flux = GridRank; flux < 3; flux++) {
      for (int field = 0; field < MAX_NUMBER_OF_BARYON_FIELDS; field++) {
	SubgridFluxes[subgrid]->LeftFluxes[field][flux] = NULL;
	SubgridFluxes[subgrid]->RightFluxes[field][flux] = NULL;
      }
    }
    
  } // end of loop over subgrids



  float *Prim[NEQ_HYDRO+NSpecies+NColor];

  int size = 1;
  for (int dim = 0; dim < GridRank; dim++)
    size *= GridDimension[dim];
  
  int activesize = 1;
  for (int dim = 0; dim < GridRank; dim++)
    activesize *= (GridDimension[dim] - 2*DEFAULT_GHOST_ZONES);
<<<<<<< HEAD
  }

  Prim[iden ] = BaryonField[DensNum];
  Prim[ivx  ] = BaryonField[Vel1Num];
  Prim[ivy  ] = BaryonField[Vel2Num];
  Prim[ivz  ] = BaryonField[Vel3Num];
  Prim[ietot] = BaryonField[TENum];

  //      fprintf(stderr,"%i %i %i %i %i\n", DensNum, TENum, Vel1Num,Vel2Num,Vel3Num);
  //      fprintf(stderr,"%i %i %i %i %i\n", iden,ivx,ivy,ivz,ietot);

  if (DualEnergyFormalism) {
    Prim[ieint] = BaryonField[GENum];
  }

  // copy species field
  for (int ns = NEQ_HYDRO; ns < NEQ_HYDRO+NSpecies; ns++) {
    // change species from density to mass fraction
    for (int n = 0; n < size; n++) {
      BaryonField[ns][n] /= BaryonField[iden][n];
    }
    Prim[ns] = BaryonField[ns];
  }

  // copy color field
  for (int nc = NEQ_HYDRO+NSpecies; nc < NEQ_HYDRO+NSpecies+NColor; nc++) {
    Prim[nc] = BaryonField[nc];
  }
=======

  for (int field = 0; field < NEQ_HYDRO+NSpecies+NColor; field++) {
    dU[field] = new float[activesize];
    for (int i = 0; i < activesize; i++)
      dU[field][i] = 0.0;
  }

  this->ReturnHydroRKPointers(Prim);
>>>>>>> f60ff5af

  // RK2 first step
#ifdef ECUDA 
  if (UseCUDA == 1) {
    FLOAT dtdx = dtFixed/CellWidth[0][0];
    double time2 = ReturnWallTime();
    if (HydroTimeUpdate_CUDA(Prim, GridDimension, GridStartIndex, GridEndIndex, GridRank,
		  	      dtdx, dtFixed) == FAIL) {
      printf("RK1: HydroTimeUpdate_CUDA failed.\n");
      return FAIL;
    }
    return SUCCESS;
  }
#endif

  float *dU[NEQ_HYDRO+NSpecies+NColor];
  for (int field = 0; field < NEQ_HYDRO+NSpecies+NColor; field++) {
    dU[field] = new float[activesize];
    for (int i = 0; i < activesize; i++) {
      dU[field][i] = 0.0;
    }
  }

  // compute dU
  int fallback = 0;
  if (this->Hydro3D(Prim, dU, dtFixed, SubgridFluxes, NumberOfSubgrids, 
		    0.5, fallback) == FAIL) {
      return FAIL;
  }

  this->SourceTerms(dU);

  if (this->UpdatePrim(dU, 1.0, 1.0) == FAIL) {
    printf("Falling back to zero order at RK 1st step\n");
    // fall back to zero order scheme
    this->CopyOldBaryonFieldToBaryonField();
    for (int ns = NEQ_HYDRO; ns < NEQ_HYDRO+NSpecies+NColor; ns++) {
      // change species from density to mass fraction
      for (int n = 0; n < size; n++) {
	Prim[ns][n] /= Prim[iden][n];
      }
    }
    this->ZeroFluxes(SubgridFluxes, NumberOfSubgrids);
    fallback = 1;
    if (this->Hydro3D(Prim, dU, dtFixed, SubgridFluxes, NumberOfSubgrids,
		      0.5, fallback) == FAIL) {
      return FAIL;
    }
    this->SourceTerms(dU);
    if (this->UpdatePrim(dU, 1.0, 1.0) == FAIL) {
      printf("Fallback failed, give up...\n");
      return FAIL;
    }
  }

  for (int field = 0; field < NEQ_HYDRO+NSpecies+NColor; field++) {
    delete [] dU[field];
  }
  //  PerformanceTimers[1] += ReturnWallTime() - time1;
  return SUCCESS;

}<|MERGE_RESOLUTION|>--- conflicted
+++ resolved
@@ -40,15 +40,6 @@
     return SUCCESS;
   }
 
-<<<<<<< HEAD
-  int DensNum, GENum, TENum, Vel1Num, Vel2Num, Vel3Num;
-  if (this->IdentifyPhysicalQuantities(DensNum, GENum, Vel1Num, Vel2Num, 
-				       Vel3Num, TENum) == FAIL) {
-    fprintf(stderr, "Error in IdentifyPhysicalQuantities.\n");
-    return FAIL;  }
-
-=======
->>>>>>> f60ff5af
   double time1 = ReturnWallTime();
   int igrid;
   /* allocate space for fluxes */
@@ -108,45 +99,8 @@
   int activesize = 1;
   for (int dim = 0; dim < GridRank; dim++)
     activesize *= (GridDimension[dim] - 2*DEFAULT_GHOST_ZONES);
-<<<<<<< HEAD
-  }
-
-  Prim[iden ] = BaryonField[DensNum];
-  Prim[ivx  ] = BaryonField[Vel1Num];
-  Prim[ivy  ] = BaryonField[Vel2Num];
-  Prim[ivz  ] = BaryonField[Vel3Num];
-  Prim[ietot] = BaryonField[TENum];
-
-  //      fprintf(stderr,"%i %i %i %i %i\n", DensNum, TENum, Vel1Num,Vel2Num,Vel3Num);
-  //      fprintf(stderr,"%i %i %i %i %i\n", iden,ivx,ivy,ivz,ietot);
-
-  if (DualEnergyFormalism) {
-    Prim[ieint] = BaryonField[GENum];
-  }
-
-  // copy species field
-  for (int ns = NEQ_HYDRO; ns < NEQ_HYDRO+NSpecies; ns++) {
-    // change species from density to mass fraction
-    for (int n = 0; n < size; n++) {
-      BaryonField[ns][n] /= BaryonField[iden][n];
-    }
-    Prim[ns] = BaryonField[ns];
-  }
-
-  // copy color field
-  for (int nc = NEQ_HYDRO+NSpecies; nc < NEQ_HYDRO+NSpecies+NColor; nc++) {
-    Prim[nc] = BaryonField[nc];
-  }
-=======
-
-  for (int field = 0; field < NEQ_HYDRO+NSpecies+NColor; field++) {
-    dU[field] = new float[activesize];
-    for (int i = 0; i < activesize; i++)
-      dU[field][i] = 0.0;
-  }
 
   this->ReturnHydroRKPointers(Prim);
->>>>>>> f60ff5af
 
   // RK2 first step
 #ifdef ECUDA 
