/***********************************************************************
/
/  GRID CLASS (COMPUTE 3D FLUXES)
/
/  written by: Peng Wang
/  date:       May, 2007
/  modified1:
/
/
************************************************************************/

#include <stdlib.h>
#include <stdio.h>
<<<<<<< HEAD
#include <unistd.h>
#include <math.h>

=======
#include <math.h>
#include <unistd.h>
>>>>>>> 50d40c05
#include "macros_and_parameters.h"
#include "typedefs.h"
#include "global_data.h"
#include "Fluxes.h"
#include "GridList.h"
#include "ExternalBoundary.h"
#include "Grid.h"


int CosmologyComputeExpansionFactor(FLOAT time, FLOAT *a, FLOAT *dadt);
int HydroSweepX(float **Prim,  float **Flux3D, int GridDimension[], 
		int GridStartIndex[], FLOAT **CellWidth, float dtdx, int fallback);
int HydroSweepY(float **Prim,  float **Flux3D, int GridDimension[], 
		int GridStartIndex[], FLOAT **CellWidth, float dtdx, int fallback);
int HydroSweepZ(float **Prim,  float **Flux3D, int GridDimension[], 
		int GridStartIndex[], FLOAT **CellWidth, float dtdx, int fallback);

int grid::Hydro3D(float **Prim, float **dU, float dt,
		  fluxes *SubgridFluxes[], int NumberOfSubgrids, 
		  float fluxcoef, int fallback)
  /* 
     Input:  U[NEQ_SRHYDRO][GridDimension^3]: the conserved variables vector 
                                              including ghost zones.
             Prim[NEQ_SRHYDRO+1][GridDimension^3]:
     Output: dU[NEQ_SRHYDRO][activesize^3]: the spatial differenced value without 
                                            ghost zones.
             SubgridFluxes:
  */
{

  if (ProcessorNumber != MyProcessorNumber) {
    return SUCCESS;
  }

  int iflux, ifluxp1, fluxsize = 1, activesize = 1;
  float *Flux3D[NEQ_HYDRO+NSpecies+NColor];

  for (int dim = 0; dim < GridRank; dim++) {
    fluxsize *= (GridDimension[dim]-2*DEFAULT_GHOST_ZONES+1);
  }

  for (int dim = 0; dim < GridRank; dim++) {
    activesize *= (GridDimension[dim]-2*DEFAULT_GHOST_ZONES);
  }

  int Xactivesize = GridDimension[0]-2*DEFAULT_GHOST_ZONES;
  int Yactivesize = GridDimension[1] > 1 ? GridDimension[1]-2*DEFAULT_GHOST_ZONES : 1;
  int Zactivesize = GridDimension[2] > 1 ? GridDimension[2]-2*DEFAULT_GHOST_ZONES : 1;

  for (int field = 0; field < NEQ_HYDRO+NSpecies+NColor; field++) {
    Flux3D[field] = new float[fluxsize];
  }
  for (int field = 0; field < NEQ_HYDRO+NSpecies+NColor; field++) {
    for (int i = 0; i < fluxsize; i++) {
      Flux3D[field][i] = 0.0;
    }
  }

  FLOAT a = 1, dadt;

  /* If using comoving coordinates, multiply dx by a(n+1/2).
     In one fell swoop, this recasts the equations solved by solver
     in comoving form (except for the expansion terms which are taken
     care of elsewhere). */
  
  if (ComovingCoordinates) {
    if (CosmologyComputeExpansionFactor(Time+0.5*dtFixed, &a, &dadt) 
	== FAIL) {
      fprintf(stderr, "Error in CsomologyComputeExpansionFactors.\n");
      return FAIL;
    }
  }

  // compute flux at cell faces in x direction
  float dtdx = dt/(a*CellWidth[0][0]);
  if (HydroSweepX(Prim, Flux3D, GridDimension, GridStartIndex, CellWidth, dtdx, fallback) == FAIL) {
    return FAIL;
  }

  // Update dU
  if (Coordinate == Cartesian) {
    for (int field = 0; field < NEQ_HYDRO+NSpecies+NColor; field++) {
      int n = 0;
      for (int k = 0; k < Zactivesize; k++) {
	for (int j = 0; j < Yactivesize; j++) {
	  for (int i = 0; i < Xactivesize; i++, n++) {
	    iflux = i + (Xactivesize+1) * (j + k*(Yactivesize+1));
	    dU[field][n] = -(Flux3D[field][iflux+1]-Flux3D[field][iflux])*dtdx;
	  }
	}
      }
    }
  }

  FLOAT geofacr, geofacl;

  if (Coordinate == Spherical) {
    FLOAT xl, xr, xc;
    for (int field = 0; field < NEQ_HYDRO+NSpecies+NColor; field++) {
      int n = 0, i1;
      for (int k = 0; k < Zactivesize; k++) {
        for (int j = 0; j < Yactivesize; j++) {
          for (int i = 0; i < Xactivesize; i++, n++) {
            iflux = i + (Xactivesize+1) * (j + k*(Yactivesize+1));
            i1 = i + GridStartIndex[0];
            xl = CellLeftEdge[0][i1];
            xc = xl + 0.5*CellWidth[0][i1];
            xr = xl + CellWidth[0][i1];
            geofacr = xr*xr/(xc*xc);
            geofacl = xl*xl/(xc*xc);
            dU[field][n] = -(geofacr*Flux3D[field][iflux+1]-geofacl*Flux3D[field][iflux])*dtdx;
          }
        }
      }
    }
  }


  if (FluxCorrection) {
    if (this->SaveSubgridFluxes(SubgridFluxes, NumberOfSubgrids,
				Flux3D, 0, fluxcoef, dt) == FAIL) {
      return FAIL;
    }
  }

  // Sweep Y

  if (GridRank > 1) {
    dtdx = dt/(a*CellWidth[1][0]);
    // compute flux in y direction
    if (HydroSweepY(Prim, Flux3D, GridDimension, GridStartIndex, CellWidth, dtdx, fallback) == FAIL)
      return FAIL;

    // Update dU
    if (Coordinate == Cartesian) {
      for (int field = 0; field < NEQ_HYDRO+NSpecies+NColor; field++) {
	int n = 0;
	for (int k = 0; k < Zactivesize; k++) {
	  for (int j = 0; j < Yactivesize; j++) {
	    for (int i = 0; i < Xactivesize; i++, n++) {
	      iflux = i + (Xactivesize + 1) * (j+k*(Yactivesize + 1));
	      ifluxp1 = i + (Xactivesize + 1)*(j+1+k*(Yactivesize + 1));
	      dU[field][n] -= (Flux3D[field][ifluxp1]-Flux3D[field][iflux])*dtdx;
	    }
	  }
	}
      }

    }

    if (Coordinate == Spherical) {
      FLOAT yl, yr, yc, xc, sinyc;
      for (int field = 0; field < NEQ_HYDRO+NSpecies+NColor; field++) {
        int n = 0, i1, j1;
        for (int k = 0; k < Zactivesize; k++) {
          for (int j = 0; j < Yactivesize; j++) {
            for (int i = 0; i < Xactivesize; i++, n++) {
              iflux = i + (Xactivesize+1) * (j + k*(Yactivesize+1));
              ifluxp1 = i + (Xactivesize + 1)*(j+1+k*(Yactivesize + 1));
              i1 = i + GridStartIndex[0];
              j1 = j + GridStartIndex[1];
              yl = CellLeftEdge[1][j1];
              yc = yl + 0.5*CellWidth[1][j1];
              yr = yl + CellWidth[1][j1];
              xc = CellLeftEdge[0][i1] + 0.5*CellWidth[0][i1];
              sinyc = sin(yc);
              geofacr = sin(yr)/(xc*sinyc);
              geofacl = sin(yl)/(xc*sinyc);
              dU[field][n] -= (geofacr*Flux3D[field][ifluxp1]-geofacl*Flux3D[field][iflux])*dtdx;
            }
          }
        }
      }
    }


    if (FluxCorrection) {
      if (this->SaveSubgridFluxes(SubgridFluxes, NumberOfSubgrids,
				  Flux3D, 1, fluxcoef, dt) == FAIL) {
	return FAIL;
      }
    }
  }

  // Sweep Z

  if (GridRank > 2) {
    dtdx = dt/(a*CellWidth[2][0]);
    // compute flux in z direction
    if (HydroSweepZ(Prim, Flux3D, GridDimension, GridStartIndex, CellWidth, dtdx, fallback) == FAIL)
      return FAIL;

    // Update dU
    if (Coordinate == Cartesian) {
      for (int field = 0; field < NEQ_HYDRO+NSpecies+NColor; field++) {
	int n = 0;
	for (int k = 0; k < Zactivesize; k++) {
	  for (int j = 0; j < Yactivesize; j++) { 
	    for (int i = 0; i < Xactivesize; i++, n++) { 
	      iflux = i + (Xactivesize+1) * (j + k*(Yactivesize+1));
	      ifluxp1 = i + (Xactivesize + 1)*(j+(k + 1)*(Yactivesize + 1));
	      dU[field][n] -= (Flux3D[field][ifluxp1]-Flux3D[field][iflux])*dtdx;
	    }
	  }
	}
      }
    }

    if (Coordinate == Spherical) {
      FLOAT yc, xc, sinyc;
      for (int field = 0; field < NEQ_HYDRO+NSpecies+NColor; field++) {
        int n = 0, i1, j1;
        for (int k = 0; k < Zactivesize; k++) {
          for (int j = 0; j < Yactivesize; j++) {
            for (int i = 0; i < Xactivesize; i++, n++) {
              iflux = i + (Xactivesize+1) * (j + k*(Yactivesize+1));
              ifluxp1 = i + (Xactivesize + 1)*(j+(k + 1)*(Yactivesize + 1));
              i1 = i + GridStartIndex[0];
              j1 = j + GridStartIndex[1];
              xc = CellLeftEdge[0][i1] + 0.5*CellWidth[0][i1];
              yc = CellLeftEdge[1][j1] + 0.5*CellWidth[1][j1];
              dU[field][n] -= (Flux3D[field][ifluxp1] - Flux3D[field][iflux])*dtdx/(xc*sin(yc));
            }
          }
        }
      }
    }


    if (FluxCorrection) {
      if (this->SaveSubgridFluxes(SubgridFluxes, NumberOfSubgrids,
				  Flux3D, 2, fluxcoef, dt) == FAIL) {
	return FAIL;
      }
    }
  }


  for (int field = 0; field < NEQ_HYDRO+NSpecies+NColor; field++) {
    delete [] Flux3D[field];
  }

  return SUCCESS;

}<|MERGE_RESOLUTION|>--- conflicted
+++ resolved
@@ -11,14 +11,9 @@
 
 #include <stdlib.h>
 #include <stdio.h>
-<<<<<<< HEAD
 #include <unistd.h>
 #include <math.h>
 
-=======
-#include <math.h>
-#include <unistd.h>
->>>>>>> 50d40c05
 #include "macros_and_parameters.h"
 #include "typedefs.h"
 #include "global_data.h"
