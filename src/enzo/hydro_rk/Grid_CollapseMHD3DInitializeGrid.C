--- conflicted
+++ resolved
@@ -175,11 +175,8 @@
   printf("rho_sphere=%"GSYM", cs_sphere=%"GSYM", rho_medium=%"GSYM", p_medium=%"GSYM"\n",
 	 rho_sphere[0], cs_sphere[0], rho_medium, p_medium);
   printf("r_sphere: %"GSYM"\n", r_sphere[0]);
-<<<<<<< HEAD
-=======
   printf("turb_sphere: %"GSYM"\n", turb_sphere[0]);
 
->>>>>>> 28b9c045
   // if use BE sphere, read in the BE sphere density profile
 
   char *filename = "be.dat";
@@ -196,11 +193,7 @@
         printf("BE sphere data not enough\n");
         return FAIL;
       }
-<<<<<<< HEAD
-      sscanf(line, "%"GSYM" %"GSYM, &radius[i], &rho_be[i]);
-=======
       sscanf(line, "%"FSYM" %"FSYM, &radius[i], &rho_be[i]);
->>>>>>> 28b9c045
     }
     printf("Reading ./be.dat finished.\n");
     fclose(fptr);
