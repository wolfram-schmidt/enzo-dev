/***********************************************************************
/
/  GRID CLASS (UPDATE HYDRO VARIABLES)
/
/  written by: Peng Wang
/  date:       April, 2007
/  modified1:
/
/
************************************************************************/

#include <stdlib.h>
#include <stdio.h>
#include <unistd.h>
#include <math.h>

#include "macros_and_parameters.h"
#include "typedefs.h"
#include "global_data.h"
#include "Fluxes.h"
#include "GridList.h"
#include "ExternalBoundary.h"
#include "TopGridData.h"
#include "Grid.h"
#include "EOS.h"

int grid::UpdatePrim(float **dU, float c1, float c2)
{

  if (ProcessorNumber != MyProcessorNumber) {
    return SUCCESS;
  }

  int i, j, k, n, dim, igrid, field, size, activesize;
  for (dim = 0, size = 1; dim < GridRank; dim++) {
    size *= GridDimension[dim];
  }

  for (dim = 0, activesize = 1; dim < GridRank; dim++) {
    activesize *= (GridDimension[dim] - 2*DEFAULT_GHOST_ZONES);
  }

  float *D, *sum;
  float SmallX = 1e-20;

  if ( (NSpecies+NColor) > 0) {
    D = new float[activesize];
    sum = new float[activesize];
    for (i = 0; i < activesize; i++) {
      D[i] = 0.0;
      sum[i] = 0.0;
    }
  }

  float *Prim[NEQ_HYDRO+NSpecies+NColor];
  float *OldPrim[NEQ_HYDRO+NSpecies+NColor];
  this->ReturnHydroRKPointers(Prim, false);
  this->ReturnOldHydroRKPointers(OldPrim, false);

  // update species and colours

  for (field = NEQ_HYDRO; field < NEQ_HYDRO+NSpecies+NColor; field++) {
    n = 0;
    for (k = GridStartIndex[2]; k <= GridEndIndex[2]; k++) {
      for (j = GridStartIndex[1]; j <= GridEndIndex[1]; j++) {
	igrid = (k * GridDimension[1] + j) * GridDimension[0] + GridStartIndex[0];
        for (i = GridStartIndex[0]; i <= GridEndIndex[0]; i++, n++, igrid++) {
          Prim[field][igrid] = c1*OldPrim[field][igrid] +
            (1-c1)*Prim[field][igrid]*Prim[iden][igrid] + c2*dU[field][n];
          D[n] += Prim[field][igrid];
        }
      }
    }
  }

  // renormalize species and colours

  for (field = NEQ_HYDRO; field < NEQ_HYDRO+NSpecies+NColor; field++) {
    n = 0;
    for (k = GridStartIndex[2]; k <= GridEndIndex[2]; k++) {
      for (j = GridStartIndex[1]; j <= GridEndIndex[1]; j++) {
	igrid = (k * GridDimension[1] + j) * GridDimension[0] + GridStartIndex[0];
        for (i = GridStartIndex[0]; i <= GridEndIndex[0]; i++, n++, igrid++) {
          Prim[field][igrid] = min(1.0, max((Prim[field][igrid]/D[n]), SmallX));
	  Prim[field][igrid] = Prim[field][igrid]/D[n];
          sum[n] += Prim[field][igrid];
        }
      }
    }
  }

  for (field = NEQ_HYDRO; field < NEQ_HYDRO+NSpecies+NColor; field++) {
    n = 0;
    for (k = GridStartIndex[2]; k <= GridEndIndex[2]; k++) {
      for (j = GridStartIndex[1]; j <= GridEndIndex[1]; j++) {
	igrid = (k * GridDimension[1] + j) * GridDimension[0] + GridStartIndex[0];
        for (i = GridStartIndex[0]; i <= GridEndIndex[0]; i++, n++, igrid++)
          Prim[field][igrid] /= sum[n];
      }
    }
  }



  // update conserved variables
<<<<<<< HEAD
  int DensNum, GENum, TENum, Vel1Num, Vel2Num, Vel3Num;
  if (this->IdentifyPhysicalQuantities(DensNum, GENum, Vel1Num, Vel2Num, 
				       Vel3Num, TENum) == FAIL) {
    fprintf(stderr, "Error in IdentifyPhysicalQuantities.\n");
    return FAIL;
  }
=======
  int DensNum, GENum, TENum, Vel1Num, Vel2Num, Vel3Num, 
    B1Num, B2Num, B3Num, HMNum, H2INum, H2IINum;
>>>>>>> f60ff5af

  this->IdentifyPhysicalQuantities(DensNum, GENum, Vel1Num, Vel2Num, 
				   Vel3Num, TENum, B1Num, B2Num, B3Num);

  float rho_old, vx_old, vy_old, vz_old, e_old, etot_old, Tau_old, eint_old,
    rho, vx, vy, vz, e, etot, Tau, eint, p, v2,
    D_new, S1_new, S2_new, S3_new, Tau_new, h, cs, dpdrho, dpde, Eint_new;

  n = 0;
  for (k = GridStartIndex[2]; k <= GridEndIndex[2]; k++) {
    for (j = GridStartIndex[1]; j <= GridEndIndex[1]; j++) {
      for (i = GridStartIndex[0]; i <= GridEndIndex[0]; i++, n++) {
	// first convert to conserved variables to do the update
	igrid = (k * GridDimension[1] + j) * GridDimension[0] + i;
	rho_old  = OldBaryonField[DensNum][igrid];
	vx_old   = OldBaryonField[Vel1Num][igrid];
	vy_old   = OldBaryonField[Vel2Num][igrid];
	vz_old   = OldBaryonField[Vel3Num][igrid];
	etot_old = OldBaryonField[TENum][igrid];
	if (DualEnergyFormalism) {
	  eint_old = OldBaryonField[GENum][igrid];
	}
	Tau_old = rho_old*etot_old;

	rho  = BaryonField[DensNum][igrid];
	vx   = BaryonField[Vel1Num][igrid];
	vy   = BaryonField[Vel2Num][igrid];
	vz   = BaryonField[Vel3Num][igrid];
	etot = BaryonField[TENum][igrid];
	if (DualEnergyFormalism) {
	  eint = BaryonField[GENum][igrid];
	}
	Tau = rho*etot;

	D_new   = c1*rho_old + (1.0-c1)*rho + c2*dU[iD][n];
	S1_new  = c1*rho_old*vx_old + (1.0-c1)*rho*vx + c2*dU[iS1][n];
	S2_new  = c1*rho_old*vy_old + (1.0-c1)*rho*vy + c2*dU[iS2][n];
	S3_new  = c1*rho_old*vz_old + (1.0-c1)*rho*vz + c2*dU[iS3][n];
	Tau_new = c1*Tau_old + (1.0-c1)*Tau + c2*dU[iEtot][n];

	if (DualEnergyFormalism) {
	  Eint_new = c1*rho_old*eint_old + (1.0-c1)*rho*eint + c2*dU[iEint][n];
	  /*if (Eint_new < 0) {
	    printf("UpdatePrim: eint < 0 in dual energy update\n");
	    printf("eint_old=%g,eint=%g,eint_new=%g, dU=%g\n",
		   eint_old, eint, Eint_new, dU[iEint][n]);
	    return FAIL;
	    }*/
	}

	if (D_new < 0 || isnan(D_new)) {
	  printf("UpdatePrim: rho <0 at %d %d %d: rho_old=%g, rho=%g, rho_new=%g, dU[iD]=%g\n", 
		 i, j, k, rho_old, rho, D_new, dU[iD][n]);
	  //D_new = max(D_new, SmallRho);
	  D_new = rho;
	  //D_new = rho;
	  return FAIL;
	}

	//D_new = max(D_new, SmallRho);

	// convert back to primitives
	vx = S1_new/D_new;
	vy = S2_new/D_new;
	vz = S3_new/D_new;
	etot = Tau_new/D_new;

	v2 = vx*vx + vy*vy + vz*vz;
	// If using polytropic EOS, calcuate etot using density
	if (EOSType > 0) { 
	  EOS(p, D_new, eint, h, cs, dpdrho, dpde, EOSType, 0);
	  etot = eint + 0.5*v2;
	}


	if (etot < 0 && EOSType == 0) {
	  float v2_old = vx_old*vx_old + vy_old*vy_old + vz_old*vz_old;
	  printf("UpdatePrim: tau < 0. etot_old=%g, etot=%g, etot_new=%g, v2=%g, v2old=%g, dU[iTau] = %g\n", 
		 Tau_old/rho_old, Tau/rho, Tau_new/D_new, v2, v2_old, dU[iEtot][n]*CellWidth[0][0]/dtFixed);
	  printf("rho_new=%g, rho=%g, rho_old=%g\n", D_new, rho, rho_old);
	  //return FAIL;
	}
	
	BaryonField[DensNum][igrid] = D_new;
	BaryonField[Vel1Num][igrid] = vx;
	BaryonField[Vel2Num][igrid] = vy;
	BaryonField[Vel3Num][igrid] = vz;
	BaryonField[TENum][igrid] = etot;

	if (DualEnergyFormalism) {
	  v2 = vx*vx + vy*vy + vz*vz;
	  eint = Eint_new/D_new;
	  float eint_du = eint;
	  float eint1 = etot - 0.5*v2;
          float emin = SmallT/(Mu*(Gamma-1.0));
	  //float emin = 4.0*0.48999*D_new*pow(CellWidth[0][0],2)/(Gamma*(Gamma-1.0));

	  if (eint1 > 0) {
	    EOS(p, D_new, eint1, h, cs, dpdrho, dpde, EOSType, 2);
	  }
	  else {
	    cs = 0.0;
	  }
	  if (cs*cs > DualEnergyFormalismEta1*v2 && eint1 > 0.5*eint) {
	    eint = eint1;
	  }
	  eint = max(eint, emin);
	  BaryonField[GENum][igrid] = eint;
	  BaryonField[TENum][igrid] = eint + 0.5*v2;
	  
	  if (eint < 0.0) {
	    printf("UpdatePrim:eint < 0, cs2=%g, eta*v2=%g, eint=%g, etot=%g, v2=%g, p=%g, rho=%g,eint1=%g\n", 
		   cs*cs, DualEnergyFormalismEta1*v2, eint_du, etot, v2, p, D_new, eint1);
	    printf("old rho=%g, old v:%g %g %g, old etot=%g oldeint=%g \n", 
		   rho_old, vx_old, vy_old, vz_old,
		   etot_old, eint_old);
	    printf("dU=%g %g %g %g %g, Tau_old=%g\n", 
		   dU[iD][n], dU[iS1][n], dU[iS2][n], dU[iS3][n], dU[iEtot][n], Tau_old);
	    //return FAIL;
	    BaryonField[GENum][igrid] = OldBaryonField[GENum][igrid];
	    BaryonField[TENum][igrid] = OldBaryonField[TENum][igrid];
	  }
	}
      }
    }
  }

  // convert species from mass fraction to density
  
  for (field = NEQ_HYDRO; field < NEQ_HYDRO+NSpecies+NColor; field++)
    for (n = 0; n < size; n++)
      Prim[field][n] *= BaryonField[DensNum][n];

  this->UpdateElectronDensity();

  if ( (NSpecies+NColor) > 0) {
    delete [] D;
    delete [] sum;
  }

  
  return SUCCESS;
}<|MERGE_RESOLUTION|>--- conflicted
+++ resolved
@@ -103,17 +103,8 @@
 
 
   // update conserved variables
-<<<<<<< HEAD
-  int DensNum, GENum, TENum, Vel1Num, Vel2Num, Vel3Num;
-  if (this->IdentifyPhysicalQuantities(DensNum, GENum, Vel1Num, Vel2Num, 
-				       Vel3Num, TENum) == FAIL) {
-    fprintf(stderr, "Error in IdentifyPhysicalQuantities.\n");
-    return FAIL;
-  }
-=======
   int DensNum, GENum, TENum, Vel1Num, Vel2Num, Vel3Num, 
-    B1Num, B2Num, B3Num, HMNum, H2INum, H2IINum;
->>>>>>> f60ff5af
+    B1Num, B2Num, B3Num;
 
   this->IdentifyPhysicalQuantities(DensNum, GENum, Vel1Num, Vel2Num, 
 				   Vel3Num, TENum, B1Num, B2Num, B3Num);
