/***********************************************************************
/
/  INITIALIZE ISOLATED DISK GALAXY
/
/  written by: Peng Wang
/  date:       September, 2007
/  modified1:
/
/
************************************************************************/

#include <string.h>
#include <stdio.h>
#include <math.h>
#include "ErrorExceptions.h"
#include "macros_and_parameters.h"
#include "typedefs.h"
#include "global_data.h"
#include "Fluxes.h"
#include "GridList.h"
#include "ExternalBoundary.h"
#include "Grid.h"
#include "Hierarchy.h"
#include "LevelHierarchy.h"
#include "TopGridData.h"
#include "phys_constants.h"

int GetUnits(float *DensityUnits, float *LengthUnits,
	     float *TemperatureUnits, float *TimeUnits,
	     float *VelocityUnits, FLOAT Time);
void WriteListOfFloats(FILE *fptr, int N, float floats[]);
void WriteListOfFloats(FILE *fptr, int N, FLOAT floats[]);
void AddLevel(LevelHierarchyEntry *Array[], HierarchyEntry *Grid, int level);
int RebuildHierarchy(TopGridData *MetaData,
		     LevelHierarchyEntry *LevelArray[], int level);

int GalaxyDiskInitialize(FILE *fptr, FILE *Outfptr, 
			 HierarchyEntry &TopGrid, TopGridData &MetaData)
{
  char *DensName = "Density";
  char *Vel1Name = "x-velocity";
  char *Vel2Name = "y-velocity";
  char *Vel3Name = "z-velocity";
  char *TEName   = "TotalEnergy";
  char *GEName   = "GasEnergy";
  char *BxName = "Bx";
  char *ByName = "By";
  char *BzName = "Bz";
  char *PhiName = "Phi";
  char *ElectronName = "Electron_Density";
  char *HIName    = "HI_Density";
  char *HIIName   = "HII_Density";
  char *HeIName   = "HeI_Density";
  char *HeIIName  = "HeII_Density";
  char *HeIIIName = "HeIII_Density";
  char *HMName    = "HM_Density";
  char *H2IName   = "H2I_Density";
  char *H2IIName  = "H2II_Density";
  char *DIName    = "DI_Density";
  char *DIIName   = "DII_Density";
  char *HDIName   = "HDI_Density";
  char *kphHIName    = "HI_kph";
  char *gammaHIName  = "HI_gamma";
  char *kphHeIName   = "HeI_kph";
  char *gammaHeIName = "HeI_gamma";
  char *kphHeIIName  = "HeII_kph";
  char *gammaHeIIName= "HeII_gamma";
  char *kdissH2IName = "H2I_kdiss";
  char *RadAccel1Name = "RadAccel1";
  char *RadAccel2Name = "RadAccel2";
  char *RadAccel3Name = "RadAccel3";
  char *Phi_pName = "Phip";

  /* declarations */

  char  line[MAX_LINE_LENGTH];
  int   dim, ret, level, sphere, i;

  /* set default parameters */

  int NumberOfHalos = 1;
  int RefineAtStart   = TRUE;
  int UseParticles    = FALSE,
    UseGas = TRUE;
  float MediumTemperature = 1000, MediumDensity = 1.0;
  int   GalaxyType[MAX_SPHERES];
  float HaloDensity[MAX_SPHERES],
    HaloTemperature[MAX_SPHERES],
    HaloVelocity[MAX_SPHERES][MAX_DIMENSION],
    HaloSpin[MAX_SPHERES],
    HaloAngVel[MAX_SPHERES],
    DiskDensity[MAX_SPHERES],
    DiskTemperature[MAX_SPHERES],
    DiskMassFraction[MAX_SPHERES],
    DiskFlaringParameter[MAX_SPHERES],
    UniformVelocity[MAX_DIMENSION];
  FLOAT HaloRadius[MAX_SPHERES],
    HaloCoreRadius[MAX_SPHERES],
    HaloPosition[MAX_SPHERES][MAX_DIMENSION],
    DiskRadius[MAX_SPHERES],
    DiskHeight[MAX_SPHERES];
  float HaloMagneticField = 0.0;

  for (sphere = 0; sphere < MAX_SPHERES; sphere++) {
    HaloRadius[sphere]     = 1.0;
    HaloCoreRadius[sphere] = 0.1;
    HaloDensity[sphere]    = 1.0;
    HaloSpin[sphere]       = 0.05;
    HaloTemperature[sphere] = 1.0;
    for (dim = 0; dim < MAX_DIMENSION; dim++) {
      HaloPosition[sphere][dim] = 0.5*(DomainLeftEdge[dim] +
						   DomainRightEdge[dim]);
      HaloVelocity[sphere][dim] = 0;
    }
    GalaxyType[sphere]       = 0;
    DiskMassFraction[sphere] = 0.;
    DiskFlaringParameter[sphere] = 10.;
  }
  for (dim = 0; dim < MAX_DIMENSION; dim++)
    UniformVelocity[dim] = 0;

  /* read input from file */

  while (fgets(line, MAX_LINE_LENGTH, fptr) != NULL) {

    ret = 0;

    /* read parameters */

    ret += sscanf(line, "NumberOfHalos = %"ISYM,
		  &NumberOfHalos);
    ret += sscanf(line, "RefineAtStart = %"ISYM, 
		  &RefineAtStart);
    ret += sscanf(line, "UseParticles = %"ISYM, 
		  &UseParticles);
    ret += sscanf(line, "UseGas = %"ISYM, 
		  &UseGas);
    ret += sscanf(line, "MediumTemperature = %"FSYM, 
		  &MediumTemperature);
    ret += sscanf(line, "MediumDensity = %"FSYM,
		  &MediumDensity);
    ret += sscanf(line, "HaloMagneticField = %"FSYM,
		  &HaloMagneticField);
    ret += sscanf(line, "UniformVelocity = %"FSYM" %"FSYM" %"FSYM, 
		  UniformVelocity, UniformVelocity+1,
		  UniformVelocity+2);
    if (sscanf(line, "GalaxyType[%"ISYM"]", &sphere) > 0)
      ret += sscanf(line, "GalaxyType[%"ISYM"] = %"ISYM, &sphere,
		    &GalaxyType[sphere]);
    if (sscanf(line, "HaloRadius[%"ISYM"]", &sphere) > 0)
<<<<<<< HEAD
      ret += sscanf(line, "HaloRadius[%"ISYM"] = %"FSYM, &sphere,
		    &HaloRadius[sphere]);
    if (sscanf(line, "HaloCoreRadius[%"ISYM"]", &sphere) > 0)
      ret += sscanf(line, "HaloCoreRadius[%"ISYM"] = %"FSYM, &sphere,
=======
      ret += sscanf(line, "HaloRadius[%"ISYM"] = %"PSYM, &sphere,
		    &HaloRadius[sphere]);
    if (sscanf(line, "HaloCoreRadius[%"ISYM"]", &sphere) > 0)
      ret += sscanf(line, "HaloCoreRadius[%"ISYM"] = %"PSYM, &sphere,
>>>>>>> 28b9c045
		    &HaloCoreRadius[sphere]);
    if (sscanf(line, "HaloDensity[%"ISYM"]", &sphere) > 0)
      ret += sscanf(line, "HaloDensity[%"ISYM"] = %"FSYM, &sphere,
		    &HaloDensity[sphere]);
    if (sscanf(line, "HaloTemperature[%"ISYM"]", &sphere) > 0)
      ret += sscanf(line, "HaloTemperature[%"ISYM"] = %"FSYM, &sphere,
		    &HaloTemperature[sphere]);
    if (sscanf(line, "HaloAngVel[%"ISYM"]", &sphere) > 0)
      ret += sscanf(line, "HaloAngVel[%"ISYM"] = %"FSYM, &sphere,
		    &HaloAngVel[sphere]);
    if (sscanf(line, "HaloSpin[%"ISYM"]", &sphere) > 0)
      ret += sscanf(line, "HaloSpin[%"ISYM"] = %"FSYM, &sphere,
		    &HaloSpin[sphere]);
    if (sscanf(line, "HaloPosition[%"ISYM"]", &sphere) > 0)
      ret += sscanf(line, "HaloPosition[%"ISYM"] = %"FSYM" %"FSYM" %"FSYM, 
		    &sphere, &HaloPosition[sphere][0],
		    &HaloPosition[sphere][1],
		    &HaloPosition[sphere][2]);
    if (sscanf(line, "HaloVelocity[%"ISYM"]", &sphere) > 0)
      ret += sscanf(line, "HaloVelocity[%"ISYM"] = %"FSYM" %"FSYM" %"FSYM, 
		    &sphere, &HaloVelocity[sphere][0],
		    &HaloVelocity[sphere][1],
		    &HaloVelocity[sphere][2]);
    if (sscanf(line, "DiskRadius[%"ISYM"]", &sphere) > 0)
<<<<<<< HEAD
      ret += sscanf(line, "DiskRadius[%"ISYM"] = %"FSYM, &sphere,
=======
      ret += sscanf(line, "DiskRadius[%"ISYM"] = %"PSYM, &sphere,
>>>>>>> 28b9c045
		    &DiskRadius[sphere]);
    if (sscanf(line, "DiskHeight[%"ISYM"]", &sphere) > 0)
      ret += sscanf(line, "DiskHeight[%"ISYM"] = %"FSYM, &sphere,
		    &DiskHeight[sphere]);
    if (sscanf(line, "DiskDensity[%"ISYM"]", &sphere) > 0)
      ret += sscanf(line, "DiskDensity[%"ISYM"] = %"FSYM, &sphere,
		    &DiskDensity[sphere]);
    if (sscanf(line, "DiskTemperature[%"ISYM"]", &sphere) > 0)
      ret += sscanf(line, "DiskTemperature[%"ISYM"] = %"FSYM, &sphere,
		    &DiskTemperature[sphere]);

    if (sscanf(line, "DiskMassFraction[%"ISYM"]", &sphere) > 0)
      ret += sscanf(line, "DiskMassFraction[%"ISYM"] = %"FSYM, &sphere,
		    &DiskMassFraction[sphere]);

    if (sscanf(line, "DiskFlaringParameter[%"ISYM"]", &sphere) > 0)
      ret += sscanf(line, "DiskFlaringParameter[%"ISYM"] = %"FSYM, &sphere,
		    &DiskFlaringParameter[sphere]);


    /* if the line is suspicious, issue a warning */

    if (ret == 0 && strstr(line, "=") && strstr(line, "GalaxyDisk") 
	&& line[0] != '#')
      fprintf(stderr, "warning: the following parameter line was not interpreted:\n%s\n", line);

  } // end input from parameter file

  float DensityUnits = 1.0, LengthUnits = 1.0, TemperatureUnits = 1, TimeUnits, 
    VelocityUnits, CriticalDensity = 1, BoxLength = 1, mu = 0.6;
  GetUnits(&DensityUnits, &LengthUnits, &TemperatureUnits,
	   &TimeUnits, &VelocityUnits, 1);
  float MagneticUnits = sqrt(DensityUnits*4.0*M_PI)*VelocityUnits;
  float PressureUnits = DensityUnits*pow(VelocityUnits,2);

  printf("denu=%"GSYM", velu=%"GSYM", timeu=%"GSYM", tempu=%"GSYM", lenu=%"GSYM", bu=%"GSYM", presu=%"GSYM"\n",
	 DensityUnits, VelocityUnits, TimeUnits, TemperatureUnits, LengthUnits, 
	 MagneticUnits, PressureUnits);

<<<<<<< HEAD
  printf("timeu=%"GSYM"(year)\n", TimeUnits/3.1558e7);
  //printf("temp=%"GSYM", radius=%"GSYM", height=%"GSYM", density=%"GSYM"\n",
  // DiskTemperature[0], DiskRadius[0], DiskHeight[0], DiskDensity[0]);
=======
  printf("timeu=%g(year)\n", TimeUnits/3.1558e7);
  printf("temp=%g, diskmassf=%g diskflarF=%g radius=%g, height=%g, density=%g\n",
	 DiskTemperature[0], DiskMassFraction[0], DiskFlaringParameter[0], DiskRadius[0], DiskHeight[0], DiskDensity[0]);
>>>>>>> 28b9c045

  if (UsePhysicalUnit) {
    MediumDensity /= DensityUnits;
    for (int sphere = 0; sphere < NumberOfHalos; sphere++) {
      HaloDensity[sphere] /= DensityUnits;
      HaloAngVel[sphere] *= TimeUnits;
      DiskDensity[sphere] /= DensityUnits;
    }
    HaloMagneticField /= MagneticUnits;
    printf("halodensity=%"GSYM"\n", HaloDensity[0]);
<<<<<<< HEAD
=======
  }

  HaloVirialRadius  = HaloRadius[0]*LengthUnits;
  HaloConcentration = HaloVirialRadius/HaloCoreRadius[0]/LengthUnits;
  HaloCentralDensity = HaloDensity[0]*DensityUnits;

  if (DiskTemperature[0] > 0 && EOSSoundSpeed <= 0) {
    double tgamma = Gamma;
    if (EOSType == 3)
      tgamma = 1.;
    double c_s = sqrt(tgamma/Mu/mh * kboltz * DiskTemperature[0])/VelocityUnits;
    printf("EOSSoundSpeed was not set.\n");
    printf("Setting EOSSoundSpeed based on DiskTemperature[0]=%g K to %g (%g in code units)\n",
	   DiskTemperature[0], c_s*VelocityUnits, c_s);
    EOSSoundSpeed = c_s;
>>>>>>> 28b9c045
  }

  /* set up grid */

  if (TopGrid.GridData->GalaxyDiskInitializeGrid(
	     NumberOfHalos, HaloRadius,
	     HaloCoreRadius, HaloDensity,
	     HaloTemperature,
	     HaloPosition, HaloSpin,
	     HaloVelocity, HaloAngVel, HaloMagneticField,
	     DiskRadius, DiskHeight, 
	     DiskDensity, DiskTemperature, DiskMassFraction, DiskFlaringParameter, 
	     GalaxyType, UseParticles,
	     UseGas,
             UniformVelocity,
             MediumTemperature, MediumDensity, 0) == FAIL) {
    fprintf(stderr, "Error in GalaxyDiskInitializeGrid.\n");
    return FAIL;
  }

  /* Convert minimum initial overdensity for refinement to mass
     (unless MinimumMass itself was actually set). */

  if (MinimumMassForRefinement[0] == FLOAT_UNDEFINED) {
    MinimumMassForRefinement[0] = MinimumOverDensityForRefinement[0];
    for (int dim = 0; dim < MetaData.TopGridRank; dim++)
      MinimumMassForRefinement[0] *=(DomainRightEdge[dim]-DomainLeftEdge[dim])/
	float(MetaData.TopGridDims[dim]);
  }

  /* If requested, refine the grid to the desired level. */

  if (RefineAtStart) {

    /* Declare, initialize and fill out the LevelArray. */

    LevelHierarchyEntry *LevelArray[MAX_DEPTH_OF_HIERARCHY];
    for (level = 0; level < MAX_DEPTH_OF_HIERARCHY; level++)
      LevelArray[level] = NULL;
    AddLevel(LevelArray, &TopGrid, 0);

    /* Add levels to the maximum depth or until no new levels are created,
       and re-initialize the level after it is created. */

    for (level = 0; level < MaximumRefinementLevel; level++) {
      if (RebuildHierarchy(&MetaData, LevelArray, level) == FAIL) {
	fprintf(stderr, "Error in RebuildHierarchy.\n");
	return FAIL;
      }
      if (LevelArray[level+1] == NULL)
	break;
      LevelHierarchyEntry *Temp = LevelArray[level+1];
      while (Temp != NULL) {
	if (Temp->GridData->GalaxyDiskInitializeGrid(
	     NumberOfHalos, HaloRadius,
	     HaloCoreRadius, HaloDensity,
	     HaloTemperature,
	     HaloPosition, HaloSpin,
	     HaloVelocity, HaloAngVel, HaloMagneticField,
	     DiskRadius, DiskHeight, 
	     DiskDensity, DiskTemperature, DiskMassFraction, DiskFlaringParameter, 
	     GalaxyType, UseParticles,
	     UseGas,
	     UniformVelocity,
	     MediumTemperature, MediumDensity, level+1) == FAIL) {
	  fprintf(stderr, "Error in GalaxyDiskInitializeGrid.\n");
	  return FAIL;
	}
	Temp = Temp->NextGridThisLevel;
      }
    } // end: loop over levels

    /* Loop back from the bottom, restoring the consistency among levels. */

    for (level = MaximumRefinementLevel; level > 0; level--) {
      LevelHierarchyEntry *Temp = LevelArray[level];
      while (Temp != NULL) {
	if (Temp->GridData->ProjectSolutionToParentGrid(
				   *LevelArray[level-1]->GridData) == FAIL) {
	  fprintf(stderr, "Error in grid->ProjectSolutionToParentGrid.\n");
	  return FAIL;
	}
	Temp = Temp->NextGridThisLevel;
      }
    }

  } // end: if (RefineAtStart)

  /* set up field names and units */

  int count = 0;
  DataLabel[count++] = DensName;
  DataLabel[count++] = Vel1Name;
  DataLabel[count++] = Vel2Name;
  DataLabel[count++] = Vel3Name;
  DataLabel[count++] = TEName;
  if (DualEnergyFormalism)
    DataLabel[count++] = GEName;
  if (HydroMethod == MHD_RK) {
      DataLabel[count++] = BxName;
      DataLabel[count++] = ByName;
      DataLabel[count++] = BzName;
      DataLabel[count++] = PhiName;
  }
  if(UseDivergenceCleaning){
    DataLabel[count++] = Phi_pName;
  }
  if (MultiSpecies) {
    DataLabel[count++] = ElectronName;
    DataLabel[count++] = HIName;
    DataLabel[count++] = HIIName;
    DataLabel[count++] = HeIName;
    DataLabel[count++] = HeIIName;
    DataLabel[count++] = HeIIIName;
    if (MultiSpecies > 1) {
      DataLabel[count++] = HMName;
      DataLabel[count++] = H2IName;
      DataLabel[count++] = H2IIName;
    }
    if (MultiSpecies > 2) {
      DataLabel[count++] = DIName;
      DataLabel[count++] = DIIName;
      DataLabel[count++] = HDIName;
    }
  }  // if Multispecies                                                                                                      
#ifdef TRANSFER
  if (RadiativeTransfer) {
    if (MultiSpecies) {
      DataLabel[count++]  = kphHIName;
      DataLabel[count++]  = gammaHIName;
      DataLabel[count++]  = kphHeIName;
      DataLabel[count++]  = gammaHeIName;
      DataLabel[count++]  = kphHeIIName;
      DataLabel[count++]  = gammaHeIIName;
      if (MultiSpecies > 1)
        DataLabel[count++]= kdissH2IName;
    }
  }

  if (RadiationPressure) {
    DataLabel[count++]  = RadAccel1Name;
    DataLabel[count++]  = RadAccel2Name;
    DataLabel[count++]  = RadAccel3Name;
  }
#endif

  for (i = 0; i < count; i++)
    DataUnits[i] = NULL;

  return SUCCESS;

}<|MERGE_RESOLUTION|>--- conflicted
+++ resolved
@@ -148,17 +148,10 @@
       ret += sscanf(line, "GalaxyType[%"ISYM"] = %"ISYM, &sphere,
 		    &GalaxyType[sphere]);
     if (sscanf(line, "HaloRadius[%"ISYM"]", &sphere) > 0)
-<<<<<<< HEAD
-      ret += sscanf(line, "HaloRadius[%"ISYM"] = %"FSYM, &sphere,
-		    &HaloRadius[sphere]);
-    if (sscanf(line, "HaloCoreRadius[%"ISYM"]", &sphere) > 0)
-      ret += sscanf(line, "HaloCoreRadius[%"ISYM"] = %"FSYM, &sphere,
-=======
       ret += sscanf(line, "HaloRadius[%"ISYM"] = %"PSYM, &sphere,
 		    &HaloRadius[sphere]);
     if (sscanf(line, "HaloCoreRadius[%"ISYM"]", &sphere) > 0)
       ret += sscanf(line, "HaloCoreRadius[%"ISYM"] = %"PSYM, &sphere,
->>>>>>> 28b9c045
 		    &HaloCoreRadius[sphere]);
     if (sscanf(line, "HaloDensity[%"ISYM"]", &sphere) > 0)
       ret += sscanf(line, "HaloDensity[%"ISYM"] = %"FSYM, &sphere,
@@ -183,11 +176,7 @@
 		    &HaloVelocity[sphere][1],
 		    &HaloVelocity[sphere][2]);
     if (sscanf(line, "DiskRadius[%"ISYM"]", &sphere) > 0)
-<<<<<<< HEAD
-      ret += sscanf(line, "DiskRadius[%"ISYM"] = %"FSYM, &sphere,
-=======
       ret += sscanf(line, "DiskRadius[%"ISYM"] = %"PSYM, &sphere,
->>>>>>> 28b9c045
 		    &DiskRadius[sphere]);
     if (sscanf(line, "DiskHeight[%"ISYM"]", &sphere) > 0)
       ret += sscanf(line, "DiskHeight[%"ISYM"] = %"FSYM, &sphere,
@@ -227,15 +216,9 @@
 	 DensityUnits, VelocityUnits, TimeUnits, TemperatureUnits, LengthUnits, 
 	 MagneticUnits, PressureUnits);
 
-<<<<<<< HEAD
-  printf("timeu=%"GSYM"(year)\n", TimeUnits/3.1558e7);
-  //printf("temp=%"GSYM", radius=%"GSYM", height=%"GSYM", density=%"GSYM"\n",
-  // DiskTemperature[0], DiskRadius[0], DiskHeight[0], DiskDensity[0]);
-=======
   printf("timeu=%g(year)\n", TimeUnits/3.1558e7);
   printf("temp=%g, diskmassf=%g diskflarF=%g radius=%g, height=%g, density=%g\n",
 	 DiskTemperature[0], DiskMassFraction[0], DiskFlaringParameter[0], DiskRadius[0], DiskHeight[0], DiskDensity[0]);
->>>>>>> 28b9c045
 
   if (UsePhysicalUnit) {
     MediumDensity /= DensityUnits;
@@ -246,8 +229,6 @@
     }
     HaloMagneticField /= MagneticUnits;
     printf("halodensity=%"GSYM"\n", HaloDensity[0]);
-<<<<<<< HEAD
-=======
   }
 
   HaloVirialRadius  = HaloRadius[0]*LengthUnits;
@@ -263,7 +244,6 @@
     printf("Setting EOSSoundSpeed based on DiskTemperature[0]=%g K to %g (%g in code units)\n",
 	   DiskTemperature[0], c_s*VelocityUnits, c_s);
     EOSSoundSpeed = c_s;
->>>>>>> 28b9c045
   }
 
   /* set up grid */
