--- conflicted
+++ resolved
@@ -1,315 +1,127 @@
-<<<<<<< HEAD
-/***********************************************************************
-/
-/  GRID CLASS (RUNGE-KUTTA SECOND STEP)
-/
-/  written by: Peng Wang
-/  date:       June, 2007
-/  modified1:
-/
-/
-************************************************************************/
-
-#include <stdio.h>
-#include <math.h>
-#include "ErrorExceptions.h"
-#include "macros_and_parameters.h"
-#include "typedefs.h"
-#include "global_data.h"
-#include "Fluxes.h"
-#include "GridList.h"
-#include "ExternalBoundary.h"
-#include "TopGridData.h"
-#include "Grid.h"
-
-
-double ReturnWallTime();
-int MHDTimeUpdate_CUDA(float **Prim, int GridDimension[], 
-			int GridStartIndex[], int GridEndIndex[], int GridRank,
-		        float dtdx, float dt, float C_h, float C_p, float cTheta_Limiter);
-
-int grid::MHDRK2_2ndStep(fluxes *SubgridFluxes[], 
-			 int NumberOfSubgrids, int level,
-			 ExternalBoundary *Exterior)
-  /*
-    NumberOfSubgrids: the actual number of subgrids + 1
-    SubgridFluxes[NumberOfSubgrids]
-  */
-{
-
-  if (ProcessorNumber != MyProcessorNumber) {
-    return SUCCESS;
-  }
-
-  if (NumberOfBaryonFields == 0) {
-    return SUCCESS;
-  }
-
-
-  double time1 = ReturnWallTime();
-
-  float *Prim[NEQ_MHD+NSpecies+NColor];
-  float *OldPrim[NEQ_MHD+NSpecies+NColor];
-
-#ifdef ECUDADEBUG
-  printf("in Grid_MHDRK_2ndStep.C.\n");
-  for (int j=30; j < 33; j++) 
-    for (int i=0; i < 9; i++) printf("BaryonField[%"ISYM"][%"ISYM"] = %"GSYM" \n", i, j, BaryonField[i][j]);
-#endif
-
-  this->ReturnHydroRKPointers(Prim, false);  
-  this->ReturnOldHydroRKPointers(OldPrim, false);  
-
-#ifdef ECUDADEBUG
-  printf("in Grid_MHDRK_2ndStep.C.\n");
-  for (int j=30; j < 33; j++) 
-    for (int i=0; i < 9; i++) printf("Prim[%"ISYM"][%"ISYM"] = %"GSYM" \n", i, j, Prim[i][j]);
-#endif
-
-
-#ifdef ECUDA
-  if (UseCUDA == 1) {
-    FLOAT dtdx = dtFixed/CellWidth[0][0];
-    double time3 = ReturnWallTime();
-    if (MHDTimeUpdate_CUDA(Prim, GridDimension, GridStartIndex, GridEndIndex, GridRank,
-			   dtdx, dtFixed, C_h, C_p, Theta_Limiter) == FAIL) {
-      printf("RK2: MHDTimeUpdate_CUDA failed.\n");
-      return FAIL;
-    }
-    
-    double time2 = ReturnWallTime();
-
-    for (int field = ivx; field <= ietot; field++) {
-      for (int k = GridStartIndex[2]; k <= GridEndIndex[2]; k++) {
-	for (int j = GridStartIndex[1]; j <= GridEndIndex[1]; j++) {
-	  for (int i = GridStartIndex[0]; i <= GridEndIndex[0]; i++) {
-	    int igrid =i + (j + k*GridDimension[1])*GridDimension[0];
-	    Prim[field][igrid] *= Prim[iden][igrid];
-	    OldPrim[field][igrid] *= OldPrim[iden][igrid];
-	  }
-	}
-      }
-    }
-
-    for (int field = 0; field < NEQ_MHD; field++) {
-      for (int k = GridStartIndex[2]; k <= GridEndIndex[2]; k++) {
-	for (int j = GridStartIndex[1]; j <= GridEndIndex[1]; j++) {
-	  for (int i = GridStartIndex[0]; i <= GridEndIndex[0]; i++) {
-	    int igrid =i + (j + k*GridDimension[1])*GridDimension[0];
-	    Prim[field][igrid] = 0.5*(OldPrim[field][igrid] + Prim[field][igrid]);
-	  }
-	}
-      }
-    }
-
-    for (int field = ivx; field <= ietot; field++) {
-      for (int k = GridStartIndex[2]; k <= GridEndIndex[2]; k++) {
-	for (int j = GridStartIndex[1]; j <= GridEndIndex[1]; j++) {
-	  for (int i = GridStartIndex[0]; i <= GridEndIndex[0]; i++) {
-	    int igrid = i + (j + k*GridDimension[1])*GridDimension[0];
-	    Prim[field][igrid] /= Prim[iden][igrid];
-	    OldPrim[field][igrid] /= OldPrim[iden][igrid];
-	  }
-	}
-      }
-    }
-
-    return SUCCESS;
-
-  } // if (UseCUDA)
-#endif // ifdef ECUDA
-
-  if (StellarWindFeedback)
-    this->ReduceWindBoundary();
-
-  float *dU[NEQ_MHD+NSpecies+NColor];
-  int size = 1;
-  for (int dim = 0; dim < GridRank; dim++)
-    size *= GridDimension[dim];
-  
-  int activesize = 1;
-  for (int dim = 0; dim < GridRank; dim++)
-    activesize *= (GridDimension[dim] - 2*NumberOfGhostZones);
-
-  for (int field = 0; field < NEQ_MHD+NSpecies+NColor; field++) {
-    dU[field] = new float[activesize];
-  }
-
-  this->ReturnHydroRKPointers(Prim, true);  //##### added! because Hydro3D needs fractions for species
-
-  /* Compute dU */
-
-  int fallback = 0;
-  if (this->MHD3D(Prim, dU, dtFixed, SubgridFluxes, NumberOfSubgrids, 
-		  0.5, fallback) == FAIL) {
-    return FAIL;
-  }
-
-  /* Add source terms */
-
-  this->MHDSourceTerms(dU);
-
-  /* Update primitive variables */
-
-  if (this->UpdateMHDPrim(dU, 0.5, 0.5) == FAIL) {
-    // fall back to zero order scheme
-    fprintf(stderr,"Grid_MHDRK2_2ndStep: Falling back to zero order at RK 2nd step\n");
-
-    this->CopyOldBaryonFieldToBaryonField();
-    // change species from density to mass fraction
-    for (int ns = NEQ_MHD; ns < NEQ_MHD+NSpecies+NColor; ns++) {
-      for (int n = 0; n < size; n++) {
-	Prim[ns][n] /= Prim[iden][n];
-      }
-    }
-
-    this->ZeroFluxes(SubgridFluxes, NumberOfSubgrids);
-    fallback = 1;
-    if (this->MHD3D(Prim, dU, dtFixed, SubgridFluxes, NumberOfSubgrids, 
-                    0.5, fallback) == FAIL) {
-      return FAIL;
-    }
-    this->MHDSourceTerms(dU);
-    if (this->UpdateMHDPrim(dU, 0.5, 0.5) == FAIL) {
-      fprintf(stderr, "Grid_MHDRK2_2ndStep: Fallback failed, give up...\n");
-      return FAIL;
-    }
-    return FAIL;
-  }
-
-  for (int field = 0; field < NEQ_MHD+NSpecies+NColor; field++) {
-    delete [] dU[field];
-  }
-
-  return SUCCESS;
-
-}
-=======
-/***********************************************************************
-/
-/  GRID CLASS (RUNGE-KUTTA SECOND STEP)
-/
-/  written by: Peng Wang
-/  date:       June, 2007
-/  modified1:
-/
-/
-************************************************************************/
-
-#include <stdio.h>
-#include <math.h>
-#include "ErrorExceptions.h"
-#include "macros_and_parameters.h"
-#include "typedefs.h"
-#include "global_data.h"
-#include "Fluxes.h"
-#include "GridList.h"
-#include "ExternalBoundary.h"
-#include "TopGridData.h"
-#include "Grid.h"
-
-
-double ReturnWallTime();
-int MHDTimeUpdate_CUDA(float **Prim, int GridDimension[], 
-			int GridStartIndex[], int GridEndIndex[], int GridRank,
-		        float dtdx, float dt, float C_h, float C_p, float cTheta_Limiter);
-
-int grid::MHDRK2_2ndStep(fluxes *SubgridFluxes[], 
-			 int NumberOfSubgrids, int level,
-			 ExternalBoundary *Exterior)
-  /*
-    NumberOfSubgrids: the actual number of subgrids + 1
-    SubgridFluxes[NumberOfSubgrids]
-  */
-{
-
-  if (ProcessorNumber != MyProcessorNumber) {
-    return SUCCESS;
-  }
-
-  if (NumberOfBaryonFields == 0) {
-    return SUCCESS;
-  }
-
-#ifdef ECUDA
-  if (UseCUDA) {
-    this->CudaMHDRK2_2ndStep(SubgridFluxes, NumberOfSubgrids, level, Exterior);
-    return SUCCESS;
-  }     
-#endif 
-
-  double time1 = ReturnWallTime();
-
-  float *Prim[NEQ_MHD+NSpecies+NColor];
-  float *OldPrim[NEQ_MHD+NSpecies+NColor];
-
-  this->ReturnHydroRKPointers(Prim, false);  
-  this->ReturnOldHydroRKPointers(OldPrim, false);  
-
-
-  if (StellarWindFeedback)
-    this->ReduceWindBoundary();
-
-  float *dU[NEQ_MHD+NSpecies+NColor];
-  int size = 1;
-  for (int dim = 0; dim < GridRank; dim++)
-    size *= GridDimension[dim];
-  
-  int activesize = 1;
-  for (int dim = 0; dim < GridRank; dim++)
-    activesize *= (GridDimension[dim] - 2*DEFAULT_GHOST_ZONES);
-
-  for (int field = 0; field < NEQ_MHD+NSpecies+NColor; field++) {
-    dU[field] = new float[activesize];
-  }
-
-  this->ReturnHydroRKPointers(Prim, true);  //##### added! because Hydro3D needs fractions for species
-
-  /* Compute dU */
-
-  int fallback = 0;
-  if (this->MHD3D(Prim, dU, dtFixed, SubgridFluxes, NumberOfSubgrids, 
-		  0.5, fallback) == FAIL) {
-    return FAIL;
-  }
-
-  /* Add source terms */
-
-  this->MHDSourceTerms(dU);
-
-  /* Update primitive variables */
-
-  if (this->UpdateMHDPrim(dU, 0.5, 0.5) == FAIL) {
-    // fall back to zero order scheme
-    fprintf(stderr,"Grid_MHDRK2_2ndStep: Falling back to zero order at RK 2nd step\n");
-
-    this->CopyOldBaryonFieldToBaryonField();
-    // change species from density to mass fraction
-    for (int ns = NEQ_MHD; ns < NEQ_MHD+NSpecies+NColor; ns++) {
-      for (int n = 0; n < size; n++) {
-	Prim[ns][n] /= Prim[iden][n];
-      }
-    }
-
-    this->ZeroFluxes(SubgridFluxes, NumberOfSubgrids);
-    fallback = 1;
-    if (this->MHD3D(Prim, dU, dtFixed, SubgridFluxes, NumberOfSubgrids, 
-                    0.5, fallback) == FAIL) {
-      return FAIL;
-    }
-    this->MHDSourceTerms(dU);
-    if (this->UpdateMHDPrim(dU, 0.5, 0.5) == FAIL) {
-      fprintf(stderr, "Grid_MHDRK2_2ndStep: Fallback failed, give up...\n");
-      return FAIL;
-    }
-    return FAIL;
-  }
-
-  for (int field = 0; field < NEQ_MHD+NSpecies+NColor; field++) {
-    delete [] dU[field];
-  }
-
-  return SUCCESS;
-
-}
->>>>>>> 6b2bb425
+/***********************************************************************
+/
+/  GRID CLASS (RUNGE-KUTTA SECOND STEP)
+/
+/  written by: Peng Wang
+/  date:       June, 2007
+/  modified1:
+/
+/
+************************************************************************/
+
+#include <stdio.h>
+#include <math.h>
+#include "ErrorExceptions.h"
+#include "macros_and_parameters.h"
+#include "typedefs.h"
+#include "global_data.h"
+#include "Fluxes.h"
+#include "GridList.h"
+#include "ExternalBoundary.h"
+#include "TopGridData.h"
+#include "Grid.h"
+
+
+double ReturnWallTime();
+int MHDTimeUpdate_CUDA(float **Prim, int GridDimension[], 
+			int GridStartIndex[], int GridEndIndex[], int GridRank,
+		        float dtdx, float dt, float C_h, float C_p, float cTheta_Limiter);
+
+int grid::MHDRK2_2ndStep(fluxes *SubgridFluxes[], 
+			 int NumberOfSubgrids, int level,
+			 ExternalBoundary *Exterior)
+  /*
+    NumberOfSubgrids: the actual number of subgrids + 1
+    SubgridFluxes[NumberOfSubgrids]
+  */
+{
+
+  if (ProcessorNumber != MyProcessorNumber) {
+    return SUCCESS;
+  }
+
+  if (NumberOfBaryonFields == 0) {
+    return SUCCESS;
+  }
+
+#ifdef ECUDA
+  if (UseCUDA) {
+    this->CudaMHDRK2_2ndStep(SubgridFluxes, NumberOfSubgrids, level, Exterior);
+    return SUCCESS;
+  }     
+#endif 
+
+  double time1 = ReturnWallTime();
+
+  float *Prim[NEQ_MHD+NSpecies+NColor];
+  float *OldPrim[NEQ_MHD+NSpecies+NColor];
+
+  this->ReturnHydroRKPointers(Prim, false);  
+  this->ReturnOldHydroRKPointers(OldPrim, false);  
+
+
+  if (StellarWindFeedback)
+    this->ReduceWindBoundary();
+
+  float *dU[NEQ_MHD+NSpecies+NColor];
+  int size = 1;
+  for (int dim = 0; dim < GridRank; dim++)
+    size *= GridDimension[dim];
+  
+  int activesize = 1;
+  for (int dim = 0; dim < GridRank; dim++)
+    activesize *= (GridDimension[dim] - 2*DEFAULT_GHOST_ZONES);
+
+  for (int field = 0; field < NEQ_MHD+NSpecies+NColor; field++) {
+    dU[field] = new float[activesize];
+  }
+
+  this->ReturnHydroRKPointers(Prim, true);  //##### added! because Hydro3D needs fractions for species
+
+  /* Compute dU */
+
+  int fallback = 0;
+  if (this->MHD3D(Prim, dU, dtFixed, SubgridFluxes, NumberOfSubgrids, 
+		  0.5, fallback) == FAIL) {
+    return FAIL;
+  }
+
+  /* Add source terms */
+
+  this->MHDSourceTerms(dU);
+
+  /* Update primitive variables */
+
+  if (this->UpdateMHDPrim(dU, 0.5, 0.5) == FAIL) {
+    // fall back to zero order scheme
+    fprintf(stderr,"Grid_MHDRK2_2ndStep: Falling back to zero order at RK 2nd step\n");
+
+    this->CopyOldBaryonFieldToBaryonField();
+    // change species from density to mass fraction
+    for (int ns = NEQ_MHD; ns < NEQ_MHD+NSpecies+NColor; ns++) {
+      for (int n = 0; n < size; n++) {
+	Prim[ns][n] /= Prim[iden][n];
+      }
+    }
+
+    this->ZeroFluxes(SubgridFluxes, NumberOfSubgrids);
+    fallback = 1;
+    if (this->MHD3D(Prim, dU, dtFixed, SubgridFluxes, NumberOfSubgrids, 
+                    0.5, fallback) == FAIL) {
+      return FAIL;
+    }
+    this->MHDSourceTerms(dU);
+    if (this->UpdateMHDPrim(dU, 0.5, 0.5) == FAIL) {
+      fprintf(stderr, "Grid_MHDRK2_2ndStep: Fallback failed, give up...\n");
+      return FAIL;
+    }
+    return FAIL;
+  }
+
+  for (int field = 0; field < NEQ_MHD+NSpecies+NColor; field++) {
+    delete [] dU[field];
+  }
+
+  return SUCCESS;
+
+}