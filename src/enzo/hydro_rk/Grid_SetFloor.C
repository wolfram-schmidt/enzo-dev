/***********************************************************************
/
/  GRID CLASS (SET INTERNAL ENERGY FLOOR)
/
/  written by: Peng Wang
/  date:       October, 2007
/  modified1:
/
/
************************************************************************/

#include <stdlib.h>
#include <stdio.h>
#include <unistd.h>
#include <math.h>

#include "ErrorExceptions.h"
#include "macros_and_parameters.h"
#include "typedefs.h"
#include "global_data.h"
#include "Fluxes.h"
#include "GridList.h"
#include "ExternalBoundary.h"
#include "TopGridData.h"
#include "Grid.h"
#include "EOS.h"

int GetUnits(float *DensityUnits, float *LengthUnits,
	     float *TemperatureUnits, float *TimeUnits,
	     float *VelocityUnits, FLOAT Time);

int grid::SetFloor()
{

  if (ProcessorNumber != MyProcessorNumber) {
    return SUCCESS;
  }

  float DensityUnits = 1.0, LengthUnits = 1.0, TemperatureUnits = 1, TimeUnits, 
    VelocityUnits, CriticalDensity = 1, BoxLength = 1, MagneticUnits;
  double MassUnits;
  GetUnits(&DensityUnits, &LengthUnits, &TemperatureUnits,
	   &TimeUnits, &VelocityUnits, 1.0);

  int DensNum, GENum, TENum, Vel1Num, Vel2Num, Vel3Num, 
    B1Num, B2Num, B3Num, HMNum, H2INum, H2IINum;
  if (this->IdentifyPhysicalQuantities(DensNum, GENum, Vel1Num, Vel2Num, 
				       Vel3Num, TENum, B1Num, B2Num, B3Num) == FAIL) {
    fprintf(stderr, "Error in IdentifyPhysicalQuantities.\n");
    return FAIL;
  }

#if 1
  float vx, vy, vz, v2, eint, emin, rho;
  for (int k = GridStartIndex[2]; k <= GridEndIndex[2]; k++) {
    for (int j = GridStartIndex[1]; j <= GridEndIndex[1]; j++) {
      for (int i = GridStartIndex[0]; i <= GridEndIndex[0]; i++) {

        int igrid = (k * GridDimension[1] + j) * GridDimension[0] + i;
        rho = BaryonField[iden][igrid];
        vx = BaryonField[ivx][igrid];
        vy = BaryonField[ivy][igrid];
        vz = BaryonField[ivz][igrid];
        v2 = vx*vx + vy*vy + vz*vz;
        if (DualEnergyFormalism) {
          eint = BaryonField[ieint][igrid];
        }
        else {
          eint = BaryonField[ietot][igrid] - 0.5*v2;
	}

        emin = 4.0*0.48999*rho*pow(CellWidth[0][0],2)/(Gamma*(Gamma-1.0));

        eint = max(eint, emin);

        BaryonField[ietot][igrid] = eint + 0.5*v2;

        if (DualEnergyFormalism) {
          BaryonField[ieint][igrid] = eint;
        }

      } 
    }
  }
#endif

<<<<<<< HEAD
  const float ca_min = MaximumAlvenSpeed;
  for (int k = GridStartIndex[2]; k <= GridEndIndex[2]; k++) {
    for (int j = GridStartIndex[1]; j <= GridEndIndex[1]; j++) {
      for (int i = GridStartIndex[0]; i <= GridEndIndex[0]; i++) {

	int igrid = (k * GridDimension[1] + j) * GridDimension[0] + i;
	float rho = BaryonField[DensNum][igrid];
	float Bx = BaryonField[B1Num][igrid];
	float By = BaryonField[B2Num][igrid];
	float Bz = BaryonField[B3Num][igrid];

	float B2 = Bx*Bx + By*By + Bz*Bz;
	float ca = sqrt(B2)/sqrt(rho);

	if (ca > ca_min) {
	  BaryonField[TENum][igrid] -= 0.5*B2/rho;
	  float rho1 = B2/pow(ca_min,2);
	  BaryonField[DensNum][igrid] = rho1;
	  BaryonField[TENum][igrid] += 0.5*B2/rho1;
	  printf("floor set based on MaximumAlvenSpeed: (%"GSYM" %"GSYM" %"GSYM"), rho: %"GSYM"->%"GSYM"\n", CellLeftEdge[0][i],
	   CellLeftEdge[1][j], CellLeftEdge[2][k], rho*DensityUnits, rho1*DensityUnits);
=======
  if (HydroMethod == MHD_RK) {
    const float ca_min = MaximumAlvenSpeed;
    for (int k = GridStartIndex[2]; k <= GridEndIndex[2]; k++) {
      for (int j = GridStartIndex[1]; j <= GridEndIndex[1]; j++) {
	for (int i = GridStartIndex[0]; i <= GridEndIndex[0]; i++) {
	  
	  int igrid = (k * GridDimension[1] + j) * GridDimension[0] + i;
	  float rho = BaryonField[DensNum][igrid];
	  float Bx = BaryonField[B1Num][igrid];
	  float By = BaryonField[B2Num][igrid];
	  float Bz = BaryonField[B3Num][igrid];
	  
	  float B2 = Bx*Bx + By*By + Bz*Bz;
	  float ca = sqrt(B2)/sqrt(rho);
	  
	  if (ca > ca_min) {
	    BaryonField[TENum][igrid] -= 0.5*B2/rho;
	    float rho1 = B2/pow(ca_min,2);
	    BaryonField[DensNum][igrid] = rho1;
	    BaryonField[TENum][igrid] += 0.5*B2/rho1;
	    printf("floor set based on MaximumAlvenSpeed: (%"GSYM" %"GSYM" %"GSYM"), rho: %"GSYM"->%"GSYM"\n", CellLeftEdge[0][i],
		   CellLeftEdge[1][j], CellLeftEdge[2][k], rho*DensityUnits, rho1*DensityUnits);
	  }
>>>>>>> 28b9c045
	}
      }
    }
  }
  
  return SUCCESS;
}<|MERGE_RESOLUTION|>--- conflicted
+++ resolved
@@ -84,29 +84,6 @@
   }
 #endif
 
-<<<<<<< HEAD
-  const float ca_min = MaximumAlvenSpeed;
-  for (int k = GridStartIndex[2]; k <= GridEndIndex[2]; k++) {
-    for (int j = GridStartIndex[1]; j <= GridEndIndex[1]; j++) {
-      for (int i = GridStartIndex[0]; i <= GridEndIndex[0]; i++) {
-
-	int igrid = (k * GridDimension[1] + j) * GridDimension[0] + i;
-	float rho = BaryonField[DensNum][igrid];
-	float Bx = BaryonField[B1Num][igrid];
-	float By = BaryonField[B2Num][igrid];
-	float Bz = BaryonField[B3Num][igrid];
-
-	float B2 = Bx*Bx + By*By + Bz*Bz;
-	float ca = sqrt(B2)/sqrt(rho);
-
-	if (ca > ca_min) {
-	  BaryonField[TENum][igrid] -= 0.5*B2/rho;
-	  float rho1 = B2/pow(ca_min,2);
-	  BaryonField[DensNum][igrid] = rho1;
-	  BaryonField[TENum][igrid] += 0.5*B2/rho1;
-	  printf("floor set based on MaximumAlvenSpeed: (%"GSYM" %"GSYM" %"GSYM"), rho: %"GSYM"->%"GSYM"\n", CellLeftEdge[0][i],
-	   CellLeftEdge[1][j], CellLeftEdge[2][k], rho*DensityUnits, rho1*DensityUnits);
-=======
   if (HydroMethod == MHD_RK) {
     const float ca_min = MaximumAlvenSpeed;
     for (int k = GridStartIndex[2]; k <= GridEndIndex[2]; k++) {
@@ -130,7 +107,6 @@
 	    printf("floor set based on MaximumAlvenSpeed: (%"GSYM" %"GSYM" %"GSYM"), rho: %"GSYM"->%"GSYM"\n", CellLeftEdge[0][i],
 		   CellLeftEdge[1][j], CellLeftEdge[2][k], rho*DensityUnits, rho1*DensityUnits);
 	  }
->>>>>>> 28b9c045
 	}
       }
     }
