/***********************************************************************
/
/  EVOLVE LEVEL USING RUNGE-KUTTA2 METHOD
/
/  written by: Peng Wang & Tom Abel 
/  date:       May, 2007
/  modified1:
/
/  PURPOSE:
/         Evolve Hydro & MHD using 2nd order Runge-Kutta method.
/
************************************************************************/
#include "preincludes.h"

#ifdef USE_MPI
#include "mpi.h"
#endif /* USE_MPI */

#include <stdlib.h>
#include <stdio.h>
#include <math.h>
#include <unistd.h>
#include "performance.h"
#include "ErrorExceptions.h"
#include "macros_and_parameters.h"
#include "typedefs.h"
#include "global_data.h"
#include "Fluxes.h"
#include "GridList.h"
#include "ExternalBoundary.h"
#include "Hierarchy.h"
#include "TopGridData.h"
#include "Grid.h"
#include "LevelHierarchy.h"
#include "../hydro_rk/tools.h"
#ifdef TRANSFER
#include "ImplicitProblemABC.h"
#endif

/* function prototypes */

int StarParticleInitialize(HierarchyEntry *Grids[], TopGridData *MetaData,
			   int NumberOfGrids, LevelHierarchyEntry *LevelArray[], 
			   int ThisLevel, Star *&AllStars,
			   int TotalStarParticleCountPrevious[]);
int StarParticleFinalize(HierarchyEntry *Grids[], TopGridData *MetaData,
			 int NumberOfGrids, LevelHierarchyEntry *LevelArray[], 
			 int level, Star *&AllStars,
			 int TotalStarParticleCountPrevious[]);
int AdjustRefineRegion(LevelHierarchyEntry *LevelArray[], 
		       TopGridData *MetaData, int EL_level);
int ComputeDednerWaveSpeeds(TopGridData *MetaData,LevelHierarchyEntry *LevelArray[], 
			    int level, FLOAT dt0);
#ifdef TRANSFER
int EvolvePhotons(TopGridData *MetaData, LevelHierarchyEntry *LevelArray[],
		  Star *&AllStars, FLOAT GridTime, int level, int LoopTime = TRUE);
int RadiativeTransferPrepare(LevelHierarchyEntry *LevelArray[], int level,
			     TopGridData *MetaData, Star *&AllStars,
			     float dtLevelAbove);
#endif

int CreateSiblingList(HierarchyEntry ** Grids, int NumberOfGrids, 
		      SiblingGridList *SiblingList, int StaticLevelZero, 
		      TopGridData* MetaData, int level);
void DeleteFluxes(fluxes *Fluxes);
int  RebuildHierarchy(TopGridData *MetaData,
		      LevelHierarchyEntry *LevelArray[], int level);
int  ReportMemoryUsage(char *header = NULL);
int  UpdateParticlePositions(grid *Grid);
int  CheckEnergyConservation(HierarchyEntry *Grids[], int grid, 
			     int NumberOfGrids, int level, float dt);
#ifdef USE_MPI
int CommunicationReduceValues(float *Values, int Number, MPI_Op ReduceOperation);
#endif
int CommunicationAllSumValues(float *Values, int Number);
float CommunicationMinValue(float Value);
float CommunicationMaxValue(float Value);
int CommunicationBarrier();
int GenerateGridArray(LevelHierarchyEntry *LevelArray[], int level,
		      HierarchyEntry **Grids[]);
int CallProblemSpecificRoutines(TopGridData * MetaData, HierarchyEntry *ThisGrid,
				int GridNum, float *norm, float TopGridTimeStep, 
				int level, int LevelCycleCount[]);  //moo

#ifdef FAST_SIB
int PrepareDensityField(LevelHierarchyEntry *LevelArray[],
			SiblingGridList SiblingList[],
			int level, TopGridData *MetaData, FLOAT When);
int SetAccelerationBoundary(HierarchyEntry *Grids[], int NumberOfGrids,
			    SiblingGridList SiblingList[],
			    int level, TopGridData *MetaData,
			    ExternalBoundary *Exterior,
			    LevelHierarchyEntry * Level,
			    int CycleNumber);
#else  // !FAST_SIB
int PrepareDensityField(LevelHierarchyEntry *LevelArray[],
                        int level, TopGridData *MetaData, FLOAT When);
int SetAccelerationBoundary(HierarchyEntry *Grids[], int NumberOfGrids,
			    int level, TopGridData *MetaData, 
			    ExternalBoundary *Exterior,
			    LevelHierarchyEntry * Level,
			    int CycleNumber);
#endif  // end FAST_SIB

int SetBoundaryConditions(HierarchyEntry *Grids[], int NumberOfGrids,
			  SiblingGridList SiblingList[],
			  int level, TopGridData *MetaData, 
			  ExternalBoundary *Exterior);
#ifdef FAST_SIB
int SetBoundaryConditions(HierarchyEntry *Grids[], int NumberOfGrids,
			  SiblingGridList SiblingList[],
			  int level, TopGridData *MetaData,
			  ExternalBoundary *Exterior, LevelHierarchyEntry * Level);
#else
int SetBoundaryConditions(HierarchyEntry *Grids[], int NumberOfGrids,
                          int level, TopGridData *MetaData,
                          ExternalBoundary *Exterior, LevelHierarchyEntry * Level);
#endif
int OutputFromEvolveLevel(LevelHierarchyEntry *LevelArray[],TopGridData *MetaData,
			  int level, ExternalBoundary *Exterior
#ifdef TRANSFER
			  , ImplicitProblemABC *ImplicitSolver
#endif
			  );

#ifdef FLUX_FIX
int UpdateFromFinerGrids(int level, HierarchyEntry *Grids[], int NumberOfGrids,
			 int NumberOfSubgrids[],
			 fluxes **SubgridFluxesEstimate[],
			 LevelHierarchyEntry *SUBlingList[],
			 TopGridData *MetaData);
#else
int UpdateFromFinerGrids(int level, HierarchyEntry *Grids[], int NumberOfGrids,
			 int NumberOfSubgrids[],
			 fluxes **SubgridFluxesEstimate[]);
#endif

#ifdef FLUX_FIX
#ifdef FAST_SIB 
int CreateSUBlingList(TopGridData *MetaData,
		      LevelHierarchyEntry *LevelArray[], int level,
		      SiblingGridList SiblingList[],
		      LevelHierarchyEntry ***SUBlingList);
#else
int CreateSUBlingList(TopGridData *MetaData,
		      LevelHierarchyEntry *LevelArray[], int level,
		      LevelHierarchyEntry ***SUBlingList);
#endif /* FAST_SIB */
int DeleteSUBlingList(int NumberOfGrids,
		      LevelHierarchyEntry **SUBlingList);
#endif

// int UpdateFromFinerGrids(HierarchyEntry *Grids[], int NumberOfGrids,
// 			 int NumberOfSubgrids[], 
// 			 fluxes **SubgridFluxesEstimate[]);
int CommunicationUpdateStarParticleCount(HierarchyEntry *Grids[],
					 TopGridData *MetaData,
					 int NumberOfGrids);
int CreateFluxes(HierarchyEntry *Grids[],fluxes **SubgridFluxesEstimate[],
		 int NumberOfGrids,int NumberOfSubgrids[]);		 
int FinalizeFluxes(HierarchyEntry *Grids[],fluxes **SubgridFluxesEstimate[],
		 int NumberOfGrids,int NumberOfSubgrids[]);		 
int RadiationFieldUpdate(LevelHierarchyEntry *LevelArray[], int level,
			 TopGridData *MetaData);
int WriteStreamData(LevelHierarchyEntry *LevelArray[], int level,
                    TopGridData *MetaData, int *CycleCount, int open=FALSE);
//int WriteMovieData(char *basename, int filenumber, 
//		   LevelHierarchyEntry *LevelArray[], TopGridData *MetaData, 
//		   FLOAT WriteTime);
int WriteTracerParticleData(char *basename, int filenumber, 
		   LevelHierarchyEntry *LevelArray[], TopGridData *MetaData, 
		   FLOAT WriteTime);
int FastSiblingLocatorInitialize(ChainingMeshStructure *Mesh, int Rank,
                                 int TopGridDims[]);
int FastSiblingLocatorFinalize(ChainingMeshStructure *Mesh);
int FastSiblingLocatorInitializeStaticChainingMesh(ChainingMeshStructure *Mesh, int Rank,
						   int TopGridDims[]); 

double ReturnWallTime();
int CallPython(LevelHierarchyEntry *LevelArray[], TopGridData *MetaData,
               int level, int from_topgrid);
int SetLevelTimeStep(HierarchyEntry *Grids[], int NumberOfGrids, int level, 
		     float *dtThisLevelSoFar, float *dtThisLevel, 
		     float dtLevelAbove);

void my_exit(int status);

/* Counters for performance and cycle counting. */

static int MovieCycleCount[MAX_DEPTH_OF_HIERARCHY];
static double LevelWallTime[MAX_DEPTH_OF_HIERARCHY];
static double LevelZoneCycleCount[MAX_DEPTH_OF_HIERARCHY];
static double LevelZoneCycleCountPerProc[MAX_DEPTH_OF_HIERARCHY];
 
int ComputeRandomForcingNormalization(LevelHierarchyEntry *LevelArray[],
                                      int level, TopGridData *MetaData,
                                      float * norm, float * pTopGridTimeStep);
static float norm = 0.0;            //AK
static float TopGridTimeStep = 0.0; //AK

static int StaticSiblingListInitialized = 0;

#ifdef STATIC_SIBLING_LIST
static SiblingGridList StaticSiblingList[MAX_NUMBER_OF_SUBGRIDS];
static int StaticLevelZero = 1;
#else
static int StaticLevelZero = 0;
#endif

extern int RK2SecondStepBaryonDeposit;

/* EvolveGrid function */

int EvolveLevel_RK2(TopGridData *MetaData, LevelHierarchyEntry *LevelArray[],
		    int level, float dtLevelAbove, ExternalBoundary *Exterior, 
#ifdef TRANSFER
		    ImplicitProblemABC *ImplicitSolver,
#endif
		    FLOAT dt0)
{

  float dtGrid;
  int RefinementFactors[MAX_DIMENSION];
  int cycle = 0, counter = 0, grid1, subgrid, iLevel;
  HierarchyEntry *NextGrid;
  double time1 = ReturnWallTime();

  // Update lcaperf "level" attribute

  Eint32 jb_level = level;
#ifdef USE_JBPERF
  jbPerf.attribute ("level",&jb_level,JB_INT);
#endif

#ifdef FLUX_FIX
  /* Create a SUBling list of the subgrids */
  LevelHierarchyEntry **SUBlingList;
#endif

  FLOAT When;

  
  /* Create an array (Grids) of all the grids. */

  typedef HierarchyEntry* HierarchyEntryPointer;
  HierarchyEntry **Grids;
  int NumberOfGrids = GenerateGridArray(LevelArray, level, &Grids);
  int *NumberOfSubgrids = new int[NumberOfGrids];
  fluxes ***SubgridFluxesEstimate = new fluxes **[NumberOfGrids];
  int *TotalStarParticleCountPrevious = new int[NumberOfGrids];

  /* Initialize the chaining mesh used in the FastSiblingLocator. */


  SiblingGridList *SiblingList = new SiblingGridList[NumberOfGrids];
  CreateSiblingList(Grids, NumberOfGrids, SiblingList, StaticLevelZero, 
		    MetaData, level);

  /* On the top grid, adjust the refine region so that only the finest
     particles are included.  We don't want the more massive particles
     to contaminate the high-resolution region. */

  AdjustRefineRegion(LevelArray, MetaData, level);

  /* ================================================================== */
  /* For each grid: a) interpolate boundaries from its parent.
                    b) copy any overlapping zones.  */
 
#ifdef FAST_SIB
  SetBoundaryConditions(Grids, NumberOfGrids, SiblingList, level, 
			MetaData, Exterior, LevelArray[level]);
#else
  SetBoundaryConditions(Grids, NumberOfGrids, level, 
			MetaData,Exterior, LevelArray[level]);
#endif
 
  /* Count the number of colours in the first grid (to define NColor) */

  Grids[0]->GridData->SetNumberOfColours();
  //  fprintf(stdout, "EvolveLevel_RK2: NColor = %"ISYM", NSpecies = %"ISYM"\n", NColor, NSpecies); 

  /* Clear the boundary fluxes for all Grids (this will be accumulated over
     the subcycles below (i.e. during one current grid step) and used to by the
     current grid to correct the zones surrounding this subgrid (step #18). */

  for (grid1 = 0; grid1 < NumberOfGrids; grid1++)
    Grids[grid1]->GridData->ClearBoundaryFluxes();

  /* After we calculate the ghost zones, we can initialize streaming
     data files (only on level 0) */

  if (MetaData->FirstTimestepAfterRestart == TRUE && level == 0)
    WriteStreamData(LevelArray, level, MetaData, MovieCycleCount);

  /* ================================================================== */
  /* Loop over grid timesteps until the elapsed time equals the timestep 
     from the level above (or loop once for the top level). */

  while (dtThisLevelSoFar[level] < dtLevelAbove) {

    SetLevelTimeStep(Grids, NumberOfGrids, level, 
        &dtThisLevelSoFar[level], &dtThisLevel[level], dtLevelAbove);

    /* Streaming movie output (write after all parent grids are
       updated) */

    WriteStreamData(LevelArray, level, MetaData, MovieCycleCount);

   /* Initialize the star particles */

    Star *AllStars = NULL;
    StarParticleInitialize(Grids, MetaData, NumberOfGrids, LevelArray,
			   level, AllStars, TotalStarParticleCountPrevious);

 
#ifdef TRANSFER
    RadiativeTransferPrepare(LevelArray, level, MetaData, AllStars, dtLevelAbove);
    FLOAT GridTime = Grids[0]->GridData->ReturnTime() + dtThisLevel[level];
    EvolvePhotons(MetaData, LevelArray, AllStars, GridTime, level);
#endif /* TRANSFER */

   CreateFluxes(Grids,SubgridFluxesEstimate,NumberOfGrids,NumberOfSubgrids);
 
    /* For each grid, compute the number of it's subgrids. */

    for (grid1 = 0; grid1 < NumberOfGrids; grid1++) {
      NextGrid = Grids[grid1]->NextGridNextLevel;
      counter = 0;
      while (NextGrid != NULL) {
	NextGrid = NextGrid->NextGridThisLevel;
	if (++counter > MAX_NUMBER_OF_SUBGRIDS)
	  ENZO_FAIL("More subgrids than MAX_NUMBER_OF_SUBGRIDS.");
      }
      NumberOfSubgrids[grid1] = counter + 1;
    }

    /* compute wave speed Reference: Matsumoto, PASJ, 2007, 59, 905 */

    if ((HydroMethod == MHD_RK) && (level == 0))
      ComputeDednerWaveSpeeds(MetaData, LevelArray, level, dt0);
	
    if (debug1 && HydroMethod == MHD_RK && (MyProcessorNumber == ROOT_PROCESSOR)) 
      fprintf(stderr, "wave speeds: timestep: %"GSYM"  C_h: %"GSYM"  C_p: %"GSYM"\n ", 
	       dt0, C_h, C_p);


    When = 0.5;
//    RK2SecondStepBaryonDeposit = 1;  
    if (SelfGravity) {
#ifdef FAST_SIB
      PrepareDensityField(LevelArray, SiblingList, level, MetaData, When);
#else   // !FAST_SIB
      PrepareDensityField(LevelArray, level, MetaData, When);
#endif  // end FAST_SIB
    }
    /* Prepare normalization for random forcing. Involves top grid only. */
 
    ComputeRandomForcingNormalization(LevelArray, 0, MetaData,
				      &norm, &TopGridTimeStep);

    /* Solve the radiative transfer */

    /* Compute particle-particle acceleration */

    /*    if (NBodyDirectSummation == TRUE) 
      for (grid1 = 0; grid1 < NumberOfGrids; grid1++)
      Grids[grid1]->GridData->ComputeParticleParticleAcceleration(level); */

    /* ------------------------------------------------------- */
    /* Evolve all grids by timestep dtThisLevel. Predictor Step*/

    for (grid1 = 0; grid1 < NumberOfGrids; grid1++) {
      
      CallProblemSpecificRoutines(MetaData, Grids[grid1], grid1, &norm, 
				  TopGridTimeStep, level, LevelCycleCount);

      /* Gravity: compute acceleration field for grid and particles. */
      if (SelfGravity) {
	int Dummy;
	if (level <= MaximumGravityRefinementLevel) {
	  if (level > 0) 
	    Grids[grid1]->GridData->SolveForPotential(level) ;
	  Grids[grid1]->GridData->ComputeAccelerations(level) ;
	  Grids[grid1]->GridData->CopyPotentialToBaryonField();
	}
	// otherwise, use interpolated potential from coarser grid, which is
	// done in PrepareDensity.
      } // end: if (SelfGravity)

      Grids[grid1]->GridData->ComputeAccelerationFieldExternal() ;

#ifdef TRANSFER
      /* Radiation Pressure: add to acceleration field */
      Grids[grid1]->GridData->AddRadiationPressureAcceleration();
#endif /* TRANSFER */

      /* Copy current fields (with their boundaries) to the old fields
	  in preparation for the new step. */

      Grids[grid1]->GridData->CopyBaryonFieldToOldBaryonField();  

      if (UseHydro) {
	if (HydroMethod == HD_RK)
	  Grids[grid1]->GridData->RungeKutta2_1stStep
	    (SubgridFluxesEstimate[grid1], NumberOfSubgrids[grid1], level, Exterior);
	else if (HydroMethod == MHD_RK) 
	  Grids[grid1]->GridData->MHDRK2_1stStep
	    (SubgridFluxesEstimate[grid1], NumberOfSubgrids[grid1], level, Exterior);

	//	if (ComovingCoordinates)
	//	  Grids[grid1]->GridData->ComovingExpansionTerms();

      }
      /* Do this here so that we can get the correct time interpolated boundary condition */
      Grids[grid1]->GridData->SetTimeNextTimestep();
      
    }  // end loop over grids

#ifdef FAST_SIB
      SetBoundaryConditions(Grids, NumberOfGrids, SiblingList, level, MetaData, Exterior, LevelArray[level]);
#else
      SetBoundaryConditions(Grids, NumberOfGrids, level, MetaData, Exterior, LevelArray[level]);
#endif

    // Recompute potential and accelerations with time centered baryon Field
    // this also does the particles again at the moment so could be made more efficient.

    RK2SecondStepBaryonDeposit = 1; // set this to (0/1) to (not use/use) this extra step  //#####
    //    printf("SECOND STEP\n");
    if (RK2SecondStepBaryonDeposit && SelfGravity && UseHydro) {  
      When = 0.5;
#ifdef FAST_SIB
      PrepareDensityField(LevelArray, SiblingList, level, MetaData, When);
#else  
      PrepareDensityField(LevelArray, level, MetaData, When);
#endif  // end FAST_SIB


    for (grid1 = 0; grid1 < NumberOfGrids; grid1++) {

      /* Gravity: compute acceleration field for grid and particles. */
      if (RK2SecondStepBaryonDeposit && SelfGravity) {
	int Dummy;
	if (level <= MaximumGravityRefinementLevel) {
	  if (level > 0) 
	    Grids[grid1]->GridData->SolveForPotential(level) ;
	  Grids[grid1]->GridData->ComputeAccelerations(level) ;
	}
      } // end: if (SelfGravity)

      Grids[grid1]->GridData->ComputeAccelerationFieldExternal() ;

    } // End of loop over grids


#ifdef SAB    
    //Ensure the consistency of the AccelerationField
    SetAccelerationBoundary(Grids, NumberOfGrids,SiblingList,level, MetaData,
			    Exterior, LevelArray[level], LevelCycleCount[level]);

#endif //SAB.    

    }

    for (grid1 = 0; grid1 < NumberOfGrids; grid1++) {

      if (UseHydro) {
	if (HydroMethod == HD_RK)
	  Grids[grid1]->GridData->RungeKutta2_2ndStep
	    (SubgridFluxesEstimate[grid1], NumberOfSubgrids[grid1], level, Exterior);

	else if (HydroMethod == MHD_RK) {
	  
	  Grids[grid1]->GridData->MHDRK2_2ndStep
	    (SubgridFluxesEstimate[grid1], NumberOfSubgrids[grid1], level, Exterior);
	  
	  if (UseAmbipolarDiffusion) 
	    Grids[grid1]->GridData->AddAmbipolarDiffusion();
	  
	  if (UseResistivity) 
	    Grids[grid1]->GridData->AddResistivity();
	
	} // ENDIF MHD_RK

	time1 = ReturnWallTime();

      /* Add viscosity */

      if (UseViscosity) 
	Grids[grid1]->GridData->AddViscosity();

      /* If using comoving co-ordinates, do the expansion terms now. */
      if (ComovingCoordinates)
	Grids[grid1]->GridData->ComovingExpansionTerms();

      } // ENDIF UseHydro


      /* Solve the cooling and species rate equations. */
 
      Grids[grid1]->GridData->MultiSpeciesHandler();

      /* Update particle positions (if present). */

      UpdateParticlePositions(Grids[grid1]->GridData);

      /* Include 'star' particle creation and feedback. */

      Grids[grid1]->GridData->StarParticleHandler
	(Grids[grid1]->NextGridNextLevel, level, dtLevelAbove);
 
      /* Compute and apply thermal conduction. */
      if(IsotropicConduction || AnisotropicConduction){
	if(Grids[grid1]->GridData->ConductHeat() == FAIL){
	  fprintf(stderr, "Error in grid->ConductHeat.\n");
	  return FAIL;
	}
      }

      /* Gravity: clean up AccelerationField. */

      if ((level != MaximumGravityRefinementLevel ||
	   MaximumGravityRefinementLevel == MaximumRefinementLevel))
	Grids[grid1]->GridData->DeleteAccelerationField();

      Grids[grid1]->GridData->DeleteParticleAcceleration();
 
      if (UseFloor) 
	Grids[grid1]->GridData->SetFloor();

    }  // end loop over grids

    if (UseDivergenceCleaning != 0){

#ifdef FAST_SIB
      SetBoundaryConditions(Grids, NumberOfGrids, SiblingList, level, MetaData, Exterior, LevelArray[level]);
#else
      SetBoundaryConditions(Grids, NumberOfGrids, level, MetaData, Exterior, LevelArray[level]);
#endif
      
      for (grid1 = 0; grid1 < NumberOfGrids; grid1++) 
	Grids[grid1]->GridData->PoissonSolver(level);
    
    }
    
#ifdef FAST_SIB
    SetBoundaryConditions(Grids, NumberOfGrids, SiblingList, level, MetaData, Exterior, LevelArray[level]);
#else
    SetBoundaryConditions(Grids, NumberOfGrids, level, MetaData, Exterior, LevelArray[level]);
#endif

    /* Finalize (accretion, feedback, etc.) star particles */
 
    StarParticleFinalize(Grids, MetaData, NumberOfGrids, LevelArray,
			 level, AllStars, TotalStarParticleCountPrevious);


    OutputFromEvolveLevel(LevelArray, MetaData, level, Exterior
#ifdef TRANSFER
			  , ImplicitSolver
#endif
			  );
    CallPython(LevelArray, MetaData, level, 0);
<<<<<<< HEAD
=======

>>>>>>> 65c0b359

    /* For each grid, delete the GravitatingMassFieldParticles. */

    for (grid1 = 0; grid1 < NumberOfGrids; grid1++)
      Grids[grid1]->GridData->DeleteGravitatingMassFieldParticles();


    /* ----------------------------------------- */
    /* Evolve the next level down (recursively). */

    MetaData->FirstTimestepAfterRestart = FALSE;

    //    LevelWallTime[level] += ReturnWallTime() - time1;
    if (LevelArray[level+1] != NULL) {
      if (EvolveLevel_RK2(MetaData, LevelArray, level+1, dtThisLevel[level], Exterior, 
#ifdef TRANSFER
			  ImplicitSolver, 
#endif
			  dt0) 
	  == FAIL) {
	fprintf(stderr, "Error in EvolveLevel_RK2 (%"ISYM").\n", level);
	ENZO_FAIL("");
      }
    }
    time1 = ReturnWallTime();

#ifdef USE_JBPERF
    // Update lcaperf "level" attribute
    jbPerf.attribute ("level",&jb_level,JB_INT);
#endif

<<<<<<< HEAD
    OutputFromEvolveLevel(LevelArray, MetaData, level, Exterior
#ifdef TRANSFER
			  , ImplicitSolver
#endif
			  );
    CallPython(LevelArray, MetaData, level, 0);

=======
>>>>>>> 65c0b359
    /* Update SubcycleNumber and the timestep counter for the
       streaming data if this is the bottom of the hierarchy -- Note
       that this not unique based on which level is the highest, it
       just keeps going */

    if (LevelArray[level+1] == NULL) {
      MetaData->SubcycleNumber++;
      MetaData->MovieTimestepCounter++;
    }

    /* ------------------------------------------------------- */
    /* For each grid,
     (a) project the subgrid's solution into this grid (step #18)
     (b) correct for the difference between this grid's fluxes and the
         subgrid's fluxes. (step #19) */


#ifdef FLUX_FIX
    SUBlingList = new LevelHierarchyEntry*[NumberOfGrids];
#ifdef FAST_SIB
    CreateSUBlingList(MetaData, LevelArray, level, SiblingList,
		      &SUBlingList);
#else
    CreateSUBlingList(MetaData, LevelArray, level, &SUBlingList);
#endif /* FAST_SIB */
#endif

#ifdef FLUX_FIX
    UpdateFromFinerGrids(level, Grids, NumberOfGrids, NumberOfSubgrids,
			 SubgridFluxesEstimate,
			 SUBlingList,
			 MetaData);
#else
    UpdateFromFinerGrids(level, Grids, NumberOfGrids, NumberOfSubgrids, SubgridFluxesEstimate);
#endif
    
#ifdef FLUX_FIX        /* Clean up SUBlings */
    DeleteSUBlingList( NumberOfGrids, SUBlingList );
#endif

     
    /* ------------------------------------------------------- */
    /* Add the saved fluxes (in the last subsubgrid entry) to the exterior
       fluxes for this subgrid .
       (Note: this must be done after CorrectForRefinedFluxes). */

    FinalizeFluxes(Grids,SubgridFluxesEstimate,NumberOfGrids,NumberOfSubgrids);
    
    /* Recompute radiation field, if requested. */

    RadiationFieldUpdate(LevelArray, level, MetaData);

    //dcc cut second potential cut: Duplicate?
    
    if (SelfGravity && WritePotential) {
      CopyGravPotential = TRUE;
      When = 0.5;
 
#ifdef FAST_SIB
      PrepareDensityField(LevelArray, SiblingList, level, MetaData, When);
#else   // !FAST_SIB
      PrepareDensityField(LevelArray, level, MetaData, When);
#endif  // end FAST_SIB
  
      for (grid1 = 0; grid1 < NumberOfGrids; grid1++) {
        if (level <= MaximumGravityRefinementLevel) {
 
          // Compute the potential. 
 
          if (level > 0)
            Grids[grid1]->GridData->SolveForPotential(level);
          Grids[grid1]->GridData->CopyPotentialToBaryonField();
        }
} //  end loop over grids
      CopyGravPotential = FALSE;

} // if WritePotential
 

    /* Rebuild the Grids on the next level down.
       Don't bother on the last cycle, as we'll rebuild this grid soon. */

    //    LevelWallTime[level] += ReturnWallTime() - time1;
    if (dtThisLevelSoFar[level] < dtLevelAbove) 
      RebuildHierarchy(MetaData, LevelArray, level);

    time1 = ReturnWallTime();

    /* Count up number of grids on this level. */

    int GridMemory, NumberOfCells, CellsTotal, Particles;
    float AxialRatio, GridVolume;
#ifdef UNUSED
    for (grid1 = 0; grid1 < NumberOfGrids; grid1++) {
      Grids[grid1]->GridData->CollectGridInformation
        (GridMemory, GridVolume, NumberOfCells, AxialRatio, CellsTotal, Particles);
      LevelZoneCycleCount[level] += NumberOfCells;
      if (MyProcessorNumber == Grids[grid1]->GridData->ReturnProcessorNumber())
      	LevelZoneCycleCountPerProc[level] += NumberOfCells;
    }
#endif

    cycle++;
    LevelCycleCount[level]++;

  } // while (dtThisLevelSoFar < dtLevelAbove)

  if (debug)
    printf("EvolveLevelRK2[%"ISYM"]: NumberOfSubCycles = %"ISYM" (%"ISYM" total)\n", level, 
           cycle, LevelCycleCount[level]);

  /* If possible & desired, report on memory usage. */

  ReportMemoryUsage("Memory usage report: Evolve Level");

  /* Clean up. */

  delete [] NumberOfSubgrids;
  delete [] Grids;
  delete [] SubgridFluxesEstimate;

  dtThisLevel[level] = dtThisLevelSoFar[level] = 0.0;

  /* Clean up the sibling list. */

  if (( StaticLevelZero == 1 && level != 0 ) || StaticLevelZero == 0 ) {
    for (int grid1 = 0; grid1 < NumberOfGrids; grid1++)
      delete [] SiblingList[grid1].GridList;
    delete [] SiblingList;
  }

  return SUCCESS;

}<|MERGE_RESOLUTION|>--- conflicted
+++ resolved
@@ -561,10 +561,7 @@
 #endif
 			  );
     CallPython(LevelArray, MetaData, level, 0);
-<<<<<<< HEAD
-=======
-
->>>>>>> 65c0b359
+
 
     /* For each grid, delete the GravitatingMassFieldParticles. */
 
@@ -596,16 +593,6 @@
     jbPerf.attribute ("level",&jb_level,JB_INT);
 #endif
 
-<<<<<<< HEAD
-    OutputFromEvolveLevel(LevelArray, MetaData, level, Exterior
-#ifdef TRANSFER
-			  , ImplicitSolver
-#endif
-			  );
-    CallPython(LevelArray, MetaData, level, 0);
-
-=======
->>>>>>> 65c0b359
     /* Update SubcycleNumber and the timestep counter for the
        streaming data if this is the bottom of the hierarchy -- Note
        that this not unique based on which level is the highest, it
