/***********************************************************************
/
/  EVOLVE LEVEL USING RUNGE-KUTTA2 METHOD
/
/  written by: Peng Wang
/  date:       May, 2007
/  modified1:
/
/  PURPOSE:
/         Evolve Hydro & MHD using 2nd order Runge-Kutta method.
/
************************************************************************/

#ifdef USE_MPI
#include "mpi.h"
#endif /* USE_MPI */

#include <stdlib.h>
#include <stdio.h>
#include <math.h>
#include <unistd.h>
#include "macros_and_parameters.h"
#include "typedefs.h"
#include "global_data.h"
#include "Fluxes.h"
#include "GridList.h"
#include "ExternalBoundary.h"
#include "Hierarchy.h"
#include "TopGridData.h"
#include "Grid.h"
#include "LevelHierarchy.h"
#include "../hydro_rk/tools.h"

/* function prototypes */

int StarParticleInitialize(LevelHierarchyEntry *LevelArray[], int ThisLevel,
			   TopGridData *MetaData, Star *&AllStars);
int StarParticleFinalize(HierarchyEntry *Grids[], TopGridData *MetaData,
			 int NumberOfGrids, LevelHierarchyEntry *LevelArray[], 
			 int level, Star *&AllStars);
int AdjustRefineRegion(LevelHierarchyEntry *LevelArray[], 
		       TopGridData *MetaData);

#ifdef TRANSFER
int EvolvePhotons(TopGridData *MetaData, LevelHierarchyEntry *LevelArray[],
		  Star *AllStars, FLOAT GridTime, int level, int LoopTime = TRUE);
int RadiativeTransferPrepare(LevelHierarchyEntry *LevelArray[], int level,
			     TopGridData *MetaData, Star *&AllStars,
			     float dtLevelAbove);
#endif

void DeleteFluxes(fluxes *Fluxes);
int  RebuildHierarchy(TopGridData *MetaData,
		      LevelHierarchyEntry *LevelArray[], int level);
int  ReportMemoryUsage(char *header = NULL);
int  UpdateParticlePositions(grid *Grid);
int  CheckEnergyConservation(HierarchyEntry *Grids[], int grid, 
			     int NumberOfGrids, int level, float dt);
int CommunicationMergeStarParticle(HierarchyEntry *Grids[], int NumberOfGrids);
#ifdef USE_MPI
int CommunicationReduceValues(float *Values, int Number, MPI_Op ReduceOperation);
#endif
int CommunicationAllSumValues(float *Values, int Number);
float CommunicationMinValue(float Value);
float CommunicationMaxValue(float Value);
int CommunicationBarrier();
int GenerateGridArray(LevelHierarchyEntry *LevelArray[], int level,
		      HierarchyEntry **Grids[]);
#ifdef FAST_SIB
int PrepareDensityField(LevelHierarchyEntry *LevelArray[],
			SiblingGridList SiblingList[],
			int level, TopGridData *MetaData, FLOAT When);
#else  // !FAST_SIB
int PrepareDensityField(LevelHierarchyEntry *LevelArray[],
                        int level, TopGridData *MetaData, FLOAT When);
#endif  // end FAST_SIB

int SetBoundaryConditions(HierarchyEntry *Grids[], int NumberOfGrids,
			  SiblingGridList SiblingList[],
			  int level, TopGridData *MetaData, 
			  ExternalBoundary *Exterior);
#ifdef FAST_SIB
int SetBoundaryConditions(HierarchyEntry *Grids[], int NumberOfGrids,
			  SiblingGridList SiblingList[],
			  int level, TopGridData *MetaData,
			  ExternalBoundary *Exterior, LevelHierarchyEntry * Level);
#else
int SetBoundaryConditions(HierarchyEntry *Grids[], int NumberOfGrids,
                          int level, TopGridData *MetaData,
                          ExternalBoundary *Exterior, LevelHierarchyEntry * Level);
#endif
int OutputFromEvolveLevel(LevelHierarchyEntry *LevelArray[],TopGridData *MetaData,
		      int level, ExternalBoundary *Exterior);

#ifdef FLUX_FIX
int UpdateFromFinerGrids(int level, HierarchyEntry *Grids[], int NumberOfGrids,
			 int NumberOfSubgrids[],
			 fluxes **SubgridFluxesEstimate[],
			 LevelHierarchyEntry *SUBlingList[],
			 TopGridData *MetaData);
#else
int UpdateFromFinerGrids(int level, HierarchyEntry *Grids[], int NumberOfGrids,
			 int NumberOfSubgrids[],
			 fluxes **SubgridFluxesEstimate[]);
#endif

#ifdef FLUX_FIX
int CreateSUBlingList(TopGridData *MetaData,
		      HierarchyEntry *Grids[],
		      int NumberOfGrids,
		      LevelHierarchyEntry ***SUBlingList);
int DeleteSUBlingList(int NumberOfGrids,
		      LevelHierarchyEntry **SUBlingList);
#endif

// int UpdateFromFinerGrids(HierarchyEntry *Grids[], int NumberOfGrids,
// 			 int NumberOfSubgrids[], 
// 			 fluxes **SubgridFluxesEstimate[]);
int CommunicationUpdateStarParticleCount(HierarchyEntry *Grids[],
					 TopGridData *MetaData,
					 int NumberOfGrids);
int FinalizeFluxes(HierarchyEntry *Grids[],fluxes **SubgridFluxesEstimate[],
		 int NumberOfGrids,int NumberOfSubgrids[]);		 
int RadiationFieldUpdate(LevelHierarchyEntry *LevelArray[], int level,
			 TopGridData *MetaData);
//int WriteStreamData(LevelHierarchyEntry *LevelArray[], int level,
//                    TopGridData *MetaData, int *CycleCount, int open=FALSE);
//int WriteMovieData(char *basename, int filenumber, 
//		   LevelHierarchyEntry *LevelArray[], TopGridData *MetaData, 
//		   FLOAT WriteTime);
int WriteTracerParticleData(char *basename, int filenumber, 
		   LevelHierarchyEntry *LevelArray[], TopGridData *MetaData, 
		   FLOAT WriteTime);
#ifdef USE_HDF5_GROUPS
int Group_WriteAllData(char *basename, int filenumber, HierarchyEntry *TopGrid,
		 TopGridData &MetaData, ExternalBoundary *Exterior,
		 FLOAT WriteTime = -1);
#else
int WriteAllData(char *basename, int filenumber, HierarchyEntry *TopGrid,
		 TopGridData &MetaData, ExternalBoundary *Exterior,
		 FLOAT WriteTime = -1);
#endif
int FastSiblingLocatorInitialize(ChainingMeshStructure *Mesh, int Rank,
                                 int TopGridDims[]);
int FastSiblingLocatorFinalize(ChainingMeshStructure *Mesh);
int FastSiblingLocatorInitializeStaticChainingMesh(ChainingMeshStructure *Mesh, int Rank,
						   int TopGridDims[]); 

int GetUnits(float *DensityUnits, float *LengthUnits,
	     float *TemperatureUnits, float *TimeUnits,
	     float *VelocityUnits, FLOAT Time);
double ReturnWallTime();
int CallPython(LevelHierarchyEntry *LevelArray[], TopGridData *MetaData,
               int level);

void my_exit(int status);

/* Counters for performance and cycle counting. */

static int LevelCycleCount[MAX_DEPTH_OF_HIERARCHY];
static int MovieCycleCount[MAX_DEPTH_OF_HIERARCHY];
//double LevelWallTime[MAX_DEPTH_OF_HIERARCHY];
//double LevelZoneCycleCount[MAX_DEPTH_OF_HIERARCHY];
//double LevelZoneCycleCountPerProc[MAX_DEPTH_OF_HIERARCHY];
 
static float norm = 0.0;            //AK
static float TopGridTimeStep = 0.0; //AK

static int StaticSiblingListInitialized = 0;

#ifdef STATIC_SIBLING_LIST
static SiblingGridList StaticSiblingList[MAX_NUMBER_OF_SUBGRIDS];
static int StaticLevelZero = 1;
#else
static int StaticLevelZero = 0;
#endif

/* EvolveGrid function */

int EvolveLevel_RK2(TopGridData *MetaData, LevelHierarchyEntry *LevelArray[],
		    int level, float dtLevelAbove, ExternalBoundary *Exterior, FLOAT dt0)
{

  float dtThisLevelSoFar = 0.0, dtThisLevel, dtGrid;
  int RefinementFactors[MAX_DIMENSION];
  int cycle = 0, counter = 0, grid1, subgrid, iLevel, ErrorSignal = 0;
  HierarchyEntry *NextGrid;
  double time1 = ReturnWallTime();
  Star *AllStars = NULL;

#ifdef FLUX_FIX
  /* Create a SUBling list of the subgrids */
  LevelHierarchyEntry **SUBlingList;
#endif

  if (StarParticleCreation || StarParticleFeedback)
    if (StarParticleInitialize(LevelArray, level, MetaData, 
			       AllStars) == FAIL) {
      fprintf(stderr, "Error in StarParticleInitalize.\n");
      return FAIL;
    }

  FLOAT When;
  float DensityUnits = 1.0, LengthUnits = 1.0, TemperatureUnits = 1, TimeUnits, 
    VelocityUnits, CriticalDensity = 1, BoxLength = 1, MagneticUnits;
  double MassUnits;
  GetUnits(&DensityUnits, &LengthUnits, &TemperatureUnits,
	   &TimeUnits, &VelocityUnits, 1.0);
  MassUnits = DensityUnits*pow(LengthUnits,3);
  
  /* Create an array (Grids) of all the grids. */

  typedef HierarchyEntry* HierarchyEntryPointer;
  HierarchyEntry **Grids;
  int NumberOfGrids = GenerateGridArray(LevelArray, level, &Grids);
  int *NumberOfSubgrids = new int[NumberOfGrids];
  fluxes ***SubgridFluxesEstimate = new fluxes **[NumberOfGrids];


#ifdef STATIC_SIBLING_LIST
  if ( StaticLevelZero == 1 && level == 0 ) {

    if (!StaticSiblingListInitialized) {

      if (debug) fprintf(stderr, "INITIALIZE Level 0 StaticSiblingList\n");

      ChainingMeshStructure StaticChainingMesh;

      FastSiblingLocatorInitializeStaticChainingMesh
	(&StaticChainingMesh, MetaData->TopGridRank, MetaData->TopGridDims);

      for (grid1 = 0; grid1 < NumberOfGrids; grid1++)
        Grids[grid1]->GridData->FastSiblingLocatorAddGrid(&StaticChainingMesh);

      for (grid1 = 0; grid1 < NumberOfGrids; grid1++)
        if (Grids[grid1]->GridData->FastSiblingLocatorFindSiblings(
                              &StaticChainingMesh, &StaticSiblingList[grid1],
                              MetaData->LeftFaceBoundaryCondition,
                              MetaData->RightFaceBoundaryCondition) == FAIL) {
          fprintf(stderr, "Error in grid->FastSiblingLocatorFindSiblings.\n");
          return FAIL;
        }

      /* Clean up the chaining mesh. */

      FastSiblingLocatorFinalize(&StaticChainingMesh);

      StaticSiblingListInitialized = 1;

    }

  } // if StaticLevelZero && level == 0
#endif

  SiblingGridList *SiblingList = new SiblingGridList[NumberOfGrids];

  ChainingMeshStructure ChainingMesh;

#ifdef STATIC_SIBLING_LIST
  if (StaticLevelZero == 1 && level == 0 ) {

    for (grid1 = 0; grid1 < NumberOfGrids; grid1++) {
      SiblingList[grid1].NumberOfSiblings = StaticSiblingList[grid1].NumberOfSiblings;
      SiblingList[grid1].GridList = StaticSiblingList[grid1].GridList;
    }

  }
#endif

  if (( StaticLevelZero == 1 && level != 0 ) || StaticLevelZero == 0 ) {

  FastSiblingLocatorInitialize(&ChainingMesh, MetaData->TopGridRank,
			       MetaData->TopGridDims);
 
  /* Add all the grids to the chaining mesh. */

  for (grid1 = 0; grid1 < NumberOfGrids; grid1++)
    Grids[grid1]->GridData->FastSiblingLocatorAddGrid(&ChainingMesh);

 
  /* For each grid, get a list of possible siblings from the chaining mesh. */
 
  for (grid1 = 0; grid1 < NumberOfGrids; grid1++)
    if (Grids[grid1]->GridData->FastSiblingLocatorFindSiblings(
                              &ChainingMesh, &SiblingList[grid1],
			      MetaData->LeftFaceBoundaryCondition,
			      MetaData->RightFaceBoundaryCondition) == FAIL) {
      fprintf(stderr, "Error in grid->FastSiblingLocatorFindSiblings.\n");
      return FAIL;
    }
 
  /* Clean up the chaining mesh. */
 
  FastSiblingLocatorFinalize(&ChainingMesh);

  }

  //  PerformanceTimers[31] += ReturnWallTime() - time1;


  /*if (SetBoundaryConditions(Grids, NumberOfGrids,SiblingList,level, MetaData,
			      Exterior) == FAIL) {
    return FAIL;
    }*/
#ifdef FAST_SIB
  if (SetBoundaryConditions(Grids, NumberOfGrids, SiblingList,
			    level, MetaData, Exterior, LevelArray[level]) == FAIL)
    return FAIL;
#else
  if (SetBoundaryConditions(Grids, NumberOfGrids, level, MetaData,
                            Exterior, LevelArray[level]) == FAIL)
    return FAIL;
#endif



  for (grid1 = 0; grid1 < NumberOfGrids; grid1++)
    Grids[grid1]->GridData->ClearBoundaryFluxes();


  /* ================================================================== */
  /* Loop over grid timesteps until the elapsed time equals the timestep 
     from the level above (or loop once for the top level). */

  while (dtThisLevelSoFar < dtLevelAbove) {

    if (level == 0) {

      dtThisLevel      = dtLevelAbove;
      dtThisLevelSoFar = dtLevelAbove;

    } else {

      dtThisLevel = huge_number;
      for (grid1 = 0; grid1 < NumberOfGrids; grid1++) {
	dtGrid      = Grids[grid1]->GridData->ComputeTimeStep();
	dtThisLevel = min(dtThisLevel, dtGrid);
      }
      dtThisLevel = CommunicationMinValue(dtThisLevel);

      /* Advance dtThisLevelSoFar (don't go over dtLevelAbove). */
      
      if (dtThisLevelSoFar+dtThisLevel*1.05 >= dtLevelAbove) {
	dtThisLevel      = dtLevelAbove - dtThisLevelSoFar;
	dtThisLevelSoFar = dtLevelAbove;
      }
      else
	dtThisLevelSoFar += dtThisLevel;

    }

    if (debug) {
      float utime = 1.0;
      if (UsePhysicalUnit) {
	utime = TimeUnits/3.1558e7;
      }
      fprintf(stderr,"Level[%"ISYM"]: dt = %"FSYM"(%"FSYM"/%"FSYM")\n", 
	      level, dtThisLevel*utime, dtThisLevelSoFar*utime, dtLevelAbove*utime);
    }

    for (grid1 = 0; grid1 < NumberOfGrids; grid1++)
      Grids[grid1]->GridData->SetTimeStep(dtThisLevel);

//     /* Streaming movie output (write before everything is evolved) */

//     if (MovieSkipTimestep != INT_UNDEFINED) {
//       if (WriteStreamData(LevelArray, level, MetaData, MovieCycleCount) == FAIL) {
//         fprintf(stderr, "Error in WriteStreamData.\n");
//         return FAIL;
//       }
//       if (MovieCycleCount[level] == MovieSkipTimestep)
//         for (iLevel = level; iLevel < MAX_DEPTH_OF_HIERARCHY; iLevel++)
//           MovieCycleCount[iLevel] = 0;
//       MovieCycleCount[level]++;
//     }


  /* Create a list of shining (no radiative transfer, only a 1/r^2
     radiation profile) particles from all grids in all levels.  For
     now, this only applies to Pop III star particles. Then check if
     the stellar feedback is contained in grids on this level and
     finer grids.  If so, apply changes to the grid(s). */

   /* Initialize the star particles */

    Star *AllStars = NULL;
    StarParticleInitialize(LevelArray, level, MetaData, AllStars);

 
#ifdef TRANSFER
    RadiativeTransferPrepare(LevelArray, level, MetaData, AllStars, dtLevelAbove);
#endif /* TRANSFER */


    /* For each grid, compute the number of it's subgrids. */

    for (grid1 = 0; grid1 < NumberOfGrids; grid1++) {
      NextGrid = Grids[grid1]->NextGridNextLevel;
      counter = 0;
      while (NextGrid != NULL) {
	NextGrid = NextGrid->NextGridThisLevel;
	if (++counter > MAX_NUMBER_OF_SUBGRIDS) {
	  fprintf(stderr, "More subgrids than MAX_NUMBER_OF_SUBGRIDS.\n");
	  return FAIL;
	}
      }
      NumberOfSubgrids[grid1] = counter + 1;
    }


    /* For each grid, create the subgrid list. */

    for (grid1 = 0; grid1 < NumberOfGrids; grid1++) {

      /* Allocate the subgrid fluxes for this grid. */

      SubgridFluxesEstimate[grid1] = new fluxes *[NumberOfSubgrids[grid1]];
      for (subgrid = 0; subgrid < NumberOfSubgrids[grid1]; subgrid++)
	SubgridFluxesEstimate[grid1][subgrid] = NULL;

      /* Collect the flux data and store it in the newly minted fluxes.
	 Or rather that's what we should do.  Instead, we create fluxes one
	 by one in this awkward array of pointers to pointers.  This should be
	 changed so that all the routines take arrays of flux rather than
	 arrays of pointers to flux.  Dumb. */

      counter = 0;
      if (MyProcessorNumber == 
	  Grids[grid1]->GridData->ReturnProcessorNumber()) {
	NextGrid = Grids[grid1]->NextGridNextLevel;
	while (NextGrid != NULL) {

	  SubgridFluxesEstimate[grid1][counter] = new fluxes;
	  Grids[grid1]->GridData->ComputeRefinementFactors
	                              (NextGrid->GridData, RefinementFactors);
	  NextGrid->GridData->ReturnFluxDims
             (*(SubgridFluxesEstimate[grid1][counter++]), RefinementFactors);
	  NextGrid = NextGrid->NextGridThisLevel;
	}

	/* Add the external boundary of this subgrid to the subgrid list. This
	   makes it easy to keep adding up the fluxes of this grid, but we must
	   keep in mind that the last subgrid should be ignored elsewhere. */

	SubgridFluxesEstimate[grid1][counter] = new fluxes;
	Grids[grid1]->GridData->ComputeRefinementFactors
                                   (Grids[grid1]->GridData, RefinementFactors);
	Grids[grid1]->GridData->ReturnFluxDims
               (*(SubgridFluxesEstimate[grid1][counter]), RefinementFactors);

      } // end: (is this grid on this processor)

    } // end loop over grids (create Subgrid list)

    /* compute wave speed
       Reference: Matsumoto, PASJ, 2007, 59, 905 */

    if (HydroMethod == MHD_RK) {
      int lmax;
      LevelHierarchyEntry *Temp;
      for (lmax = MAX_DEPTH_OF_HIERARCHY-1; lmax >= 0; lmax--) {
	Temp = LevelArray[lmax];
	if (Temp != NULL) {
	  break;
	} 
      }
      //      lmax = 0; // <- Pengs version had lmax = 6
      //      lmax = 1;
      FLOAT dx0 = (DomainRightEdge[0] - DomainLeftEdge[0]) / MetaData->TopGridDims[0];
      FLOAT dy0 = (MetaData->TopGridRank > 1) ? 
	(DomainRightEdge[1] - DomainLeftEdge[1]) / MetaData->TopGridDims[1] : 1e8;
      FLOAT dz0 = (MetaData->TopGridRank > 2) ? 
	(DomainRightEdge[2] - DomainLeftEdge[2]) / MetaData->TopGridDims[2] : 1e8;
      FLOAT h_min = my_MIN(dx0, dy0, dz0);
      h_min /= pow(RefineBy, lmax);
      FLOAT DivBDampingLength=1.;
      C_h = 0.1*MetaData->CourantSafetyNumber*h_min/dt0;
      C_p = sqrt(0.18*DivBDampingLength*C_h);
      //      C_p = sqrt(0.18*DivBDampingLength)*C_h;
      fprintf(stderr, "lengthscale %g timestep: %g  C_h: %g  C_p: %g\n ", h_min, dt0, C_h, C_p);
    }

//     if (SelfGravity && MetaData->TopGridRank == 3) {
//       if (PrepareDensityField(LevelArray, SiblingList, level, MetaData) == FAIL) {
//       //      if (PrepareDensityField(LevelArray, level, MetaData) == FAIL) {
// 	fprintf(stderr, "Error in PrepareDensityField.\n");
// 	return FAIL;
//       }
//     }

    When = 0.5;

#ifdef FAST_SIB
    if (SelfGravity)
      if (PrepareDensityField(LevelArray, SiblingList,
			      level, MetaData, When) == FAIL) {
	fprintf(stderr, "Error in PrepareDensityField.\n");
	return FAIL;
      }
#else   // !FAST_SIB
    if (SelfGravity)
      if (PrepareDensityField(LevelArray, level, MetaData, When) == FAIL) {
        fprintf(stderr, "Error in PrepareDensityField.\n");
        return FAIL;
      }
#endif  // end FAST_SIB


    /* Compute particle-particle acceleration */

    //if (NBodyDirectSummation == TRUE) 
    //for (grid = 0; grid < NumberOfGrids; grid++)
    //Grids[grid1]->GridData->ComputeParticleParticleAcceleration(level);

    /* ------------------------------------------------------- */
    /* Evolve all grids by timestep dtThisLevel. */

    for (grid1 = 0; grid1 < NumberOfGrids; grid1++) {

      /* Gravity: compute acceleration field for grid and particles. */

      if (SelfGravity && MetaData->TopGridRank == 3) {
	int Dummy;
	if (level <= MaximumGravityRefinementLevel) {
	  if (level > 0) {
	    if (Grids[grid1]->GridData->SolveForPotential(level) 
		== FAIL) {
	      fprintf(stderr, "Error in grid->SolveForPotential.\n");
	      return FAIL;
	    }
	  }
	  if (Grids[grid1]->GridData->ComputeAccelerations(level) == FAIL) {
	    fprintf(stderr, "Error in grid->ComputeAccelerations.\n");
	    return FAIL;
	  }
	}
	// otherwise, interpolate potential from coarser grid, which is
	//   now done in PrepareDensity.
      } // end: if (SelfGravity)

      Grids[grid1]->GridData->ComputeAccelerationFieldExternal() ;


#ifdef TRANSFER

      /* Radiation Pressure: add to acceleration field */

      if (RadiativeTransfer && RadiationPressure)
	if (Grids[grid1]->GridData->AddRadiationPressureAcceleration() == FAIL) {
	  fprintf(stderr,"Error in grid->AddRadiationPressureAcceleration.\n");
	  return FAIL;
	}

#endif /* TRANSFER */


      if (Grids[grid1]->GridData->CopyBaryonFieldToOldBaryonField() == FAIL) {
	fprintf(stderr, "Error in grid->CopyBaryonFieldToOldBaryonField.\n");
	return FAIL;
      }

      if (UseHydro) {
	if (HydroMethod == HD_RK) {
	  if (Grids[grid1]->GridData->RungeKutta2_1stStep(LevelCycleCount[level], 
							 SubgridFluxesEstimate[grid1],
							 NumberOfSubgrids[grid1], level,
							 Exterior) == FAIL) {
	    fprintf(stderr, "Error in grid->RungeKutta2_1stStep.\n");
	    return FAIL;
	  }
	} 
	else if (HydroMethod == MHD_RK) {
	  if (Grids[grid1]->GridData->MHDRK2_1stStep(LevelCycleCount[level], 
						    SubgridFluxesEstimate[grid1],
						    NumberOfSubgrids[grid1], level,
						    Exterior) == FAIL) {
	    fprintf(stderr, "Error in grid->MHDRK2_1stStep.\n");
	    return FAIL;
	  }
	}
      }
	
      /* Do this here so that we can get the correct
	 time interpolated boundary condition */
      Grids[grid1]->GridData->SetTimeNextTimestep();
      
    }  // end loop over grids
      
    /*if (SetBoundaryConditions(Grids, NumberOfGrids,SiblingList,level, MetaData,
      Exterior) == FAIL) {
      return FAIL;
      }*/
#ifdef FAST_SIB
  if (SetBoundaryConditions(Grids, NumberOfGrids, SiblingList,
			    level, MetaData, Exterior, LevelArray[level]) == FAIL)
    return FAIL;
#else
  if (SetBoundaryConditions(Grids, NumberOfGrids, level, MetaData,
                            Exterior, LevelArray[level]) == FAIL)
    return FAIL;
#endif
    
    for (grid1 = 0; grid1 < NumberOfGrids; grid1++) {

      if (UseHydro) {
	if (HydroMethod == HD_RK) {
	  if (Grids[grid1]->GridData->RungeKutta2_2ndStep(LevelCycleCount[level], 
							 SubgridFluxesEstimate[grid1],
							 NumberOfSubgrids[grid1], level,
							 Exterior) == FAIL) {
	    fprintf(stderr, "Error in grid->RungeKutta2_2ndStep.\n");
	    ErrorSignal = 1;
	    continue;
	  }
	}
	else if (HydroMethod == MHD_RK) {
	  if (Grids[grid1]->GridData->MHDRK2_2ndStep(LevelCycleCount[level], 
						    SubgridFluxesEstimate[grid1],
						    NumberOfSubgrids[grid1], level,
						    Exterior) == FAIL) {
	    fprintf(stderr, "Error in grid->MHDRK2_2ndStep.\n");
	    return FAIL;
	  }

	  if (UseAmbipolarDiffusion) {
	    Grids[grid1]->GridData->AddAmbipolarDiffusion();
	  }

	  if (UseResistivity) {
	    Grids[grid1]->GridData->AddResistivity();
	  }
	
<<<<<<< HEAD
	  if(UseDivergenceCleaning){
	    
	    time1 = ReturnWallTime();

	    if (Grids[grid1]->GridData->PoissonSolver(UseDivergenceCleaning, level)==FAIL){
	      fprintf(stderr, "Error in grid->PoissonSolver.\n");
	      return FAIL;
	    }

	    if (Grids[grid1]->GridData->PoissonCleanStep(level)==FAIL){
	      fprintf(stderr, "Error in grid->PoissonCleaning.\n");
	      return FAIL;
	    }

	  }
=======
	 
	  time1 = ReturnWallTime();
>>>>>>> 0a8a9f6a

	  Grids[grid1]->GridData->PoissonSolver(level);
	
	}
      }

      /* Add viscosity */

      if (UseViscosity) {
	Grids[grid1]->GridData->AddViscosity();
      }

    /* Solve the radiative transfer */

#ifdef TRANSFER
      Grids[grid1]->GridData->SetTimePreviousTimestep();
      FLOAT GridTime = Grids[grid1]->GridData->ReturnTime();
      EvolvePhotons(MetaData, LevelArray, AllStars, GridTime, 0);
      Grids[grid1]->GridData->SetTimeNextTimestep();
#endif /* TRANSFER */

      /* Solve the cooling and species rate equations. */
 
      Grids[grid1]->GridData->MultiSpeciesHandler();

      /* Update particle positions (if present). */

      UpdateParticlePositions(Grids[grid1]->GridData);

      /* Include 'star' particle creation and feedback. */

      Grids[grid1]->GridData->StarParticleHandler
	(Grids[grid1]->NextGridNextLevel, level);
 
      /* Gravity: clean up AccelerationField. */

	 if (level != MaximumGravityRefinementLevel ||
	     MaximumGravityRefinementLevel == MaximumRefinementLevel)
	     Grids[grid1]->GridData->DeleteAccelerationField();

      Grids[grid1]->GridData->DeleteParticleAcceleration();
 
      if (UseFloor) 
	Grids[grid1]->GridData->SetFloor();
      

      /* If using comoving co-ordinates, do the expansion terms now. */

      if (ComovingCoordinates)
	Grids[grid1]->GridData->ComovingExpansionTerms();

    }  // end loop over grids


#ifdef FAST_SIB
    SetBoundaryConditions(Grids, NumberOfGrids, SiblingList, level, 
			  MetaData, Exterior, LevelArray[level]);
#else
    SetBoundaryConditions(Grids, NumberOfGrids, level, MetaData, 
			  Exterior, LevelArray[level]);
#endif

    
    CommunicationBarrier();

//     if (StarParticleCreation >> SINK_PARTICLE & 1 && level == MaximumRefinementLevel) {
//       if (CommunicationMergeStarParticle(Grids, NumberOfGrids) == FAIL) {
// 	printf("CommunicationMergeStarParticle failed.\n");
// 	return FAIL;
//       }
//     }

    CommunicationBarrier();

    if (StarParticleCreation) {
      if (CommunicationUpdateStarParticleCount(Grids, MetaData,
					       NumberOfGrids) == FAIL) {
	return FAIL;
      }
    }
    
    /* Collect all sink particle masses and report them to STDOUT */

    CommunicationBarrier();

    if (StarParticleCreation >> SINK_PARTICLE & 1 &&
	level == MaximumRefinementLevel) {
      float totalMass = 0;
      for (int ilevel = 0; ilevel <= MaximumRefinementLevel; ilevel++) {
	LevelHierarchyEntry *Temp2 = LevelArray[ilevel];
	while (Temp2 != NULL) {
	  totalMass += Temp2->GridData->ReturnTotalSinkMass();
	  Temp2 = Temp2->NextGridThisLevel;
	}
      }
      CommunicationAllSumValues(&totalMass, 1);

// #ifdef UNUSED
//       /* If crossed the critical mass, make a new shining particle */
//       float ShiningCriticalMass = 100.0;
//       float massdiff = 500.0 - ShiningCriticalMass;
//       if (RadiativeTransfer == 1) { 
// 	if ((int)((totalMass*MassUnits/1.989e33+massdiff)/500.0) != 
// 	    (int)((TotalSinkMass*MassUnits/1.989e33+massdiff)/500.0)) {
	  
// 	  printf("Finding new shining particle...\n");
	  
// 	  /* Find out the current maximum non-shining particle */
	  
// 	  float maxMass1 = -0.1, maxMass2;
// 	  LevelHierarchyEntry *maxGrid;
// 	  for (int ilevel = 0; ilevel <= MaximumRefinementLevel; ilevel++) {
// 	    LevelHierarchyEntry *Temp2 = LevelArray[ilevel];
// 	    while (Temp2 != NULL) {
// 	      maxMass2 = Temp2->GridData->ReturnMaximumNonRadiatingSinkMass();
// 	      if (maxMass2 > maxMass1) {
// 		maxMass1 = maxMass2;
// 		maxGrid = Temp2;
// 	      }
// 	      Temp2 = Temp2->NextGridThisLevel;
// 	    }
// 	  }

// 	  float maxMass = CommunicationMaxValue(maxMass1);
	  
// 	  /* Set the current maximum mass non-shining particle to shining */
	  
// 	  if (maxMass == maxMass1) {
// 	    if (maxGrid->GridData->SetRadiatingSinkParticle() == FAIL) {
// 	      printf("EvolveLevel_RK2: SetRadiatingSinkParticle failed.\n");
// 	      return FAIL;
// 	    }
// 	  }
	  
// 	}
//       } // if (RadiativeTransfer
//       TotalSinkMass = totalMass;
// #endif /* UNUSED */

      FLOAT ThisTime = LevelArray[MaximumRefinementLevel]->GridData->ReturnTime();
      if (debug) {
	fprintf(stdout, "SinkParticle: Time, Total Mass = %"GOUTSYM" %g\n",
		ThisTime, totalMass*MassUnits/1.989e33);
      }
    }
    

    OutputFromEvolveLevel(LevelArray,MetaData,level,Exterior);
    CallPython(LevelArray, MetaData, level);

    /* Check for stop (unpleasant to exit from here, but...). */

    if (MetaData->StopFirstTimeAtLevel > 0 &&
	level >= MetaData->StopFirstTimeAtLevel &&
	LevelArray[level+1] == NULL) {
      fprintf(stderr, "Stopping due to request on level %d\n", level);

      my_exit(EXIT_SUCCESS);
    }

    /* For each grid, delete the GravitatingMassFieldParticles. */

    for (grid1 = 0; grid1 < NumberOfGrids; grid1++)
      Grids[grid1]->GridData->DeleteGravitatingMassFieldParticles();

    /* ----------------------------------------- */
    /* Evolve the next level down (recursively). */

    //    LevelWallTime[level] += ReturnWallTime() - time1;
    if (LevelArray[level+1] != NULL) {
      if (EvolveLevel_RK2(MetaData, LevelArray, level+1, dtThisLevel, Exterior, dt0) 
	  == FAIL) {
	fprintf(stderr, "Error in EvolveLevel_RK2 (%d).\n", level);
	return FAIL;
      }
    }
    time1 = ReturnWallTime();


    /* ------------------------------------------------------- */
    /* For each grid,
     (a) project the subgrid's solution into this grid (step #18)
     (b) correct for the difference between this grid's fluxes and the
         subgrid's fluxes. (step #19) */


#ifdef FLUX_FIX
    SUBlingList = new LevelHierarchyEntry*[NumberOfGrids];
    CreateSUBlingList(MetaData, Grids,NumberOfGrids, &SUBlingList);
#endif

#ifdef FLUX_FIX
    UpdateFromFinerGrids(level, Grids, NumberOfGrids, NumberOfSubgrids,
			 SubgridFluxesEstimate,
			 SUBlingList,
			 MetaData);
#else
    UpdateFromFinerGrids(level, Grids, NumberOfGrids, NumberOfSubgrids, SubgridFluxesEstimate);
#endif
    
#ifdef FLUX_FIX        /* Clean up SUBlings */
    DeleteSUBlingList( NumberOfGrids, SUBlingList );
#endif

     
    /* ------------------------------------------------------- */
    /* Add the saved fluxes (in the last subsubgrid entry) to the exterior
       fluxes for this subgrid .
       (Note: this must be done after CorrectForRefinedFluxes). */

    FinalizeFluxes(Grids,SubgridFluxesEstimate,NumberOfGrids,NumberOfSubgrids);
    
    /* Recompute radiation field, if requested. */

    RadiationFieldUpdate(LevelArray, level, MetaData);

    /* Rebuild the Grids on the next level down.
       Don't bother on the last cycle, as we'll rebuild this grid soon. */

    //    LevelWallTime[level] += ReturnWallTime() - time1;
    if (dtThisLevelSoFar < dtLevelAbove) {
      if (RebuildHierarchy(MetaData, LevelArray, level) == FAIL) {
	fprintf(stderr, "Error in RebuildHierarchy.\n");
	return FAIL;
      }
    }
    time1 = ReturnWallTime();

    /* Count up number of grids on this level. */

    int GridMemory, NumberOfCells, CellsTotal, Particles;
    float AxialRatio, GridVolume;
    for (grid1 = 0; grid1 < NumberOfGrids; grid1++) {
      Grids[grid1]->GridData->CollectGridInformation
        (GridMemory, GridVolume, NumberOfCells, AxialRatio, CellsTotal, Particles);
      //      LevelZoneCycleCount[level] += NumberOfCells;
      //      if (MyProcessorNumber == Grids[grid1]->GridData->ReturnProcessorNumber())
      //	LevelZoneCycleCountPerProc[level] += NumberOfCells;
    }


    cycle++;
    //    LevelCycleCount[level]++;

  } // while (dtThisLevelSoFar < dtLevelAbove)


  if (debug)
    printf("EvolveLevelRK2[%d]: NumberOfSubCycles = %d (%d total)\n", level, 
           cycle, LevelCycleCount[level]);

  /* If possible & desired, report on memory usage. */

  ReportMemoryUsage("Memory usage report: Evolve Level");

  /* Clean up. */

#ifdef UNUSED
  if (level > MaximumGravityRefinementLevel &&
      level == MaximumRefinementLevel)
    ZEUSQuadraticArtificialViscosity /= 1;
#endif

  delete [] NumberOfSubgrids;
  delete [] Grids;
  delete [] SubgridFluxesEstimate;

  /* Clean up the sibling list. */

  if (( StaticLevelZero == 1 && level != 0 ) || StaticLevelZero == 0 ) {
    for (int grid1 = 0; grid1 < NumberOfGrids; grid1++)
      delete [] SiblingList[grid1].GridList;
    delete [] SiblingList;
  }

  return SUCCESS;

}<|MERGE_RESOLUTION|>--- conflicted
+++ resolved
@@ -630,26 +630,8 @@
 	    Grids[grid1]->GridData->AddResistivity();
 	  }
 	
-<<<<<<< HEAD
-	  if(UseDivergenceCleaning){
-	    
-	    time1 = ReturnWallTime();
-
-	    if (Grids[grid1]->GridData->PoissonSolver(UseDivergenceCleaning, level)==FAIL){
-	      fprintf(stderr, "Error in grid->PoissonSolver.\n");
-	      return FAIL;
-	    }
-
-	    if (Grids[grid1]->GridData->PoissonCleanStep(level)==FAIL){
-	      fprintf(stderr, "Error in grid->PoissonCleaning.\n");
-	      return FAIL;
-	    }
-
-	  }
-=======
 	 
 	  time1 = ReturnWallTime();
->>>>>>> 0a8a9f6a
 
 	  Grids[grid1]->GridData->PoissonSolver(level);
 	
