--- conflicted
+++ resolved
@@ -66,28 +66,14 @@
 int GenerateGridArray(LevelHierarchyEntry *LevelArray[], int level,
 		      HierarchyEntry **Grids[]);
 #ifdef FAST_SIB
-<<<<<<< HEAD
-=======
-int PrepareDensityField(LevelHierarchyEntry *LevelArray[],
-			SiblingGridList SiblingList[],
-			int level, TopGridData *MetaData, FLOAT When);
-#endif
-
->>>>>>> 50d40c05
 int PrepareDensityField(LevelHierarchyEntry *LevelArray[],
 			SiblingGridList SiblingList[],
 			int level, TopGridData *MetaData, FLOAT When);
 #else  // !FAST_SIB
 int PrepareDensityField(LevelHierarchyEntry *LevelArray[],
-<<<<<<< HEAD
                         int level, TopGridData *MetaData, FLOAT When);
 #endif  // end FAST_SIB
-=======
-                        int level, TopGridData *MetaData, double When);
-
-
-
->>>>>>> 50d40c05
+
 int SetBoundaryConditions(HierarchyEntry *Grids[], int NumberOfGrids,
 			  SiblingGridList SiblingList[],
 			  int level, TopGridData *MetaData, 
