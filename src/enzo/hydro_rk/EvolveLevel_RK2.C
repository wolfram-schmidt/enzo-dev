--- conflicted
+++ resolved
@@ -497,12 +497,9 @@
 
       if (UseViscosity) {
 	Grids[grid1]->GridData->AddViscosity();
-<<<<<<< HEAD
-	printf("VISC: %f\n", ViscosityCoefficient);
+	//	printf("VISC: %f\n", ViscosityCoefficient);
       }
-=======
-      //    printf("VISC: %f\n", ViscosityCoefficient);
->>>>>>> 61db9969
+
       /* Solve the cooling and species rate equations. */
  
       Grids[grid1]->GridData->MultiSpeciesHandler();
