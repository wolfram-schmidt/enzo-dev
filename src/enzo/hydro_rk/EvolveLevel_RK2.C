--- conflicted
+++ resolved
@@ -339,11 +339,7 @@
     if ((HydroMethod == MHD_RK) && (level == 0))
       ComputeDednerWaveSpeeds(MetaData, LevelArray, level, dt0);
 	
-<<<<<<< HEAD
-    if (debug && HydroMethod == MHD_RK) 
-=======
     if (debug1 && HydroMethod == MHD_RK && (MyProcessorNumber == ROOT_PROCESSOR)) 
->>>>>>> 28b9c045
       fprintf(stderr, "wave speeds: timestep: %"GSYM"  C_h: %"GSYM"  C_p: %"GSYM"\n ", 
 	       dt0, C_h, C_p);
 
