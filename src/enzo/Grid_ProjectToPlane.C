--- conflicted
+++ resolved
@@ -26,10 +26,7 @@
 #include "ExternalBoundary.h"
 #include "CosmologyParameters.h"
 #include "Grid.h"
-<<<<<<< HEAD
-=======
 
->>>>>>> 32d4783d
 #include "phys_constants.h"
  
 extern "C" void FORTRAN_NAME(projplane)(
@@ -354,16 +351,10 @@
     for (i = 0; i < size; i++)
       sz[i] = BaryonField[DensNum][i]*temperature[i];
  
-<<<<<<< HEAD
-    double sigma_thompson = 6.65e-25, mh = 1.67e-24, me = 9.11e-28,
-           clight = 3.00e10, csquared = 8.99e20;
-=======
-    double sigma_thompson = 6.65e-25, mh = 1.67e-24, 
-           kboltz = 1.38e-16, csquared = 8.99e20;
->>>>>>> 32d4783d
+    double sigma_thompson = 6.65e-25, mh = 1.67e-24;
  
     ConversionFactor = double(DensityUnits)*0.88/mh
-                       *kboltz/(me*csquared)*sigma_thompson
+                       *kboltz/(me*clight*clight)*sigma_thompson
 		       *double(LengthUnits)*CellLength;
  
     if (NumberOfBaryonFields > 0)
