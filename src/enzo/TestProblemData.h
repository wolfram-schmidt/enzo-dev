--- conflicted
+++ resolved
@@ -113,8 +113,6 @@
   float MaximumTemperature;
   int ResetEnergies;
 
-<<<<<<< HEAD
-=======
   /* Shock Fields */
   int ShockMethod;
   int StorePreShockFields;
@@ -124,5 +122,4 @@
   float OneZoneFreefallConstant;
   /* fraction of free-fall time for timestep */
   float OneZoneFreefallTimestepFraction;
->>>>>>> 28b9c045
 };