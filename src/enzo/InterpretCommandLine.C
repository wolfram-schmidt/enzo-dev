--- conflicted
+++ resolved
@@ -37,10 +37,7 @@
 			 int &RegionLevel, int &HaloFinderOnly,
 			 int &WritePotentialOnly,
 			 int &SmoothedDarkMatterOnly,
-<<<<<<< HEAD
-=======
 			 int &WriteCoolingTimeOnly,
->>>>>>> 28b9c045
 			 int MyProcessorNumber)
 {
  
@@ -295,10 +292,7 @@
 	          "      -g (Write Potential field only)\n"
 	          "      -M (Write smoothed DM field only)\n"
 	          "      -F(riends-of-friends halo finder only)\n"
-<<<<<<< HEAD
-=======
 	          "      -C(ooling time write only)\n"
->>>>>>> 28b9c045
                   "      -h(elp)\n"
 	          "      -i(nformation output)\n"
 	          "      -s(tart  index region) dim0 [dim1] [dim2]\n"
