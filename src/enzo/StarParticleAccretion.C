--- conflicted
+++ resolved
@@ -74,10 +74,6 @@
 	LevelArray[level+1] != NULL)   
       continue;
 
-<<<<<<< HEAD
-    if (ThisStar->CalculateMassAccretion() == FAIL) {
-      ENZO_FAIL("Error in star::CalculateMassAccretion.\n");
-=======
     // needed for RecalibrateAccretingMass
     BondiRadius = 0.0; density = 0.0;
 
@@ -86,7 +82,6 @@
     if (ThisStar->CalculateMassAccretion(BondiRadius, density) == FAIL) {
       fprintf(stderr, "Error in star::CalculateMassAccretion.\n");
       ENZO_FAIL("");
->>>>>>> 28b9c045
     }
     
     /* Correct the accreting mass if requested */
@@ -115,16 +110,12 @@
 
     if (ThisStar->Accrete() == FAIL) {
       ENZO_FAIL("Error in star::Accrete.\n");
-<<<<<<< HEAD
-
-=======
     }
 
     /* Add accreted angular momentum to star particles */
 
     if (ThisStar->AccreteAngularMomentum() == FAIL) {
       ENZO_FAIL("Error in star::AccreteAngularMomentum.\n");
->>>>>>> 28b9c045
     }
 
   }
