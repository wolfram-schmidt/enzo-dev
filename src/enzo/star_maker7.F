#include "fortran.def"
#include "phys_const.def"
#include "error.def"

c=======================================================================
c////////////////////////  SUBROUTINE STAR_MAKER \\\\\\\\\\\\\\\\\\\\\\\
c
      subroutine star_maker7(nx, ny, nz,
     &                      d, dm, temp, u, v, w, cooltime,
     &                      dt, r, metal, dx, t, z, procnum, 
     &                      d1, x1, v1, t1,
     &                      nmax, xstart, ystart, zstart, ibuff, 
     &                      imetal, imethod, mintdyn,
     &                      odthresh, masseff, smthresh, level, 
     &                      np, npart,
     &                      xp, yp, zp, up, vp, wp,
     &                      mp, tdp, tcp, metalf, 
     &                      xpold, ypold, zpold, 
     &                      typeold, ctype, option,
     &                      imetalSNIa, metalSNIa, metalfSNIa)

c
c  CREATES GALAXY PARTICLES
c
c  written by: Chris Loken
c  date:       3 March 1997
c  modified1: 2 March 1999 by Brian O''Shea
c    2 inputs were added: odthresh and masseff, and the star creation
c    code was implemented
c  modified2: 18 May 1999 by Brian O''Shea
c    1 input added: smthresh, and star particle selection code added
c  modified3: 26 July 2002 by BWO
c    this version of star_maker2.src is hereby certified to be free of
c    the various bugs that Greg Bryan and I discovered in April 2002
c  modified4: 13 November 2002 by BWO
c    turned OFF stochastic star formation (changed ifdef) and cleaned
c    up code, added comments.
c  modified5: 12 June 2009 by JHK
C    imported star_maker2.src as of 12 June 2009 and changed the followings:
c    [1] removed Jeans mass criteria (just like star_maker3.src)
c    [2] removed stochastic star formation (unlike star_maker3.src)
c    [3] removed dt dependence in stellar mass created 
c    [4] prevents SF or feedback when there is a MBH particle in the cell
c        MBH particle will suck out the gas later in StarParticleFinalize,
c        - item [4] was still a test as of Nov.2009.
c    [5] when in cosmological sim, StarMakerOverDensity is in particles/cc, 
c        not the ratio with respect to the DensityUnits, unlike others
c        this should be taken care of in Grid_StarParticleHandler.C
c  modified6: 27 Sept 2011 by JHW
c    added metalSNIa & metalfSNIa; included feedback from SN Ia/PN
c    (original changes by M. Ryan Joung)
c
c  INPUTS:
c
c    d     - density field
c    dm    - dark matter field
c    temp  - temperature field
c    u,v,w - velocity fields
c    cooltime - cooling time in code units
c    r     - refinement field (non-zero if zone is further refined)
c    dt    - current timestep
c    dx    - zone size (code units)
c    t     - current time
c    z     - current redshift
c    d1,x1,v1,t1 - factors to convert d,dx,v,t to physical units
c    nx,ny,nz - dimensions of field arrays
c    ibuff    - number of buffer zones at each end of grid
c    imethod  - Hydro method (0/1 -- PPM DE/LR, 2 - ZEUS)
c    odthresh - overdensity threshold (some number * avg. density)
c    masseff - gas-to-mass conversion efficiency ( 0<=masseff<=1 )
c    smthresh - star mass threshold (only creates stars with mass >
c        smthresh unless (random number) < starmass/smthresh )
c    mintdyn  - minimum dynamical time, in years
c    level - current level of refinement
c    procnum - processor number (for output)
c    type  - particle types (currently in the grid)
c    ctype - MBHParticleType
c    option - whether to stop star formation in the cell MBH resides in
c
c  OUTPUTS:
c
c    np   - number of particles created (=NumberOfNewParticles)
c    npart   - number of particles already in here (=NumberOfParticles)
c    x/y/z start - starting position of grid origin
c    xp,yp,zp - positions of created particles
c    up,vp,wp - velocities of created particles
c    mp       - mass of new particles
c    tdp      - dynamical time of zone in which particle created
c    tcp      - creation time of particle
c    metalf   - metallicity fraction of particle
c    nmax     - particle array size specified by calling routine
c
c
c-----------------------------------------------------------------------
       implicit none
#include "fortran_types.def"
c-----------------------------------------------------------------------
c
c  Arguments
c
<<<<<<< HEAD
      INTG_PREC nx, ny, nz, ibuff, nmax, np, npart, level, imetal
      INTG_PREC imethod, procnum, ctype, option
      R_PREC    d(nx,ny,nz), dm(nx,ny,nz), temp(nx,ny,nz)
      R_PREC    u(nx,ny,nz), v(nx,ny,nz), w(nx,ny,nz)
      R_PREC    r(nx,ny,nz), cooltime(nx,ny,nz), metal(nx,ny,nz)
      R_PREC    dt, dx, z
      R_PREC    d1, x1, v1, t1
      P_PREC xstart, ystart, zstart, t
      P_PREC xp(nmax), yp(nmax), zp(nmax)
      R_PREC    up(nmax), vp(nmax), wp(nmax)
      R_PREC    mp(nmax), tdp(nmax), tcp(nmax), metalf(nmax)
      R_PREC    odthresh, masseff, smthresh, mintdyn
      P_PREC xpold(nmax), ypold(nmax), zpold(nmax)
      INTG_PREC typeold(npart)
c
      R_PREC   sformsum
=======
      integer nx, ny, nz, ibuff, nmax, np, npart, level, imetal, imethod
      integer procnum, ctype, option, imetalSNIa
      real    d(nx,ny,nz), dm(nx,ny,nz), temp(nx,ny,nz)
      real    u(nx,ny,nz), v(nx,ny,nz), w(nx,ny,nz)
      real    r(nx,ny,nz), cooltime(nx,ny,nz), metal(nx,ny,nz)
      real    metalSNIa(nx,ny,nz), metalfSNIa(nmax)
      real    dt, dx, z
      real    d1, x1, v1, t1
      REALSUB xstart, ystart, zstart, t
      REALSUB xp(nmax), yp(nmax), zp(nmax)
      real    up(nmax), vp(nmax), wp(nmax)
      real    mp(nmax), tdp(nmax), tcp(nmax), metalf(nmax)
      real    odthresh, masseff, smthresh, mintdyn
      REALSUB xpold(nmax), ypold(nmax), zpold(nmax)
      integer typeold(npart)
c
      real   sformsum
>>>>>>> d57c43fb
      save   sformsum
      data   sformsum/0/
c
c  Locals:
c
      INTG_PREC  i, j, k, ii, n, i_c, j_c, k_c
      R_PREC   div, tdyn, dtot
      R_PREC   pi, G, sndspdC
      R_PREC   isosndsp2, starmass, starfraction, bmass, jeanmass
      double precision msolar
      parameter (pi=pi_val, G=GravConst, sndspdC=1.3095d8,
     &           msolar=SolarMass)
c
      ii = np
c
c  check whether we have MBH particle here, in which case we store the index 
c  so we can skip the star formation in that cell in which the MBH resides
c
      i_c = -99999
      j_c = -99999
      k_c = -99999
c
      if (option .eq. 1) then
         do n=1, npart
            if (typeold(n) .eq. ctype) then
               i_c = int((xpold(n) - xstart)/dx,IKIND) + 1
               j_c = int((ypold(n) - ystart)/dx,IKIND) + 1
               k_c = int((zpold(n) - zstart)/dx,IKIND) + 1
            endif
         enddo
      endif
c
c
c  for each zone, : "star" particle is created if answers to all the
c  following questions are affirmative:
c
c    is this cell containing no MBH particle ?
c    is this the finest level of refinement ?
c    is the density greater than a critical density ?
c    is the flow convergent ?
c    is the cooling time less than a dynamical time ? 
c
      do k=1+ibuff,nz-ibuff
         do j=1+ibuff,ny-ibuff
            do i=1+ibuff,nx-ibuff
c
c              0) is this containing a MBH particle?
               if (i .eq. i_c .and. j .eq. j_c .and. k .eq. k_c) then
c                  write(6,*) 'star_maker7: the cell has a MBH; move on'
                  goto 10
               endif
c
c              1) is this finest level of refinement?
c
               if (r(i,j,k) .ne. 0.0) goto 10
c
c              2) is density greater than threshold?
c
               if (d(i,j,k) .lt. odthresh) goto 10
c
c              3) is divergence negative?
c                 (the first calculation is face centered for ZEUS, 
c                  the second is cell-centered for PPM)
c
               if (imethod .eq. 2) then
                  div = u(i+1,j  ,k  ) - u(i,j,k)
     &                + v(i  ,j+1,k  ) - v(i,j,k)
     &                + w(i  ,j  ,k+1) - w(i,j,k)
               else
                  div = u(i+1,j  ,k  ) - u(i-1,j  ,k  )
     &                + v(i  ,j+1,k  ) - v(i  ,j-1,k  )
     &                + w(i  ,j  ,k+1) - w(i  ,j  ,k-1)
               endif
               if (div .ge. 0.0) goto 10
c
c              4) t_cool < t_free-fall (if T < 1.1e4 skip this check)
c
               dtot = ( d(i,j,k) + dm(i,j,k) )*d1
               tdyn  = sqrt(3._RKIND*pi/32._RKIND/G/dtot)/t1

               if (tdyn .lt. cooltime(i,j,k) .and. 
     &             temp(i,j,k) .gt. 1.1e4_RKIND) goto 10   
c
c  NO JEANS MASS CRITERION IN THIS ALGORITHM!!!
c  JHK, 12 JUN 09 (fix [1] jun 09)
c
c              5) is M > M_Jeans? (this definition involves only baryons under
c                 the assumption that the dark matter is stable, which
c                 implies that the dark matter velocity dispersion is >> 
c                 the sound speed.  This will be true for small perturbations
c                 within large halos).
c
               bmass = d(i,j,k)*dble(d1)*dble(x1*dx)**3 / msolar
               isosndsp2 = sndspdC * temp(i,j,k)
               jeanmass = pi/(6._RKIND*sqrt(d(i,j,k)*dble(d1))) *
     &                    dble(pi * isosndsp2 / G)**1.5_RKIND / msolar
c
c               if (bmass .lt. jeanmass) goto 10
c
c              6) Check to see if star is above threshold (given
c                 in units of M_solar)
c
c  NO dt DEPENDENCE, DON'T WAIT FOR ~tdyn TO TURN THE GAS TO STARS!!!
c  JHK, 12 JUN 09 (fix [3] jun 09)
c
c               starfraction = min(masseff*dt/tdyn, 0.9)
               starfraction = min(masseff, 0.9_RKIND)
               tdyn = max(tdyn, mintdyn*3.15e7_RKIND/t1)
c
c  13 Nov. 2002:  stochastic star formation has been turned OFF by
c    bwo, since the algorithm is a bit suspect.  This encourages
c    rational settings of the minimum star mass!
c
c  THOUGH THIS IS STILL USED IN star_maker3.src, IT'S TURNED OFF HERE AND IN star_maker2.src
c  JHK, 12 JUN 09 (fix [2] jun 09)
c
#define NO_STOCHASTIC_STAR_FORMATION
c
#ifdef STOCHASTIC_STAR_FORMATION
c
c                 Keep global count of "unfullfilled" star formation
c                 and when total is larger than threshold, then create
c                 a star particle with the threshold mass or 1/2 the
c                 gas in the cell, whichever is smaller.
c
               if (starfraction*bmass .lt. smthresh) then
                  sformsum = sformsum + starfraction*bmass
                  if (sformsum .lt. smthresh) goto 10
                  starfraction = min(smthresh/bmass, 0.5_RKIND)
                  sformsum = sformsum - starfraction*bmass
               endif
#else
c
c              is star mass greater than threshold, then make it.
c              if it's less than threshold, go to the next cell.
c
               if (starfraction*bmass .lt. smthresh) goto 10
#endif
c
c              Create a star particle
c
               ii = ii + 1
               mp(ii)  = starfraction * d(i,j,k)
               tcp(ii) = t
               tdp(ii) = tdyn
               xp(ii) = xstart + (float(i)-0.5_RKIND)*dx
               yp(ii) = ystart + (float(j)-0.5_RKIND)*dx
               zp(ii) = zstart + (float(k)-0.5_RKIND)*dx
               if (imethod .eq. 2) then
                  up(ii) = 0.5_RKIND*(u(i,j,k)+u(i+1,j,k))
                  vp(ii) = 0.5_RKIND*(v(i,j,k)+v(i,j+1,k))
                  wp(ii) = 0.5_RKIND*(w(i,j,k)+w(i,j,k+1))
               else
                  up(ii) = u(i,j,k)
                  vp(ii) = v(i,j,k)
                  wp(ii) = w(i,j,k)
               endif
c
c              Set the particle metal fraction
c
               if (imetal .eq. 1) then
                  metalf(ii) = metal(i,j,k)    ! in here metal is a fraction
               else
                  metalf(ii) = 0._RKIND
               endif
               if (imetalSNIa .eq. 1) then
                  metalfSNIa(ii) = metalSNIa(i,j,k)
               endif
c
c              Remove mass from grid
c
               d(i,j,k) = (1.0_RKIND - starfraction)*d(i,j,k)
c
c               write(7+procnum,1000) level,bmass*starfraction,tcp(ii),
c     &                           tdp(ii)*t1,d(i,j,k)*d1,z,metalf(ii)
c
 1000          format(i5,1x,6(1pe10.3,1x))
c
c              Do not generate more star particles than available
c
               if (ii .eq. nmax) goto 20

10          continue

            enddo
         enddo
      enddo
 20   continue
c
      if (ii .ge. nmax) then
         write(6,*) 'star_maker7: reached max new particle count'
         ERROR_MESSAGE
      endif
      np = ii
c
c      if (np .ne. 0) then
c         write(6,*) 'Stars created: number,time,level: ', np, t, level
c      endif
c
      return
      end
c
c=======================================================================
c/////////////////////  SUBROUTINE STAR_FEEDBACK \\\\\\\\\\\\\\\\\\\\\\\
c
      subroutine star_feedback7(nx, ny, nz,
     &                      d, dm, te, ge, u, v, w, metal,
     &                      idual, imetal, imethod, dt, r, dx, t, z,
     &                      d1, x1, v1, t1, sn_param, m_eject, yield,
     &                      npart, xstart, ystart, zstart, ibuff, level,
     &                      xp, yp, zp, up, vp, wp,
     &                      mp, tdp, tcp, metalf, type, justburn, 
     &                      ctype, mbhradius)
c
c  RELEASES "STAR" PARTICLE ENERGY, MASS AND METALS
c
c  written by: Chris Loken & Greg Bryan
c  date:       3 March 1997
c  modified1:  BWO
c              13 Nov 2002
c              Many changes have been made between the date of
c              initial creation and today - all of them unlogged,
c              unfortunately.  Bugs were fixed in calculation of 
c              total energy and conservation of metal and gas density.
c              The code has been cleaned up in general to enhance
c              readability.  This is the stable version - star_maker1
c              and star_maker3 should be used for experimentation.
c
c  INPUTS:
c
c    d     - density field
c    dm    - dark matter field
c    te,ge - total energy and gas energy fields
c    u,v,w - velocity fields
c    metal - metallicity density field
c    r     - refinement field (0 if zone is further refined)
c    dt    - current timestep
c    dx    - zone size (code units)
c    t     - current time
c    z     - current redshift
c    d1,x1,v1,t1 - factors to convert d,dx,v,t to physical units
c    nx,ny,nz - dimensions of field arrays
c    ibuff    - number of buffer zones at each end of grid
c    idual    - dual energy flag
c    imetal   - metallicity flag (0 - none, 1 - yes)
c    imethod  - hydro method (0 - PPMDE, 1 - PPMLR, 2 - ZEUS)
c    level - current level of refinement
c
c    x/y/z start - starting position of grid origin
c    xp,yp,zp - positions of created particles
c    up,vp,wp - velocities of created particles
c    mp       - mass of new particles
c    tdp      - dynamical time of zone in which particle created
c    tcp      - creation time of particle (-1 if not a star particle)
c    metalf   - star particle metal fraction
c    npart    - particle array size specified by calling routine
c    sn_param - fraction of stellar rest mass that goes to feedback
c    m_eject  - fraction of stellar mass ejected back to gas
c    yield    - fraction of stellar mass that is converted to metals
c    type  - particle types (currently in the cell)
c    ctype - MBHParticleType
c
c  OUTPUTS:
c    d,u,v,w,ge,e - modified field
c    justburn     - time-weighted mass of star formation (code units)
c
c
c-----------------------------------------------------------------------
       implicit none
#include "fortran_types.def"
c-----------------------------------------------------------------------
c
c  Arguments
c
      INTG_PREC nx, ny, nz, ibuff, npart, idual, imetal, imethod, level
      R_PREC    d(nx,ny,nz), dm(nx,ny,nz), te(nx,ny,nz)
      R_PREC    u(nx,ny,nz), v(nx,ny,nz), w(nx,ny,nz)
      R_PREC    r(nx,ny,nz), metal(nx,ny,nz), ge(nx,ny,nz)
      R_PREC    dt, dx, z
      R_PREC    d1, x1, v1, t1, justburn, mbhradius
      P_PREC xstart, ystart, zstart, t
      P_PREC xp(npart), yp(npart), zp(npart)
      R_PREC    up(npart), vp(npart), wp(npart)
      R_PREC    mp(npart), tdp(npart), tcp(npart), metalf(npart)
      INTG_PREC type(npart)
      INTG_PREC ctype
c
c  Locals
c    (msolar_e51 is one solar rest mass energy divided by 10^51 erg)
c
      INTG_PREC i, j, k, n
      R_PREC mform, tfactor, clight, energy, sn_param, msolar_e51,
     &     m_eject, yield, minitial, xv1, xv2, dratio
      parameter (clight = c_light, msolar_e51 = 1800._RKIND)
c
#define NO_KINETIC_FEEDBACK  
#ifdef KINETIC_FEEDBACK
      INTG_PREC nn
      INTG_PREC ind_x(7), ind_y(7), ind_z(7)
      data ind_x/0, 1, 0, 0,-1, 0, 0/
      data ind_y/0, 0, 1, 0, 0,-1, 0/
      data ind_z/0, 0, 0, 1, 0, 0,-1/
      R_PREC speed_shock
#endif /*KINETIC_FEEDBACK */
c
c-----------------------------------------------------------------------
c
c  check whether we have MBH particle here AND whether MBHFeedbackRadius 
c  is bigger than the cell size, in which case we skip the star feedback 
c  routine [test by Ji-hoon Kim Nov.2009]
c
c      do n=1, npart
c         if (type(n) .eq. ctype .and. mbhradius .ge. dx) then
c            write(6,*) 'star_feedback7: the grid has a MBH: move on?'
c            goto 200
c         endif
c      enddo
c
c     Loop over particles
c
c      write(6,*) 'star_feedback7: start'
      do n=1, npart
         if (tcp(n) .gt. 0 .and. mp(n) .gt. 0 .and. type(n) .eq. 2) then
c
c
c        The star particle creation algorithm partnered with this 
c          feedback algorithm creates a star particle instantaneously.
c          However, we do feedback as if the star particles are created 
c          over a long period of time (in code units), so the particle
c          actually loses mass over time in an exponentially decaying
c          way.

c        Determine how much of a given star particle would have been 
c          turned into stars during this timestep.  Then calculate the mass
c          which should have formed during this timestel dt using the integral
c          form of the Cen & Ostriker formula.

            xv1 = (t      - tcp(n))/tdp(n)
            if (xv1 .gt. 12.0) goto 10     ! t-tcp >> tdp so ignore
            xv2 = (t + dt - tcp(n))/tdp(n)

c        First calculate the initial mass of the star particle 
c          in question.
            minitial = mp(n) / 
     &           (1._RKIND - m_eject*(1._RKIND - (1._RKIND + xv1)
     &           * exp(-xv1)))
c
c       Then, calculate the amount of mass that would have formed in
c         this timestep.
c
            mform = minitial * ((1._RKIND + xv1)*exp(-xv1) - 
     &                          (1._RKIND + xv2)*exp(-xv2))
            mform = max(min(mform, mp(n)), 0._RKIND)
c
c         Compute index of the cell that the star particle
c           resides in.
c 
            i = int((xp(n) - xstart)/dx,IKIND) + 1
            j = int((yp(n) - ystart)/dx,IKIND) + 1
            k = int((zp(n) - zstart)/dx,IKIND) + 1
c
c         check bounds - if star particle is outside of this grid
c         then exit and give a warning.
c
            if (i .lt. 1 .or. i .gt. nx .or. j .lt. 1 .or. j .gt. ny
     &          .or. k .lt. 1 .or. k .gt. nz) then
               write(6,*) 'star particle out of grid; i,j,k,level,',
     &                     i,j,k,level
               goto 100
            endif
c
c          skip if very little mass is formed.
c
            if (mform/d(i,j,k) .lt. 1.e-10_RKIND) goto 10
c
c           subtract ejected mass from particle (ejection due
c           to winds, supernovae)
c
            mp(n) = mp(n) - mform * m_eject
c
c           Record amount of star formation in this grid.
c
            justburn = justburn + mform * dt * dx**3
c
c           Calculate how much of the star formation in this
c           timestep would have gone into supernova energy.
c
            energy = sn_param * mform * (clight/v1)**2 / 
     &                (d(i,j,k)+mform*m_eject)
c
c             (aug 7/00 addition: share ejected energy between gas
c              being ejected and that remaining in star particle)
c
c
c
c            write(6,*) 'star_feedback7: mp, minitial, mform, energy',
c     &                  mp(n), minitial, mform, energy
c
c
c
#define NO_SHARE_ENERGY
#ifdef SHARE_ENERGY
            energy = energy*mform*m_eject/
     &           (mform*m_eject + minitial*exp(-xv2)*(1._RKIND + xv2))
#endif /* SHARE_ENERGY */
c
c
c
c  INTRODUCE KINETIC FEEDBACK, EJECT THE MASS INTO 6 NEARBY CELLS WITH VELOCITY
c  IF 3^3 SUPERCELL IS NOT CONTAINED, STICK WITH THE THERMAL FEEDBACK MODEL
c  JHK, 12 Nov 10 
c           
c
#ifdef KINETIC_FEEDBACK
            if (i .lt. 5 .or. i .gt. nx-4 .or. j .lt. 5 .or. 
     &          j .gt. ny-4 .or. k .lt. 5 .or. k .gt. nz-4) then
#endif /*KINETIC_FEEDBACK */
c
c              Add energy to energy field
c
               dratio = d(i,j,k)/(d(i,j,k) + mform * m_eject)
               te(i,j,k) = te(i,j,k)*dratio + energy
               if (idual .eq. 1) 
     &            ge(i,j,k) = ge(i,j,k)*dratio + energy

c
c              Metal feedback (note that in this function gas metal is
c              a fraction (rho_metal/rho_gas) rather than a density.
c              The conversion has been done in the handling routine)
c
               if (imetal .eq. 1) then
c
c              "Cen method".  This takes into account gas recycling.
c
                  metal(i,j,k) = (metal(i,j,k)*d(i,j,k) + mform * 
     &                 (yield * (1._RKIND-metalf(n)) + m_eject * 
     &                 metalf(n))) / (d(i,j,k)+mform*m_eject)  ! metal is a fraction
c
               endif
c
c              Mass and momentum feedback
c
               u(i,j,k) = u(i,j,k)*d(i,j,k) + mform * m_eject * up(n)
               v(i,j,k) = v(i,j,k)*d(i,j,k) + mform * m_eject * vp(n)
               w(i,j,k) = w(i,j,k)*d(i,j,k) + mform * m_eject * wp(n)
               d(i,j,k) = d(i,j,k) + mform * m_eject
               u(i,j,k) = u(i,j,k)/d(i,j,k)
               v(i,j,k) = v(i,j,k)/d(i,j,k)
               w(i,j,k) = w(i,j,k)/d(i,j,k)
c
c              If te is really total energy (and it is unless imethod=2),
c              then just set this value
c
               if (imethod .ne. 2 .and. idual .eq. 1) then
                  te(i,j,k) = 0.5_RKIND*(u(i,j,k)**2 + v(i,j,k)**2 + 
     &                               w(i,j,k)**2) + ge(i,j,k)
               endif
c
c
#ifdef KINETIC_FEEDBACK
            else
c               if (n .le. 100) then
c                  write(6,*) 'star_maker7: particle in active zone'
c                  write(6,*) 'apply kinetic feedback: i,j,k,level = ',
c     &                        i,j,k,level
c                  write(6,*) 'd,u,te = ', d(i,j,k), u(i,j,k), te(i,j,k)
c                  write(6,*) 'd1,u1,te1 = ', d(i+1,j,k), u(i+1,j,k), 
c     &                        te(i+1,j,k)
c               endif
c
c              LOOP THROUGH 7 NEARBY CELLS 
c
               do nn = 1, 7
c
                  if (nn .eq. 1) then
c
c                    Add energy to energy field (only for the central cell)
c
                     dratio = d(i,j,k)/(d(i,j,k) + 
     &                    1._RKIND/7._RKIND*mform*m_eject)
                     te(i,j,k) = te(i,j,k)*dratio + energy
                     if (idual .eq. 1) 
     &                    ge(i,j,k) = ge(i,j,k)*dratio + energy
c
                  else
c
c                    Mass and momentum feedback (for the nearby 6 cells)
c
                     speed_shock = sqrt(sn_param * mform * 
     &                    (clight/v1)**2 / (0.5_RKIND*mform*m_eject))
c
C                      if (n .le. 100 .and. nn .eq. 2) then
C                         write(6,*) 'u, d, m*m, up+i*s = ', 
C      &                        u(i+ind_x(nn),j+ind_y(nn),k+ind_z(nn)),
C      &                        d(i+ind_x(nn),j+ind_y(nn),k+ind_z(nn)),
C      &                        1./7. * mform * m_eject,
C      &                        up(n) + ind_x(nn) * speed_shock
C                      endif

                     u(i+ind_x(nn),j+ind_y(nn),k+ind_z(nn)) = 
     &                        u(i+ind_x(nn),j+ind_y(nn),k+ind_z(nn)) *
     &                        d(i+ind_x(nn),j+ind_y(nn),k+ind_z(nn)) + 
     &                        1._RKIND/7._RKIND * mform * m_eject * 
     &                        (up(n) + ind_x(nn) * speed_shock)
                     v(i+ind_x(nn),j+ind_y(nn),k+ind_z(nn)) = 
     &                        v(i+ind_x(nn),j+ind_y(nn),k+ind_z(nn)) *
     &                        d(i+ind_x(nn),j+ind_y(nn),k+ind_z(nn)) + 
     &                        1._RKIND/7._RKIND * mform * m_eject * 
     &                        (vp(n) + ind_y(nn) * speed_shock)
                     w(i+ind_x(nn),j+ind_y(nn),k+ind_z(nn)) = 
     &                        w(i+ind_x(nn),j+ind_y(nn),k+ind_z(nn)) *
     &                        d(i+ind_x(nn),j+ind_y(nn),k+ind_z(nn)) + 
     &                        1._RKIND/7._RKIND * mform * m_eject * 
     &                        (wp(n) + ind_z(nn) * speed_shock)
                     d(i+ind_x(nn),j+ind_y(nn),k+ind_z(nn)) = 
     &                        d(i+ind_x(nn),j+ind_y(nn),k+ind_z(nn)) + 
     &                        1._RKIND/7._RKIND * mform * m_eject
                     u(i+ind_x(nn),j+ind_y(nn),k+ind_z(nn)) = 
     &                        u(i+ind_x(nn),j+ind_y(nn),k+ind_z(nn)) /
     &                        d(i+ind_x(nn),j+ind_y(nn),k+ind_z(nn))
                     v(i+ind_x(nn),j+ind_y(nn),k+ind_z(nn)) = 
     &                        v(i+ind_x(nn),j+ind_y(nn),k+ind_z(nn)) /
     &                        d(i+ind_x(nn),j+ind_y(nn),k+ind_z(nn))
                     w(i+ind_x(nn),j+ind_y(nn),k+ind_z(nn)) = 
     &                        w(i+ind_x(nn),j+ind_y(nn),k+ind_z(nn)) /
     &                        d(i+ind_x(nn),j+ind_y(nn),k+ind_z(nn))

C                      if (n .le. 100 .and. nn .eq. 2) then
C                         write(6,*) 'u-2 = ', 
C      &                        u(i+ind_x(nn),j+ind_y(nn),k+ind_z(nn))
C                      endif
c
                  endif              
c
c                 Metal feedback (note that in this function gas metal is
c                 a fraction (rho_metal/rho_gas) rather than a density.
c                 The conversion has been done in the handling routine)
c
                  if (imetal .eq. 1) then
c
c                 "Cen method".  This takes into account gas recycling.
c
                     metal(i+ind_x(nn),j+ind_y(nn),k+ind_z(nn)) = 
     &                  (metal(i+ind_x(nn),j+ind_y(nn),k+ind_z(nn)) * 
     &                  d(i+ind_x(nn),j+ind_y(nn),k+ind_z(nn)) + 
     &                  1._RKIND/7._RKIND * mform * (yield * (1._RKIND
     &                  -metalf(n)) + m_eject * metalf(n))) / 
     &                  (d(i+ind_x(nn),j+ind_y(nn),k+ind_z(nn)) + 
     &                  1._RKIND/7._RKIND * mform * m_eject)  ! metal is a fraction
c
                  endif
c
c                 If te is really total energy (and it is unless imethod=2),
c                 then just set this value
c
                  if (imethod .ne. 2 .and. idual .eq. 1) then
                     te(i+ind_x(nn),j+ind_y(nn),k+ind_z(nn)) = 0.5_RKIND 
     &                 *(u(i+ind_x(nn),j+ind_y(nn),k+ind_z(nn))**2 + 
     &                   v(i+ind_x(nn),j+ind_y(nn),k+ind_z(nn))**2 + 
     &                   w(i+ind_x(nn),j+ind_y(nn),k+ind_z(nn))**2) + 
     &                   ge(i,j,k)
                  endif
c
               enddo
c   
c               if (n .le. 100) then
c                  write(6,*) 'after kinetic feedback: i,j,k,level = ',
c     &                        i,j,k,level
c                  write(6,*) 'd,u,te = ', d(i,j,k), u(i,j,k), te(i,j,k)
c                  write(6,*) 'd1,u1,te1 = ', d(i+1,j,k), u(i+1,j,k), 
c     &                        te(i+1,j,k)
c               endif
c
            endif
#endif /*KINETIC_FEEDBACK */
c
c
 10         continue
         endif
c
 100     continue
c
      enddo
c
c      write(6,*) 'star_feedback7: end'
 200  continue
  
      return
      end<|MERGE_RESOLUTION|>--- conflicted
+++ resolved
@@ -98,12 +98,12 @@
 c
 c  Arguments
 c
-<<<<<<< HEAD
       INTG_PREC nx, ny, nz, ibuff, nmax, np, npart, level, imetal
-      INTG_PREC imethod, procnum, ctype, option
+      INTG_PREC imethod, procnum, ctype, option, imetalSNIa
       R_PREC    d(nx,ny,nz), dm(nx,ny,nz), temp(nx,ny,nz)
       R_PREC    u(nx,ny,nz), v(nx,ny,nz), w(nx,ny,nz)
       R_PREC    r(nx,ny,nz), cooltime(nx,ny,nz), metal(nx,ny,nz)
+      R_PREC    metalSNIa(nx,ny,nz), metalfSNIa(nmax)
       R_PREC    dt, dx, z
       R_PREC    d1, x1, v1, t1
       P_PREC xstart, ystart, zstart, t
@@ -115,25 +115,6 @@
       INTG_PREC typeold(npart)
 c
       R_PREC   sformsum
-=======
-      integer nx, ny, nz, ibuff, nmax, np, npart, level, imetal, imethod
-      integer procnum, ctype, option, imetalSNIa
-      real    d(nx,ny,nz), dm(nx,ny,nz), temp(nx,ny,nz)
-      real    u(nx,ny,nz), v(nx,ny,nz), w(nx,ny,nz)
-      real    r(nx,ny,nz), cooltime(nx,ny,nz), metal(nx,ny,nz)
-      real    metalSNIa(nx,ny,nz), metalfSNIa(nmax)
-      real    dt, dx, z
-      real    d1, x1, v1, t1
-      REALSUB xstart, ystart, zstart, t
-      REALSUB xp(nmax), yp(nmax), zp(nmax)
-      real    up(nmax), vp(nmax), wp(nmax)
-      real    mp(nmax), tdp(nmax), tcp(nmax), metalf(nmax)
-      real    odthresh, masseff, smthresh, mintdyn
-      REALSUB xpold(nmax), ypold(nmax), zpold(nmax)
-      integer typeold(npart)
-c
-      real   sformsum
->>>>>>> d57c43fb
       save   sformsum
       data   sformsum/0/
 c
