/***********************************************************************
/
/  GRID CLASS (HANDLE THE CREATION AND FEEDBACK OF STAR PARTICLES)
/
/  written by: Greg Bryan
/  date:       March, 1997
/  modified1:  April, 2009 by JHW to have multiple types of star 
/              particles
/
/  PURPOSE:
/
/  RETURNS:
/    SUCCESS or FAIL
/
************************************************************************/
 
#include <stdio.h>
#include <math.h>
#include "ErrorExceptions.h"
#include "macros_and_parameters.h"
#include "typedefs.h"
#include "global_data.h"
#include "Fluxes.h"
#include "GridList.h"
#include "ExternalBoundary.h"
#include "Grid.h"
#include "fortran.def"
#include "CosmologyParameters.h"
#include "StarParticleData.h"

#define  PROTONMASS  1.6726e-24

/* function prototypes */
 
int CosmologyComputeExpansionFactor(FLOAT time, FLOAT *a, FLOAT *dadt);
int GetUnits(float *DensityUnits, float *LengthUnits,
	     float *TemperatureUnits, float *TimeUnits,
	     float *VelocityUnits, float *MassUnits, FLOAT Time);
int FindField(int field, int farray[], int numfields);
 
#define NO_STAR1
 
#ifdef STAR1
extern "C" void FORTRAN_NAME(star_maker1)(int *nx, int *ny, int *nz,
             float *d, float *dm, float *temp, float *u, float *v, float *w,
                float *cooltime,
             float *dt, float *r, float *dx, FLOAT *t, float *z, int *procnum,
             float *d1, float *x1, float *v1, float *t1,
             int *nmax, FLOAT *xstart, FLOAT *ystart, FLOAT *zstart,
     		 int *ibuff, hydro_method *imethod,
             float *odthresh, float *massff, float *smthrest, int *level,
                 int *np,
             FLOAT *xp, FLOAT *yp, FLOAT *zp, float *up, float *vp, float *wp,
             float *mp, float *tdp, float *tcp);
#endif /* STAR1 */
 
extern "C" void FORTRAN_NAME(star_maker2)(int *nx, int *ny, int *nz,
             float *d, float *dm, float *temp, float *u, float *v, float *w,
                float *cooltime,
             float *dt, float *r, float *metal, float *dx, FLOAT *t, float *z,
             int *procnum,
             float *d1, float *x1, float *v1, float *t1,
             int *nmax, FLOAT *xstart, FLOAT *ystart, FLOAT *zstart,
     		 int *ibuff,
             int *imetal, hydro_method *imethod, float *mintdyn,
             float *odthresh, float *massff, float *smthrest, int *level,
                 int *np,
             FLOAT *xp, FLOAT *yp, FLOAT *zp, float *up, float *vp, float *wp,
             float *mp, float *tdp, float *tcp, float *metalf);
 
extern "C" void FORTRAN_NAME(star_maker3)(int *nx, int *ny, int *nz,
             float *d, float *dm, float *temp, float *u, float *v, float *w,
                float *cooltime,
             float *dt, float *r, float *metal, float *zfield1, float *zfield2,
             float *dx, FLOAT *t, float *z,
             int *procnum,
             float *d1, float *x1, float *v1, float *t1,
             int *nmax, FLOAT *xstart, FLOAT *ystart, FLOAT *zstart,
     		 int *ibuff,
             int *imetal, hydro_method *imethod, float *mintdyn,
             float *odthresh, float *massff, float *smthrest, int *level,
                 int *np,
             FLOAT *xp, FLOAT *yp, FLOAT *zp, float *up, float *vp, float *wp,
             float *mp, float *tdp, float *tcp, float *metalf);
 
extern "C" void FORTRAN_NAME(star_maker4)(int *nx, int *ny, int *nz,
             float *d, float *dm, float *temp, float *u, float *v, float *w,
                float *cooltime,
             float *dt, float *r, float *metal, float *dx, FLOAT *t, float *z, 
             int *procnum,
             float *d1, float *x1, float *v1, float *t1,
             int *nmax, FLOAT *xstart, FLOAT *ystart, FLOAT *zstart, 
     		 int *ibuff, 
             int *imetal, hydro_method *imethod, float *mintdyn,
             float *odthresh, float *massff, float *smthrest, int *level,
                 int *np,
             FLOAT *xp, FLOAT *yp, FLOAT *zp, float *up, float *vp, float *wp,
             float *mp, float *tdp, float *tcp, float *metalf);

#ifdef STAR1
extern "C" void FORTRAN_NAME(star_feedback1)(int *nx, int *ny, int *nz,
             float *d, float *dm, float *temp, float *u, float *v,
		       float *w, float *dt, float *r, float *dx,
                       FLOAT *t, float *z,
             float *d1, float *x1, float *v1, float *t1,
             int *nmax, FLOAT *xstart, FLOAT *ystart, FLOAT *zstart,
     				 int *ibuff,
             FLOAT *xp, FLOAT *yp, FLOAT *zp, float *up, float *vp, float *wp,
             float *mp, float *tdp, float *tcp, float *te, float *ge,
		       int *idual);
#endif /* STAR1 */
 
extern "C" void FORTRAN_NAME(star_feedback2)(int *nx, int *ny, int *nz,
             float *d, float *dm, float *te, float *ge, float *u, float *v,
		       float *w, float *metal,
             int *idual, int *imetal, hydro_method *imethod, float *dt,
		       float *r, float *dx, FLOAT *t, float *z,
             float *d1, float *x1, float *v1, float *t1,
                       float *sn_param, float *m_eject, float *yield,
             int *nmax, FLOAT *xstart, FLOAT *ystart, FLOAT *zstart,
		       int *ibuff,
             FLOAT *xp, FLOAT *yp, FLOAT *zp, float *up, float *vp, float *wp,
             float *mp, float *tdp, float *tcp, float *metalf,
			float *justburn);
 
extern "C" void FORTRAN_NAME(star_feedback3)(int *nx, int *ny, int *nz,
             float *d, float *dm, float *te, float *ge, float *u, float *v,
		       float *w, float *metal, float *zfield1, float *zfield2,
             int *idual, int *imetal, hydro_method *imethod, float *dt,
		       float *r, float *dx, FLOAT *t, float *z,
             float *d1, float *x1, float *v1, float *t1,
                       float *sn_param, float *m_eject, float *yield,
             int *nmax, FLOAT *xstart, FLOAT *ystart, FLOAT *zstart,
		       int *ibuff,
             FLOAT *xp, FLOAT *yp, FLOAT *zp, float *up, float *vp, float *wp,
             float *mp, float *tdp, float *tcp, float *metalf,
			float *justburn);
 
extern "C" void FORTRAN_NAME(star_feedback4)(int *nx, int *ny, int *nz,
             float *d, float *dm, float *te, float *ge, float *u, float *v, 
		       float *w, float *metal,
             int *idual, int *imetal, hydro_method *imethod, float *dt, 
		       float *r, float *dx, FLOAT *t, float *z, 
             float *d1, float *x1, float *v1, float *t1,
                       float *sn_param, float *m_eject, float *yield,
             int *nmax, FLOAT *xstart, FLOAT *ystart, FLOAT *zstart, 
		       int *ibuff,
             FLOAT *xp, FLOAT *yp, FLOAT *zp, float *up, float *vp, float *wp,
             float *mp, float *tdp, float *tcp, float *metalf, 
			float *justburn);

extern "C" void FORTRAN_NAME(pop3_maker)
  (int *nx, int *ny, int *nz, 
   float *d, float *dm, float *h2d, float *temp, 
   float *u, float *v, float *w, 
   float *cooltime, float *dt, float *r, float *metal, float *dx, FLOAT *t, 
   float *z, int *procnum, 
   float *d1, float *x1, float *v1, float *t1, 
   int *nmax, FLOAT *xstart, FLOAT *ystart, FLOAT *zstart, 
   int *ibuff, int *imetal, hydro_method *imethod, float *h2crit, 
   float *metalcrit, float *odthresh, float *starmass, int *level, int *np, 
   FLOAT *xp, FLOAT *yp, FLOAT *zp, float *up, float *vp, float *wp, 
   float *mp, float *tdp, float *tcp, float *metalf, 
   int *type, int *ctype, float *justburn, int *iradtrans);

extern "C" void FORTRAN_NAME(cluster_maker)
  (int *nx, int *ny, int *nz, 
   float *formleft, float *formright,
   float *d, float *dm, float *temp, 
   float *u, float *v, float *w, 
   float *cooltime, float *dt, float *r, float *metal, float *dx, FLOAT *t, 
   float *z, int *procnum, 
   float *d1, float *x1, float *v1, float *t1, 
   int *nmax, FLOAT *xstart, FLOAT *ystart, FLOAT *zstart, 
   int *ibuff, int *imetal, hydro_method *imethod, float *efficiency, 
   float *metalcrit, float *odthresh, float *lifetime, int *level, int *np, 
   FLOAT *xp, FLOAT *yp, FLOAT *zp, float *up, float *vp, float *wp, 
   float *mp, float *tdp, float *tcp, float *metalf, 
   int *type, int *ctype, float *justburn, int *iradtrans);

int sink_maker(int *nx, int *ny, int *nz, int *size,
             float *d, float *u, float *v, float *w,
             float *dt, float *r, float *dx, FLOAT *t, float *z, 
             int *procnum,
             float *d1, float *x1, float *v1, float *t1,
             int *nmax, FLOAT *xstart, FLOAT *ystart, FLOAT *zstart, 
     		 int *ibuff, 
	     int *imethod, float *massthresh, int *level, int *np,
             FLOAT *xp, FLOAT *yp, FLOAT *zp, 
	     float *up, float *vp, float *wp, float *mp, 
		 float *tcp, float *tdp, int *type,
             int *npold, FLOAT *xpold, FLOAT *ypold, FLOAT *zpold, 
	     float *upold, float *vpold, float *wpold, float *mpold,
		 float *tcpold, float *tdpold, int *typeold, int *ctype,
	     float *jlrefine, float *temp);
 
extern "C" void FORTRAN_NAME(copy3d)(float *source, float *dest,
                                   int *sdim1, int *sdim2, int *sdim3,
                                   int *ddim1, int *ddim2, int *ddim3,
                                   int *sstart1, int *sstart2, int *sstart3,
                                   int *dstart1, int *dstart2, int *dststart3);
 
 
 
int grid::StarParticleHandler(int level)
{
 
  if (MyProcessorNumber != ProcessorNumber)
    return SUCCESS;
 
  if (NumberOfBaryonFields == 0)
    return SUCCESS;
 
  /* initialize */
 
  int dim, i, j, k, index, size, field, GhostZones = DEFAULT_GHOST_ZONES;
  int DensNum, GENum, TENum, Vel1Num, Vel2Num, Vel3Num, H2INum, H2IINum;
 
  /* If only star cluster formation, check now if we're restricting
     formation in a region. */

  if (StarParticleCreation == (1 << STAR_CLUSTER))
    for (dim = 0; dim < MAX_DIMENSION; dim++)
      if (StarClusterRegionLeftEdge[dim] >= GridRightEdge[dim] ||
	  StarClusterRegionRightEdge[dim] <= GridLeftEdge[dim])
	return SUCCESS;

  /* Compute size (in floats) of the current grid. */
 
  size = 1;
  for (dim = 0; dim < GridRank; dim++)
    size *= GridDimension[dim];
 
  /* Find fields: density, total energy, velocity1-3. */
 
  this->DebugCheck("StarParticleHandler");
  if (this->IdentifyPhysicalQuantities(DensNum, GENum, Vel1Num, Vel2Num,
				       Vel3Num, TENum) == FAIL) {
    fprintf(stderr, "Error in IdentifyPhysicalQuantities.\n");
    ENZO_FAIL("");
  }
 
  if (MultiSpecies > 1) {
    H2INum   = FindField(H2IDensity, FieldType, NumberOfBaryonFields);
    H2IINum  = FindField(H2IIDensity, FieldType, NumberOfBaryonFields);
  }

  /* Find metallicity field and set flag. */
 
  int MetallicityField = FALSE, MetalNum;
  if ((MetalNum = FindField(Metallicity, FieldType, NumberOfBaryonFields)) 
      != -1)
    MetallicityField = TRUE;
  else
    MetalNum = 0;

  int UseColour = FALSE, SNColourNum;
  if ((SNColourNum = FindField(SNColour, FieldType, NumberOfBaryonFields)) 
      != -1)
    UseColour = TRUE;
  else
    SNColourNum = 0;

  MetalNum = max(MetalNum, SNColourNum);
  MetallicityField = max(MetallicityField, UseColour);

  /* Set variables to type defines to pass to FORTRAN routines */

  int NormalStarType = PARTICLE_TYPE_STAR;
  int SingleStarType = PARTICLE_TYPE_SINGLE_STAR;
  int StarClusterType = PARTICLE_TYPE_CLUSTER;
  int SinkParticleType = PARTICLE_TYPE_MUST_REFINE;

  /* Compute the redshift. */
 
  float zred;
  FLOAT a = 1, dadt;
  if (ComovingCoordinates)
    CosmologyComputeExpansionFactor(Time, &a, &dadt);
  zred = 1.0*(1.0+InitialRedshift)/a - 1.0;
 
  /* Compute the temperature field. */
 
  float *temperature = new float[size];
  this->ComputeTemperatureField(temperature);
 
  /* Get the dark matter field in a usable size for star_maker
     (if level > MaximumGravityRefinementLevel then the dark matter
      field is not valid, so just make it zero - by this time, the
      evolution will be dominated by baryonic matter anyway). */
 
  float *dmfield = new float[size];
  int StartIndex[MAX_DIMENSION], Zero[] = {0,0,0};
  if (level <= MaximumGravityRefinementLevel &&
      GravitatingMassFieldParticles != NULL) {
    for (dim = 0; dim < MAX_DIMENSION; dim++)
      StartIndex[dim] =
      nint((CellLeftEdge[dim][0] - GravitatingMassFieldParticlesLeftEdge[dim])/
	   GravitatingMassFieldParticlesCellSize);
    FORTRAN_NAME(copy3d)(GravitatingMassFieldParticles, dmfield,
			 GravitatingMassFieldParticlesDimension,
			 GravitatingMassFieldParticlesDimension+1,
			 GravitatingMassFieldParticlesDimension+2,
			 GridDimension, GridDimension+1, GridDimension+2,
			 Zero, Zero+1, Zero+2,
			 StartIndex, StartIndex+1, StartIndex+2);
  } else
    for (i = 0; i < size; i++)
      dmfield[i] = 0;
 
  /* Convert the species densities into fractional densities (i.e. divide
     by total baryonic density).  At the end we will multiply by the new
     density so that species fractions are maintained. */
 
  for (field = 0; field < NumberOfBaryonFields; field++)
    if (FieldType[field] >= ElectronDensity && FieldType[field] <= ExtraType1 )
      for (k = GridStartIndex[2]; k <= GridEndIndex[2]; k++)
	for (j = GridStartIndex[1]; j <= GridEndIndex[1]; j++) {
	  index = (k*GridDimension[1] + j)*GridDimension[0] +
	    GridStartIndex[0];
	  for (i = GridStartIndex[0]; i <= GridEndIndex[0]; i++, index++)
	    BaryonField[field][index] /= BaryonField[DensNum][index];
	}

  /* If creating primordial stars, make a total H2 density field */

  float *h2field = NULL;
  if (STARMAKE_METHOD(POP3_STAR)) {
    h2field = new float[size];
    for (k = GridStartIndex[2]; k <= GridEndIndex[2]; k++)
      for (j = GridStartIndex[1]; j <= GridEndIndex[1]; j++) {
	index = (k*GridDimension[1] + j)*GridDimension[0] + 
	  GridStartIndex[0];
	for (i = GridStartIndex[0]; i <= GridEndIndex[0]; i++, index++) 
	  h2field[index] = BaryonField[H2INum][index] + BaryonField[H2IINum][index];
      }
  }
 
  /* Set the units. */
 
  float DensityUnits = 1, LengthUnits = 1, TemperatureUnits = 1,
    TimeUnits = 1, VelocityUnits = 1, MassUnits = 1;
  if (GetUnits(&DensityUnits, &LengthUnits, &TemperatureUnits,
	       &TimeUnits, &VelocityUnits, &MassUnits, Time) == FAIL) {
    fprintf(stderr, "Error in GetUnits.\n");
    ENZO_FAIL("");    
  }
 
  float CellWidthTemp = float(CellWidth[0][0]);
 
  /* ------------------------------------------------------------------- */
  /* 1) StarParticle creation. */
 
  //  if (StarParticleCreation > 0 && level == MaximumRefinementLevel) {
  if (StarParticleCreation > 0) {
 
    /* Generate a fake grid to keep the particles in. */
 
    //    if (debug) printf("StarParticle: start\n");
    grid *tg = new grid;
    tg->GridRank = GridRank;
    tg->ProcessorNumber = ProcessorNumber;
 
    /* Allocate space for new particles. */
 
    int MaximumNumberOfNewParticles = int(0.25*float(size)) + 5;
    tg->AllocateNewParticles(MaximumNumberOfNewParticles);
 
    /* Compute the cooling time. */
 
    float *cooling_time = new float[size];
    this->ComputeCoolingTime(cooling_time);
 
    /* Call FORTRAN routine to do the actual work. */
 
    int NumberOfNewParticles = 0;
 
    if (debug && NumberOfNewParticles > 0) {
       fprintf(stderr, "StarParticle: New StarParticles = "
	       "%"ISYM"\n", NumberOfNewParticles);
    }

#ifdef STAR1
    //    if (StarParticleCreation == 1) {
    if (0) {
      FORTRAN_NAME(star_maker1)(
       GridDimension, GridDimension+1, GridDimension+2,
          BaryonField[DensNum], dmfield,
          temperature, BaryonField[Vel1Num],
          BaryonField[Vel2Num], BaryonField[Vel3Num], cooling_time,
       &dtFixed, BaryonField[NumberOfBaryonFields], &CellWidthTemp,
          &Time, &zred, &MyProcessorNumber,
       &DensityUnits, &LengthUnits, &VelocityUnits, &TimeUnits,
       &MaximumNumberOfNewParticles, CellLeftEdge[0], CellLeftEdge[1],
          CellLeftEdge[2], &GhostZones, &HydroMethod,
       &StarMakerOverDensityThreshold, &StarMakerMassEfficiency,
          &StarMakerMinimumMass, &level, &NumberOfNewParticles,
       tg->ParticlePosition[0], tg->ParticlePosition[1],
          tg->ParticlePosition[2],
       tg->ParticleVelocity[0], tg->ParticleVelocity[1],
          tg->ParticleVelocity[2],
       tg->ParticleMass, tg->ParticleAttribute[1], tg->ParticleAttribute[0]);
    }
#endif /* STAR1 */
 
    if (STARMAKE_METHOD(NORMAL_STAR)) {

      //---- MODIFIED SF ALGORITHM ("STANDARD VERSION")

      FORTRAN_NAME(star_maker2)(
       GridDimension, GridDimension+1, GridDimension+2,
       BaryonField[DensNum], dmfield, temperature, BaryonField[Vel1Num],
          BaryonField[Vel2Num], BaryonField[Vel3Num], cooling_time,
       &dtFixed, BaryonField[NumberOfBaryonFields], BaryonField[MetalNum],
          &CellWidthTemp, &Time, &zred, &MyProcessorNumber,
       &DensityUnits, &LengthUnits, &VelocityUnits, &TimeUnits,
       &MaximumNumberOfNewParticles, CellLeftEdge[0], CellLeftEdge[1],
          CellLeftEdge[2], &GhostZones,
       &MetallicityField, &HydroMethod, &StarMakerMinimumDynamicalTime,
       &StarMakerOverDensityThreshold, &StarMakerMassEfficiency,
          &StarMakerMinimumMass, &level, &NumberOfNewParticles,
       tg->ParticlePosition[0], tg->ParticlePosition[1],
          tg->ParticlePosition[2],
       tg->ParticleVelocity[0], tg->ParticleVelocity[1],
          tg->ParticleVelocity[2],
       tg->ParticleMass, tg->ParticleAttribute[1], tg->ParticleAttribute[0],
          tg->ParticleAttribute[2]);
    } 

    if (STARMAKE_METHOD(UNIGRID_STAR)) {

      //---- UNIGRID ALGORITHM (NO JEANS MASS)

      FORTRAN_NAME(star_maker3)(
       GridDimension, GridDimension+1, GridDimension+2,
       BaryonField[DensNum], dmfield, temperature, BaryonField[Vel1Num],
          BaryonField[Vel2Num], BaryonField[Vel3Num], cooling_time,
       &dtFixed, BaryonField[NumberOfBaryonFields], BaryonField[MetalNum],
       BaryonField[MetalNum+1], BaryonField[MetalNum+2],
          &CellWidthTemp, &Time, &zred, &MyProcessorNumber,
       &DensityUnits, &LengthUnits, &VelocityUnits, &TimeUnits,
       &MaximumNumberOfNewParticles, CellLeftEdge[0], CellLeftEdge[1],
          CellLeftEdge[2], &GhostZones,
       &MetallicityField, &HydroMethod, &StarMakerMinimumDynamicalTime,
       &StarMakerOverDensityThreshold, &StarMakerMassEfficiency,
          &StarMakerMinimumMass, &level, &NumberOfNewParticles,
       tg->ParticlePosition[0], tg->ParticlePosition[1],
          tg->ParticlePosition[2],
       tg->ParticleVelocity[0], tg->ParticleVelocity[1],
          tg->ParticleVelocity[2],
       tg->ParticleMass, tg->ParticleAttribute[1], tg->ParticleAttribute[0],
          tg->ParticleAttribute[2]);
    }

    if (STARMAKE_METHOD(KRAVTSOV_STAR)) {

      //---- KRAVTSOV SF ALGORITHM

      FORTRAN_NAME(star_maker4)(
       GridDimension, GridDimension+1, GridDimension+2,
       BaryonField[DensNum], dmfield, temperature, BaryonField[Vel1Num],
          BaryonField[Vel2Num], BaryonField[Vel3Num], cooling_time,
       &dtFixed, BaryonField[NumberOfBaryonFields], BaryonField[MetalNum], 
          &CellWidthTemp, &Time, &zred, &MyProcessorNumber,
       &DensityUnits, &LengthUnits, &VelocityUnits, &TimeUnits,
       &MaximumNumberOfNewParticles, CellLeftEdge[0], CellLeftEdge[1],
          CellLeftEdge[2], &GhostZones, 
       &MetallicityField, &HydroMethod, &StarMakerMinimumDynamicalTime, 
       &StarMakerOverDensityThreshold, &StarMakerMassEfficiency,
          &StarMakerMinimumMass, &level, &NumberOfNewParticles, 
       tg->ParticlePosition[0], tg->ParticlePosition[1], 
          tg->ParticlePosition[2], 
       tg->ParticleVelocity[0], tg->ParticleVelocity[1], 
          tg->ParticleVelocity[2], 
       tg->ParticleMass, tg->ParticleAttribute[1], tg->ParticleAttribute[0],
          tg->ParticleAttribute[2]);
    }

    if (STARMAKE_METHOD(POP3_STAR)) {

      //---- POPULATION III (SINGLE STAR)

      FORTRAN_NAME(pop3_maker)
	(GridDimension, GridDimension+1, GridDimension+2, BaryonField[DensNum], 
	 dmfield, h2field, temperature, BaryonField[Vel1Num], 
	 BaryonField[Vel2Num], BaryonField[Vel3Num], cooling_time, &dtFixed, 
	 BaryonField[NumberOfBaryonFields], BaryonField[MetalNum], 
	 &CellWidthTemp, &Time, &zred, &MyProcessorNumber, &DensityUnits, 
	 &LengthUnits, &VelocityUnits, &TimeUnits, &MaximumNumberOfNewParticles, 
	 CellLeftEdge[0], CellLeftEdge[1], CellLeftEdge[2], &GhostZones, 
	 &MetallicityField, &HydroMethod, &PopIIIH2CriticalFraction, 
	 &PopIIIMetalCriticalFraction, &PopIIIOverDensityThreshold, 
	 &PopIIIStarMass, &level, &NumberOfNewParticles, 
	 tg->ParticlePosition[0], tg->ParticlePosition[1],
	 tg->ParticlePosition[2], tg->ParticleVelocity[0], 
	 tg->ParticleVelocity[1], tg->ParticleVelocity[2], tg->ParticleMass, 
	 tg->ParticleAttribute[1], tg->ParticleAttribute[0], 
	 tg->ParticleAttribute[2], tg->ParticleType, &SingleStarType, 
	 &RadiationData.IntegratedStarFormation, &RadiativeTransfer);

    }

    if (STARMAKE_METHOD(STAR_CLUSTER)) {

      //---- RADIATIVE STELLAR CLUSTERS

      // Convert into a parameter!
      float StarClusterLifeTime = 10e6;  // yr

      FORTRAN_NAME(cluster_maker)
	(GridDimension, GridDimension+1, GridDimension+2, 
	 StarClusterRegionLeftEdge, StarClusterRegionRightEdge,
	 BaryonField[DensNum], dmfield, temperature, 
	 BaryonField[Vel1Num], BaryonField[Vel2Num], BaryonField[Vel3Num], 
	 cooling_time, &dtFixed, BaryonField[NumberOfBaryonFields], 
	 BaryonField[MetalNum], &CellWidthTemp, 
	 &Time, &zred, &MyProcessorNumber, &DensityUnits, 
	 &LengthUnits, &VelocityUnits, &TimeUnits, &MaximumNumberOfNewParticles, 
	 CellLeftEdge[0], CellLeftEdge[1], CellLeftEdge[2], &GhostZones, 
	 &MetallicityField, &HydroMethod, &StarClusterFormEfficiency,
	 &PopIIIMetalCriticalFraction, &PopIIIOverDensityThreshold, 
	 &StarClusterLifeTime, &level, &NumberOfNewParticles, 
	 tg->ParticlePosition[0], tg->ParticlePosition[1],
	 tg->ParticlePosition[2], tg->ParticleVelocity[0], 
	 tg->ParticleVelocity[1], tg->ParticleVelocity[2], tg->ParticleMass, 
	 tg->ParticleAttribute[1], tg->ParticleAttribute[0], 
	 tg->ParticleAttribute[2], tg->ParticleType, &StarClusterType, 
	 &RadiationData.IntegratedStarFormation, &RadiativeTransfer);

    }

    /* This creates sink particles which suck up mass off the grid. */

    if (STARMAKE_METHOD(SINK_PARTICLE) && level == MaximumRefinementLevel) {

      /* Set the density threshold by using the mass in a cell which
	 would have caused another refinement. */

      int ihydro = (int) HydroMethod;
      float SinkParticleMassThreshold = huge_number;
      float JeansLengthRefinement = FLOAT_UNDEFINED;
      for (int method = 0; method < MAX_FLAGGING_METHODS; method++) {
	if (CellFlaggingMethod[method] == 2)
	  SinkParticleMassThreshold = MinimumMassForRefinement[method]*
	    pow(RefineBy, level*MinimumMassForRefinementLevelExponent[method]);
	if (CellFlaggingMethod[method] == 6)
	  JeansLengthRefinement = RefineByJeansLengthSafetyFactor;
      }

      if (sink_maker(GridDimension, GridDimension+1, GridDimension+2, &size, 
		      BaryonField[DensNum], BaryonField[Vel1Num],
		      BaryonField[Vel2Num], BaryonField[Vel3Num],
		      &dtFixed, BaryonField[NumberOfBaryonFields],
		      &CellWidthTemp, &Time, &zred, &MyProcessorNumber,
		      &DensityUnits, &LengthUnits, &VelocityUnits, &TimeUnits,
		      &MaximumNumberOfNewParticles, CellLeftEdge[0], 
		      CellLeftEdge[1], CellLeftEdge[2], &GhostZones, 
		      &ihydro, &SinkParticleMassThreshold, &level, 
		      &NumberOfNewParticles, tg->ParticlePosition[0], 
		      tg->ParticlePosition[1], tg->ParticlePosition[2], 
		      tg->ParticleVelocity[0], tg->ParticleVelocity[1], 
		      tg->ParticleVelocity[2], tg->ParticleMass, 
		      tg->ParticleAttribute[0], tg->ParticleAttribute[1], 
		      tg->ParticleType, &NumberOfParticles, ParticlePosition[0],
		      ParticlePosition[1], ParticlePosition[2], 
		      ParticleVelocity[0], ParticleVelocity[1], 
		      ParticleVelocity[2], ParticleMass, ParticleAttribute[0], 
		      ParticleAttribute[1], ParticleType, &SinkParticleType, 
		      &JeansLengthRefinement, temperature) == FAIL) {
<<<<<<< HEAD
	fprintf(stderr, "Error in sink_maker\n");
	return FAIL;
=======
	fprintf(stderr, "Error in star_maker3\n");
	ENZO_FAIL("");
>>>>>>> 0200e101
      }

      /* Delete any merged particles (Mass == FLOAT_UNDEFINED) */
      
      for (int n = 0; n < NumberOfParticles; n++)
	if (ParticleType[n] == SinkParticleType && 
	    ParticleMass[n] == FLOAT_UNDEFINED)
	  NumberOfStarParticles--;

      this->CleanUpMovedParticles();

    } // ENDIF sinks
 
    /* If not set in the above routine, then set the metal fraction to zero. */
 
    if (MetallicityField == FALSE || StarParticleCreation < 2)
      for (i = 0; i < NumberOfNewParticles; i++)
	tg->ParticleAttribute[2][i] = 0.0;
 
    delete [] cooling_time;
 
    /* Move any new particles into their new homes. */
 
    if (NumberOfNewParticles > 0) {
 
      if (debug)
	printf("StarParticle: New StarParticles = %"ISYM"\n", NumberOfNewParticles);
 
      /* Set the particle numbers. */
 
      for (i = 0; i < NumberOfNewParticles; i++)
	tg->ParticleNumber[i] = INT_UNDEFINED;
 
      /* Move Particles into this grid (set cell size) using the fake grid. */
 
      tg->NumberOfParticles = NumberOfNewParticles;
      for (dim = 0; dim < GridRank; dim++) {
	tg->CellWidth[dim] = new FLOAT[1];
	tg->CellWidth[dim][0] = CellWidth[dim][0];
      }
      this->MoveAllParticles(1, &tg);
 
    } // end: if (NumberOfNewParticles > 0)

    /* Clean up and keep it quiet. */

    int oldDebug = debug;
    if (debug) debug=0;
    delete tg; // temporary grid
    debug = oldDebug;

    //    if (debug) printf("StarParticle: end\n");
 
  }
 

  /* ------------------------------------------------------------------- */
  /* 2) StarParticle feedback. */
 
#ifdef STAR1
  //if (StarParticleFeedback == 1) {
  if (0) {

    //---- THIS IS THE ORIGINAL ENZO STAR FORMATION ALG.

      FORTRAN_NAME(star_feedback1)(
       GridDimension, GridDimension+1, GridDimension+2,
          BaryonField[DensNum], dmfield, temperature,
          BaryonField[Vel1Num],
          BaryonField[Vel2Num], BaryonField[Vel3Num],
       &dtFixed, BaryonField[NumberOfBaryonFields], &CellWidthTemp,
          &Time, &zred,
       &DensityUnits, &LengthUnits, &VelocityUnits, &TimeUnits,
       &NumberOfParticles,
          CellLeftEdge[0], CellLeftEdge[1], CellLeftEdge[2], &GhostZones,
       ParticlePosition[0], ParticlePosition[1],
          ParticlePosition[2],
       ParticleVelocity[0], ParticleVelocity[1],
          ParticleVelocity[2],
       ParticleMass, ParticleAttribute[1], ParticleAttribute[0],
        BaryonField[TENum], BaryonField[GENum], &DualEnergyFormalism);
 
  } // end: if (StarParticleFeedback == 1)
#endif /* STAR1 */
 
  if (STARFEED_METHOD(NORMAL_STAR)) {

    //---- THIS IS THE MODIFIED STAR FORMATION ALGORITHM
 
      FORTRAN_NAME(star_feedback2)(
       GridDimension, GridDimension+1, GridDimension+2,
          BaryonField[DensNum], dmfield,
          BaryonField[TENum], BaryonField[GENum], BaryonField[Vel1Num],
          BaryonField[Vel2Num], BaryonField[Vel3Num], BaryonField[MetalNum],
       &DualEnergyFormalism, &MetallicityField, &HydroMethod,
       &dtFixed, BaryonField[NumberOfBaryonFields], &CellWidthTemp,
          &Time, &zred,
       &DensityUnits, &LengthUnits, &VelocityUnits, &TimeUnits,
          &StarEnergyToThermalFeedback, &StarMassEjectionFraction,
          &StarMetalYield,
       &NumberOfParticles,
          CellLeftEdge[0], CellLeftEdge[1], CellLeftEdge[2], &GhostZones,
       ParticlePosition[0], ParticlePosition[1],
          ParticlePosition[2],
       ParticleVelocity[0], ParticleVelocity[1],
          ParticleVelocity[2],
       ParticleMass, ParticleAttribute[1], ParticleAttribute[0],
          ParticleAttribute[2], &RadiationData.IntegratedStarFormation);
 
  } // end: if NORMAL_STAR
 
  if (STARFEED_METHOD(UNIGRID_STAR)) {

    //---- UNIGRID (NON-JEANS MASS) VERSION
 
      FORTRAN_NAME(star_feedback3)(
       GridDimension, GridDimension+1, GridDimension+2,
          BaryonField[DensNum], dmfield,
          BaryonField[TENum], BaryonField[GENum], BaryonField[Vel1Num],
          BaryonField[Vel2Num], BaryonField[Vel3Num], BaryonField[MetalNum],
          BaryonField[MetalNum+1], BaryonField[MetalNum+2],
       &DualEnergyFormalism, &MetallicityField, &HydroMethod,
       &dtFixed, BaryonField[NumberOfBaryonFields], &CellWidthTemp,
          &Time, &zred,
       &DensityUnits, &LengthUnits, &VelocityUnits, &TimeUnits,
          &StarEnergyToThermalFeedback, &StarMassEjectionFraction,
          &StarMetalYield,
       &NumberOfParticles,
          CellLeftEdge[0], CellLeftEdge[1], CellLeftEdge[2], &GhostZones,
       ParticlePosition[0], ParticlePosition[1],
          ParticlePosition[2],
       ParticleVelocity[0], ParticleVelocity[1],
          ParticleVelocity[2],
       ParticleMass, ParticleAttribute[1], ParticleAttribute[0],
          ParticleAttribute[2], &RadiationData.IntegratedStarFormation);
 
  } // end: if UNIGRID_STAR
 
  if (STARFEED_METHOD(KRAVTSOV_STAR)) {  

    //---- KRAVTSOV STAR FORMATION ALGORITHM

      FORTRAN_NAME(star_feedback4)(
       GridDimension, GridDimension+1, GridDimension+2,
          BaryonField[DensNum], dmfield, 
          BaryonField[TENum], BaryonField[GENum], BaryonField[Vel1Num],
          BaryonField[Vel2Num], BaryonField[Vel3Num], BaryonField[MetalNum],
       &DualEnergyFormalism, &MetallicityField, &HydroMethod, 
       &dtFixed, BaryonField[NumberOfBaryonFields], &CellWidthTemp, 
          &Time, &zred,
       &DensityUnits, &LengthUnits, &VelocityUnits, &TimeUnits,
          &StarEnergyToThermalFeedback, &StarMassEjectionFraction, 
          &StarMetalYield,
       &NumberOfParticles,
          CellLeftEdge[0], CellLeftEdge[1], CellLeftEdge[2], &GhostZones,
       ParticlePosition[0], ParticlePosition[1], 
          ParticlePosition[2], 
       ParticleVelocity[0], ParticleVelocity[1], 
          ParticleVelocity[2], 
       ParticleMass, ParticleAttribute[1], ParticleAttribute[0],
          ParticleAttribute[2], &RadiationData.IntegratedStarFormation);

  } // end: if KRAVSTOV STAR

  /* Convert the species back from fractional densities to real densities. */
 
  for (field = 0; field < NumberOfBaryonFields; field++) {
    if (FieldType[field] >= ElectronDensity && 
	FieldType[field] <= ExtraType1 ) {
      for (k = GridStartIndex[2]; k <= GridEndIndex[2]; k++) {
	for (j = GridStartIndex[1]; j <= GridEndIndex[1]; j++) {
	  index = (k*GridDimension[1] + j)*GridDimension[0] +
	    GridStartIndex[0];
	  for (i = GridStartIndex[0]; i <= GridEndIndex[0]; i++, index++) {
	    BaryonField[field][index] *= BaryonField[DensNum][index];
	  }
	}
      }
    }
  }
 
  /* Clean up. */
 
  if (h2field != NULL) delete [] h2field;
  delete [] temperature;
  delete [] dmfield;
  delete [] BaryonField[NumberOfBaryonFields];   // refinement flag field
  BaryonField[NumberOfBaryonFields] = NULL;
 
  //if (debug) printf("StarParticle: end\n");

  return SUCCESS;
}<|MERGE_RESOLUTION|>--- conflicted
+++ resolved
@@ -343,7 +343,7 @@
   if (GetUnits(&DensityUnits, &LengthUnits, &TemperatureUnits,
 	       &TimeUnits, &VelocityUnits, &MassUnits, Time) == FAIL) {
     fprintf(stderr, "Error in GetUnits.\n");
-    ENZO_FAIL("");    
+    ENZO_FAIL("");
   }
  
   float CellWidthTemp = float(CellWidth[0][0]);
@@ -567,13 +567,8 @@
 		      ParticleVelocity[2], ParticleMass, ParticleAttribute[0], 
 		      ParticleAttribute[1], ParticleType, &SinkParticleType, 
 		      &JeansLengthRefinement, temperature) == FAIL) {
-<<<<<<< HEAD
-	fprintf(stderr, "Error in sink_maker\n");
-	return FAIL;
-=======
 	fprintf(stderr, "Error in star_maker3\n");
-	ENZO_FAIL("");
->>>>>>> 0200e101
+    ENZO_FAIL("");
       }
 
       /* Delete any merged particles (Mass == FLOAT_UNDEFINED) */
