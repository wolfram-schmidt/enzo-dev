--- conflicted
+++ resolved
@@ -113,9 +113,6 @@
              FLOAT *xp, FLOAT *yp, FLOAT *zp, float *up, float *vp, float *wp,
              float *mp, float *tdp, float *tcp, float *metalf, 
 	     FLOAT *xpold, FLOAT *ypold, FLOAT *zpold, 
-<<<<<<< HEAD
-		 int *type);
-=======
 		   int *type, int *ctype, int *option,
 	     int *imetalSNIa, float *metalSNIa, float *metalfSNIa);
 
@@ -137,7 +134,6 @@
    FLOAT *rr_right0, FLOAT *rr_right1, FLOAT *rr_right2,
    int *imetalSNIa, float *metalSNIa, float *metalfSNIa);
 
->>>>>>> 28b9c045
 
 int star_maker8(int *nx, int *ny, int *nz, int *size,
 		float *d, float *te, float *ge, float *u, float *v, float *w,
@@ -255,7 +251,7 @@
 		       int *ibuff, int *level,
              FLOAT *xp, FLOAT *yp, FLOAT *zp, float *up, float *vp, float *wp,
 	     float *mp, float *tdp, float *tcp, float *metalf, int *type,
-			float *justburn);
+			float *justburn, int *ctype, float *mbhradius);
 
 extern "C" void FORTRAN_NAME(star_feedback_pn_snia)
   (int *nx, int *ny, int *nz,
@@ -437,19 +433,9 @@
   int SNColourNum, MetalNum, MBHColourNum, Galaxy1ColourNum, Galaxy2ColourNum,
     MetalIaNum;
 
-<<<<<<< HEAD
-  if (this->IdentifyColourFields(SNColourNum, MetalNum, MBHColourNum, 
-				 Galaxy1ColourNum, Galaxy2ColourNum) == FAIL) {
-    ENZO_FAIL("Error in grid->IdentifyColourFields.\n");
-  }
-
-  MetalNum = max(MetalNum, SNColourNum);
-  MetallicityField = (MetalNum > 0) ? TRUE : FALSE;
-=======
   if (this->IdentifyColourFields(SNColourNum, MetalNum, MetalIaNum, MBHColourNum, 
 				 Galaxy1ColourNum, Galaxy2ColourNum) == FAIL)
     ENZO_FAIL("Error in grid->IdentifyColourFields.\n");
->>>>>>> 28b9c045
 
   /* Set variables to type defines to pass to FORTRAN routines */
 
@@ -457,6 +443,7 @@
   int SinkParticleType = PARTICLE_TYPE_MUST_REFINE;
   int SingleStarType = PARTICLE_TYPE_SINGLE_STAR;
   int StarClusterType = PARTICLE_TYPE_CLUSTER;
+  int MBHParticleType = PARTICLE_TYPE_MBH;
   int ColorStar = PARTICLE_TYPE_COLOR_STAR;
   int SimpleSource = PARTICLE_TYPE_SIMPLE_SOURCE;
 
@@ -809,11 +796,6 @@
 	 &StarMakerTypeIaSNe, BaryonField[MetalIaNum], tg->ParticleAttribute[3]);
 
 
-<<<<<<< HEAD
-    if (STARMAKE_METHOD(INSTANT_STAR)) {
-
-      //---- MODIFIED SF ALGORITHM (NO-JEANS MASS, NO dt DEPENDENCE, NO STOCHASTIC SF)
-=======
     }
 
     if (STARMAKE_METHOD(MBH_PARTICLE)) {
@@ -850,7 +832,6 @@
       //                            can reconsider star formation or feedback when MBH exists,
       //                            when in cosmological sim, StarMakerOverDensity is in particles/cc, 
       //                            not the ratio with respect to the DensityUnits, unlike others)
->>>>>>> 28b9c045
 
       NumberOfNewParticlesSoFar = NumberOfNewParticles;
 
@@ -878,23 +859,17 @@
           tg->ParticleAttribute[2], 
        ParticlePosition[0], ParticlePosition[1],
           ParticlePosition[2],
-<<<<<<< HEAD
-       ParticleType);
-=======
        ParticleType, &MBHParticleType, &MBHTurnOffStarFormation,
        &StarMakerTypeIaSNe, BaryonField[MetalIaNum], tg->ParticleAttribute[3]);
 
       // make it back to original 
       if (ComovingCoordinates)
 	StarMakerOverDensityThreshold /= m_h / DensityUnits;  
->>>>>>> 28b9c045
 
       for (i = NumberOfNewParticlesSoFar; i < NumberOfNewParticles; i++)
           tg->ParticleType[i] = NormalStarType;
     } 
 
-<<<<<<< HEAD
-=======
     if (STARMAKE_METHOD(SPRINGEL_HERNQUIST_STAR)) {
 
       //---- Springel & Hernquist 2003 SF algorithm
@@ -942,7 +917,6 @@
 
     }
 
->>>>>>> 28b9c045
     /* This creates sink particles which suck up mass off the grid. */
 
     //    if (STARMAKE_METHOD(SINK_PARTICLE))     printf("   Sink Particle\n"); 
@@ -1077,12 +1051,7 @@
  
     /* If not set in the above routine, then set the metal fraction to zero. */
 
-<<<<<<< HEAD
-    int NoMetallicityAttribute = 
-      (STARMAKE_METHOD(SINK_PARTICLE));
-=======
     int NoMetallicityAttribute = STARMAKE_METHOD(SINK_PARTICLE);
->>>>>>> 28b9c045
     if (MetallicityField == FALSE || NoMetallicityAttribute)
       for (i = 0; i < NumberOfNewParticles; i++)
 	tg->ParticleAttribute[2][i] = 0.0;
@@ -1296,6 +1265,9 @@
 
     //---- MODIFIED SF ALGORITHM (NO-JEANS MASS, NO dt DEPENDENCE, NO STOCHASTIC SF)
 
+      double pc = 3.086e18;
+      float mbhradius = MBHFeedbackThermalRadius * pc / LengthUnits; 
+ 
       FORTRAN_NAME(star_feedback7)(
        GridDimension, GridDimension+1, GridDimension+2,
           BaryonField[DensNum], dmfield,
@@ -1314,12 +1286,11 @@
        ParticleVelocity[0], ParticleVelocity[1],
           ParticleVelocity[2], 
        ParticleMass, ParticleAttribute[1], ParticleAttribute[0],
-          ParticleAttribute[2], ParticleType, &RadiationData.IntegratedStarFormation);
+          ParticleAttribute[2], ParticleType, &RadiationData.IntegratedStarFormation, 
+       &MBHParticleType, &mbhradius);
  
   } 
 
-<<<<<<< HEAD
-=======
 
   if (STARFEED_METHOD(SPRINGEL_HERNQUIST_STAR)) {  
 
@@ -1374,7 +1345,6 @@
 
   }
 
->>>>>>> 28b9c045
   /* Convert the species back from fractional densities to real densities. */
  
   for (field = 0; field < NumberOfBaryonFields; field++) {
