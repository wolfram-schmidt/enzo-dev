--- conflicted
+++ resolved
@@ -6,6 +6,8 @@
 /  date:       June, 1996
 /  modified1:  Brian O'Shea  (fixed NFW profile stuff)
 /  date:       July  2009
+/  modified2:  Elizabeth Tasker (added in call for external potential)
+/  date:      September 2011
 /
 /  PURPOSE: Certain problems required external acceleration fields.
 /    This routine adds them to the existing self-gravitating fields, or
@@ -278,6 +280,13 @@
       
   } // end: if (PointSourceGravity)
 
+
+  if (ExternalGravity) {
+
+    if (PointSourceGravity)
+      ENZO_FAIL("Cannot have both PointSourceGravity and ExternalGravity");
+    /* Actually, you can, but it seems like a bad idea. 
+       Correct if there is an exception to this */
 
   /* -----------------------------------------------------------------
      ExternalGravity 1: another similar way for a NFW profile
@@ -382,8 +391,6 @@
       ParticleAcceleration[2][i] += -g*zpos/r;
     }
     
-
-<<<<<<< HEAD
   } // end if (ExternalGravity == 1)
 
   /* -----------------------------------------------------------------
@@ -474,9 +481,6 @@
     }
 
   } // end if (ExternalGravity)
-=======
-  }
->>>>>>> 951c340d
 
 
   /* -----------------------------------------------------------------
