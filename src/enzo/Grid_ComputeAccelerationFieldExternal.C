--- conflicted
+++ resolved
@@ -234,11 +234,6 @@
 
 	}  // if (PointSourceGravity == 1)
 
-<<<<<<< HEAD
-
-
-=======
->>>>>>> cb1262e2
 	if (PointSourceGravity == 2) {
 
 	  /* (2) NFW Profile: assume CoreRadius is rs in cm and Constant
@@ -267,10 +262,10 @@
       } // end: loop over number of particles
       
   } // end: if (PointSourceGravity)
-<<<<<<< HEAD
+
 
   /* -----------------------------------------------------------------
-     ExternalGraivty 1: NFW profile
+     ExternalGravity 1: another similar way for a NFW profile
      ----------------------------------------------------------------- */
 
   if (ExternalGravity == 1) {
@@ -375,9 +370,7 @@
 
   }
 
-=======
->>>>>>> cb1262e2
- 
+
   /* -----------------------------------------------------------------
      Uniform gravity field
      ----------------------------------------------------------------- */
