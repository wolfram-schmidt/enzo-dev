--- conflicted
+++ resolved
@@ -54,10 +54,7 @@
 			    int NumberOfGrids, int MoveParticles = TRUE);
 int CommunicationTransferSubgridParticles(LevelHierarchyEntry *LevelArray[],
 					  TopGridData *MetaData, int level);
-<<<<<<< HEAD
-=======
 int DetermineSubgridSizeExtrema(long_int NumberOfCells, int level, int MaximumStaticSubgridLevel);
->>>>>>> 28b9c045
 int CommunicationTransferParticles(grid *GridPointer[], int NumberOfGrids,
 				   int TopGridDims[]);
 int CommunicationTransferStars(grid *GridPointer[], int NumberOfGrids,
