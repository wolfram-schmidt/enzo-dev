--- conflicted
+++ resolved
@@ -208,16 +208,8 @@
   if (ParallelRootGridIO == FALSE)
     for (dim = 0; dim < Rank; dim++)
       if (TempIntArray[dim] != (EndIndex[dim]-StartIndex[dim]+1)) {
+	fprintf(stderr, "Dimension mismatch in %s.\n", name);
 	fprintf(stderr, "dim: %i:  %i %i %i | %i %i %i\n", 
-<<<<<<< HEAD
-		dim,
-		TempIntArray[0],
-		TempIntArray[1],
-		TempIntArray[2],
-		EndIndex[0]-StartIndex[0]+1, 
-		EndIndex[1]-StartIndex[1]+1, 
-		EndIndex[2]-StartIndex[2]+1);
-=======
 	       dim,
 	       TempIntArray[0],
 	       TempIntArray[1],
@@ -225,7 +217,6 @@
 	       EndIndex[0]-StartIndex[0]+1, 
 	       EndIndex[1]-StartIndex[1]+1, 
 	       EndIndex[2]-StartIndex[2]+1);
->>>>>>> 28b9c045
 	ENZO_VFAIL("Dimension mismatch in %s!\n",name)
       }
  
@@ -468,7 +459,6 @@
   delete [] (*tempbuffer);
  
   if (io_log) fclose(log_fptr);
-
  
   return SUCCESS;
  
