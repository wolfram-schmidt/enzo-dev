--- conflicted
+++ resolved
@@ -133,19 +133,11 @@
 	@echo "      gmake photon-yes"
 	@echo "      gmake photon-no"
 	@echo 
-<<<<<<< HEAD
-=======
-	@echo "   Set whether or not to use load balancing"
-	@echo
-	@echo "      gmake load-balance-yes"
-	@echo "      gmake load-balance-no"
-	@echo 
 	@echo "   Set whether to use HDF4"
 	@echo
 	@echo "      gmake use-hdf4-yes"
 	@echo "      gmake use-hdf4-no"
 	@echo
->>>>>>> ea1fb17d
 
 #-----------------------------------------------------------------------
 
@@ -201,11 +193,7 @@
 	@echo "   CONFIG_ISOBCS:                $(CONFIG_ISOBCS)"
 	@echo "   CONFIG_TPVEL:                 $(CONFIG_TPVEL)"
 	@echo "   CONFIG_PHOTON:                $(CONFIG_PHOTON)"
-<<<<<<< HEAD
-=======
-	@echo "   CONFIG_LOAD_BALANCE:          $(CONFIG_LOAD_BALANCE)" 
 	@echo "   CONFIG_USE_HDF4:              $(CONFIG_USE_HDF4)"
->>>>>>> ea1fb17d
 	@echo
 
 #-----------------------------------------------------------------------
@@ -614,27 +602,7 @@
         echo "CONFIG_PHOTON = $*" >> $(MAKE_CONFIG_OVERRIDE); \
 	$(MAKE) show-config | grep CONFIG_PHOTON:
 	@echo
-<<<<<<< HEAD
-=======
-
-#-----------------------------------------------------------------------
-
-VALID_LOAD_BALANCE = load-balance-yes load-balance-no
-.PHONY: $(VALID_LOAD_BALANCE)
-
-load-balance-yes: CONFIG_LOAD_BALANCE-yes
-load-balance-no: CONFIG_LOAD_BALANCE-no
-load-balance-%:
-	@printf "\n\tInvalid target: $@\n\n\tValid targets: [$(VALID_LOAD_BALANCE)]\n\n"
-CONFIG_LOAD_BALANCE-%:
-	@tmp=.config.temp; \
-        grep -v CONFIG_LOAD_BALANCE $(MAKE_CONFIG_OVERRIDE) > $${tmp}; \
-        mv $${tmp} $(MAKE_CONFIG_OVERRIDE); \
-        echo "CONFIG_LOAD_BALANCE = $*" >> $(MAKE_CONFIG_OVERRIDE); \
-	$(MAKE) show-config | grep CONFIG_LOAD_BALANCE:
-	@echo
-
-#-----------------------------------------------------------------------
+
 
 VALID_USE-HDF4 = use-hdf4-yes use-hdf4-no
 .PHONY: $(VALID_USE-HDF4)
@@ -649,5 +617,4 @@
         mv $${tmp} $(MAKE_CONFIG_OVERRIDE); \
         echo "CONFIG_USE_HDF4 = $*" >> $(MAKE_CONFIG_OVERRIDE); \
 	$(MAKE)  show-config | grep CONFIG_USE_HDF4:
-	@echo
->>>>>>> ea1fb17d
+	@echo