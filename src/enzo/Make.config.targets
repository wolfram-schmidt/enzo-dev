#=======================================================================
#
# FILE:        Make.config.targets
#
# SUMMARY:     Make targets for managing configuration settings
#
# AUTHOR:      James Bordner (jobordner@ucsd.edu)
#
# DATE:        2007-02-21
#
# DESCRIPTION  See 'gmake help-config' for definitive description of targets
#
#-----------------------------------------------------------------------

#-----------------------------------------------------------------------
help-config:
	@echo "========================================================================"
	@echo "   ENZO CONFIGURATION HELP"
	@echo "========================================================================"
	@echo
	@echo "NUMERICAL PARAMETERS"
	@echo
	@echo "   Set maximum subgrids"
	@echo
	@echo "      gmake max-subgrids-###"
	@echo
	@echo "   Set maximum baryon fields"
	@echo
	@echo "      gmake max-baryons-###"
	@echo
	@echo "   Set maximum tasks per node"
	@echo
	@echo "      gmake max-tasks-per-node-###"
	@echo
	@echo
	@echo "CONFIGURATION SETTINGS"
	@echo
	@echo "   Set integer size"
	@echo
	@echo "      gmake integers-32"
	@echo "      gmake integers-64"
	@echo
	@echo "   Set floating-point precision"
	@echo
	@echo "      gmake precision-32"
	@echo "      gmake precision-64"
	@echo
	@echo "   Set particle position precision"
	@echo
	@echo "      gmake particles-32"
	@echo "      gmake particles-64"
	@echo "      gmake particles-128"
	@echo
	@echo "   Set inits precision"
	@echo
	@echo "      gmake inits-32"
	@echo "      gmake inits-64"
	@echo
	@echo "   Set IO precision"
	@echo
	@echo "      gmake io-32"
	@echo "      gmake io-64"
	@echo
	@echo "   Set whether to use MPI"
	@echo
	@echo "      gmake use-mpi-yes"
	@echo "      gmake use-mpi-no"
	@echo
	@echo "   Set address/pointer size"
	@echo
	@echo "      gmake object-mode-32"
	@echo "      gmake object-mode-64"
	@echo
	@echo "   Set whether to use unigrid taskmap performance mod"
	@echo
	@echo "      gmake taskmap-yes"
	@echo "      gmake taskmap-no"
	@echo
	@echo "   Set whether to use 'packed AMR' mods"
	@echo
	@echo "      gmake packed-amr-yes"
	@echo "      gmake packed-amr-no"
	@echo
	@echo "   Set whether to use 'packed memory' mods (requires packed AMR)"
	@echo
	@echo "      gmake packed-mem-yes"
	@echo "      gmake packed-mem-no"
	@echo
	@echo "   Set whether to call jbPerf performance tool"
	@echo
	@echo "      gmake jbperf-yes"
	@echo "      gmake jbperf-no"
	@echo
	@echo "   Set whether to use the PAPI library with jbPerf"
	@echo
	@echo "      gmake papi-yes"
	@echo "      gmake papi-no"
	@echo
	@echo "   Set whether to use embedded Python interpreter"
	@echo
	@echo "      gmake python-yes"
	@echo "      gmake python-no"
	@echo
	@echo "   Set whether to perform unigrid communication transpose"
	@echo
	@echo "      gmake unigrid-transpose-yes"
	@echo "      gmake unigrid-transpose-no"
	@echo
	@echo "   Set whether to use out-of-core handling of the boundary"
	@echo
	@echo "      gmake ooc-boundary-yes"
	@echo "      gmake ooc-boundary-no"
	@echo
	@echo "   Set optimization/debug/warning levels"
	@echo
	@echo "      gmake opt-warn"
	@echo "      gmake opt-debug"
	@echo "      gmake opt-cudadebug  (cuda device software emulation)"
	@echo "      gmake opt-high"
	@echo "      gmake opt-aggressive"
	@echo
	@echo "   Include hooks for test suites"
	@echo
	@echo "      gmake testing-yes"
	@echo "      gmake testing-no"
	@echo
	@echo "   Include isolated boundary conditions"
	@echo 
	@echo "      gmake isolated-bcs-yes"
	@echo "      gmake isolated-bcs-no"
	@echo
	@echo "   Include tracer particle velocity information"
	@echo
	@echo "      gmake tpvel-yes"
	@echo "      gmake tpvel-no"
	@echo 
	@echo "   Include radiative transfer (adaptive ray tracing)"
	@echo
	@echo "      gmake photon-yes"
	@echo "      gmake photon-no"
	@echo 
	@echo "   Include fast sibling search"
	@echo
	@echo "      gmake fastsib-yes"
	@echo "      gmake fastsib-no"
	@echo 
	@echo "   Include sibling subgrid boundary fix"
	@echo
	@echo "      gmake fluxfix-yes"
	@echo "      gmake fluxfix-no"
	@echo 
	@echo "   Set whether to use HDF4"
	@echo
	@echo "      gmake use-hdf4-yes"
	@echo "      gmake use-hdf4-no"
	@echo
	@echo "   Set whether to use inline python"
	@echo
	@echo "      gmake python-yes"
	@echo "      gmake python-no"
	@echo
<<<<<<< HEAD
	@echo "   Include HYPRE libraries (implicit RT solvers)"
	@echo
	@echo "      gmake hypre-yes"
	@echo "      gmake hypre-no"
	@echo 
=======
	@echo "   Set whether to use CUDA (GPU-computing)"
	@echo
	@echo "      gmake cuda-yes"
	@echo "      gmake cuda-no"
	@echo
>>>>>>> 7143b3e6

#-----------------------------------------------------------------------

show-flags:
	@echo
	@echo "CPP = `which $(CPP)`"
	@echo "CC  = `which $(CC)`"
	@echo "CXX = `which $(CXX)`"
	@echo "FC  = `which $(FC)`"
	@echo "F90 = `which $(F90)`"
	@echo "LD  = `which $(LD)`"
	@echo ""
	@echo "DEFINES = $(DEFINES)"
	@echo ""
	@echo "INCLUDES = $(INCLUDES)"
	@echo ""
	@echo "CPPFLAGS = $(CPPFLAGS)"
	@echo "CFLAGS   = $(CFLAGS)"
	@echo "CXXFLAGS = $(CXXFLAGS)"
	@echo "FFLAGS   = $(FFLAGS)"
	@echo "F90FLAGS = $(F90FLAGS)"
	@echo "LDFLAGS  = $(LDFLAGS)"
	@echo ""
	@echo "LIBS     = $(LIBS)"
	@echo

#-----------------------------------------------------------------------

show-config:
	@echo
	@echo "   MACHINE: $(MACH_TEXT)"
	@echo
	@echo "   PARAMETER_MAX_SUBGRIDS:       $(PARAMETER_MAX_SUBGRIDS)"
	@echo "   PARAMETER_MAX_BARYONS:        $(PARAMETER_MAX_BARYONS)"
	@echo "   PARAMETER_MAX_TASKS_PER_NODE: $(PARAMETER_MAX_TASKS_PER_NODE)"
	@echo
	@echo "   CONFIG_PRECISION:             $(CONFIG_PRECISION)"
	@echo "   CONFIG_PARTICLES:             $(CONFIG_PARTICLES)"
	@echo "   CONFIG_INTEGERS:              $(CONFIG_INTEGERS)" 
	@echo "   CONFIG_INITS:                 $(CONFIG_INITS)"
	@echo "   CONFIG_IO:                    $(CONFIG_IO)"
	@echo "   CONFIG_USE_MPI:               $(CONFIG_USE_MPI)"
	@echo "   CONFIG_OBJECT_MODE:           $(CONFIG_OBJECT_MODE)"
	@echo "   CONFIG_TASKMAP:               $(CONFIG_TASKMAP)"
	@echo "   CONFIG_PACKED_AMR:            $(CONFIG_PACKED_AMR)"
	@echo "   CONFIG_PACKED_MEM:            $(CONFIG_PACKED_MEM)"
	@echo "   CONFIG_JBPERF:                $(CONFIG_JBPERF)"
	@echo "   CONFIG_PAPI:                  $(CONFIG_PAPI)"
	@echo "   CONFIG_PYTHON:                $(CONFIG_PYTHON)"
	@echo "   CONFIG_ECUDA:                 $(CONFIG_ECUDA)"
	@echo "   CONFIG_OOC_BOUNDARY:          $(CONFIG_OOC_BOUNDARY)"
	@echo "   CONFIG_OPT:                   $(CONFIG_OPT)"
	@echo "   CONFIG_TESTING:               $(CONFIG_TESTING)"
	@echo "   CONFIG_TPVEL:                 $(CONFIG_TPVEL)"
	@echo "   CONFIG_PHOTON:                $(CONFIG_PHOTON)"
	@echo "   CONFIG_HYPRE:                 $(CONFIG_HYPRE)"
	@echo "   CONFIG_USE_HDF4:              $(CONFIG_USE_HDF4)"
	@echo "   CONFIG_FAST_SIB:              $(CONFIG_FAST_SIB)"
	@echo "   CONFIG_FLUX_FIX:              $(CONFIG_FLUX_FIX)"
	@echo

#-----------------------------------------------------------------------

.PHONY: suggest-clean
suggest-clean:
	@echo
	@echo " *** Execute 'gmake clean' before rebuilding executables ***"
	@echo

#-----------------------------------------------------------------------

show-version:
	@echo
	@echo "SVN Branch   `$(SVN) info $(TOP_DIR) | awk '/URL/{print $$2}'`"
	@echo "SVN Revision `$(SVN) info $(TOP_DIR) | awk '/Revision/{print $$2}'`"
	@echo

#-----------------------------------------------------------------------

show-diff:
	@$(SVN) diff

#-----------------------------------------------------------------------
.PHONY: default

default:
	@rm -f $(MAKE_CONFIG_OVERRIDE)
	@touch $(MAKE_CONFIG_OVERRIDE)
	@$(MAKE) show-config
	@$(MAKE) suggest-clean

#-----------------------------------------------------------------------

max-subgrids-%: suggest-clean
	@tmp=.config.temp; \
        grep -v PARAMETER_MAX_SUBGRIDS $(MAKE_CONFIG_OVERRIDE) > $${tmp}; \
        mv $${tmp} $(MAKE_CONFIG_OVERRIDE); \
        echo "PARAMETER_MAX_SUBGRIDS = $*" >> $(MAKE_CONFIG_OVERRIDE); \
	$(MAKE)  show-config | grep PARAMETER_MAX_SUBGRIDS:
	@echo


#-----------------------------------------------------------------------

max-baryons-%: suggest-clean
	@tmp=.config.temp; \
        grep -v PARAMETER_MAX_BARYONS $(MAKE_CONFIG_OVERRIDE) > $${tmp}; \
        mv $${tmp} $(MAKE_CONFIG_OVERRIDE); \
        echo "PARAMETER_MAX_BARYONS = $*" >> $(MAKE_CONFIG_OVERRIDE); \
	$(MAKE)  show-config | grep PARAMETER_MAX_BARYONS:
	@echo


#-----------------------------------------------------------------------

max-tasks-per-node-%: suggest-clean
	@tmp=.config.temp; \
        grep -v PARAMETER_MAX_TASKS_PER_NODE $(MAKE_CONFIG_OVERRIDE) > $${tmp}; \
        mv $${tmp} $(MAKE_CONFIG_OVERRIDE); \
        echo "PARAMETER_MAX_TASKS_PER_NODE = $*" >> $(MAKE_CONFIG_OVERRIDE); \
	$(MAKE)  show-config | grep PARAMETER_MAX_TASKS_PER_NODE:
	@echo


#-----------------------------------------------------------------------

machine-%: suggest-clean
	@if [ -e $(ENZO_DIR)/Make.mach.$* ] || [ -e $(HOME)/.enzo/Make.mach.$* ]; then \
           tmp=.config.temp; \
           grep -v CONFIG_MACHINE $(MAKE_CONFIG_MACHINE) > $${tmp}; \
           mv $${tmp} $(MAKE_CONFIG_MACHINE); \
           echo "CONFIG_MACHINE = $*" >> $(MAKE_CONFIG_MACHINE); \
	   $(MAKE)  show-config | grep MACHINE; \
	else \
           echo; \
	   echo "   No such machine file "'"'"Make.mach.$*"'"'; \
           echo; \
        fi
	@echo

#-----------------------------------------------------------------------

VALID_INTEGERS = integers-32 integers-64
.PHONY: $(VALID_INTEGERS)

integers-32: CONFIG_INTEGERS-32
integers-64: CONFIG_INTEGERS-64
integers-%:
	@printf "\n\tInvalid target: $@\n\n\tValid targets: [$(VALID_INTEGERS)]\n\n"
CONFIG_INTEGERS-%: suggest-clean
	@tmp=.config.temp; \
	grep -v CONFIG_INTEGERS $(MAKE_CONFIG_OVERRIDE) > $${tmp}; \
	mv $${tmp} $(MAKE_CONFIG_OVERRIDE); \
	echo "CONFIG_INTEGERS = $*" >> $(MAKE_CONFIG_OVERRIDE); \
	$(MAKE)  show-config | grep CONFIG_INTEGERS:
	@echo

#-----------------------------------------------------------------------

VALID_PRECISION = precision-32 precision-64
.PHONY: $(VALID_PRECISION)

precision-32: CONFIG_PRECISION-32
precision-64: CONFIG_PRECISION-64
precision-%:
	@printf "\n\tInvalid target: $@\n\n\tValid targets: [$(VALID_PRECISION)]\n\n"
CONFIG_PRECISION-%: suggest-clean
	@tmp=.config.temp; \
        grep -v CONFIG_PRECISION $(MAKE_CONFIG_OVERRIDE) > $${tmp}; \
        mv $${tmp} $(MAKE_CONFIG_OVERRIDE); \
        echo "CONFIG_PRECISION = $*" >> $(MAKE_CONFIG_OVERRIDE); \
	$(MAKE)  show-config | grep CONFIG_PRECISION:
	@echo

#-----------------------------------------------------------------------

VALID_PARTICLES = particles-32 particles-64 particles-128
.PHONY: $(VALID_PARTICLES)
.PHONE: particles-%

particles-32:  CONFIG_PARTICLES-32
particles-64:  CONFIG_PARTICLES-64
particles-128: CONFIG_PARTICLES-128
particles-%:
	@printf "\n\tInvalid target: $@\n\n\tValid targets: [$(VALID_PARTICLES)]\n\n"
CONFIG_PARTICLES-%: suggest-clean
	@tmp=.config.temp; \
        grep -v CONFIG_PARTICLES $(MAKE_CONFIG_OVERRIDE) > $${tmp}; \
        mv $${tmp} $(MAKE_CONFIG_OVERRIDE); \
        echo "CONFIG_PARTICLES = $*" >> $(MAKE_CONFIG_OVERRIDE); \
	$(MAKE)  show-config | grep CONFIG_PARTICLES:
	@echo

#-----------------------------------------------------------------------

VALID_INITS = inits-32 inits-64
.PHONY: $(VALID_INITS)

inits-32: CONFIG_INITS-32
inits-64: CONFIG_INITS-64
inits-%:
	@printf "\n\tInvalid target: $@\n\n\tValid targets: [$(VALID_INITS)]\n\n"
CONFIG_INITS-%: suggest-clean
	@tmp=.config.temp; \
        grep -v CONFIG_INITS $(MAKE_CONFIG_OVERRIDE) > $${tmp}; \
        mv $${tmp} $(MAKE_CONFIG_OVERRIDE); \
        echo "CONFIG_INITS = $*" >> $(MAKE_CONFIG_OVERRIDE); \
	$(MAKE)  show-config | grep CONFIG_INITS:
	@echo

#-----------------------------------------------------------------------

VALID_IO = io-32 io-64
.PHONY: $(VALID_IO)

io-32: CONFIG_IO-32
io-64: CONFIG_IO-64
io-%:
	@printf "\n\tInvalid target: $@\n\n\tValid targets: [$(VALID_IO)]\n\n"
CONFIG_IO-%: suggest-clean
	@tmp=.config.temp; \
        grep -v CONFIG_IO $(MAKE_CONFIG_OVERRIDE) > $${tmp}; \
        mv $${tmp} $(MAKE_CONFIG_OVERRIDE); \
        echo "CONFIG_IO = $*" >> $(MAKE_CONFIG_OVERRIDE); \
	$(MAKE)  show-config | grep CONFIG_IO:
	@echo

#-----------------------------------------------------------------------

VALID_USE-MPI = use-mpi-yes use-mpi-no
.PHONY: $(VALID_USE-MPI)

use-mpi-yes: CONFIG_USE-MPI-yes
use-mpi-no: CONFIG_USE-MPI-no
use-mpi-%:
	@printf "\n\tInvalid target: $@\n\n\tValid targets: [$(VALID_USE-MPI)]\n\n"
CONFIG_USE-MPI-%: suggest-clean
	@tmp=.config.temp; \
        grep -v CONFIG_USE_MPI $(MAKE_CONFIG_OVERRIDE) > $${tmp}; \
        mv $${tmp} $(MAKE_CONFIG_OVERRIDE); \
        echo "CONFIG_USE_MPI = $*" >> $(MAKE_CONFIG_OVERRIDE); \
	$(MAKE)  show-config | grep CONFIG_USE_MPI:
	@echo

#-----------------------------------------------------------------------

VALID_OBJECT-MODE = object-mode-32 object-mode-64
.PHONY: $(VALID_OBJECT-MODE)

object-mode-32: CONFIG_OBJECT-MODE-32
object-mode-64: CONFIG_OBJECT-MODE-64
object-mode-%:
	@printf "\n\tInvalid target: $@\n\n\tValid targets: [$(VALID_OBJECT-MODE)]\n\n"
CONFIG_OBJECT-MODE-%: suggest-clean
	@tmp=.config.temp; \
        grep -v CONFIG_OBJECT_MODE $(MAKE_CONFIG_OVERRIDE) > $${tmp}; \
        mv $${tmp} $(MAKE_CONFIG_OVERRIDE); \
        echo "CONFIG_OBJECT_MODE = $*" >> $(MAKE_CONFIG_OVERRIDE); \
	$(MAKE)  show-config | grep CONFIG_OBJECT_MODE:
	@echo

#-----------------------------------------------------------------------

VALID_TASKMAP = taskmap-yes taskmap-no
.PHONY: $(VALID_TASKMAP)

taskmap-yes: CONFIG_TASKMAP-yes
taskmap-no: CONFIG_TASKMAP-no
taskmap-%:
	@printf "\n\tInvalid target: $@\n\n\tValid targets: [$(VALID_TASKMAP)]\n\n"
CONFIG_TASKMAP-%: suggest-clean
	@tmp=.config.temp; \
        grep -v CONFIG_TASKMAP $(MAKE_CONFIG_OVERRIDE) > $${tmp}; \
        mv $${tmp} $(MAKE_CONFIG_OVERRIDE); \
        echo "CONFIG_TASKMAP = $*" >> $(MAKE_CONFIG_OVERRIDE); \
	$(MAKE)  show-config | grep CONFIG_TASKMAP:
	@echo

#-----------------------------------------------------------------------

VALID_PACKED-AMR = packed-amr-yes packed-amr-no
.PHONY: $(VALID_PACKED-AMR)

packed-amr-yes: CONFIG_PACKED-AMR-yes
packed-amr-no: CONFIG_PACKED-AMR-no
packed-amr-%:
	@printf "\n\tInvalid target: $@\n\n\tValid targets: [$(VALID_PACKED-AMR)]\n\n"
CONFIG_PACKED-AMR-%: suggest-clean
	@tmp=.config.temp; \
        grep -v CONFIG_PACKED_AMR $(MAKE_CONFIG_OVERRIDE) > $${tmp}; \
        mv $${tmp} $(MAKE_CONFIG_OVERRIDE); \
        echo "CONFIG_PACKED_AMR = $*" >> $(MAKE_CONFIG_OVERRIDE); \
	$(MAKE)  show-config | grep CONFIG_PACKED_AMR:
	@echo

#-----------------------------------------------------------------------

VALID_PACKED-MEM = packed-mem-yes packed-mem-no
.PHONY: $(VALID_PACKED-MEM)

packed-mem-yes: CONFIG_PACKED-MEM-yes
packed-mem-no: CONFIG_PACKED-MEM-no
packed-mem-%:
	@printf "\n\tInvalid target: $@\n\n\tValid targets: [$(VALID_PACKED-MEM)]\n\n"
CONFIG_PACKED-MEM-%: suggest-clean
	@tmp=.config.temp; \
        grep -v CONFIG_PACKED_MEM $(MAKE_CONFIG_OVERRIDE) > $${tmp}; \
        mv $${tmp} $(MAKE_CONFIG_OVERRIDE); \
        echo "CONFIG_PACKED_MEM = $*" >> $(MAKE_CONFIG_OVERRIDE); \
	$(MAKE)  show-config | grep CONFIG_PACKED_MEM:
	@echo

#-----------------------------------------------------------------------

VALID_JBPERF = jbperf-yes jbperf-no
.PHONY: $(VALID_JBPERF)

jbperf-yes: CONFIG_JBPERF-yes
jbperf-no: CONFIG_JBPERF-no
jbperf-%:
	@printf "\n\tInvalid target: $@\n\n\tValid targets: [$(VALID_JBPERF)]\n\n"
CONFIG_JBPERF-%: suggest-clean
	@tmp=.config.temp; \
        grep -v CONFIG_JBPERF $(MAKE_CONFIG_OVERRIDE) > $${tmp}; \
        mv $${tmp} $(MAKE_CONFIG_OVERRIDE); \
        echo "CONFIG_JBPERF = $*" >> $(MAKE_CONFIG_OVERRIDE); \
	$(MAKE)  show-config | grep CONFIG_JBPERF:
	@echo

#-----------------------------------------------------------------------

VALID_PAPI = papi-yes papi-no
.PHONY: $(VALID_PAPI)

papi-yes: CONFIG_PAPI-yes
papi-no: CONFIG_PAPI-no
papi-%:
	@printf "\n\tInvalid target: $@\n\n\tValid targets: [$(VALID_PAPI)]\n\n"
CONFIG_PAPI-%: suggest-clean
	@tmp=.config.temp; \
        grep -v CONFIG_PAPI $(MAKE_CONFIG_OVERRIDE) > $${tmp}; \
        mv $${tmp} $(MAKE_CONFIG_OVERRIDE); \
        echo "CONFIG_PAPI = $*" >> $(MAKE_CONFIG_OVERRIDE); \
	$(MAKE)  show-config | grep CONFIG_PAPI:
	@echo

#-----------------------------------------------------------------------

VALID_PYTHON = python-yes python-no
.PHONY: $(VALID_PYTHON)

python-yes: CONFIG_PYTHON-yes
python-no: CONFIG_PYTHON-no
python-%:
	@printf "\n\tInvalid target: $@\n\n\tValid targets: [$(VALID_PYTHON)]\n\n"
CONFIG_PYTHON-%: suggest-clean
	@tmp=.config.temp; \
        grep -v CONFIG_PYTHON $(MAKE_CONFIG_OVERRIDE) > $${tmp}; \
        mv $${tmp} $(MAKE_CONFIG_OVERRIDE); \
        echo "CONFIG_PYTHON = $*" >> $(MAKE_CONFIG_OVERRIDE); \
	$(MAKE)  show-config | grep CONFIG_PYTHON:
	@echo

#-----------------------------------------------------------------------

VALID_ECUDA = cuda-yes cuda-no
.PHONY: $(VALID_ECUDA)

cuda-yes: CONFIG_ECUDA-yes
cuda-no: CONFIG_ECUDA-no
cuda-%:
	@printf "\n\tInvalid target: $@\n\n\tValid targets: [$(VALID_ECUDA)]\n\n"
CONFIG_ECUDA-%: suggest-clean
	@tmp=.config.temp; \
        echo ""; \
        grep -v CONFIG_ECUDA $(MAKE_CONFIG_OVERRIDE) > $${tmp}; \
        mv $${tmp} $(MAKE_CONFIG_OVERRIDE); \
        echo "CONFIG_ECUDA = $*" >> $(MAKE_CONFIG_OVERRIDE); \
	$(MAKE)  show-config | grep CONFIG_ECUDA:
	@echo

#-----------------------------------------------------------------------

VALID_OOC-BOUNDARY = ooc-boundary-yes ooc-boundary-no
.PHONY: $(VALID_OOC-BOUNDARY)

ooc-boundary-yes: CONFIG_OOC-BOUNDARY-yes
ooc-boundary-no: CONFIG_OOC-BOUNDARY-no
ooc-boundary-%:
	@printf "\n\tInvalid target: $@\n\n\tValid targets: [$(VALID_OOC-BOUNDARY)]\n\n"
CONFIG_OOC-BOUNDARY-%: suggest-clean
	@tmp=.config.temp; \
        grep -v CONFIG_OOC_BOUNDARY $(MAKE_CONFIG_OVERRIDE) > $${tmp}; \
        mv $${tmp} $(MAKE_CONFIG_OVERRIDE); \
        echo "CONFIG_OOC_BOUNDARY = $*" >> $(MAKE_CONFIG_OVERRIDE); \
	$(MAKE)  show-config | grep CONFIG_OOC_BOUNDARY:
	@echo

#-----------------------------------------------------------------------

VALID_OPT = opt-warn opt-debug opt-cudadebug opt-high opt-aggressive
.PHONY: $(VALID_OPT)

opt-warn:       CONFIG_OPT-warn
opt-debug:      CONFIG_OPT-debug
opt-cudadebug:  CONFIG_OPT-cudadebug
opt-high:       CONFIG_OPT-high
opt-aggressive: CONFIG_OPT-aggressive
opt-%:
	@printf "\n\tInvalid target: $@\n\n\tValid targets: [$(VALID_OPT)]\n\n"
CONFIG_OPT-%: suggest-clean
	@tmp=.config.temp; \
        grep -v CONFIG_OPT $(MAKE_CONFIG_OVERRIDE) > $${tmp}; \
        mv $${tmp} $(MAKE_CONFIG_OVERRIDE); \
        echo "CONFIG_OPT = $*" >> $(MAKE_CONFIG_OVERRIDE); \
	$(MAKE)  show-config | grep CONFIG_OPT:
	@echo

#-----------------------------------------------------------------------

VALID_TESTING = testing-yes testing-no
.PHONY: $(VALID_TESTING)

testing-yes: CONFIG_TESTING-yes
testing-no: CONFIG_TESTING-no
testing-%:
	@printf "\n\tInvalid target: $@\n\n\tValid targets: [$(VALID_TESTING)]\n\n"
CONFIG_TESTING-%: suggest-clean
	@tmp=.config.temp; \
        grep -v CONFIG_TESTING $(MAKE_CONFIG_OVERRIDE) > $${tmp}; \
        mv $${tmp} $(MAKE_CONFIG_OVERRIDE); \
        echo "CONFIG_TESTING = $*" >> $(MAKE_CONFIG_OVERRIDE); \
	$(MAKE)  show-config | grep CONFIG_TESTING:
	@echo

#-----------------------------------------------------------------------

VALID_TPVEL = tpvel-yes tpvel-no
.PHONY: $(VALID_TPVEL)

tpvel-yes: CONFIG_TPVEL-yes
tpvel-no: CONFIG_TPVEL-no
tpvel-%:
	@printf "\n\tInvalid target: $@\n\n\tValid targets: [$(VALID_TPVEL)]\n\n"
CONFIG_TPVEL-%: suggest-clean
	@tmp=.config.temp; \
        grep -v CONFIG_TPVEL $(MAKE_CONFIG_OVERRIDE) > $${tmp}; \
        mv $${tmp} $(MAKE_CONFIG_OVERRIDE); \
        echo "CONFIG_TPVEL = $*" >> $(MAKE_CONFIG_OVERRIDE); \
	$(MAKE) show-config | grep CONFIG_TPVEL:
	@echo

#-----------------------------------------------------------------------

VALID_PHOTON = photon-yes photon-no
.PHONY: $(VALID_PHOTON)

photon-yes: CONFIG_PHOTON-yes
photon-no: CONFIG_PHOTON-no
photon-%:
	@printf "\n\tInvalid target: $@\n\n\tValid targets: [$(VALID_PHOTON)]\n\n"
CONFIG_PHOTON-%: suggest-clean
	@tmp=.config.temp; \
        grep -v CONFIG_PHOTON $(MAKE_CONFIG_OVERRIDE) > $${tmp}; \
        mv $${tmp} $(MAKE_CONFIG_OVERRIDE); \
        echo "CONFIG_PHOTON = $*" >> $(MAKE_CONFIG_OVERRIDE); \
	$(MAKE) show-config | grep CONFIG_PHOTON:
	@echo

#-----------------------------------------------------------------------

VALID_HYPRE = hypre-yes hypre-no
.PHONY: $(VALID_HYPRE)

hypre-yes: CONFIG_HYPRE-yes
hypre-no: CONFIG_HYPRE-no
hypre-%:
	@printf "\n\tInvalid target: $@\n\n\tValid targets: [$(VALID_HYPRE)]\n\n"
CONFIG_HYPRE-%: suggest-clean
	@tmp=.config.temp; \
        grep -v CONFIG_HYPRE $(MAKE_CONFIG_OVERRIDE) > $${tmp}; \
        mv $${tmp} $(MAKE_CONFIG_OVERRIDE); \
        echo "CONFIG_HYPRE = $*" >> $(MAKE_CONFIG_OVERRIDE); \
	$(MAKE) show-config | grep CONFIG_HYPRE:
	@echo

#-----------------------------------------------------------------------

VALID_FAST_SIB = fastsib-yes fastsib-no
.PHONY: $(VALID_FAST_SIB)

fastsib-yes: CONFIG_FAST_SIB-yes
fastsib-no: CONFIG_FAST_SIB-no
fastsib-%:
	@printf "\n\tInvalid target: $@\n\n\tValid targets: [$(VALID_FAST_SIB)]\n\n"
CONFIG_FAST_SIB-%: suggest-clean
	@tmp=.config.temp; \
        grep -v CONFIG_FAST_SIB $(MAKE_CONFIG_OVERRIDE) > $${tmp}; \
        mv $${tmp} $(MAKE_CONFIG_OVERRIDE); \
        echo "CONFIG_FAST_SIB = $*" >> $(MAKE_CONFIG_OVERRIDE); \
	$(MAKE)  show-config | grep CONFIG_FAST_SIB:
	@echo


#-----------------------------------------------------------------------

VALID_FLUX_FIX = fluxfix-yes fluxfix-no
.PHONY: $(VALID_FLUX_FIX)

fluxfix-yes: CONFIG_FLUX_FIX-yes
fluxfix-no: CONFIG_FLUX_FIX-no
fluxfix-%:
	@printf "\n\tInvalid target: $@\n\n\tValid targets: [$(VALID_FLUX_FIX)]\n\n"
CONFIG_FLUX_FIX-%: suggest-clean
	@tmp=.config.temp; \
        grep -v CONFIG_FLUX_FIX $(MAKE_CONFIG_OVERRIDE) > $${tmp}; \
        mv $${tmp} $(MAKE_CONFIG_OVERRIDE); \
        echo "CONFIG_FLUX_FIX = $*" >> $(MAKE_CONFIG_OVERRIDE); \
	$(MAKE)  show-config | grep CONFIG_FLUX_FIX:
	@echo


#-----------------------------------------------------------------------

VALID_USE-HDF4 = use-hdf4-yes use-hdf4-no
.PHONY: $(VALID_USE-HDF4)

use-hdf4-yes: CONFIG_USE-HDF4-yes
use-hdf4-no: CONFIG_USE-HDF4-no
use-hdf4-%:
	@printf "\n\tInvalid target: $@\n\n\tValid targets: [$(VALID_USE-HDF4)]\n\n"
CONFIG_USE-HDF4-%: suggest-clean
	@tmp=.config.temp; \
        grep -v CONFIG_USE_HDF4 $(MAKE_CONFIG_OVERRIDE) > $${tmp}; \
        mv $${tmp} $(MAKE_CONFIG_OVERRIDE); \
        echo "CONFIG_USE_HDF4 = $*" >> $(MAKE_CONFIG_OVERRIDE); \
	$(MAKE)  show-config | grep CONFIG_USE_HDF4:
	@echo


#-----------------------------------------------------------------------
<|MERGE_RESOLUTION|>--- conflicted
+++ resolved
@@ -159,19 +159,15 @@
 	@echo "      gmake python-yes"
 	@echo "      gmake python-no"
 	@echo
-<<<<<<< HEAD
 	@echo "   Include HYPRE libraries (implicit RT solvers)"
 	@echo
 	@echo "      gmake hypre-yes"
 	@echo "      gmake hypre-no"
 	@echo 
-=======
 	@echo "   Set whether to use CUDA (GPU-computing)"
 	@echo
 	@echo "      gmake cuda-yes"
 	@echo "      gmake cuda-no"
-	@echo
->>>>>>> 7143b3e6
 
 #-----------------------------------------------------------------------
 
