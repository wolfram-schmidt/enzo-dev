////////////////////////////////////////////////////////////////////////////////
//
//  GRID CLASS
//
//  written by: Brian O'Shea
//  date:       March 2010
//  modified1:  
//
//  PURPOSE: Initialize conduction bubble test problem.  
//
//  RETURNS: FAIL or SUCCESS
//
////////////////////////////////////////////////////////////////////////////////

#include <stdio.h>
#include <math.h>
#include "ErrorExceptions.h"
#include "macros_and_parameters.h"
#include "typedefs.h"
#include "global_data.h"
#include "Fluxes.h"
#include "GridList.h"
#include "ExternalBoundary.h"
#include "Grid.h"
#include "phys_constants.h"

// Function prototypes
int GetUnits (float *DensityUnits, float *LengthUnits,
	      float *TemperatureUnits, float *TimeUnits,
	      float *VelocityUnits, double *MassUnits, FLOAT Time);

int FindField(int field, int farray[], int numfields);


// routines, variables and definitions used to calculate density, temperature 
// as a function of distance from the bottom of the simulation volume.
static void get_dens_temp(void);
static double dndr(double T, double n);
static double dtdr(double n);

static double *rad,*nofr,*Tofr, g, bunch_of_constants, dKdr, 
  dKdr_cgs, K_mid, T_mid, n_mid,r_mid, 
  r_mid_cgs, r_max, r_max_cgs;
static int ncells;

#define KEV_KELVIN 1.1604e+7
#define KPC_CGS 3.0857e+21
#define DEFAULT_MU 0.6  // we assume total ionization

// Grid Initializer: all input values are in Enzo internal units _except_ 
// for MidpointEntropy, EntropyGradient and MidpointTemperature, which
// are assumed to be in CGS
int grid::ConductionBubbleInitialize (FLOAT BubbleRadius, int PulseType, float DeltaEntropy, 
				      float MidpointEntropy, float EntropyGradient,
				      float MidpointTemperature, FLOAT BubbleCenter[MAX_DIMENSION]) {

  if (debug) {
    printf("Entering ConductionBubbleInitialize\n");
    fflush(stdout);
  }

  if (ProcessorNumber != MyProcessorNumber) 
    return SUCCESS;

  FLOAT x,y,z, r2;

  int i,j,k;

  int DensNum, GENum, TENum, Vel1Num, Vel2Num, Vel3Num, MetalNum;

  float TemperatureUnits = 1.0, DensityUnits = 1.0, LengthUnits = 1.0;
  float VelocityUnits = 1.0, TimeUnits = 1.0;
  double MassUnits = 1.0;

  float delta, this_delta;
  
  delta = POW(DeltaEntropy, 0.6);

  FLOAT sig2 = BubbleRadius*BubbleRadius;

  if (this->IdentifyPhysicalQuantities(DensNum, GENum, Vel1Num, Vel2Num,
				       Vel3Num, TENum) == FAIL) {
    ENZO_FAIL("Error in IdentifyPhysicalQuantities.");
  }

  int MetallicityField = FALSE;
  if ((MetalNum = FindField(Metallicity, FieldType, NumberOfBaryonFields))
      != -1)
    MetallicityField = TRUE;
  else
    MetalNum = 0;

  /* get field numbers for x, y z components of magnetic fields.  Note that
     regardless of how many dimensions are in the simulation, we _always_ have
     a 3D magnetic field, so there's no checking for dimensionality here. These
     fields are accessed in the same way as any Enzo baryon field, and the magnetic
     fields are in Enzo's internal units system (to convert to Gauss, look
     in ConductionBubbleInitialize.C for the conversion).

     Note also for the purposes of modification, the B-fields are set to a uniform value
     in Grid::InitializeUniformGrid (to user-specified but constant values).  So, you really
     only need to modify what you want, but be careful to make sure that the field is
     divergence-free! */
  if(UseMHD){  
    iBx=FindField(Bfield1, FieldType, NumberOfBaryonFields);
    iBy=FindField(Bfield2, FieldType, NumberOfBaryonFields);
    iBz=FindField(Bfield3, FieldType, NumberOfBaryonFields);
  }

  // Get system of units
  if (GetUnits(&DensityUnits, &LengthUnits, &TemperatureUnits, 
	       &TimeUnits, &VelocityUnits, &MassUnits, Time) == FAIL) {
    ENZO_FAIL("Error in GetUnits.");
  }

  // calculate graviational constant in Enzo internal units.
  g = fabs(UniformGravityConstant)*LengthUnits/(TimeUnits*TimeUnits);

  if(UniformGravity==0) g = 0.0;  // if gravity is off make sure it's zero

  dKdr = EntropyGradient;
  K_mid = MidpointEntropy;
  T_mid = MidpointTemperature;
  r_mid = 0.5*(DomainRightEdge[0] - DomainLeftEdge[0]);
  ncells = 1024;

  rad = new double[ncells];
  nofr = new double[ncells];
  Tofr = new double[ncells];

  dKdr_cgs = dKdr * KEV_KELVIN / KPC_CGS;
  r_mid_cgs = r_mid * LengthUnits;
  r_max_cgs = 2.0*r_mid_cgs;

  printf("g, UGC = %e %e\n",g,UniformGravityConstant);
  printf("dKdr / cgs  %e  %e\n",dKdr, dKdr_cgs);
  printf("K_mid:  %e\n", K_mid);
  printf("T_mid:  %e\n",T_mid);
  printf("r_mid_cgs, r_max_cgs:  %e %e\n", r_mid_cgs, r_max_cgs);
  printf("\n");

  // get density, temperature assuming hydrostatic equilibrium in
  // constant gravitational field.  Returns 1D arrays rad, nofr, Tofr
  // that are distance from center of box, number density as f(r), temperature
  // as f(r)
  get_dens_temp();

  // convert 1D arrays into Enzo internal units.
  for(i=0; i<ncells; i++){
    rad[i] /= LengthUnits;  // convert to enzo distance
    nofr[i] *= DEFAULT_MU * mh / DensityUnits;  // convert to enzo-unit density (from number density)
    Tofr[i] /= (TemperatureUnits*(Gamma-1.0)*DEFAULT_MU);  // convert from temp to internal energy
  }

  int GridStart[] = {0, 0, 0}, GridEnd[] = {0, 0, 0};
  for (int dim = 0; dim<GridRank; dim++) {
    GridStart[dim] = 0;
    GridEnd[dim] = GridDimension[dim]-1;
  }

  int ii, small_index;
  FLOAT smallest_d, celldist;

  // loop over grid and set cell values: we're setting both the 
  // pulse values and the background values here.
  for (k = GridStart[2]; k <= GridEnd[2]; k++) 
    for (j = GridStart[1]; j <= GridEnd[1]; j++) 
      for (i = GridStart[0]; i <= GridEnd[0]; i++) {

	/* Compute position of the cell and find distance 
	   from the center of the bubble */
	x=y=z=0.0;

	x = CellLeftEdge[0][i] + 0.5*CellWidth[0][i];
	r2 = POW(x-BubbleCenter[0], 2.0);  // currently distance^2

	if(GridRank>1){
	  y = CellLeftEdge[1][j] + 0.5*CellWidth[1][j];
	  r2 += POW(y-BubbleCenter[1], 2.0);
	}

	if(GridRank>2){
	  z = CellLeftEdge[2][k] + 0.5*CellWidth[2][k];
	  r2 += POW(z-BubbleCenter[2], 2.0);
	}

	celldist = POW(r2,0.5);  // go from distance^2 to just plain distance

	// figure out how far we are from the edge of the box in the x-direction
	// (we're implicitly assuming that gravity points in the x-direction, but
	// this is easy to fix if somebody needs it)
	smallest_d = huge_number;
	for(ii=0;ii<ncells;ii++){
	  if(fabs(x-rad[ii])<smallest_d){
	    smallest_d = fabs(x-rad[ii]);
	    small_index=ii;
	  }
	}

	// this_delta modifies density, energies.
	this_delta = 1.0;

	// what type of pulse are we using?
	if(PulseType==1){  // top hat 

	  if(celldist <= BubbleRadius){
	    this_delta = delta;
	  }
	  
	} else if (PulseType==2){ // gaussian

	  if(celldist <= 5.0*BubbleRadius){
	    this_delta = 1.0 + exp(-1.0*r2/sig2/2.0)*(delta-1.0);
	  }

	} else if (PulseType==3){ // top hat with smoothed edges (c.f. Kravtsov, priv. comm.)

	  this_delta = 1.0 + (delta-1.0)*(1.0 - tanh((10.*(celldist/BubbleRadius-1.0)))) / 2.0;

	} else {
	  ENZO_VFAIL("PulseType is not specified correctly: choose 1,2 or 3 (your val %d)\n", PulseType);

	}

	// set baryon density
	BaryonField[DensNum][ELT(i,j,k)] = nofr[small_index];  // background

	BaryonField[DensNum][ELT(i,j,k)] /= this_delta;  // perturb

	if(HydroMethod==Zeus_Hydro){  // ZEUS
	  BaryonField[TENum][ELT(i,j,k)] = Tofr[small_index];  // TE = gas energy

	  BaryonField[TENum][ELT(i,j,k)] *= this_delta;

	} else{ // PPM
	  
	  BaryonField[TENum][ELT(i,j,k)] = Tofr[small_index];  // TE = total energy energy, but velocity=0 here.

	  BaryonField[TENum][ELT(i,j,k)] *= this_delta;

	  if(DualEnergyFormalism){

	    BaryonField[GENum][ELT(i,j,k)] = Tofr[small_index];  // if DEF=1, need to separately set the gas internal energy.

	    BaryonField[GENum][ELT(i,j,k)] *= this_delta;

	  } // DEF
	} // PPM

	/* HERE WOULD BE AN APPROPRIATE PLACE TO MODIFY THE MAGNETIC FIELD 
	  Remember, it's already set to a uniform value; only fiddle wtih it
	  if you want something non-uniform.  Take a look in Grid::ConductionTestInitialize
	  for one example of how to do this.  */
	
	/*
	BaryonField[iBx][ELT(i,j,k)] = ... ;
	BaryonField[iBy][ELT(i,j,k)] = ... ;
	BaryonField[iBz][ELT(i,j,k)] = ... ;
	*/

	/* HERE WOULD BE AN APPROPRIATE PLACE TO MODIFY THE VELOCITY FIELD IF YOU NEED TO */


	/* we've messed with the total baryon energy above, so the values are no longer consistent with what was set in
	   Grid::InitializeUniformGrid.  Regardless of whether we've fiddled with the velocity or the magnetic fields, 
	   we need to add that energy back in! */

	// total energy needs to be updated to take into account gas velocity if hydro is PPM or MHD
	// in ZEUS 'total energy' is really internal energy, so we don't have to worry about this.
	if(HydroMethod != Zeus_Hydro){

	  BaryonField[TENum][ELT(i,j,k)] += 0.5*POW(BaryonField[Vel1Num][ELT(i,j,k)], 2.0);
	  if(GridRank > 1)
	    BaryonField[TENum][ELT(i,j,k)] += 0.5*POW(BaryonField[Vel2Num][ELT(i,j,k)], 2.0);
	  if(GridRank > 2)
	    BaryonField[TENum][ELT(i,j,k)] += 0.5*POW(BaryonField[Vel3Num][ELT(i,j,k)], 2.0);
	  
	  if(UseMHD)
	    BaryonField[TENum][ELT(i,j,k)] += 0.5*(POW(BaryonField[iBx][ELT(i,j,k)],2.0) + 
					    POW(BaryonField[iBy][ELT(i,j,k)],2.0) + 
					    POW(BaryonField[iBz][ELT(i,j,k)],2.0))/BaryonField[DensNum][ELT(i,j,k)];	  
	} // if(HydroMethod != Zeus_Hydro)

	// add magnetic field into total energy here - don't need to check for hydro method because we can't be 
	// using ZEUS if MHD is turned on.
	if(UseMHD)
	  BaryonField[TENum][ELT(i,j,k)] += 0.5*(POW(BaryonField[iBx][ELT(i,j,k)],2.0) + 
						 POW(BaryonField[iBy][ELT(i,j,k)],2.0) + 
						 POW(BaryonField[iBz][ELT(i,j,k)],2.0))/BaryonField[DensNum][ELT(i,j,k)];

	// metallicity
	if(TestProblemData.UseMetallicityField>0 && MetalNum != FALSE){
	  if(celldist <= BubbleRadius){
	    BaryonField[MetalNum][ELT(i,j,k)] = 
	      BaryonField[DensNum][ELT(i,j,k)]*TestProblemData.MetallicityField_Fraction;
	  } else {
	    BaryonField[MetalNum][ELT(i,j,k)] = tiny_number;
	  }

	  if(i%32==0){  // set lines of tracer field at constant altitude
	    BaryonField[MetalNum][ELT(i,j,k)] = 
	      BaryonField[DensNum][ELT(i,j,k)]*TestProblemData.MetallicityField_Fraction;
	  }
	} // if(TestProblemData.UseMetallicityField>0 && MetalNum != FALSE)

      } // for(i...)  (loop over all cells in this grid)

  delete [] rad;
  delete [] nofr;
  delete [] Tofr;

  if (debug) {
    printf("Exiting ConductionBubbleInitialize\n");
  }

  return SUCCESS;
}

static void get_dens_temp(void){

  /*
  printf("***********\n");
  printf("g, UGC = %e %e\n",g,UniformGravityConstant);
  printf("dKdr / cgs  %e  %e\n",dKdr, dKdr_cgs);
  printf("K_mid:  %e\n", K_mid);
  printf("T_mid:  %e\n",T_mid);
  printf("r_mid_cgs, r_max_cgs:  %e %e\n", r_mid_cgs, r_max_cgs);
  */
  

  n_mid = POW(T_mid/KEV_KELVIN/K_mid, 1.5);



  // g*mu*mp/kboltz;

<<<<<<< HEAD
  bunch_of_constants = g*DEFAULT_MU*(1.67e-24)/(kboltz);
=======
  bunch_of_constants = g*DEFAULT_MU*(mh)/(1.38e-16);
>>>>>>> 2a7b5de2

  /*
  printf("n_mid, bunch_of_constants:  %e %e %e\n",n_mid,bunch_of_constants,g);
  printf("\n");
  printf("***********\n");
  */

  double r, dr;
  double this_n, this_t, last_n, last_t;
  int i,Nsteps=200;

  this_n = last_n = n_mid;
  this_t = last_t = T_mid;
  r=r_mid_cgs;

  dr = (r_max_cgs - r_mid_cgs) / double(ncells/2);

  double this_entropy, last_entropy=0.0,dkdr=0.0;

  rad[ncells/2] = r;
  nofr[ncells/2] = this_n;
  Tofr[ncells/2] = this_t;

  double k1n,k2n,k3n,k4n,k1t,k2t,k3t,k4t;


  for(i=0;i<ncells/2-1;i++){

    last_n = this_n;
    last_t = this_t;

    // f(x) = dy/dx

    // k1 = dx*f(x,y)
    k1n = dr*dndr(this_t, this_n);
    k1t = dr*dtdr(this_n);

    // k2 = dx*f(x+0.5dx,y+k1/2)
    k2n = dr*dndr(this_t+k1t/2.0, this_n+k1n/2.0);
    k2t = dr*dtdr(this_n+k1n/2.0);

    // k3 = dx*f(x+0.5dx,y+k2/2)
    k3n = dr*dndr(this_t+k2t/2.0, this_n+k2n/2.0);
    k3t = dr*dtdr(this_n+k2n/2.0);

    // k4 = dx*f(x+dx,y+k3)
    k4n = dr*dndr(this_t+k3t, this_n+k3n);
    k4t = dr*dtdr(this_n+k3n);

    this_n += (1.0/6.0)*(k1n + 2.0*k2n + 2.0*k3n + k4n);
    this_t += (1.0/6.0)*(k1t + 2.0*k2t + 2.0*k3t + k4t);

    r += dr;

    if(this_t < 1.0e+6){
      this_n = last_n;
      this_t = last_t;
      printf("***** WARNING: FIXED TEMPERATURE AND DENSITY *****\n");
    }

    //if(this_n <= 0.0) this_n = last_n;
    //if(this_t <= 0.0) this_t = last_t;

    rad[ncells/2+i+1] = r;
    nofr[ncells/2+i+1] = this_n;
    Tofr[ncells/2+i+1] = this_t;

    //printf("+++ %e %e %e %e (%d %d)\n",this_n, this_t, r, dr,i,ncells/2+1+i);    
  }

  this_n = last_n = n_mid;
  this_t = last_t = T_mid;
  r=r_mid_cgs;

  dr = (0.0 - r_mid_cgs) / double(ncells/2);

  //printf("+-+-+-+- %e %e %e %e\n",this_n, this_t, r, dr);



  for(i=0;i<=ncells/2-1;i++){

    last_n = this_n;
    last_t = this_t;

    // f(x) = dy/dx

    // k1 = dx*f(x,y)
    k1n = dr*dndr(this_t, this_n);
    k1t = dr*dtdr(this_n);

    // k2 = dx*f(x+0.5dx,y+k1/2)
    k2n = dr*dndr(this_t+k1t/2.0, this_n+k1n/2.0);
    k2t = dr*dtdr(this_n+k1n/2.0);

    // k3 = dx*f(x+0.5dx,y+k2/2)
    k3n = dr*dndr(this_t+k2t/2.0, this_n+k2n/2.0);
    k3t = dr*dtdr(this_n+k2n/2.0);

    // k4 = dx*f(x+dx,y+k3)
    k4n = dr*dndr(this_t+k3t, this_n+k3n);
    k4t = dr*dtdr(this_n+k3n);

    this_n += (1.0/6.0)*(k1n + 2.0*k2n + 2.0*k3n + k4n);
    this_t += (1.0/6.0)*(k1t + 2.0*k2t + 2.0*k3t + k4t);

    r += dr;

    rad[ncells/2-1-i] = r;
    nofr[ncells/2-1-i] = this_n;
    Tofr[ncells/2-1-i] = this_t;

    //printf("*** %e %e %e %e (%d %d)\n",this_n, this_t, r, dr,i,ncells/2-1-i);    
  }

  rad[0] = 0.0;


  last_entropy=0;
  for(i=0;i<ncells;i++){
    this_entropy = Tofr[i] / POW(nofr[i], 2.0/3.0);
    dkdr=(this_entropy-last_entropy)/(-dr);
    printf("%d r,n,t:  %e  %e  %e  K, dkdkr:  %e  %e\n",i,rad[i],nofr[i],Tofr[i],this_entropy,dkdr);

    last_entropy = this_entropy;
  }


  return;
}

static double dndr(double T, double n){
  return -0.6*(n/T)*(bunch_of_constants + dKdr_cgs*POW(n,2.0/3.0));
}

static double dtdr(double n){
  return -0.4*(bunch_of_constants -1.5*dKdr_cgs*POW(n,2.0/3.0));
}<|MERGE_RESOLUTION|>--- conflicted
+++ resolved
@@ -334,11 +334,7 @@
 
   // g*mu*mp/kboltz;
 
-<<<<<<< HEAD
-  bunch_of_constants = g*DEFAULT_MU*(1.67e-24)/(kboltz);
-=======
-  bunch_of_constants = g*DEFAULT_MU*(mh)/(1.38e-16);
->>>>>>> 2a7b5de2
+  bunch_of_constants = g*DEFAULT_MU*(mh)/(kboltz);
 
   /*
   printf("n_mid, bunch_of_constants:  %e %e %e\n",n_mid,bunch_of_constants,g);
