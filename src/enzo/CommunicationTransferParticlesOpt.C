/***********************************************************************
/
/  COMMUNICATION ROUTINE: TRANSFER PARTICLES
/
/  written by: Greg Bryan
/  date:       December, 1997
/  modified:   May, 2009 by John Wise: optimized version to transfer
/                particles in one sweep with collective calls.
/
/  PURPOSE:
/
************************************************************************/
#ifdef OPTIMIZED_CTP
 
#ifdef USE_MPI
#include "mpi.h"
#endif /* USE_MPI */
 
#include <stdio.h>
#include <string.h>
#include <stdlib.h>
 
#include "ErrorExceptions.h"
#include "macros_and_parameters.h"
#include "typedefs.h"
#include "global_data.h"
#include "Fluxes.h"
#include "GridList.h"
#include "ExternalBoundary.h"
#include "Grid.h"
#include "TopGridData.h"
#include "Hierarchy.h"
#include "LevelHierarchy.h"
#include "CommunicationUtilities.h"
void my_exit(int status);
 
// function prototypes
 
Eint32 compare_grid(const void *a, const void *b);
int Enzo_Dims_create(int nnodes, int ndims, int *dims);
<<<<<<< HEAD
int CommunicationSyncNumberOfParticles(HierarchyEntry *GridHierarchyPointer[],
				       int NumberOfGrids);
=======
>>>>>>> 0ff9b606
int CommunicationShareParticles(int *NumberToMove, particle_data* &SendList,
				int &NumberOfReceives,
				particle_data* &SharedList);

#define NO_DEBUG_CTP
#define KEEP_PARTICLES_LOCAL
 
int CommunicationTransferParticles(grid *GridPointer[], int NumberOfGrids)
{

  if (NumberOfGrids == 1)
    return SUCCESS;
 
  int i, j, jstart, jend, dim, grid, proc;

  /* Assume that the grid was split by Enzo_Dims_create, and create a
     map from grid number to an index that is determined from (i,j,k)
     of the grid partitions. */

  int *GridMap = new int[NumberOfGrids];
  int Layout[MAX_DIMENSION], LayoutTemp[MAX_DIMENSION];
  int Rank, grid_num, GridPosition[MAX_DIMENSION], Dims[MAX_DIMENSION];
  FLOAT Left[MAX_DIMENSION], Right[MAX_DIMENSION];

  GridPointer[0]->ReturnGridInfo(&Rank, Dims, Left, Right); // need rank
  if (Enzo_Dims_create(NumberOfGrids, Rank, LayoutTemp) == FAIL) {
    fprintf(stderr, "Error in Enzo_Dims_create.\n");
    ENZO_FAIL("");
  }
  for (dim = 0; dim < Rank; dim++)
    Layout[Rank-1-dim] = LayoutTemp[dim];
  for (dim = Rank; dim < MAX_DIMENSION; dim++)
    Layout[Rank-1-dim] = 0;

  for (grid = 0; grid < NumberOfGrids; grid++) {
    GridPointer[grid]->ReturnGridInfo(&Rank, Dims, Left, Right);
    for (dim = 0; dim < Rank; dim++)
      GridPosition[dim] = 
	int(Layout[dim] * (Left[dim] - DomainLeftEdge[dim]) /
	    (DomainRightEdge[dim] - DomainLeftEdge[dim]));
    grid_num = GridPosition[0] + 
      Layout[0] * (GridPosition[1] + Layout[1]*GridPosition[2]);
    GridMap[grid_num] = grid;
  } // ENDFOR grids
 
  int *NumberToMove = new int[NumberOfProcessors];
  particle_data *SendList = NULL;
  particle_data *SharedList = NULL;
 
  for (i = 0; i < NumberOfProcessors; i++)
    NumberToMove[i] = 0;

#ifdef DEBUG_CTP
  if (MyProcessorNumber == ROOT_PROCESSOR) 
  for (j = 0; j < NumberOfGrids; j++)
    fprintf(stderr, "Pa(%"ISYM") CTP grid[%"ISYM"] = %"ISYM"\n",
	    MyProcessorNumber, j, GridPointer[j]->ReturnNumberOfParticles());
#endif
 
  /* Generate the list of particle moves. */

  int Zero = 0;
  for (grid = 0; grid < NumberOfGrids; grid++)
    if (GridPointer[grid]->
	CommunicationTransferParticles(GridPointer, NumberOfGrids, grid, 
				       NumberToMove, Zero, Zero, SendList, 
				       Layout, GridMap, COPY_OUT) == FAIL) {
      fprintf(stderr, "Error in grid->CommunicationTransferParticles(OUT).\n");
      ENZO_FAIL("");
    }

  int TotalNumberToMove = 0;
  for (proc = 0; proc < NumberOfProcessors; proc++)
    TotalNumberToMove += NumberToMove[proc];

  int NumberOfReceives = 0;
#ifdef KEEP_PARTICLES_LOCAL

  /* Sort by grid number.  We no longer share with other processors
     because the particles are stored locally until
     CommunicationCollectParticles(ALLGRIDS). */

  SharedList = SendList;
  NumberOfReceives = TotalNumberToMove;
  int particle_data_size = sizeof(particle_data);
  qsort(SharedList, TotalNumberToMove, particle_data_size, compare_grid);

#else

  /* Share the Particle moves. */

  if (CommunicationShareParticles(NumberToMove, SendList, NumberOfReceives,
				  SharedList) == FAIL) {
    fprintf(stderr, "Error in CommunicationShareParticles.\n");
    ENZO_FAIL("");
  }

#endif

  /* Copy particles back to grids */

  jstart = 0;
  jend = 0;

  // Copy shared particles to grids, if any
  if (NumberOfReceives > 0) {
    for (j = 0; j < NumberOfGrids && jend < NumberOfReceives; j++) {
      while (SharedList[jend].grid <= j) {
	jend++;
	if (jend == NumberOfReceives) break;
      }
      if (GridPointer[j]->CommunicationTransferParticles
	  (GridPointer, NumberOfGrids, j, NumberToMove, jstart, jend, 
	   SharedList, Layout, GridMap, COPY_IN) == FAIL) {
	fprintf(stderr, "Error in grid->CommunicationTransferParticles(IN).\n");
	ENZO_FAIL("");
      }
      jstart = jend;
    } // ENDFOR grids
  } // ENDIF NumberOfRecieves > 0

  /* Even if we have no receives, we still have to remove the sent
     particles. */

#ifndef KEEP_PARTICLES_LOCAL
  else {

    for (j = 0; j < NumberOfGrids; j++)
      if (GridPointer[j]->ReturnProcessorNumber() == MyProcessorNumber)
	if (GridPointer[j]->CleanUpMovedParticles() == FAIL) {
	  fprintf(stderr, "Error in grid->CleanUpMovedParticles.\n");
	  ENZO_FAIL("");
	}

  } // ENDELSE NumberOfReceives > 0
#else

  /* If the loop with grid::CTP stopped before we covered all of the
     grids, be sure to remove the particles on the remaining grids on
     all processors. If NumberOfReceives == 0, then no particles were
     moved. */

  if (NumberOfReceives > 0)
    for (j = SharedList[NumberOfReceives-1].grid; j < NumberOfGrids; j++)
      if (GridPointer[j]->CleanUpMovedParticles() == FAIL) {
	fprintf(stderr, "Error in grid->CleanUpMovedParticles.\n");
	ENZO_FAIL("");
      }

#endif /* KEEP_PARTICLES_LOCAL */
 
  /* Set number of particles so everybody agrees. */

<<<<<<< HEAD
=======
#ifdef UNUSED
>>>>>>> 0ff9b606
  if (NumberOfProcessors > 1) {
    int *AllNumberOfParticles = new int[NumberOfGrids];
    for (j = 0; j < NumberOfGrids; j++)
      if (GridPointer[j]->ReturnProcessorNumber() == MyProcessorNumber)
	AllNumberOfParticles[j] = GridPointer[j]->ReturnNumberOfParticles();
      else
	AllNumberOfParticles[j] = 0;

    CommunicationAllSumValues(AllNumberOfParticles, NumberOfGrids);
<<<<<<< HEAD
=======
    printf("P%d: npart = %d %d (%d %d)\n", MyProcessorNumber,
	   GridPointer[0]->ReturnNumberOfParticles(),
	   GridPointer[1]->ReturnNumberOfParticles(),
	   AllNumberOfParticles[0], AllNumberOfParticles[1]);
>>>>>>> 0ff9b606
    for (j = 0; j < NumberOfGrids; j++)
      GridPointer[j]->SetNumberOfParticles(AllNumberOfParticles[j]);

    delete [] AllNumberOfParticles;
  }
<<<<<<< HEAD
=======
#endif /* UNUSED */
>>>>>>> 0ff9b606

  /* Cleanup. */

  if (SendList != SharedList)
    delete [] SendList;
  delete [] SharedList;
  delete [] NumberToMove;
  delete [] GridMap;

  CommunicationSumValues(&TotalNumberToMove, 1);
  if (debug)
    printf("CommunicationTransferParticles: moved = %"ISYM"\n",
  	   TotalNumberToMove);
 
  return SUCCESS;
}

#endif /* OPTIMIZED_CTP */<|MERGE_RESOLUTION|>--- conflicted
+++ resolved
@@ -38,11 +38,6 @@
  
 Eint32 compare_grid(const void *a, const void *b);
 int Enzo_Dims_create(int nnodes, int ndims, int *dims);
-<<<<<<< HEAD
-int CommunicationSyncNumberOfParticles(HierarchyEntry *GridHierarchyPointer[],
-				       int NumberOfGrids);
-=======
->>>>>>> 0ff9b606
 int CommunicationShareParticles(int *NumberToMove, particle_data* &SendList,
 				int &NumberOfReceives,
 				particle_data* &SharedList);
@@ -196,10 +191,7 @@
  
   /* Set number of particles so everybody agrees. */
 
-<<<<<<< HEAD
-=======
 #ifdef UNUSED
->>>>>>> 0ff9b606
   if (NumberOfProcessors > 1) {
     int *AllNumberOfParticles = new int[NumberOfGrids];
     for (j = 0; j < NumberOfGrids; j++)
@@ -209,22 +201,12 @@
 	AllNumberOfParticles[j] = 0;
 
     CommunicationAllSumValues(AllNumberOfParticles, NumberOfGrids);
-<<<<<<< HEAD
-=======
-    printf("P%d: npart = %d %d (%d %d)\n", MyProcessorNumber,
-	   GridPointer[0]->ReturnNumberOfParticles(),
-	   GridPointer[1]->ReturnNumberOfParticles(),
-	   AllNumberOfParticles[0], AllNumberOfParticles[1]);
->>>>>>> 0ff9b606
     for (j = 0; j < NumberOfGrids; j++)
       GridPointer[j]->SetNumberOfParticles(AllNumberOfParticles[j]);
 
     delete [] AllNumberOfParticles;
   }
-<<<<<<< HEAD
-=======
 #endif /* UNUSED */
->>>>>>> 0ff9b606
 
   /* Cleanup. */
 
