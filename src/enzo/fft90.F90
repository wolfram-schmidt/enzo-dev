#include "fortran.def"
MODULE singleton
  !-----------------------------------------------------------------------------
  ! Multivariate Fast Fourier Transform
  !
  ! Fortran 90 Implementation of Singleton's mixed-radix algorithm,
  ! RC Singleton, Stanford Research Institute, Sept. 1968.
  !
  ! Adapted from fftn.c, translated from Fortran 66 to C by Mark Olesen and
  ! John Beale.
  !
  ! Fourier transforms can be computed either in place, using assumed size
  ! arguments, or by generic function, using assumed shape arguments.
  !
  !
  ! Public:
  !
  !   fftkind                              kind parameter of COMPLEX arguments
  !                                        and function results.
  !
  !   fft(array, dim, inv, stat)           generic transform function
<<<<<<< HEAD
  !    CMPLX_PREC(fftkind), DIMENSION(:,...,:), INTENT(IN)           :: array
  !    INTG_PREC(fftkind), DIMENSION(:),       INTENT(IN),  OPTIONAL:: dim
=======
  !    COMPLEX(fftkind), DIMENSION(:,...,:), INTENT(IN)           :: array
  !    INTEGER(fftkind), DIMENSION(:),       INTENT(IN),  OPTIONAL:: dim
>>>>>>> 31910e79
  !    LOGICAL,                              INTENT(IN),  OPTIONAL:: inv
  !    INTG_PREC(fftkind),                     INTENT(OUT), OPTIONAL:: stat
  !
  !   fftn(array, shape, dim, inv, stat)   in place transform subroutine
<<<<<<< HEAD
  !    CMPLX_PREC(fftkind), DIMENSION(*), INTENT(INOUT)        :: array
  !    INTG_PREC(fftkind), DIMENSION(:), INTENT(IN)           :: shape
  !    INTG_PREC(fftkind), DIMENSION(:), INTENT(IN),  OPTIONAL:: dim
=======
  !    COMPLEX(fftkind), DIMENSION(*), INTENT(INOUT)        :: array
  !    INTEGER(fftkind), DIMENSION(:), INTENT(IN)           :: shape
  !    INTEGER(fftkind), DIMENSION(:), INTENT(IN),  OPTIONAL:: dim
>>>>>>> 31910e79
  !    LOGICAL,                        INTENT(IN),  OPTIONAL:: inv
  !    INTG_PREC(fftkind),               INTENT(OUT), OPTIONAL:: stat
  !
  !
  ! Formal Parameters:
  !
  !   array    The COMPLEX array to be transformed. array can be of arbitrary
  !            rank (i.e. up to seven).
  !
  !   shape    With subroutine fftn, the shape of the array to be transformed
  !            has to be passed separately, since fftradix - the internal trans-
  !            formation routine - will treat array always as one dimensional.
  !            The product of elements in shape must be the number of
  !            elements in array.
  !            Although passing array with assumed shape would have been nicer,
  !            I prefered assumed size in order to prevent the compiler from
  !            using a copy-in-copy-out mechanism. That would generally be
  !            necessary with fftn passing array to fftradix and with fftn
  !            being prepared for accepting non consecutive array sections.
  !            Using assumed size, it's up to the user to pass an array argu-
  !            ment, that can be addressed as continous one dimensional array
  !            without copying. Otherwise, transformation will not really be
  !            performed in place.
  !            On the other hand, since the rank of array and the size of
  !            shape needn't match, fftn is appropriate for handling more than
  !            seven dimensions.
  !            As far as function fft is concerned all this doesn't matter,
  !            because the argument will be copied anyway. Thus no extra
  !            shape argument is needed for fft.
  !
  ! Optional Parameters:
  !
  !   dim      One dimensional INTG_PREC array, containing the dimensions to be
  !            transformed. Default is (/1,...,N/) with N being the rank of
  !            array, i.e. complete transform. dim can restrict transformation
  !            to a subset of available dimensions. Its size must not exceed the
  !            rank of array or the size of shape respectivly.
  !
  !   inv      If .true., inverse transformation will be performed. Default is
  !            .false., i.e. forward transformation.
  !
  !   stat     If present, a system dependent nonzero status value will be
  !            returned in stat, if allocation of temporary storage failed.
  !
  !
  ! Scaling:
  !
  !   Transformation results will always be scaled by the square root of the
  !   product of sizes of each dimension in dim. (See examples below)
  !
  !
  ! Examples:
  !
  !   Let A be a L*M*N three dimensional COMPLEX array. Then
  !
  !     result = fft(A)
  !
  !   will produce a three dimensional transform, scaled by sqrt(L*M*N), while
  !
  !     call fftn(A, SHAPE(A))
  !
  !   will do the same in place.
  !
  !     result = fft(A, dim=(/1,3/))
  !
  !   will transform with respect to the first and the third dimension, scaled
  !   by sqrt(L*N).
  !
  !     result = fft(fft(A), inv=.true.)
  !
  !   should (approximately) reproduce A.
  !   With B having the same shape as A
  !
  !     result = fft(fft(A) * CONJG(fft(B)), inv=.true.)
  !
  !   will correlate A and B.
  !
  !
  ! Remarks:
  !
  !   Following changes have been introduced with respect to fftn.c:
  !   - COMPLEX arguments and results are of type COMPLEX, rather than
  !     real an imaginary part separately.
  !   - increment parameter (magnitude of isign) has been dropped,
  !     inc is always one, direction of transform is given by inv.     
  !   - maxf and maxp have been dropped. The amount of temporary storage
  !     needed is determined by the fftradix routine. Both fftn and fft
  !     can handle any size of array. (Maybe they take a lot of time and
  !     memory, but they will do it)
  !
  !   Redesigning fftradix in a way, that it handles assumed shape arrays
  !   would have been desirable. However, I found it rather hard to do this
  !   in an efficient way. Problems were:
  !   - to prevent stride multiplications when indexing arrays. At least our
  !     compiler was not clever enough to discover that in fact additions
  !     would do the job as well. On the other hand, I haven't been clever
  !     enough to find an implementation using array operations.
  !   - fftradix is rather large and different versions would be necessaray
  !     for each possible rank of array.
  !   Consequently, in place transformation still needs the argument stored
  !   in a consecutive bunch of memory and can't be performed on array
  !   sections like A(100:199:-3, 50:1020). Calling fftn with such sections
  !   will most probably imply copy-in-copy-out. However, the function fft
  !   works with everything it gets and should be convenient to use.
  !
  ! Michael Steffens, 09.12.96, <Michael.Steffens@mbox.muk.uni-hannover.de>
  !-----------------------------------------------------------------------------
  IMPLICIT NONE
#include "fortran_types.def"

  PRIVATE
  PUBLIC:: fft, fftn, fftkind

#ifdef CONFIG_BFLOAT_4
  REAL*4 :: TYPE_DUMMY
#endif

#ifdef CONFIG_BFLOAT_8
  REAL*8 :: TYPE_DUMMY
#endif

#ifdef SMALL_INTS
  INTG_PREC*4 :: ITYPE_DUMMY
#endif

#ifdef LARGE_INTS
  INTG_PREC*8 :: ITYPE_DUMMY
#endif

  INTG_PREC, PARAMETER:: fftkind = KIND(TYPE_DUMMY)  !--- adjust here for other precisions
  INTG_PREC, PARAMETER:: fftintk = KIND(ITYPE_DUMMY) !--- adjust here for other precisions

  REAL(fftkind), PARAMETER:: sin60 = 0.86602540378443865_fftkind
  REAL(fftkind), PARAMETER:: cos72 = 0.30901699437494742_fftkind
  REAL(fftkind), PARAMETER:: sin72 = 0.95105651629515357_fftkind
  REAL(fftkind), PARAMETER:: pi    = 3.14159265358979323_fftkind

  INTERFACE fft
     MODULE PROCEDURE fft1d
     MODULE PROCEDURE fft2d
     MODULE PROCEDURE fft3d
     MODULE PROCEDURE fft4d
     MODULE PROCEDURE fft5d
     MODULE PROCEDURE fft6d
     MODULE PROCEDURE fft7d
  END INTERFACE


CONTAINS


  FUNCTION fft1d(array, dim, inv, stat) RESULT(ft)
    !--- formal parameters
<<<<<<< HEAD
    CMPLX_PREC(fftkind), DIMENSION(:), INTENT(IN)           :: array
    INTG_PREC(fftintk), DIMENSION(:), INTENT(IN),  OPTIONAL:: dim
=======
    COMPLEX(fftkind), DIMENSION(:), INTENT(IN)           :: array
    INTEGER(fftintk), DIMENSION(:), INTENT(IN),  OPTIONAL:: dim
>>>>>>> 31910e79
    LOGICAL,                        INTENT(IN),  OPTIONAL:: inv
    INTG_PREC(fftintk),               INTENT(OUT), OPTIONAL:: stat
    !--- function result
    COMPLEX(fftkind), DIMENSION(SIZE(array, 1)):: ft
    !--- local arrays
    INTG_PREC(fftintk), DIMENSION(1):: arrshape
    !--- intrinsics used
    INTRINSIC SIZE, SHAPE

    ft = array
    arrshape = SHAPE(array)
    CALL fftn(ft, arrshape, inv = inv,  stat = stat)

  END FUNCTION fft1d


  FUNCTION fft2d(array, dim, inv, stat) RESULT(ft)
    !--- formal parameters
<<<<<<< HEAD
    CMPLX_PREC(fftkind), DIMENSION(:,:), INTENT(IN)           :: array
    INTG_PREC(fftintk), DIMENSION(:),   INTENT(IN),  OPTIONAL:: dim
=======
    COMPLEX(fftkind), DIMENSION(:,:), INTENT(IN)           :: array
    INTEGER(fftintk), DIMENSION(:),   INTENT(IN),  OPTIONAL:: dim
>>>>>>> 31910e79
    LOGICAL,                          INTENT(IN),  OPTIONAL:: inv
    INTG_PREC(fftintk),                 INTENT(OUT), OPTIONAL:: stat
    !--- function result
    COMPLEX(fftkind), DIMENSION(SIZE(array, 1), SIZE(array, 2)):: ft
    !--- local arrays
    INTG_PREC(fftintk), DIMENSION(2):: arrshape
    !--- intrinsics used
    INTRINSIC SIZE, SHAPE

    ft = array
    arrshape = SHAPE(array)
    CALL fftn(ft, arrshape, dim, inv, stat)

  END FUNCTION fft2d


  FUNCTION fft3d(array, dim, inv, stat) RESULT(ft)
    !--- formal parameters
<<<<<<< HEAD
    CMPLX_PREC(fftkind), DIMENSION(:,:,:), INTENT(IN)           :: array
    INTG_PREC(fftintk), DIMENSION(:),     INTENT(IN),  OPTIONAL:: dim
=======
    COMPLEX(fftkind), DIMENSION(:,:,:), INTENT(IN)           :: array
    INTEGER(fftintk), DIMENSION(:),     INTENT(IN),  OPTIONAL:: dim
>>>>>>> 31910e79
    LOGICAL,                            INTENT(IN),  OPTIONAL:: inv
    INTG_PREC(fftintk),                   INTENT(OUT), OPTIONAL:: stat
    !--- function result
    COMPLEX(fftkind), &
         DIMENSION(SIZE(array, 1), SIZE(array, 2), SIZE(array, 3)):: ft
    !--- local arrays
    INTG_PREC(fftintk), DIMENSION(3):: arrshape
    !--- intrinsics used
    INTRINSIC SIZE, SHAPE

    ft = array
    arrshape = SHAPE(array)
    CALL fftn(ft, arrshape, dim, inv, stat)

  END FUNCTION fft3d


  FUNCTION fft4d(array, dim, inv, stat) RESULT(ft)
    !--- formal parameters
<<<<<<< HEAD
    CMPLX_PREC(fftkind), DIMENSION(:,:,:,:), INTENT(IN)           :: array
    INTG_PREC(fftintk), DIMENSION(:),       INTENT(IN),  OPTIONAL:: dim
=======
    COMPLEX(fftkind), DIMENSION(:,:,:,:), INTENT(IN)           :: array
    INTEGER(fftintk), DIMENSION(:),       INTENT(IN),  OPTIONAL:: dim
>>>>>>> 31910e79
    LOGICAL,                              INTENT(IN),  OPTIONAL:: inv
    INTG_PREC(fftintk),                     INTENT(OUT), OPTIONAL:: stat
    !--- function result
    COMPLEX(fftkind), DIMENSION( &
         SIZE(array, 1), SIZE(array, 2), SIZE(array, 3), SIZE(array, 4)):: ft
    !--- local arrays
    INTG_PREC(fftintk), DIMENSION(4):: arrshape
    !--- intrinsics used
    INTRINSIC SIZE, SHAPE

    ft = array
    arrshape = SHAPE(array)
    CALL fftn(ft, arrshape, dim, inv, stat)

  END FUNCTION fft4d


  FUNCTION fft5d(array, dim, inv, stat) RESULT(ft)
    !--- formal parameters
<<<<<<< HEAD
    CMPLX_PREC(fftkind), DIMENSION(:,:,:,:,:), INTENT(IN)           :: array
    INTG_PREC(fftintk), DIMENSION(:),         INTENT(IN),  OPTIONAL:: dim
=======
    COMPLEX(fftkind), DIMENSION(:,:,:,:,:), INTENT(IN)           :: array
    INTEGER(fftintk), DIMENSION(:),         INTENT(IN),  OPTIONAL:: dim
>>>>>>> 31910e79
    LOGICAL,                                INTENT(IN),  OPTIONAL:: inv
    INTG_PREC(fftintk),                       INTENT(OUT), OPTIONAL:: stat
    !--- function result
    COMPLEX(fftkind), DIMENSION( &
         SIZE(array, 1), SIZE(array, 2), SIZE(array, 3), SIZE(array, 4), &
         SIZE(array, 5)):: ft
    !--- local arrays
    INTG_PREC(fftintk), DIMENSION(5):: arrshape
    !--- intrinsics used
    INTRINSIC SIZE, SHAPE

    ft = array
    arrshape = SHAPE(array)
    CALL fftn(ft, arrshape, dim, inv, stat)

  END FUNCTION fft5d


  FUNCTION fft6d(array, dim, inv, stat) RESULT(ft)
    !--- formal parameters
<<<<<<< HEAD
    CMPLX_PREC(fftkind), DIMENSION(:,:,:,:,:,:), INTENT(IN)           :: array
    INTG_PREC(fftintk), DIMENSION(:),           INTENT(IN),  OPTIONAL:: dim
=======
    COMPLEX(fftkind), DIMENSION(:,:,:,:,:,:), INTENT(IN)           :: array
    INTEGER(fftintk), DIMENSION(:),           INTENT(IN),  OPTIONAL:: dim
>>>>>>> 31910e79
    LOGICAL,                                  INTENT(IN),  OPTIONAL:: inv
    INTG_PREC(fftintk),                         INTENT(OUT), OPTIONAL:: stat
    !--- function result
    COMPLEX(fftkind), DIMENSION( &
         SIZE(array, 1), SIZE(array, 2), SIZE(array, 3), SIZE(array, 4), &
         SIZE(array, 5), SIZE(array, 6)):: ft
    !--- local arrays
    INTG_PREC(fftintk), DIMENSION(6):: arrshape
    !--- intrinsics used
    INTRINSIC SIZE, SHAPE

    ft = array
    arrshape = SHAPE(array)
    CALL fftn(ft, arrshape, dim, inv, stat)

  END FUNCTION fft6d


  FUNCTION fft7d(array, dim, inv, stat) RESULT(ft)
    !--- formal parameters
<<<<<<< HEAD
    CMPLX_PREC(fftkind), DIMENSION(:,:,:,:,:,:,:), INTENT(IN)           :: array
    INTG_PREC(fftintk), DIMENSION(:),             INTENT(IN),  OPTIONAL:: dim
=======
    COMPLEX(fftkind), DIMENSION(:,:,:,:,:,:,:), INTENT(IN)           :: array
    INTEGER(fftintk), DIMENSION(:),             INTENT(IN),  OPTIONAL:: dim
>>>>>>> 31910e79
    LOGICAL,                                    INTENT(IN),  OPTIONAL:: inv
    INTG_PREC(fftintk),                           INTENT(OUT), OPTIONAL:: stat
    !--- function result
    COMPLEX(fftkind), DIMENSION( &
         SIZE(array, 1), SIZE(array, 2), SIZE(array, 3), SIZE(array, 4), &
         SIZE(array, 5), SIZE(array, 6), SIZE(array, 7)):: ft
    !--- local arrays
    INTG_PREC(fftintk), DIMENSION(7):: arrshape
    !--- intrinsics used
    INTRINSIC SIZE, SHAPE

    ft = array
    arrshape = SHAPE(array)
    CALL fftn(ft, arrshape, dim, inv, stat)

  END FUNCTION fft7d


  SUBROUTINE fftn(array, shape, dim, inv, stat)
    !--- formal parameters
<<<<<<< HEAD
    CMPLX_PREC(fftkind), DIMENSION(*), INTENT(INOUT)        :: array
    INTG_PREC(fftintk), DIMENSION(:), INTENT(IN)           :: shape
    INTG_PREC(fftintk), DIMENSION(:), INTENT(IN),  OPTIONAL:: dim
=======
    COMPLEX(fftkind), DIMENSION(*), INTENT(INOUT)        :: array
    INTEGER(fftintk), DIMENSION(:), INTENT(IN)           :: shape
    INTEGER(fftintk), DIMENSION(:), INTENT(IN),  OPTIONAL:: dim
>>>>>>> 31910e79
    LOGICAL,                        INTENT(IN),  OPTIONAL:: inv
    INTG_PREC(fftintk),               INTENT(OUT), OPTIONAL:: stat
    !--- local arrays
    INTG_PREC(fftintk), DIMENSION(SIZE(shape)):: d
    !--- local scalars
    LOGICAL      :: inverse
    INTG_PREC(fftintk) :: i, ndim, ntotal
    REAL(fftkind):: scale
    !--- intrinsics used
    INTRINSIC PRESENT, MIN, PRODUCT, SIZE, SQRT

    !--- optional parameter settings
    IF (PRESENT(inv)) THEN
       inverse = inv
    ELSE
       inverse = .FALSE.
    END IF
    IF (PRESENT(dim)) THEN
       ndim = MIN(SIZE(dim), SIZE(d))
       d(1:ndim) = dim(1:ndim)
    ELSE
       ndim = SIZE(d)
       d = (/(i, i = 1, SIZE(d))/)
    END IF

    ntotal = PRODUCT(shape)
    scale = SQRT(1.0_fftkind / PRODUCT(shape(d(1:ndim))))
    DO i = 1, ntotal
       array(i) = array(i) * scale
    END DO
    DO i = 1, ndim
       CALL fftradix(array, ntotal, shape(d(i)), PRODUCT(shape(1:d(i))), &
            inverse, stat)
       IF (PRESENT(stat)) then
          IF (stat /=0) RETURN
       END IF
    END DO

  END SUBROUTINE fftn


  SUBROUTINE fftradix(array, ntotal, npass, nspan, inv, stat)
    !--- formal parameters
<<<<<<< HEAD
    INTG_PREC(fftintk),               INTENT(IN)           :: ntotal, npass, nspan
    CMPLX_PREC(fftkind), DIMENSION(*), INTENT(INOUT)        :: array
=======
    INTEGER(fftintk),               INTENT(IN)           :: ntotal, npass, nspan
    COMPLEX(fftkind), DIMENSION(*), INTENT(INOUT)        :: array
>>>>>>> 31910e79
    LOGICAL,                        INTENT(IN)           :: inv
    INTG_PREC(fftintk),               INTENT(OUT), OPTIONAL:: stat
    !--- local arrays
<<<<<<< HEAD
    INTG_PREC(fftintk), DIMENSION(BIT_SIZE(0))     :: factor
    CMPLX_PREC(fftkind), DIMENSION(:), ALLOCATABLE  :: ctmp
=======
    INTEGER(fftintk), DIMENSION(BIT_SIZE(0))     :: factor
    COMPLEX(fftkind), DIMENSION(:), ALLOCATABLE  :: ctmp
>>>>>>> 31910e79
    REAL(fftkind),    DIMENSION(:), ALLOCATABLE  :: sine, cosine
    INTG_PREC(fftintk), DIMENSION(:), ALLOCATABLE  :: perm
    !--- local scalars
    INTG_PREC(fftintk) :: ii, kspan, ispan
    INTG_PREC(fftintk) :: j, jc, jf, jj, k, k1, k2, k3, k4, kk, kt, nn, ns, nt
    INTG_PREC(fftintk) :: maxfactor, nfactor, nperm
    REAL(fftkind)   :: s60, c72, s72, pi2
    REAL(fftkind)   :: radf
    REAL(fftkind)   :: c1, c2, c3, cd, ak
    REAL(fftkind)   :: s1, s2, s3, sd
    COMPLEX(fftkind):: cc, cj, ck, cjp, cjm, ckp, ckm
    !--- intrinsics used
    INTRINSIC MAXVAL, MOD, PRESENT, ISHFT, BIT_SIZE, SIN, COS, &
         CMPLX, REAL, AIMAG

    IF (npass <= 1) RETURN

    c72 = cos72
    IF (inv) THEN
       s72 = sin72
       s60 = sin60
       pi2 = pi
    ELSE
       s72 = -sin72
       s60 = -sin60
       pi2 = -pi
    END IF

    nt = ntotal
    ns = nspan
    kspan = ns

    nn = nt - 1
    jc = ns / npass
    radf = pi2 * jc
    pi2 = pi2 * 2.0_fftkind !-- use 2 PI from here on

    CALL factorize

    maxfactor = MAXVAL(factor (:nfactor))
    IF (nfactor - ISHFT(kt, 1) > 0) THEN
       nperm = MAX(nfactor + 1, PRODUCT(factor(kt+1: nfactor-kt)) - 1)
    ELSE
       nperm = nfactor + 1
    END IF

    IF (PRESENT(stat)) THEN
       ALLOCATE(ctmp(maxfactor), sine(maxfactor), cosine(maxfactor), STAT=stat)
       IF (stat /= 0) RETURN
       CALL transform
       DEALLOCATE(sine, cosine, STAT=stat)
       IF (stat /= 0) RETURN
       ALLOCATE(perm(nperm), STAT=stat)
       IF (stat /= 0) RETURN
       CALL permute
       DEALLOCATE(perm, ctmp, STAT=stat)
       IF (stat /= 0) RETURN
    ELSE
       ALLOCATE(ctmp(maxfactor), sine(maxfactor), cosine(maxfactor))
       CALL transform
       DEALLOCATE(sine, cosine)
       ALLOCATE(perm(nperm))
       CALL permute
       DEALLOCATE(perm, ctmp)
    END IF

  CONTAINS

    SUBROUTINE factorize
      nfactor = 0
      k = npass
      DO WHILE (MOD(k, 16) == 0) 
         nfactor = nfactor + 1
         factor (nfactor) = 4
         k = k / 16
      END DO
      j = 3
      jj = 9
      DO
         DO WHILE (MOD(k, jj) == 0)
            nfactor=nfactor + 1
            factor (nfactor) = j
            k = k / jj
         END DO
         j = j + 2
         jj = j * j
         IF (jj > k) EXIT
      END DO
      IF (k <= 4) THEN
         kt = nfactor
         factor (nfactor + 1) = k
         IF (k /= 1) nfactor = nfactor + 1
      ELSE 
         IF (k - ISHFT(k / 4, 2) == 0) THEN
            nfactor = nfactor + 1
            factor (nfactor) = 2
            k = k / 4
         END IF
         kt = nfactor
         j = 2
         DO
            IF (MOD(k, j) == 0) THEN
               nfactor = nfactor + 1
               factor (nfactor) = j
               k = k / j
            END IF
            j = ISHFT((j + 1)/2, 1) + 1
            IF (j > k) EXIT
         END DO
      END IF
      IF (kt > 0) THEN
         j = kt
         DO
            nfactor = nfactor + 1
            factor (nfactor) = factor (j)
            j = j - 1
            IF (j==0) EXIT
         END DO
      END IF
    END SUBROUTINE factorize


    SUBROUTINE transform !-- compute fourier transform
      ii = 0
      jf = 0
      DO
         sd = radf / kspan
         cd = SIN(sd)
         cd = 2.0_fftkind * cd * cd
         sd = SIN(sd + sd)
         kk = 1
         ii = ii + 1

         SELECT CASE (factor (ii))
         CASE (2)
            !-- transform for factor of 2 (including rotation factor)
            kspan = kspan / 2;
            k1 = kspan + 2
            DO
               DO
                  k2 = kk + kspan
                  ck = array(k2)
                  array(k2) = array(kk)-ck
                  array(kk) = array(kk) + ck
                  kk = k2 + kspan;
                  IF (kk > nn) EXIT
               END DO
               kk = kk - nn;
               IF (kk > jc) EXIT
            END DO
            IF (kk > kspan) RETURN
            DO
               c1 = 1.0_fftkind - cd
               s1 = sd
               DO
                  DO
                     DO
                        k2 = kk + kspan
                        ck = array(kk) - array(k2)
                        array(kk) = array(kk) + array(k2)
                        array(k2) = ck * CMPLX(c1, s1, kind=fftkind)
                        kk = k2 + kspan
                        IF (kk >= nt) EXIT
                     END DO
                     k2 = kk - nt
                     c1 = -c1
                     kk = k1 - k2
                     IF (kk <= k2) EXIT
                  END DO
                  ak = c1 - (cd * c1 + sd * s1)
                  s1 = sd * c1 - cd * s1 + s1
                  c1 = 2.0_fftkind - (ak * ak + s1 * s1)
                  s1 = s1 * c1
                  c1 = c1 * ak
                  kk = kk + jc
                  IF (kk >= k2) EXIT
               END DO
               k1 = k1 + 1 + 1
               kk = (k1 - kspan) / 2 + jc
               IF (kk > jc + jc) EXIT
            END DO

         CASE (4) !-- transform for factor of 4
            ispan = kspan
            kspan = kspan / 4

            DO
               c1 = 1.0_fftkind
               s1 = 0.0_fftkind
               DO
                  DO
                     k1 = kk + kspan
                     k2 = k1 + kspan
                     k3 = k2 + kspan
                     ckp = array(kk) + array(k2)
                     ckm = array(kk) - array(k2)
                     cjp = array(k1) + array(k3)
                     cjm = array(k1) - array(k3)
                     array(kk) = ckp + cjp
                     cjp = ckp - cjp
                     IF (inv) THEN
                        ckp = ckm + CMPLX(-AIMAG(cjm), REAL(cjm), kind=fftkind)
                        ckm = ckm + CMPLX(AIMAG(cjm), -REAL(cjm), kind=fftkind)
                     ELSE
                        ckp = ckm + CMPLX(AIMAG(cjm), -REAL(cjm), kind=fftkind)
                        ckm = ckm + CMPLX(-AIMAG(cjm), REAL(cjm), kind=fftkind)
                     END IF
                     !-- avoid useless multiplies
                     IF (s1 == 0.0_fftkind) THEN
                        array(k1) = ckp
                        array(k2) = cjp
                        array(k3) = ckm
                     ELSE
                        array(k1) = ckp * CMPLX(c1, s1, kind=fftkind)
                        array(k2) = cjp * CMPLX(c2, s2, kind=fftkind)
                        array(k3) = ckm * CMPLX(c3, s3, kind=fftkind)
                     END IF
                     kk = k3 + kspan
                     IF (kk > nt) EXIT
                  END DO

                  c2 = c1 - (cd * c1 + sd * s1)
                  s1 = sd * c1 - cd * s1 + s1
                  c1 = 2.0_fftkind - (c2 * c2 + s1 * s1)
                  s1 = s1 * c1
                  c1 = c1 * c2
                  !-- values of c2, c3, s2, s3 that will get used next time
                  c2 = c1 * c1 - s1 * s1
                  s2 = 2.0_fftkind * c1 * s1
                  c3 = c2 * c1 - s2 * s1
                  s3 = c2 * s1 + s2 * c1
                  kk = kk - nt + jc
                  IF (kk > kspan) EXIT
               END DO
               kk = kk - kspan + 1
               IF (kk > jc) EXIT
            END DO
            IF (kspan == jc) RETURN

         CASE default
            !-- transform for odd factors
            k = factor (ii)
            ispan = kspan
            kspan = kspan / k

            SELECT CASE (k)
            CASE (3) !-- transform for factor of 3 (optional code)
               DO
                  DO
                     k1 = kk + kspan
                     k2 = k1 + kspan
                     ck = array(kk)
                     cj = array(k1) + array(k2)
                     array(kk) = ck + cj
                     ck = ck - 0.5_fftkind * cj
                     cj = (array(k1) - array(k2)) * s60
                     array(k1) = ck + CMPLX(-AIMAG(cj), REAL(cj), kind=fftkind)
                     array(k2) = ck + CMPLX(AIMAG(cj), -REAL(cj), kind=fftkind)
                     kk = k2 + kspan
                     IF (kk >= nn) EXIT
                  END DO
                  kk = kk - nn
                  IF (kk > kspan) EXIT
               END DO

            CASE (5) !-- transform for factor of 5 (optional code)
               c2 = c72 * c72 - s72 * s72
               s2 = 2.0_fftkind * c72 * s72
               DO
                  DO
                     k1 = kk + kspan
                     k2 = k1 + kspan
                     k3 = k2 + kspan
                     k4 = k3 + kspan
                     ckp = array(k1) + array(k4)
                     ckm = array(k1) - array(k4)
                     cjp = array(k2) + array(k3)
                     cjm = array(k2) - array(k3)
                     cc = array(kk)
                     array(kk) = cc + ckp + cjp
                     ck = ckp * c72 + cjp * c2 + cc
                     cj = ckm * s72 + cjm * s2
                     array(k1) = ck + CMPLX(-AIMAG(cj), REAL(cj), kind=fftkind)
                     array(k4) = ck + CMPLX(AIMAG(cj), -REAL(cj), kind=fftkind)
                     ck = ckp * c2 + cjp * c72 + cc
                     cj = ckm * s2 - cjm * s72
                     array(k2) = ck + CMPLX(-AIMAG(cj), REAL(cj), kind=fftkind)
                     array(k3) = ck + CMPLX(AIMAG(cj), -REAL(cj), kind=fftkind)
                     kk = k4 + kspan
                     IF (kk >= nn) EXIT
                  END DO
                  kk = kk - nn
                  IF (kk > kspan) EXIT
               END DO

            CASE default
               IF (k /= jf) THEN
                  jf = k
                  s1 = pi2 / k
                  c1 = COS(s1)
                  s1 = SIN(s1)
                  cosine (jf) = 1.0_fftkind
                  sine (jf) = 0.0_fftkind
                  j = 1
                  DO
                     cosine (j) = cosine (k) * c1 + sine (k) * s1
                     sine (j) = cosine (k) * s1 - sine (k) * c1
                     k = k-1
                     cosine (k) = cosine (j)
                     sine (k) = -sine (j)
                     j = j + 1
                     IF (j >= k) EXIT
                  END DO
               END IF
               DO
                  DO
                     k1 = kk
                     k2 = kk + ispan
                     cc = array(kk)
                     ck = cc
                     j = 1
                     k1 = k1 + kspan
                     DO
                        k2 = k2 - kspan
                        j = j + 1
                        ctmp(j) = array(k1) + array(k2)
                        ck = ck + ctmp(j)
                        j = j + 1
                        ctmp(j) = array(k1) - array(k2)
                        k1 = k1 + kspan
                        IF (k1 >= k2) EXIT
                     END DO
                     array(kk) = ck
                     k1 = kk
                     k2 = kk + ispan
                     j = 1
                     DO
                        k1 = k1 + kspan;
                        k2 = k2 - kspan;
                        jj = j
                        ck = cc
                        cj = (0.0_fftkind, 0.0_fftkind)
                        k = 1
                        DO
                           k = k + 1
                           ck = ck + ctmp(k) * cosine (jj)
                           k = k + 1
                           cj = cj + ctmp(k) * sine (jj)
                           jj = jj + j
                           IF (jj > jf) jj = jj - jf
                           IF (k >= jf) EXIT
                        END DO
                        k = jf - j
                        array(k1) = ck + CMPLX(-AIMAG(cj), REAL(cj), kind=fftkind)
                        array(k2) = ck + CMPLX(AIMAG(cj), -REAL(cj), kind=fftkind)
                        j = j + 1
                        IF (j >= k) EXIT
                     END DO
                     kk = kk + ispan
                     IF (kk > nn) EXIT
                  END DO
                  kk = kk - nn
                  IF (kk > kspan) EXIT
               END DO

            END SELECT
            !--  multiply by rotation factor (except for factors of 2 and 4)
            IF (ii == nfactor) RETURN
            kk = jc + 1
            DO
               c2 = 1.0_fftkind - cd
               s1 = sd
               DO
                  c1 = c2
                  s2 = s1
                  kk = kk + kspan
                  DO
                     DO
                        array(kk) = CMPLX(c2, s2, kind=fftkind) * array(kk)
                        kk = kk + ispan
                        IF (kk > nt) EXIT
                     END DO
                     ak = s1 * s2
                     s2 = s1 * c2 + c1 * s2
                     c2 = c1 * c2 - ak
                     kk = kk - nt + kspan
                     IF (kk > ispan) EXIT
                  END DO
                  c2 = c1 - (cd * c1 + sd * s1)
                  s1 = s1 + sd * c1 - cd * s1
                  c1 = 2.0_fftkind - (c2 * c2 + s1 * s1)
                  s1 = s1 * c1
                  c2 = c2 * c1
                  kk = kk - ispan + jc
                  IF (kk > kspan) EXIT
               END DO
               kk = kk - kspan + jc + 1
               IF (kk > jc + jc) EXIT
            END DO

         END SELECT
      END DO
    END SUBROUTINE transform


    SUBROUTINE permute
      !--  permute the results to normal order---done in two stages
      !--  permutation for square factors of n
      perm (1) = ns
      IF (kt > 0) THEN
         k = kt + kt + 1
         IF (nfactor < k) k = k - 1
         j = 1
         perm (k + 1) = jc
         DO
            perm (j + 1) = perm (j) / factor (j)
            perm (k) = perm (k + 1) * factor (j)
            j = j + 1
            k = k - 1
            IF (j >= k) EXIT
         END DO
         k3 = perm (k + 1)
         kspan = perm (2)
         kk = jc + 1
         k2 = kspan + 1
         j = 1

         IF (npass /= ntotal) THEN
            permute_multi: DO
               DO
                  DO
                     k = kk + jc
                     DO
                        !-- swap array(kk) <> array(k2)
                        ck = array(kk)
                        array(kk) = array(k2)
                        array(k2) = ck
                        kk = kk + 1
                        k2 = k2 + 1
                        IF (kk >= k) EXIT
                     END DO
                     kk = kk + ns - jc
                     k2 = k2 + ns - jc
                     IF (kk >= nt) EXIT
                  END DO
                  kk = kk - nt + jc
                  k2 = k2 - nt + kspan
                  IF (k2 >= ns) EXIT
               END DO
               DO
                  DO
                     k2 = k2 - perm (j)
                     j = j + 1
                     k2 = perm (j + 1) + k2
                     IF (k2 <= perm (j)) EXIT
                  END DO
                  j = 1
                  DO
                     IF (kk < k2) CYCLE permute_multi
                     kk = kk + jc
                     k2 = k2 + kspan
                     IF (k2 >= ns) EXIT
                  END DO
                  IF (kk >= ns) EXIT
               END DO
               EXIT
            END DO permute_multi
         ELSE
            permute_single: DO
               DO
                  !-- swap array(kk) <> array(k2)
                  ck = array(kk)
                  array(kk) = array(k2)
                  array(k2) = ck
                  kk = kk + 1
                  k2 = k2 + kspan
                  IF (k2 >= ns) EXIT
               END DO
               DO
                  DO
                     k2 = k2 - perm (j)
                     j = j + 1
                     k2 = perm (j + 1) + k2
                     IF (k2 <= perm (j)) EXIT
                  END DO
                  j = 1
                  DO
                     IF (kk < k2) CYCLE permute_single
                     kk = kk + 1
                     k2 = k2 + kspan
                     IF (k2 >= ns) EXIT
                  END DO
                  IF (kk >= ns) EXIT
               END DO
               EXIT
            END DO permute_single
         END IF
         jc = k3
      END IF

      IF (ISHFT(kt, 1) + 1 >= nfactor) RETURN

      ispan = perm (kt + 1)
      !-- permutation for square-free factors of n
      j = nfactor - kt
      factor (j + 1) = 1
      DO
         factor(j) = factor(j) * factor(j+1)
         j = j - 1
         IF (j == kt) EXIT
      END DO
      kt = kt + 1
      nn = factor(kt) - 1
      j = 0
      jj = 0
      DO
         k = kt + 1
         k2 = factor(kt)
         kk = factor(k)
         j = j + 1
         IF (j > nn) EXIT !-- exit infinite loop
         jj = jj + kk
         DO WHILE (jj >= k2)
            jj = jj - k2
            k2 = kk
            k = k + 1
            kk = factor(k)
            jj = jj + kk
         END DO
         perm (j) = jj
      END DO
      !--  determine the permutation cycles of length greater than 1
      j = 0
      DO
         DO
            j = j + 1
            kk = perm(j)
            IF (kk >= 0) EXIT
         END DO
         IF (kk /= j) THEN
            DO
               k = kk
               kk = perm (k)
               perm (k) = -kk
               IF (kk == j) EXIT
            END DO
            k3 = kk
         ELSE
            perm (j) = -j
            IF (j == nn) EXIT !-- exit infinite loop
         END IF
      END DO
      !--  reorder a and b, following the permutation cycles
      DO
         j = k3 + 1
         nt = nt - ispan
         ii = nt - 1 + 1
         IF (nt < 0) EXIT !-- exit infinite loop
         DO
            DO
               j = j-1
               IF (perm(j) >= 0) EXIT
            END DO
            jj = jc
            DO
               kspan = jj
               IF (jj > maxfactor) kspan = maxfactor
               jj = jj - kspan;
               k = perm(j)
               kk = jc * k + ii + jj
               k1 = kk + kspan
               k2 = 0
               DO
                  k2 = k2 + 1
                  ctmp(k2) = array(k1)
                  k1 = k1 - 1;
                  IF (k1 == kk) EXIT
               END DO
               DO
                  k1 = kk + kspan
                  k2 = k1 - jc * (k + perm(k))
                  k = -perm(k)
                  DO
                     array(k1) = array(k2)
                     k1 = k1 - 1
                     k2 = k2 - 1
                     IF (k1 == kk) EXIT
                  END DO
                  kk = k2
                  IF (k == j) EXIT
               END DO
               k1 = kk + kspan
               k2 = 0
               DO
                  k2 = k2 + 1
                  array(k1) = ctmp(k2)
                  k1 = k1 - 1;
                  IF (k1 == kk) EXIT
               END DO
               IF (jj == 0) EXIT
            END DO
            IF (j == 1) EXIT
         END DO
      END DO

    END SUBROUTINE permute

  END SUBROUTINE fftradix

END MODULE singleton<|MERGE_RESOLUTION|>--- conflicted
+++ resolved
@@ -19,28 +19,17 @@
   !                                        and function results.
   !
   !   fft(array, dim, inv, stat)           generic transform function
-<<<<<<< HEAD
-  !    CMPLX_PREC(fftkind), DIMENSION(:,...,:), INTENT(IN)           :: array
-  !    INTG_PREC(fftkind), DIMENSION(:),       INTENT(IN),  OPTIONAL:: dim
-=======
   !    COMPLEX(fftkind), DIMENSION(:,...,:), INTENT(IN)           :: array
   !    INTEGER(fftkind), DIMENSION(:),       INTENT(IN),  OPTIONAL:: dim
->>>>>>> 31910e79
   !    LOGICAL,                              INTENT(IN),  OPTIONAL:: inv
-  !    INTG_PREC(fftkind),                     INTENT(OUT), OPTIONAL:: stat
+  !    INTEGER(fftkind),                     INTENT(OUT), OPTIONAL:: stat
   !
   !   fftn(array, shape, dim, inv, stat)   in place transform subroutine
-<<<<<<< HEAD
-  !    CMPLX_PREC(fftkind), DIMENSION(*), INTENT(INOUT)        :: array
-  !    INTG_PREC(fftkind), DIMENSION(:), INTENT(IN)           :: shape
-  !    INTG_PREC(fftkind), DIMENSION(:), INTENT(IN),  OPTIONAL:: dim
-=======
   !    COMPLEX(fftkind), DIMENSION(*), INTENT(INOUT)        :: array
   !    INTEGER(fftkind), DIMENSION(:), INTENT(IN)           :: shape
   !    INTEGER(fftkind), DIMENSION(:), INTENT(IN),  OPTIONAL:: dim
->>>>>>> 31910e79
   !    LOGICAL,                        INTENT(IN),  OPTIONAL:: inv
-  !    INTG_PREC(fftkind),               INTENT(OUT), OPTIONAL:: stat
+  !    INTEGER(fftkind),               INTENT(OUT), OPTIONAL:: stat
   !
   !
   ! Formal Parameters:
@@ -71,7 +60,7 @@
   !
   ! Optional Parameters:
   !
-  !   dim      One dimensional INTG_PREC array, containing the dimensions to be
+  !   dim      One dimensional integer array, containing the dimensions to be
   !            transformed. Default is (/1,...,N/) with N being the rank of
   !            array, i.e. complete transform. dim can restrict transformation
   !            to a subset of available dimensions. Its size must not exceed the
@@ -161,15 +150,15 @@
 #endif
 
 #ifdef SMALL_INTS
-  INTG_PREC*4 :: ITYPE_DUMMY
+  INTEGER*4 :: ITYPE_DUMMY
 #endif
 
 #ifdef LARGE_INTS
-  INTG_PREC*8 :: ITYPE_DUMMY
+  INTEGER*8 :: ITYPE_DUMMY
 #endif
 
-  INTG_PREC, PARAMETER:: fftkind = KIND(TYPE_DUMMY)  !--- adjust here for other precisions
-  INTG_PREC, PARAMETER:: fftintk = KIND(ITYPE_DUMMY) !--- adjust here for other precisions
+  INTEGER, PARAMETER:: fftkind = KIND(TYPE_DUMMY)  !--- adjust here for other precisions
+  INTEGER, PARAMETER:: fftintk = KIND(ITYPE_DUMMY) !--- adjust here for other precisions
 
   REAL(fftkind), PARAMETER:: sin60 = 0.86602540378443865_fftkind
   REAL(fftkind), PARAMETER:: cos72 = 0.30901699437494742_fftkind
@@ -192,19 +181,14 @@
 
   FUNCTION fft1d(array, dim, inv, stat) RESULT(ft)
     !--- formal parameters
-<<<<<<< HEAD
-    CMPLX_PREC(fftkind), DIMENSION(:), INTENT(IN)           :: array
-    INTG_PREC(fftintk), DIMENSION(:), INTENT(IN),  OPTIONAL:: dim
-=======
     COMPLEX(fftkind), DIMENSION(:), INTENT(IN)           :: array
     INTEGER(fftintk), DIMENSION(:), INTENT(IN),  OPTIONAL:: dim
->>>>>>> 31910e79
     LOGICAL,                        INTENT(IN),  OPTIONAL:: inv
-    INTG_PREC(fftintk),               INTENT(OUT), OPTIONAL:: stat
+    INTEGER(fftintk),               INTENT(OUT), OPTIONAL:: stat
     !--- function result
     COMPLEX(fftkind), DIMENSION(SIZE(array, 1)):: ft
     !--- local arrays
-    INTG_PREC(fftintk), DIMENSION(1):: arrshape
+    INTEGER(fftintk), DIMENSION(1):: arrshape
     !--- intrinsics used
     INTRINSIC SIZE, SHAPE
 
@@ -217,19 +201,14 @@
 
   FUNCTION fft2d(array, dim, inv, stat) RESULT(ft)
     !--- formal parameters
-<<<<<<< HEAD
-    CMPLX_PREC(fftkind), DIMENSION(:,:), INTENT(IN)           :: array
-    INTG_PREC(fftintk), DIMENSION(:),   INTENT(IN),  OPTIONAL:: dim
-=======
     COMPLEX(fftkind), DIMENSION(:,:), INTENT(IN)           :: array
     INTEGER(fftintk), DIMENSION(:),   INTENT(IN),  OPTIONAL:: dim
->>>>>>> 31910e79
     LOGICAL,                          INTENT(IN),  OPTIONAL:: inv
-    INTG_PREC(fftintk),                 INTENT(OUT), OPTIONAL:: stat
+    INTEGER(fftintk),                 INTENT(OUT), OPTIONAL:: stat
     !--- function result
     COMPLEX(fftkind), DIMENSION(SIZE(array, 1), SIZE(array, 2)):: ft
     !--- local arrays
-    INTG_PREC(fftintk), DIMENSION(2):: arrshape
+    INTEGER(fftintk), DIMENSION(2):: arrshape
     !--- intrinsics used
     INTRINSIC SIZE, SHAPE
 
@@ -242,20 +221,15 @@
 
   FUNCTION fft3d(array, dim, inv, stat) RESULT(ft)
     !--- formal parameters
-<<<<<<< HEAD
-    CMPLX_PREC(fftkind), DIMENSION(:,:,:), INTENT(IN)           :: array
-    INTG_PREC(fftintk), DIMENSION(:),     INTENT(IN),  OPTIONAL:: dim
-=======
     COMPLEX(fftkind), DIMENSION(:,:,:), INTENT(IN)           :: array
     INTEGER(fftintk), DIMENSION(:),     INTENT(IN),  OPTIONAL:: dim
->>>>>>> 31910e79
     LOGICAL,                            INTENT(IN),  OPTIONAL:: inv
-    INTG_PREC(fftintk),                   INTENT(OUT), OPTIONAL:: stat
+    INTEGER(fftintk),                   INTENT(OUT), OPTIONAL:: stat
     !--- function result
     COMPLEX(fftkind), &
          DIMENSION(SIZE(array, 1), SIZE(array, 2), SIZE(array, 3)):: ft
     !--- local arrays
-    INTG_PREC(fftintk), DIMENSION(3):: arrshape
+    INTEGER(fftintk), DIMENSION(3):: arrshape
     !--- intrinsics used
     INTRINSIC SIZE, SHAPE
 
@@ -268,20 +242,15 @@
 
   FUNCTION fft4d(array, dim, inv, stat) RESULT(ft)
     !--- formal parameters
-<<<<<<< HEAD
-    CMPLX_PREC(fftkind), DIMENSION(:,:,:,:), INTENT(IN)           :: array
-    INTG_PREC(fftintk), DIMENSION(:),       INTENT(IN),  OPTIONAL:: dim
-=======
     COMPLEX(fftkind), DIMENSION(:,:,:,:), INTENT(IN)           :: array
     INTEGER(fftintk), DIMENSION(:),       INTENT(IN),  OPTIONAL:: dim
->>>>>>> 31910e79
     LOGICAL,                              INTENT(IN),  OPTIONAL:: inv
-    INTG_PREC(fftintk),                     INTENT(OUT), OPTIONAL:: stat
+    INTEGER(fftintk),                     INTENT(OUT), OPTIONAL:: stat
     !--- function result
     COMPLEX(fftkind), DIMENSION( &
          SIZE(array, 1), SIZE(array, 2), SIZE(array, 3), SIZE(array, 4)):: ft
     !--- local arrays
-    INTG_PREC(fftintk), DIMENSION(4):: arrshape
+    INTEGER(fftintk), DIMENSION(4):: arrshape
     !--- intrinsics used
     INTRINSIC SIZE, SHAPE
 
@@ -294,21 +263,16 @@
 
   FUNCTION fft5d(array, dim, inv, stat) RESULT(ft)
     !--- formal parameters
-<<<<<<< HEAD
-    CMPLX_PREC(fftkind), DIMENSION(:,:,:,:,:), INTENT(IN)           :: array
-    INTG_PREC(fftintk), DIMENSION(:),         INTENT(IN),  OPTIONAL:: dim
-=======
     COMPLEX(fftkind), DIMENSION(:,:,:,:,:), INTENT(IN)           :: array
     INTEGER(fftintk), DIMENSION(:),         INTENT(IN),  OPTIONAL:: dim
->>>>>>> 31910e79
     LOGICAL,                                INTENT(IN),  OPTIONAL:: inv
-    INTG_PREC(fftintk),                       INTENT(OUT), OPTIONAL:: stat
+    INTEGER(fftintk),                       INTENT(OUT), OPTIONAL:: stat
     !--- function result
     COMPLEX(fftkind), DIMENSION( &
          SIZE(array, 1), SIZE(array, 2), SIZE(array, 3), SIZE(array, 4), &
          SIZE(array, 5)):: ft
     !--- local arrays
-    INTG_PREC(fftintk), DIMENSION(5):: arrshape
+    INTEGER(fftintk), DIMENSION(5):: arrshape
     !--- intrinsics used
     INTRINSIC SIZE, SHAPE
 
@@ -321,21 +285,16 @@
 
   FUNCTION fft6d(array, dim, inv, stat) RESULT(ft)
     !--- formal parameters
-<<<<<<< HEAD
-    CMPLX_PREC(fftkind), DIMENSION(:,:,:,:,:,:), INTENT(IN)           :: array
-    INTG_PREC(fftintk), DIMENSION(:),           INTENT(IN),  OPTIONAL:: dim
-=======
     COMPLEX(fftkind), DIMENSION(:,:,:,:,:,:), INTENT(IN)           :: array
     INTEGER(fftintk), DIMENSION(:),           INTENT(IN),  OPTIONAL:: dim
->>>>>>> 31910e79
     LOGICAL,                                  INTENT(IN),  OPTIONAL:: inv
-    INTG_PREC(fftintk),                         INTENT(OUT), OPTIONAL:: stat
+    INTEGER(fftintk),                         INTENT(OUT), OPTIONAL:: stat
     !--- function result
     COMPLEX(fftkind), DIMENSION( &
          SIZE(array, 1), SIZE(array, 2), SIZE(array, 3), SIZE(array, 4), &
          SIZE(array, 5), SIZE(array, 6)):: ft
     !--- local arrays
-    INTG_PREC(fftintk), DIMENSION(6):: arrshape
+    INTEGER(fftintk), DIMENSION(6):: arrshape
     !--- intrinsics used
     INTRINSIC SIZE, SHAPE
 
@@ -348,21 +307,16 @@
 
   FUNCTION fft7d(array, dim, inv, stat) RESULT(ft)
     !--- formal parameters
-<<<<<<< HEAD
-    CMPLX_PREC(fftkind), DIMENSION(:,:,:,:,:,:,:), INTENT(IN)           :: array
-    INTG_PREC(fftintk), DIMENSION(:),             INTENT(IN),  OPTIONAL:: dim
-=======
     COMPLEX(fftkind), DIMENSION(:,:,:,:,:,:,:), INTENT(IN)           :: array
     INTEGER(fftintk), DIMENSION(:),             INTENT(IN),  OPTIONAL:: dim
->>>>>>> 31910e79
     LOGICAL,                                    INTENT(IN),  OPTIONAL:: inv
-    INTG_PREC(fftintk),                           INTENT(OUT), OPTIONAL:: stat
+    INTEGER(fftintk),                           INTENT(OUT), OPTIONAL:: stat
     !--- function result
     COMPLEX(fftkind), DIMENSION( &
          SIZE(array, 1), SIZE(array, 2), SIZE(array, 3), SIZE(array, 4), &
          SIZE(array, 5), SIZE(array, 6), SIZE(array, 7)):: ft
     !--- local arrays
-    INTG_PREC(fftintk), DIMENSION(7):: arrshape
+    INTEGER(fftintk), DIMENSION(7):: arrshape
     !--- intrinsics used
     INTRINSIC SIZE, SHAPE
 
@@ -375,22 +329,16 @@
 
   SUBROUTINE fftn(array, shape, dim, inv, stat)
     !--- formal parameters
-<<<<<<< HEAD
-    CMPLX_PREC(fftkind), DIMENSION(*), INTENT(INOUT)        :: array
-    INTG_PREC(fftintk), DIMENSION(:), INTENT(IN)           :: shape
-    INTG_PREC(fftintk), DIMENSION(:), INTENT(IN),  OPTIONAL:: dim
-=======
     COMPLEX(fftkind), DIMENSION(*), INTENT(INOUT)        :: array
     INTEGER(fftintk), DIMENSION(:), INTENT(IN)           :: shape
     INTEGER(fftintk), DIMENSION(:), INTENT(IN),  OPTIONAL:: dim
->>>>>>> 31910e79
     LOGICAL,                        INTENT(IN),  OPTIONAL:: inv
-    INTG_PREC(fftintk),               INTENT(OUT), OPTIONAL:: stat
+    INTEGER(fftintk),               INTENT(OUT), OPTIONAL:: stat
     !--- local arrays
-    INTG_PREC(fftintk), DIMENSION(SIZE(shape)):: d
+    INTEGER(fftintk), DIMENSION(SIZE(shape)):: d
     !--- local scalars
     LOGICAL      :: inverse
-    INTG_PREC(fftintk) :: i, ndim, ntotal
+    INTEGER(fftintk) :: i, ndim, ntotal
     REAL(fftkind):: scale
     !--- intrinsics used
     INTRINSIC PRESENT, MIN, PRODUCT, SIZE, SQRT
@@ -427,29 +375,19 @@
 
   SUBROUTINE fftradix(array, ntotal, npass, nspan, inv, stat)
     !--- formal parameters
-<<<<<<< HEAD
-    INTG_PREC(fftintk),               INTENT(IN)           :: ntotal, npass, nspan
-    CMPLX_PREC(fftkind), DIMENSION(*), INTENT(INOUT)        :: array
-=======
     INTEGER(fftintk),               INTENT(IN)           :: ntotal, npass, nspan
     COMPLEX(fftkind), DIMENSION(*), INTENT(INOUT)        :: array
->>>>>>> 31910e79
     LOGICAL,                        INTENT(IN)           :: inv
-    INTG_PREC(fftintk),               INTENT(OUT), OPTIONAL:: stat
+    INTEGER(fftintk),               INTENT(OUT), OPTIONAL:: stat
     !--- local arrays
-<<<<<<< HEAD
-    INTG_PREC(fftintk), DIMENSION(BIT_SIZE(0))     :: factor
-    CMPLX_PREC(fftkind), DIMENSION(:), ALLOCATABLE  :: ctmp
-=======
     INTEGER(fftintk), DIMENSION(BIT_SIZE(0))     :: factor
     COMPLEX(fftkind), DIMENSION(:), ALLOCATABLE  :: ctmp
->>>>>>> 31910e79
     REAL(fftkind),    DIMENSION(:), ALLOCATABLE  :: sine, cosine
-    INTG_PREC(fftintk), DIMENSION(:), ALLOCATABLE  :: perm
+    INTEGER(fftintk), DIMENSION(:), ALLOCATABLE  :: perm
     !--- local scalars
-    INTG_PREC(fftintk) :: ii, kspan, ispan
-    INTG_PREC(fftintk) :: j, jc, jf, jj, k, k1, k2, k3, k4, kk, kt, nn, ns, nt
-    INTG_PREC(fftintk) :: maxfactor, nfactor, nperm
+    INTEGER(fftintk) :: ii, kspan, ispan
+    INTEGER(fftintk) :: j, jc, jf, jj, k, k1, k2, k3, k4, kk, kt, nn, ns, nt
+    INTEGER(fftintk) :: maxfactor, nfactor, nperm
     REAL(fftkind)   :: s60, c72, s72, pi2
     REAL(fftkind)   :: radf
     REAL(fftkind)   :: c1, c2, c3, cd, ak
