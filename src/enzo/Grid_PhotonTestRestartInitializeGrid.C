/***********************************************************************
/
/  GRID CLASS (RE-INITIALIZE FOR PUTTING IN SINK PARTICLES)
/
/  written by: Elizabeth Harper-Clark
/  date:       March, 2010
/  modified1:
/
/  PURPOSE: based on SupernovaeRestartInitialize
/
/  RETURNS: FAIL or SUCCESS
/
************************************************************************/
 
#include <stdio.h>
#include <math.h>
#include "ErrorExceptions.h"
#include "macros_and_parameters.h"
#include "typedefs.h"
#include "global_data.h"
#include "Fluxes.h"
#include "GridList.h"
#include "ExternalBoundary.h"
#include "Grid.h"
#include "phys_constants.h"
<<<<<<< HEAD
=======

>>>>>>> 32d4783d
 int GetUnits(float *DensityUnits, float *LengthUnits,
	     float *TemperatureUnits, float *TimeUnits,
	     float *VelocityUnits, FLOAT Time);
int grid::PhotonTestRestartInitialize(int level, int *NumberOfCellsSet)
{
  /* declarations */
 
  int dim, i, j, k,l, n;
  FLOAT delx, dely, delz, radius2, DomainWidth[MAX_DIMENSION];
 int DeNum, HINum, HIINum, HeINum, HeIINum, HeIIINum, HMNum, H2INum, H2IINum,
    DINum, DIINum, HDINum,  kphHINum, gammaNum, kphHeINum,
    kphHeIINum, kdissH2INum, RPresNum1, RPresNum2, RPresNum3; 

  float DensityUnits = 1.0, LengthUnits = 1.0, TemperatureUnits = 1.0, TimeUnits = 1.0,
    VelocityUnits = 1.0;
  if (UsePhysicalUnit)
    GetUnits(&DensityUnits, &LengthUnits, &TemperatureUnits, &TimeUnits, &VelocityUnits, Time);
  double MassUnits = DensityUnits*pow(LengthUnits,3);
  //printf("Mass Units = %g \n",MassUnits);
  //printf("Time Units = %g \n",TimeUnits);

  for (dim = 0; dim < GridRank; dim++)
    DomainWidth[dim] = DomainRightEdge[dim] - DomainLeftEdge[dim];
 
  /* Find fields: density, total energy, velocity1-3. */
 
  int DensNum, GENum, TENum, Vel1Num, Vel2Num, Vel3Num;
  if (this->IdentifyPhysicalQuantities(DensNum, GENum, Vel1Num, Vel2Num,
				       Vel3Num, TENum) == FAIL) {
    ENZO_FAIL("Error in IdentifyPhysicalQuantities.\n");
  }


  if (RadiativeTransfer && (MultiSpecies < 1)) {
    ENZO_FAIL("Grid_PhotonTestInitialize: Radiative Transfer but not MultiSpecies set");
  }

  //   Allocate fields for photo ionization and heating rates
//   if (RadiativeTransfer)
//     if (MultiSpecies) {
//       FieldType[kphHINum    = NumberOfBaryonFields++] = kphHI;
//       FieldType[gammaNum    = NumberOfBaryonFields++] = PhotoGamma;
//       if (RadiativeTransferHydrogenOnly == FALSE) {
// 	FieldType[kphHeINum   = NumberOfBaryonFields++] = kphHeI;
// 	FieldType[kphHeIINum  = NumberOfBaryonFields++] = kphHeII;
//       }
//       if (MultiSpecies > 1) 
// 	FieldType[kdissH2INum    = NumberOfBaryonFields++] = kdissH2I;
//     } 

//   if (RadiationPressure && RadiativeTransfer) {
//     FieldType[RPresNum1 = NumberOfBaryonFields++] = RadPressure0;
//     FieldType[RPresNum2 = NumberOfBaryonFields++] = RadPressure1;
//     FieldType[RPresNum3 = NumberOfBaryonFields++] = RadPressure2;
//   }

  NumberOfPhotonPackages = 0;
  PhotonPackages-> NextPackage= NULL;


  const double Mpc = 3.0856e24, SolarMass = 1.989e33, GravConst = 6.67e-8,
<<<<<<< HEAD
               pi = 3.14159, mh = 1.67e-24;
=======
               mh = 1.67e-24, kboltz = 1.381e-16;
>>>>>>> 32d4783d

 
  /* Initialize radiation fields - not needed in restart?? */

//   if (this->InitializeRadiativeTransferFields() == FAIL) {
//     ENZO_FAIL("\nError in InitializeRadiativeTransferFields.\n");
//   }



  return SUCCESS;
}<|MERGE_RESOLUTION|>--- conflicted
+++ resolved
@@ -23,10 +23,7 @@
 #include "ExternalBoundary.h"
 #include "Grid.h"
 #include "phys_constants.h"
-<<<<<<< HEAD
-=======
 
->>>>>>> 32d4783d
  int GetUnits(float *DensityUnits, float *LengthUnits,
 	     float *TemperatureUnits, float *TimeUnits,
 	     float *VelocityUnits, FLOAT Time);
@@ -87,12 +84,7 @@
   PhotonPackages-> NextPackage= NULL;
 
 
-  const double Mpc = 3.0856e24, SolarMass = 1.989e33, GravConst = 6.67e-8,
-<<<<<<< HEAD
-               pi = 3.14159, mh = 1.67e-24;
-=======
-               mh = 1.67e-24, kboltz = 1.381e-16;
->>>>>>> 32d4783d
+  const double Mpc = 3.0856e24, SolarMass = 1.989e33, GravConst = 6.67e-8;
 
  
   /* Initialize radiation fields - not needed in restart?? */
