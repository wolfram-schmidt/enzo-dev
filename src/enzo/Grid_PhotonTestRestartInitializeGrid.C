--- conflicted
+++ resolved
@@ -84,14 +84,8 @@
   PhotonPackages-> NextPackage= NULL;
 
 
-<<<<<<< HEAD
   const double Mpc = 3.0856e24, SolarMass = 1.989e33, GravConst = 6.67e-8;
-=======
-  const double Mpc = 3.0856e24, SolarMass = 1.989e33, GravConst = 6.67e-8,
-               pi = 3.14159, kboltz = 1.381e-16;
->>>>>>> 2a7b5de2
 
- 
   /* Initialize radiation fields - not needed in restart?? */
 
 //   if (this->InitializeRadiativeTransferFields() == FAIL) {
