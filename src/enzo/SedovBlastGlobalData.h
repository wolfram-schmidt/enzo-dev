--- conflicted
+++ resolved
@@ -1,79 +1,45 @@
-<<<<<<< HEAD
-/***********************************************************************
-/
-/  GLOBAL DATA DECLARATIONS FOR THE SEDOV BLAST PROBLEM
-/
-/  written by: Greg Bryan
-/  date:       May, 1995
-/  modified1:  Alexei Kritsuk, January 2004
-/
-/  PURPOSE:
-/    This is global data that pertains only to the Sedov Blast test problem.
-/
-************************************************************************/
-
-#ifdef DEFINE_STORAGE
-# define SEDOV_BLAST_EXTERN
-#else /* DEFINE_STORAGE */
-# define SEDOV_BLAST_EXTERN extern
-#endif /* DEFINE_STORAGE */
-
-/* Density and total energy in the ambient medium. */
-
-SEDOV_BLAST_EXTERN int   SedovBlastFullBox;
-SEDOV_BLAST_EXTERN float SedovBlastDensity;
-SEDOV_BLAST_EXTERN float SedovBlastTotalEnergy;
-
-/* Density and total energy in the "inner" state. */
-
-SEDOV_BLAST_EXTERN float SedovBlastInnerTotalEnergy;
-
-
- 
-=======
-/***********************************************************************
-/
-/  GLOBAL DATA DECLARATIONS FOR THE SEDOV BLAST PROBLEM
-/
-/  written by: Greg Bryan
-/  date:       May, 1995
-/  modified1:  Alexei Kritsuk, January 2004
-/
-/  PURPOSE:
-/    This is global data that pertains only to the Sedov Blast test problem.
-/
-************************************************************************/
-
-#ifdef DEFINE_STORAGE
-# define SEDEXTERN
-#else /* DEFINE_STORAGE */
-# define SEDEXTERN extern
-#endif /* DEFINE_STORAGE */
-
-/* Type of Sedov blast: 
- 0) 2D with energy injected into multiple cells
- 1) 3D with initial energy distribution from analytical start
- 2) 3D with energy injected into multiple cells
- 3) 3D with energy injected into a single cell
-*/
-
-SEDEXTERN int SedovBlastType;
-
-/* Density and total energy in the ambient medium. */
-
-SEDEXTERN int   SedovBlastFullBox;
-SEDEXTERN float SedovBlastDensity;
-SEDEXTERN float SedovBlastTotalEnergy;
-SEDEXTERN float SedovBlastInputEnergy;
-
-/* Density and total energy in the "inner" state. */
-
-SEDEXTERN float SedovBlastInnerTotalEnergy;
-
-/* Radius in cell lengths (on finest level) that energy is 
-   injected into (type 0 and 2) and 
-   the total number of cells this equates to. */
- 
-SEDEXTERN float SedovBlastEnergyZones;
-SEDEXTERN int SedovBlastEnergyZonesUsed;
->>>>>>> 28b9c045
+/***********************************************************************
+/
+/  GLOBAL DATA DECLARATIONS FOR THE SEDOV BLAST PROBLEM
+/
+/  written by: Greg Bryan
+/  date:       May, 1995
+/  modified1:  Alexei Kritsuk, January 2004
+/
+/  PURPOSE:
+/    This is global data that pertains only to the Sedov Blast test problem.
+/
+************************************************************************/
+
+#ifdef DEFINE_STORAGE
+# define SEDEXTERN
+#else /* DEFINE_STORAGE */
+# define SEDEXTERN extern
+#endif /* DEFINE_STORAGE */
+
+/* Type of Sedov blast: 
+ 0) 2D with energy injected into multiple cells
+ 1) 3D with initial energy distribution from analytical start
+ 2) 3D with energy injected into multiple cells
+ 3) 3D with energy injected into a single cell
+*/
+
+SEDEXTERN int SedovBlastType;
+
+/* Density and total energy in the ambient medium. */
+
+SEDEXTERN int   SedovBlastFullBox;
+SEDEXTERN float SedovBlastDensity;
+SEDEXTERN float SedovBlastTotalEnergy;
+SEDEXTERN float SedovBlastInputEnergy;
+
+/* Density and total energy in the "inner" state. */
+
+SEDEXTERN float SedovBlastInnerTotalEnergy;
+
+/* Radius in cell lengths (on finest level) that energy is 
+   injected into (type 0 and 2) and 
+   the total number of cells this equates to. */
+ 
+SEDEXTERN float SedovBlastEnergyZones;
+SEDEXTERN int SedovBlastEnergyZonesUsed;