/***********************************************************************
/
/  INITIALIZE THE MULTI-SPECIES RATES
/
/  written by: Daniel R. Reynolds
/  date:       January 2011
/  modified1:  
/
/  PURPOSE:
/    For isothermal runs, this routine freezes all cooling/chemistry 
/    rates to the current temperature, through modifying the CoolData 
/    and RateData rate tables to hold a constant value.  This routine 
/    assumes that the user has a homogeneous temperature field, given
/    using the first active grid cell in the first local grid on this 
/    MPI process.
/
/  RETURNS: SUCCESS or FAIL
/
************************************************************************/
#include <string.h>
#include <stdio.h>
#include <math.h>
#include "ErrorExceptions.h"
#include "macros_and_parameters.h"
#include "typedefs.h"
#include "global_data.h"
#include "CosmologyParameters.h"
#include "Fluxes.h"
#include "GridList.h"
#include "ExternalBoundary.h"
#include "Grid.h"
#include "Hierarchy.h"
#include "phys_constants.h"

/* function prototypes */
int GetUnits(float *DensityUnits, float *LengthUnits,
	     float *TemperatureUnits, float *TimeUnits,
	     float *VelocityUnits, double *MassUnits, FLOAT Time);
int InitializeRateData(FLOAT Time);



int FreezeRateData(FLOAT Time, HierarchyEntry &TopGrid)
{

  // ensure that CoolData object has been set up
  if (CoolData.ceHI == NULL) 
    if (InitializeRateData(Time) == FAIL) 
      ENZO_FAIL("Error in InitializeRateData.");

  // get current units
  double mUnit=1;
  float dUnit=1, lUnit=1, TUnit=1, tUnit=1, vUnit=1;
  if (GetUnits(&dUnit,&lUnit,&TUnit,&tUnit,&vUnit,&mUnit,Time) == FAIL) 
    ENZO_FAIL("Error in GetUnits.\n");
    
  // Find a TopLevel grid owned by this processor, to compute temperature
  HierarchyEntry *ThisGrid = &TopGrid;
  int i, dim, face, foundgrid=0;
  for (i=0; i<=MAX_NUMBER_OF_SUBGRIDS; i++) {
    if (MyProcessorNumber != ThisGrid->GridData->ReturnProcessorNumber()) 
      ThisGrid = ThisGrid->NextGridThisLevel;
    else {foundgrid=1; break;}
  }
  if (foundgrid == 0) 
    ENZO_FAIL("FreezeRateData could not find a level 0 grid!");

  // compute temperature
  //    find the first active cell on this grid (idx)
  int rank = ThisGrid->GridData->GetGridRank();
  int ghZl = (rank > 2) ? NumberOfGhostZones : 0;
  int ghYl = (rank > 1) ? NumberOfGhostZones : 0;
  int ghXl = NumberOfGhostZones;
  int n3[] = {1, 1, 1};
  for (int dim=0; dim<rank; dim++)
    n3[dim] = ThisGrid->GridData->GetGridEndIndex(dim)
      - ThisGrid->GridData->GetGridStartIndex(dim) + 1;
  int idx = (ghZl*(n3[1] + 2*ghYl) + ghYl)*(n3[0] + 2*ghXl) + ghXl;

  //    compute the internal energy
  float eint;
  if (DualEnergyFormalism) {  // get internal energy
    float *eint_ = ThisGrid->GridData->AccessGasEnergy();
    if (eint_ == NULL)
      ENZO_FAIL("Could not access internal energy field!");
    eint = eint_[idx]*vUnit*vUnit;
  } else {   // must compute internal energy from total energy
    float *etot_ = ThisGrid->GridData->AccessTotalEnergy();
    if (etot_ == NULL)
      ENZO_FAIL("Could not access total energy field!");
    float *vx_ = ThisGrid->GridData->AccessVelocity1();
    float vx = (vx_ == NULL) ? 0.0 : vx_[idx];
    float *vy_ = ThisGrid->GridData->AccessVelocity2();
    float vy = (vy_ == NULL) ? 0.0 : vy_[idx];
    float *vz_ = ThisGrid->GridData->AccessVelocity3();
    float vz = (vz_ == NULL) ? 0.0 : vz_[idx];
    eint = vUnit*vUnit*(etot_[idx] - 0.5*(vx_[idx]*vx_[idx] 
			+ vy_[idx]*vy_[idx] + vz_[idx]*vz_[idx]));
  }

  //    compute the number density
  float *rho_ = ThisGrid->GridData->AccessDensity();
  if (rho_ == NULL)
    ENZO_FAIL("Could not access Density field!");
  float rho = rho_[idx];
  float *HI_ = ThisGrid->GridData->AccessHIDensity();
  if (HI_ == NULL)
    ENZO_FAIL("Could not access Density field!");
  float HI = HI_[idx];
  float *HeI_  = ThisGrid->GridData->AccessHeIDensity();
  float HeI = (HeI_ == NULL) ? 0.0 : HeI_[idx];
  float *HeII_ = ThisGrid->GridData->AccessHeIIDensity();
  float HeII = (HeII_ == NULL) ? 0.0 : HeII_[idx];
  float nHI = HI;
  float nHII = (rho*CoolData.HydrogenFractionByMass - nHI);
  float nHeI = HeI;
  float nHeII = HeII;
  float nHeIII = (rho*(1.0-CoolData.HydrogenFractionByMass) - nHeI - nHeII);
  float ne = nHII + nHeII/4.0 + nHeIII/2.0;
  float num_density = 0.25*(nHeI+nHeII+nHeIII) + nHI + nHII + ne;

  //    put the temperature together
  float mu = rho/num_density;
<<<<<<< HEAD
  float mp = 1.67262171e-24;    // proton mass [g]
  float Temp = max((Gamma-1.0)*mu*mp*eint/kboltz, 1.0);
=======
  float kb = 1.3806504e-16;     // boltzmann constant [erg/K]
  float Temp = max((Gamma-1.0)*mu*mh*eint/kb, 1.0);
>>>>>>> 2a7b5de2

  // find temperature bin
  float lamT = 3.15614e5/Temp;
  float lTempS = log(CoolData.TemperatureStart);
  float lTempE = log(CoolData.TemperatureEnd);
  float dlTemp = (lTempE - lTempS)/(1.0*CoolData.NumberOfTemperatureBins - 1.0);
  float lTemp  = min(max(log(Temp), lTempS), lTempE);
  int Tidx = min(CoolData.NumberOfTemperatureBins-1, max(1, int((lTemp-lTempS)/dlTemp)+1));
  int Tidxp = Tidx+1;
  float Tl = lTempS + (Tidx-1)*dlTemp;
  float Tr = lTempS +  Tidx*dlTemp;
  float Tfac = (lTemp - Tl)/(Tr - Tl);


  // update all rate tables to use fixed values for this temperature
  float rate = CoolData.ceHI[Tidx] + (CoolData.ceHI[Tidxp] - CoolData.ceHI[Tidx])*Tfac;
  for (i=0; i<CoolData.NumberOfTemperatureBins; i++)  CoolData.ceHI[i] = rate;
  
  rate = CoolData.ceHeI[Tidx] + (CoolData.ceHeI[Tidxp] - CoolData.ceHeI[Tidx])*Tfac;
  for (i=0; i<CoolData.NumberOfTemperatureBins; i++)  CoolData.ceHeI[i] = rate;
  
  rate = CoolData.ceHeII[Tidx] + (CoolData.ceHeII[Tidxp] - CoolData.ceHeII[Tidx])*Tfac;
  for (i=0; i<CoolData.NumberOfTemperatureBins; i++)  CoolData.ceHeII[i] = rate;
  
  rate = CoolData.ciHI[Tidx] + (CoolData.ciHI[Tidxp] - CoolData.ciHI[Tidx])*Tfac;
  for (i=0; i<CoolData.NumberOfTemperatureBins; i++)  CoolData.ciHI[i] = rate;
  
  rate = CoolData.ciHeI[Tidx] + (CoolData.ciHeI[Tidxp] - CoolData.ciHeI[Tidx])*Tfac;
  for (i=0; i<CoolData.NumberOfTemperatureBins; i++)  CoolData.ciHeI[i] = rate;
  
  rate = CoolData.ciHeIS[Tidx] + (CoolData.ciHeIS[Tidxp] - CoolData.ciHeIS[Tidx])*Tfac;
  for (i=0; i<CoolData.NumberOfTemperatureBins; i++)  CoolData.ciHeIS[i] = rate;
  
  rate = CoolData.ciHeII[Tidx] + (CoolData.ciHeII[Tidxp] - CoolData.ciHeII[Tidx])*Tfac;
  for (i=0; i<CoolData.NumberOfTemperatureBins; i++)  CoolData.ciHeII[i] = rate;
  
  rate = CoolData.reHII[Tidx] + (CoolData.reHII[Tidxp] - CoolData.reHII[Tidx])*Tfac;
  for (i=0; i<CoolData.NumberOfTemperatureBins; i++)  CoolData.reHII[i] = rate;
  
  rate = CoolData.reHeII1[Tidx] + (CoolData.reHeII1[Tidxp] - CoolData.reHeII1[Tidx])*Tfac;
  for (i=0; i<CoolData.NumberOfTemperatureBins; i++)  CoolData.reHeII1[i] = rate;
  
  rate = CoolData.reHeII2[Tidx] + (CoolData.reHeII2[Tidxp] - CoolData.reHeII2[Tidx])*Tfac;
  for (i=0; i<CoolData.NumberOfTemperatureBins; i++)  CoolData.reHeII2[i] = rate;
  
  rate = CoolData.reHeIII[Tidx] + (CoolData.reHeIII[Tidxp] - CoolData.reHeIII[Tidx])*Tfac;
  for (i=0; i<CoolData.NumberOfTemperatureBins; i++)  CoolData.reHeIII[i] = rate;
  
  rate = CoolData.brem[Tidx] + (CoolData.brem[Tidxp] - CoolData.brem[Tidx])*Tfac;
  for (i=0; i<CoolData.NumberOfTemperatureBins; i++)  CoolData.brem[i] = rate;
  
  rate = CoolData.hyd01k[Tidx] + (CoolData.hyd01k[Tidxp] - CoolData.hyd01k[Tidx])*Tfac;
  for (i=0; i<CoolData.NumberOfTemperatureBins; i++)  CoolData.hyd01k[i] = rate;
  
  rate = CoolData.h2k01[Tidx] + (CoolData.h2k01[Tidxp] - CoolData.h2k01[Tidx])*Tfac;
  for (i=0; i<CoolData.NumberOfTemperatureBins; i++)  CoolData.h2k01[i] = rate;
  
  rate = CoolData.vibh[Tidx] + (CoolData.vibh[Tidxp] - CoolData.vibh[Tidx])*Tfac;
  for (i=0; i<CoolData.NumberOfTemperatureBins; i++)  CoolData.vibh[i] = rate;
  
  rate = CoolData.roth[Tidx] + (CoolData.roth[Tidxp] - CoolData.roth[Tidx])*Tfac;
  for (i=0; i<CoolData.NumberOfTemperatureBins; i++)  CoolData.roth[i] = rate;
  
  rate = CoolData.rotl[Tidx] + (CoolData.rotl[Tidxp] - CoolData.rotl[Tidx])*Tfac;
  for (i=0; i<CoolData.NumberOfTemperatureBins; i++)  CoolData.rotl[i] = rate;
  
  rate = CoolData.GP99LowDensityLimit[Tidx] + (CoolData.GP99LowDensityLimit[Tidxp] - CoolData.GP99LowDensityLimit[Tidx])*Tfac;
  for (i=0; i<CoolData.NumberOfTemperatureBins; i++)  CoolData.GP99LowDensityLimit[i] = rate;
  
  rate = CoolData.GP99HighDensityLimit[Tidx] + (CoolData.GP99HighDensityLimit[Tidxp] - CoolData.GP99HighDensityLimit[Tidx])*Tfac;
  for (i=0; i<CoolData.NumberOfTemperatureBins; i++)  CoolData.GP99HighDensityLimit[i] = rate;
  
  rate = CoolData.HDlte[Tidx] + (CoolData.HDlte[Tidxp] - CoolData.HDlte[Tidx])*Tfac;
  for (i=0; i<CoolData.NumberOfTemperatureBins; i++)  CoolData.HDlte[i] = rate;
  
  rate = CoolData.HDlow[Tidx] + (CoolData.HDlow[Tidxp] - CoolData.HDlow[Tidx])*Tfac;
  for (i=0; i<CoolData.NumberOfTemperatureBins; i++)  CoolData.HDlow[i] = rate;
  
  rate = CoolData.HDcool[Tidx] + (CoolData.HDcool[Tidxp] - CoolData.HDcool[Tidx])*Tfac;
  for (i=0; i<5*CoolData.NumberOfTemperatureBins; i++)  CoolData.HDcool[i] = rate;
  
  rate = CoolData.cieco[Tidx] + (CoolData.cieco[Tidxp] - CoolData.cieco[Tidx])*Tfac;
  for (i=0; i<CoolData.NumberOfTemperatureBins; i++)  CoolData.cieco[i] = rate;
  
  rate = CoolData.GAHI[Tidx] + (CoolData.GAHI[Tidxp] - CoolData.GAHI[Tidx])*Tfac;
  for (i=0; i<CoolData.NumberOfTemperatureBins; i++)  CoolData.GAHI[i] = rate;
  
  rate = CoolData.GAH2[Tidx] + (CoolData.GAH2[Tidxp] - CoolData.GAH2[Tidx])*Tfac;
  for (i=0; i<CoolData.NumberOfTemperatureBins; i++)  CoolData.GAH2[i] = rate;
  
  rate = CoolData.GAHe[Tidx] + (CoolData.GAHe[Tidxp] - CoolData.GAHe[Tidx])*Tfac;
  for (i=0; i<CoolData.NumberOfTemperatureBins; i++)  CoolData.GAHe[i] = rate;
  
  rate = CoolData.GAHp[Tidx] + (CoolData.GAHp[Tidxp] - CoolData.GAHp[Tidx])*Tfac;
  for (i=0; i<CoolData.NumberOfTemperatureBins; i++)  CoolData.GAHp[i] = rate;
  
  rate = CoolData.GAel[Tidx] + (CoolData.GAel[Tidxp] - CoolData.GAel[Tidx])*Tfac;
  for (i=0; i<CoolData.NumberOfTemperatureBins; i++)  CoolData.GAel[i] = rate;
  
  rate = RateData.k1[Tidx] + (RateData.k1[Tidxp] - RateData.k1[Tidx])*Tfac;
  for (i=0; i<CoolData.NumberOfTemperatureBins; i++)  RateData.k1[i] = rate;
  
  rate = RateData.k2[Tidx] + (RateData.k2[Tidxp] - RateData.k2[Tidx])*Tfac;
  for (i=0; i<CoolData.NumberOfTemperatureBins; i++)  RateData.k2[i] = rate;
  
  rate = RateData.k3[Tidx] + (RateData.k3[Tidxp] - RateData.k3[Tidx])*Tfac;
  for (i=0; i<CoolData.NumberOfTemperatureBins; i++)  RateData.k3[i] = rate;
  
  rate = RateData.k4[Tidx] + (RateData.k4[Tidxp] - RateData.k4[Tidx])*Tfac;
  for (i=0; i<CoolData.NumberOfTemperatureBins; i++)  RateData.k4[i] = rate;
  
  rate = RateData.k5[Tidx] + (RateData.k5[Tidxp] - RateData.k5[Tidx])*Tfac;
  for (i=0; i<CoolData.NumberOfTemperatureBins; i++)  RateData.k5[i] = rate;
  
  rate = RateData.k6[Tidx] + (RateData.k6[Tidxp] - RateData.k6[Tidx])*Tfac;
  for (i=0; i<CoolData.NumberOfTemperatureBins; i++)  RateData.k6[i] = rate;
  
  rate = RateData.k7[Tidx] + (RateData.k7[Tidxp] - RateData.k7[Tidx])*Tfac;
  for (i=0; i<CoolData.NumberOfTemperatureBins; i++)  RateData.k7[i] = rate;
  
  rate = RateData.k8[Tidx] + (RateData.k8[Tidxp] - RateData.k8[Tidx])*Tfac;
  for (i=0; i<CoolData.NumberOfTemperatureBins; i++)  RateData.k8[i] = rate;
  
  rate = RateData.k9[Tidx] + (RateData.k9[Tidxp] - RateData.k9[Tidx])*Tfac;
  for (i=0; i<CoolData.NumberOfTemperatureBins; i++)  RateData.k9[i] = rate;
  
  rate = RateData.k10[Tidx] + (RateData.k10[Tidxp] - RateData.k10[Tidx])*Tfac;
  for (i=0; i<CoolData.NumberOfTemperatureBins; i++)  RateData.k10[i] = rate;
  
  rate = RateData.k11[Tidx] + (RateData.k11[Tidxp] - RateData.k11[Tidx])*Tfac;
  for (i=0; i<CoolData.NumberOfTemperatureBins; i++)  RateData.k11[i] = rate;
  
  rate = RateData.k12[Tidx] + (RateData.k12[Tidxp] - RateData.k12[Tidx])*Tfac;
  for (i=0; i<CoolData.NumberOfTemperatureBins; i++)  RateData.k12[i] = rate;
  
  rate = RateData.k13[Tidx] + (RateData.k13[Tidxp] - RateData.k13[Tidx])*Tfac;
  for (i=0; i<CoolData.NumberOfTemperatureBins; i++)  RateData.k13[i] = rate;
  
  rate = RateData.k13dd[Tidx] + (RateData.k13dd[Tidxp] - RateData.k13dd[Tidx])*Tfac;
  for (i=0; i<7*CoolData.NumberOfTemperatureBins; i++)  RateData.k13dd[i] = rate;
  
  rate = RateData.k14[Tidx] + (RateData.k14[Tidxp] - RateData.k14[Tidx])*Tfac;
  for (i=0; i<CoolData.NumberOfTemperatureBins; i++)  RateData.k14[i] = rate;
  
  rate = RateData.k15[Tidx] + (RateData.k15[Tidxp] - RateData.k15[Tidx])*Tfac;
  for (i=0; i<CoolData.NumberOfTemperatureBins; i++)  RateData.k15[i] = rate;
  
  rate = RateData.k16[Tidx] + (RateData.k16[Tidxp] - RateData.k16[Tidx])*Tfac;
  for (i=0; i<CoolData.NumberOfTemperatureBins; i++)  RateData.k16[i] = rate;
  
  rate = RateData.k17[Tidx] + (RateData.k17[Tidxp] - RateData.k17[Tidx])*Tfac;
  for (i=0; i<CoolData.NumberOfTemperatureBins; i++)  RateData.k17[i] = rate;
  
  rate = RateData.k18[Tidx] + (RateData.k18[Tidxp] - RateData.k18[Tidx])*Tfac;
  for (i=0; i<CoolData.NumberOfTemperatureBins; i++)  RateData.k18[i] = rate;

  rate = RateData.k19[Tidx] + (RateData.k19[Tidxp] - RateData.k19[Tidx])*Tfac;
  for (i=0; i<CoolData.NumberOfTemperatureBins; i++)  RateData.k19[i] = rate;

  rate = RateData.k20[Tidx] + (RateData.k20[Tidxp] - RateData.k20[Tidx])*Tfac;
  for (i=0; i<CoolData.NumberOfTemperatureBins; i++)  RateData.k20[i] = rate;

  rate = RateData.k21[Tidx] + (RateData.k21[Tidxp] - RateData.k21[Tidx])*Tfac;
  for (i=0; i<CoolData.NumberOfTemperatureBins; i++)  RateData.k21[i] = rate;

  rate = RateData.k22[Tidx] + (RateData.k22[Tidxp] - RateData.k22[Tidx])*Tfac;
  for (i=0; i<CoolData.NumberOfTemperatureBins; i++)  RateData.k22[i] = rate;

  rate = RateData.k23[Tidx] + (RateData.k23[Tidxp] - RateData.k23[Tidx])*Tfac;
  for (i=0; i<CoolData.NumberOfTemperatureBins; i++)  RateData.k23[i] = rate;

  rate = RateData.k50[Tidx] + (RateData.k50[Tidxp] - RateData.k50[Tidx])*Tfac;
  for (i=0; i<CoolData.NumberOfTemperatureBins; i++)  RateData.k50[i] = rate;

  rate = RateData.k51[Tidx] + (RateData.k51[Tidxp] - RateData.k51[Tidx])*Tfac;
  for (i=0; i<CoolData.NumberOfTemperatureBins; i++)  RateData.k51[i] = rate;

  rate = RateData.k52[Tidx] + (RateData.k52[Tidxp] - RateData.k52[Tidx])*Tfac;
  for (i=0; i<CoolData.NumberOfTemperatureBins; i++)  RateData.k52[i] = rate;

  rate = RateData.k53[Tidx] + (RateData.k53[Tidxp] - RateData.k53[Tidx])*Tfac;
  for (i=0; i<CoolData.NumberOfTemperatureBins; i++)  RateData.k53[i] = rate;

  rate = RateData.k54[Tidx] + (RateData.k54[Tidxp] - RateData.k54[Tidx])*Tfac;
  for (i=0; i<CoolData.NumberOfTemperatureBins; i++)  RateData.k54[i] = rate;

  rate = RateData.k55[Tidx] + (RateData.k55[Tidxp] - RateData.k55[Tidx])*Tfac;
  for (i=0; i<CoolData.NumberOfTemperatureBins; i++)  RateData.k55[i] = rate;

  rate = RateData.k56[Tidx] + (RateData.k56[Tidxp] - RateData.k56[Tidx])*Tfac;
  for (i=0; i<CoolData.NumberOfTemperatureBins; i++)  RateData.k56[i] = rate;


  return SUCCESS;
}<|MERGE_RESOLUTION|>--- conflicted
+++ resolved
@@ -121,13 +121,7 @@
 
   //    put the temperature together
   float mu = rho/num_density;
-<<<<<<< HEAD
-  float mp = 1.67262171e-24;    // proton mass [g]
-  float Temp = max((Gamma-1.0)*mu*mp*eint/kboltz, 1.0);
-=======
-  float kb = 1.3806504e-16;     // boltzmann constant [erg/K]
-  float Temp = max((Gamma-1.0)*mu*mh*eint/kb, 1.0);
->>>>>>> 2a7b5de2
+  float Temp = max((Gamma-1.0)*mu*mh*eint/kboltz, 1.0);
 
   // find temperature bin
   float lamT = 3.15614e5/Temp;
