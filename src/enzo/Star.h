/*-*-C++-*-*/
/***********************************************************************
/
/  STAR PARTICLE STRUCTURE
/
/  written by: John Wise
/  date:       September, 2005
/  modified1:  John Wise
/  date:       March, 2009 (converted into a class)
/
/  PURPOSE:
/
************************************************************************/
#ifndef __STAR_H
#define __STAR_H

#include "typedefs.h"
#include "Grid.h"
#include "Hierarchy.h"
#include "LevelHierarchy.h"
#include "StarBuffer.h"

class Star
{

 private:
  grid		*CurrentGrid;
  FLOAT	 pos[MAX_DIMENSION];
  float		 vel[MAX_DIMENSION];
  float		 delta_vel[MAX_DIMENSION];
  int		 naccretions;
  float		*accretion_rate;	// prescribed Mdot(t) [Msun / s]
  float          last_accretion_rate;
  FLOAT	*accretion_time;	// corresponding time for Mdot(t)
  double       	 Mass;		// Msun
  double       	 FinalMass;	// Msun
  float		 DeltaMass;	// Msun (to be added to ParticleMass[])
  float		 BirthTime;
  float		 LifeTime;
  int		 FeedbackFlag;
  PINT		 Identifier;
  int		 level;
  int		 GridID;
  bool           AddedEmissivity;
  star_type	 type;
  float          accreted_angmom[MAX_DIMENSION];  // used for MBH_JETS feedback
  double         NotEjectedMass;                  // Msun, used for MBH_JETS feedback

  friend class grid;

public:

  Star	*NextStar;
  Star  *PrevStar;

  // Constructors and destructor
  Star();
  Star(grid *_grid, int _id, int _level);
  Star(StarBuffer *buffer, int n);
  Star(StarBuffer buffer) ;
  //~Star();

  // Operators
  void operator=(Star a);
  Star operator+(Star a);
  Star operator+=(Star a);
  Star* copy(void);

  // Routines
  star_type ReturnType(void) { return type; };
  int   ReturnID(void) { return Identifier; };
  double ReturnMass(void) { return Mass; };
<<<<<<< HEAD
  float ReturnBirthTime(void) { return BirthTime; };
=======
  double ReturnFinalMass(void) { return FinalMass; };
  void  AssignFinalMass(double value) { FinalMass = value; };
>>>>>>> eeb78664
  float ReturnLifetime(void) { return LifeTime; };
  float ReturnBirthtime(void) { return BirthTime; };
  int   ReturnLevel(void) { return level; };
  void  ReduceLevel(void) { level--; };
  void  IncreaseLevel(void) { level++; };
  void  SetLevel(int i) { level = i; };
  void  SetGridID(int i) { GridID = i; };
  int   ReturnFeedbackFlag(void) { return FeedbackFlag; };
  grid *ReturnCurrentGrid(void) { return CurrentGrid; };
  void  AssignCurrentGrid(grid *a) { this->CurrentGrid = a; };
  bool  MarkedToDelete(void) { return type == TO_DELETE; };
  void  MarkForDeletion(void) { type = TO_DELETE; };
  void  AddMass(double dM) { Mass += dM; };
  bool  HasAccretion(void) { return (DeltaMass > 0); };
  void  ResetAccretion(void) { DeltaMass = 0.0; };
  void  ResetNotEjectedMass(void) { NotEjectedMass = 0.0; };
  double ReturnNotEjectedMass(void) { return NotEjectedMass; };
  void  ResetAccretionPointers(void) 
  { accretion_rate = NULL; accretion_time = NULL; }
  bool  IsActive(void) { return type >= 0; }
  bool  IsUnborn(void) { return type < 0; }
  bool  ReturnEmissivityFlag(void) { return AddedEmissivity; };
  void  AddEmissivityFlag(void) { this->AddedEmissivity = true; };
  FLOAT *ReturnPosition(void) { return pos; }
  float *ReturnVelocity(void) { return vel; }
  float *ReturnAccretedAngularMomentum(void) { return accreted_angmom; }
  float ReturnLastAccretionRate(void) { return last_accretion_rate; }
  void	ConvertAllMassesToSolar(void);
  void	ConvertMassToSolar(void);
  int	CalculateMassAccretion(void);
  int	ComputePhotonRates(float E[], double Q[]);
  int	SetFeedbackFlag(FLOAT Time);
  void  SetFeedbackFlag(int flag);
#ifdef LARGE_INTS
  void  SetFeedbackFlag(Eint32 flag);
#endif
  int	Accrete(void);
  int	AccreteAngularMomentum(void);
  int	SubtractAccretedMassFromCell(void);
  void	Merge(Star a);
  void	Merge(Star *a);
  bool	Mergable(Star a);
  bool  Mergable(Star *a);
  bool	MergableMBH(Star a);
  bool  MergableMBH(Star *a);
  float Separation(Star a);
  float Separation(Star *a);
  float Separation2(Star a);
  float Separation2(Star *a);
  float RelativeVelocity2(Star a);
  float RelativeVelocity2(Star *a);
  void  UpdatePositionVelocity(void);
  void	CopyFromParticle(grid *_grid, int _id, int _level);
  void	AssignAccretedAngularMomentum(void);
  void	DeleteCopyInGrid(void);
  int   DeleteCopyInGridGlobal(LevelHierarchyEntry *LevelArray[]);
  void	CopyToGrid(void);
  void  MirrorToParticle(void);
  bool  IsARadiationSource(FLOAT Time);
  int   DeleteParticle(LevelHierarchyEntry *LevelArray[]);
  int   DisableParticle(LevelHierarchyEntry *LevelArray[]);
  void  ActivateNewStar(FLOAT Time);
  bool  ApplyFeedbackTrue(float dt);
  int   HitEndpoint(FLOAT Time);
  void  PrintInfo(void);

  void  CalculateFeedbackParameters(float &Radius, 
				    float RootCellWidth, float SNe_dt, 
				    double &EjectaDensity,
				    double &EjectaThermalEnergy,
				    double &EjectaMetalDensity,
				    float DensityUnits, float LengthUnits, 
				    float TemperatureUnits, float TimeUnits,
				    float VelocityUnits, float dtForThisStar);
  int RemoveMassFromStarAfterFeedback(float &Radius, double &EjectaDensity, 
				      float DensityUnits, float LengthUnits,
				      int &CellsModified);

  int FindFeedbackSphere(LevelHierarchyEntry *LevelArray[], int level,
			 float &Radius, double &EjectaDensity, double &EjectaThermalEnergy,
			 int &SphereContained, int &SkipMassRemoval,
			 float DensityUnits, float LengthUnits, 
			 float TemperatureUnits, float TimeUnits,
			 float VelocityUnits, FLOAT Time);

  int SphereContained(LevelHierarchyEntry *LevelArray[], int level, 
		      float Radius);
  int AssignFinalMassFromIMF(void);

#ifdef TRANSFER
  RadiationSourceEntry* RadiationSourceInitialize(void);
#endif

  Star* StarBufferToList(StarBuffer *buffer, int n);
  StarBuffer* StarListToBuffer(int n);
  
};

#endif<|MERGE_RESOLUTION|>--- conflicted
+++ resolved
@@ -70,12 +70,9 @@
   star_type ReturnType(void) { return type; };
   int   ReturnID(void) { return Identifier; };
   double ReturnMass(void) { return Mass; };
-<<<<<<< HEAD
   float ReturnBirthTime(void) { return BirthTime; };
-=======
   double ReturnFinalMass(void) { return FinalMass; };
   void  AssignFinalMass(double value) { FinalMass = value; };
->>>>>>> eeb78664
   float ReturnLifetime(void) { return LifeTime; };
   float ReturnBirthtime(void) { return BirthTime; };
   int   ReturnLevel(void) { return level; };
