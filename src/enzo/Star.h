--- conflicted
+++ resolved
@@ -85,12 +85,9 @@
   void  ResetAccretion(void) { if (type != BlackHole && type != MBH) DeltaMass = 0.0; };
   bool  IsActive(void) { return type >= 0; }
   bool  IsUnborn(void) { return type < 0; }
-<<<<<<< HEAD
   bool  ReturnEmissivityFlag(void) { return AddedEmissivity; };
   void  AddEmissivityFlag(void) { this->AddedEmissivity = true; };
-=======
   FLOAT *ReturnPosition(void) { return pos; }
->>>>>>> 7143b3e6
   void	ConvertAllMassesToSolar(void);
   void	ConvertMassToSolar(void);
   int	CalculateMassAccretion(void);
