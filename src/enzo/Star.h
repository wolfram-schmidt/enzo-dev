/*-*-C++-*-*/
/***********************************************************************
/
/  STAR PARTICLE STRUCTURE
/
/  written by: John Wise
/  date:       September, 2005
/  modified1:  John Wise
/  date:       March, 2009 (converted into a class)
/
/  PURPOSE:
/
************************************************************************/
#ifndef __STAR_H
#define __STAR_H

#include "typedefs.h"
#include "Grid.h"
#include "Hierarchy.h"
#include "LevelHierarchy.h"
#include "StarBuffer.h"

class Star
{

 private:
  grid		*CurrentGrid;
  FLOAT	 pos[MAX_DIMENSION];
  float		 vel[MAX_DIMENSION];
  float		 delta_vel[MAX_DIMENSION];
  int		 naccretions;
  float		*accretion_rate;	// prescribed Mdot(t) [Msun / s]
  float          last_accretion_rate;
  FLOAT	*accretion_time;	// corresponding time for Mdot(t)
  double       	 Mass;		// Msun
  double       	 FinalMass;	// Msun
  float		 DeltaMass;	// Msun (to be added to ParticleMass[])
  float		 BirthTime;
  float		 LifeTime;
  float          Metallicity;
  float          deltaZ;
  int		 FeedbackFlag;
  PINT		 Identifier;
  int		 level;
  int		 GridID;
  bool           AddedEmissivity;
  star_type	 type;
  float          accreted_angmom[MAX_DIMENSION];  // used for MBH_JETS feedback
  double         NotEjectedMass;                  // Msun, used for MBH_JETS feedback

  friend class grid;

public:

  Star	*NextStar;
  Star  *PrevStar;

  // Constructors and destructor
  Star();
  Star(grid *_grid, int _id, int _level);
  Star(StarBuffer *buffer, int n);
  Star(StarBuffer buffer) ;
  ~Star();

  // Operators
  void operator=(Star a);
  Star operator+(Star a);
  Star operator+=(Star a);
  Star* copy(void);

  // Routines
  star_type ReturnType(void) { return type; };
  int   ReturnID(void) { return Identifier; };
  double ReturnMass(void) { return Mass; };
  float ReturnBirthTime(void) { return BirthTime; };
  double ReturnFinalMass(void) { return FinalMass; };
  void  AssignFinalMass(double value) { FinalMass = value; };
  float ReturnLifetime(void) { return LifeTime; };
  float ReturnBirthtime(void) { return BirthTime; };
  int   ReturnLevel(void) { return level; };
  void  ReduceLevel(void) { level--; };
  void  IncreaseLevel(void) { level++; };
  void  SetLevel(int i) { level = i; };
  void  SetGridID(int i) { GridID = i; };
  int   ReturnFeedbackFlag(void) { return FeedbackFlag; };
  grid *ReturnCurrentGrid(void) { return CurrentGrid; };
  void  AssignCurrentGrid(grid *a) { this->CurrentGrid = a; };
  bool  MarkedToDelete(void) { return type == TO_DELETE; };
  void  MarkForDeletion(void) { type = TO_DELETE; };
  void  AddMass(double dM) { Mass += dM; };
  bool  HasAccretion(void) { return (DeltaMass > 0); };
  void  ResetAccretion(void) { DeltaMass = 0.0; };
  void  ResetNotEjectedMass(void) { NotEjectedMass = 0.0; };
  double ReturnNotEjectedMass(void) { return NotEjectedMass; };
  void  ResetAccretionPointers(void) 
  { accretion_rate = NULL; accretion_time = NULL; }
  bool  IsActive(void) { return type >= 0; }
  bool  IsUnborn(void) { return type < 0; }
  bool  ReturnEmissivityFlag(void) { return AddedEmissivity; };
  void  AddEmissivityFlag(void) { this->AddedEmissivity = true; };
  FLOAT *ReturnPosition(void) { return pos; }
  float *ReturnVelocity(void) { return vel; }
  float *ReturnAccretedAngularMomentum(void) { return accreted_angmom; }
  float ReturnLastAccretionRate(void) { return last_accretion_rate; }
  void  MultiplyAccretionRate(float &RecalibrateAccretingMassRatio);
  void	ConvertAllMassesToSolar(void);
  void	ConvertMassToSolar(void);
  int   CalculateMassAccretion(float &BondiRadius, float &density);
  int   ComputePhotonRates(int &nbins, float E[], double Q[]);
  int	SetFeedbackFlag(FLOAT Time);
  void  SetFeedbackFlag(int flag);
#ifdef LARGE_INTS
  void  SetFeedbackFlag(Eint32 flag);
#endif
  int	Accrete(void);
  int	SubtractAccretedMassFromCell(void);
  void	Merge(Star a);
  void	Merge(Star *a);
  bool	Mergable(Star a);
  bool  Mergable(Star *a);
  float Separation(Star a);
  float Separation(Star *a);
  float Separation2(Star a);
  float Separation2(Star *a);
  float RelativeVelocity2(Star a);
  float RelativeVelocity2(Star *a);
  void  UpdatePositionVelocity(void);
  void	CopyFromParticle(grid *_grid, int _id, int _level);
  void	DeleteCopyInGrid(void);
  int   DeleteCopyInGridGlobal(LevelHierarchyEntry *LevelArray[]);
  void	CopyToGrid(void);
  void  MirrorToParticle(void);
  bool  IsARadiationSource(FLOAT Time);
  int   DeleteParticle(LevelHierarchyEntry *LevelArray[]);
  int   DisableParticle(LevelHierarchyEntry *LevelArray[]);
  void  ActivateNewStar(FLOAT Time, float Timestep);
  bool  ApplyFeedbackTrue(float dt);
  int   HitEndpoint(FLOAT Time);
  void  PrintInfo(void);

  void  CalculateFeedbackParameters(float &Radius, 
				    float RootCellWidth, float SNe_dt, 
				    double &EjectaDensity,
				    double &EjectaThermalEnergy,
				    double &EjectaMetalDensity,
				    float DensityUnits, float LengthUnits, 
				    float TemperatureUnits, float TimeUnits,
<<<<<<< HEAD
				    float VelocityUnits, float dtForThisStar);
=======
				    float VelocityUnits, float dtForThisStar,
				    FLOAT Time);
  int RemoveMassFromStarAfterFeedback(float &Radius, double &EjectaDensity, 
				      float DensityUnits, float LengthUnits,
				      int &CellsModified);
>>>>>>> 28b9c045

  int FindFeedbackSphere(LevelHierarchyEntry *LevelArray[], int level,
			 float &Radius, double &EjectaDensity, double &EjectaThermalEnergy,
			 int &SphereContained, int &SkipMassRemoval,
			 float DensityUnits, float LengthUnits, 
			 float TemperatureUnits, float TimeUnits,
			 float VelocityUnits, FLOAT Time,
			 bool &MarkedSubgrids);

  int SphereContained(LevelHierarchyEntry *LevelArray[], int level, 
		      float Radius);
  int AssignFinalMassFromIMF(float TimeUnits);

#ifdef TRANSFER
  RadiationSourceEntry* RadiationSourceInitialize(void);
#endif

  Star* StarBufferToList(StarBuffer *buffer, int n);
  StarBuffer* StarListToBuffer(int n);
  
};

#endif<|MERGE_RESOLUTION|>--- conflicted
+++ resolved
@@ -113,11 +113,14 @@
   void  SetFeedbackFlag(Eint32 flag);
 #endif
   int	Accrete(void);
+  int	AccreteAngularMomentum(void);
   int	SubtractAccretedMassFromCell(void);
   void	Merge(Star a);
   void	Merge(Star *a);
   bool	Mergable(Star a);
   bool  Mergable(Star *a);
+  bool	MergableMBH(Star a);
+  bool  MergableMBH(Star *a);
   float Separation(Star a);
   float Separation(Star *a);
   float Separation2(Star a);
@@ -126,6 +129,7 @@
   float RelativeVelocity2(Star *a);
   void  UpdatePositionVelocity(void);
   void	CopyFromParticle(grid *_grid, int _id, int _level);
+  void	AssignAccretedAngularMomentum(void);
   void	DeleteCopyInGrid(void);
   int   DeleteCopyInGridGlobal(LevelHierarchyEntry *LevelArray[]);
   void	CopyToGrid(void);
@@ -145,15 +149,11 @@
 				    double &EjectaMetalDensity,
 				    float DensityUnits, float LengthUnits, 
 				    float TemperatureUnits, float TimeUnits,
-<<<<<<< HEAD
-				    float VelocityUnits, float dtForThisStar);
-=======
 				    float VelocityUnits, float dtForThisStar,
 				    FLOAT Time);
   int RemoveMassFromStarAfterFeedback(float &Radius, double &EjectaDensity, 
 				      float DensityUnits, float LengthUnits,
 				      int &CellsModified);
->>>>>>> 28b9c045
 
   int FindFeedbackSphere(LevelHierarchyEntry *LevelArray[], int level,
 			 float &Radius, double &EjectaDensity, double &EjectaThermalEnergy,
