/***********************************************************************
/
/  CALCULATE PARAMETERS FOR SUBTRACTING MASS
/
/  written by: Ji-hoon Kim
/  date:       January, 2010
/
/  modified1: calculates parameters for subtracting mass from cells 
/             for MBH particles 
/
/
************************************************************************/
#ifdef USE_MPI
#include "mpi.h"
#endif /* USE_MPI */

#include <stdlib.h>
#include <stdio.h>
#include <math.h>
#include "ErrorExceptions.h"
#include "macros_and_parameters.h"
#include "typedefs.h"
#include "global_data.h"
#include "Fluxes.h"
#include "GridList.h"
#include "ExternalBoundary.h"
#include "Grid.h"
#include "Hierarchy.h"
#include "TopGridData.h"
#include "LevelHierarchy.h"
#include "CommunicationUtilities.h"
#include "phys_constants.h"

int CommunicationBroadcastValue(int *Value, int BroadcastProcessor);   

int GetUnits(float *DensityUnits, float *LengthUnits,
	     float *TemperatureUnits, float *TimeUnits,
	     float *VelocityUnits, FLOAT Time);

int CalculateSubtractionParameters(LevelHierarchyEntry *LevelArray[], int level, FLOAT star_pos[],
				   double star_mass, float star_last_accretion_rate, star_type star_type,
				   grid *star_CurrentGrid,
				   float StarLevelCellWidth, float dtForThisStar,
				   float &Radius, double &Subtraction)
{

  const double pc = 3.086e18, Msun = 1.989e33, Grav = 6.673e-8, yr = 3.1557e7, Myr = 3.1557e13, 
<<<<<<< HEAD
    m_h = 1.673e-24, c = 3.0e10, sigma_T = 6.65e-25, h=0.70;
=======
    k_b = 1.38e-16, c = 3.0e10, sigma_T = 6.65e-25, h=0.70;
>>>>>>> 2a7b5de2

  float mdot, AccretedMass, SafetyFactor;
  float MassEnclosed = 0, Metallicity = 0, ColdGasMass = 0, OneOverRSquaredSum, AvgVelocity[MAX_DIMENSION];
  float *temperature, density, old_mass, mu, number_density;
  
  int igrid[MAX_DIMENSION], dim, l, index, c_s;
  int size=1, FirstLoop = TRUE;
  LevelHierarchyEntry *Temp, *Temp2;
  FLOAT Time;

  /* This routine is invoked only when there is a MBH accretion */

  if (star_type != MBH || MBHAccretion <= 0 || MBHAccretionRadius == 0) {
    fprintf(stderr, "You're not supposed to be coming in here; something's wrong!\n");
    return SUCCESS;
  }

  /* Set the units. */

  Temp = LevelArray[level];
  Time = Temp->GridData->ReturnTime();
  float DensityUnits, LengthUnits, TemperatureUnits, TimeUnits, VelocityUnits;
  GetUnits(&DensityUnits, &LengthUnits, &TemperatureUnits,
	   &TimeUnits, &VelocityUnits, Time);

  Radius = 0.0;
  Subtraction = 0.0;
  AccretedMass = 0.0;



#ifdef UNUSED
  /* If star_CurrentGrid is on the current processor, 
     find mu, temperature[], and c_s so that we can eventually calculate Bondi radius.
     One has to broadcast c_s to other processors */
  
  if (star_CurrentGrid->ReturnProcessorNumber() ==  MyProcessorNumber) {
    
    int DensNum, GENum, TENum, Vel1Num, Vel2Num, Vel3Num;
    int DeNum, HINum, HIINum, HeINum, HeIINum, HeIIINum, HMNum, H2INum, H2IINum,
      DINum, DIINum, HDINum;
    
    /* Find fields: density, total energy, velocity1-3. */
    
    if (star_CurrentGrid->IdentifyPhysicalQuantities(DensNum, GENum, Vel1Num, Vel2Num, 
						     Vel3Num, TENum) == FAIL) {
      fprintf(stderr, "Error in IdentifyPhysicalQuantities.\n");
      ENZO_FAIL("");
    }

    /* Find Multi-species fields. */
    
    if (MultiSpecies)
      if (star_CurrentGrid->
	  IdentifySpeciesFields(DeNum, HINum, HIINum, HeINum, HeIINum, HeIIINum, 
				HMNum, H2INum, H2IINum, DINum, DIINum, HDINum) 
	  == FAIL) {
	fprintf(stderr, "Error in grid->IdentifySpeciesFields.\n");
	ENZO_FAIL("");
      }
    
    /* Find temperature */
    
    for (dim = 0; dim < MAX_DIMENSION; dim++) {
      size *= star_CurrentGrid->ReturnGridDimension()[dim];
      igrid[dim] = (int) ((star_pos[dim] - star_CurrentGrid->ReturnGridLeftEdge()[dim]) /
			  StarLevelCellWidth);
    }
    
    temperature = new float[size];
    if (star_CurrentGrid->ComputeTemperatureField(temperature) == FAIL) {
      fprintf(stderr, "Error in ComputeTemperatureField.\n");
      ENZO_FAIL("");
    }

    /* Calculate mu inside cell */
    
    index = 
      ((igrid[2] + star_CurrentGrid->ReturnGridStartIndex()[2]) * star_CurrentGrid->ReturnGridDimension()[1] + 
       igrid[1] + star_CurrentGrid->ReturnGridStartIndex()[1]) * star_CurrentGrid->ReturnGridDimension()[0] + 
      igrid[0] + star_CurrentGrid->ReturnGridStartIndex()[0];
    density = star_CurrentGrid->ReturnBaryonField(DensNum)[index];
    
    if (MultiSpecies == 0) {
      number_density = density * DensityUnits / (Mu * mh);
      mu = Mu;
    } else {
      number_density = 
	star_CurrentGrid->ReturnBaryonField(HINum)[index] + 
	star_CurrentGrid->ReturnBaryonField(HIINum)[index] +
	star_CurrentGrid->ReturnBaryonField(DeNum)[index] +
	0.25 * (star_CurrentGrid->ReturnBaryonField(HeINum)[index] +
		star_CurrentGrid->ReturnBaryonField(HeIINum)[index] +
		star_CurrentGrid->ReturnBaryonField(HeIIINum)[index]);
      if (MultiSpecies > 1)
	number_density += 
	  star_CurrentGrid->ReturnBaryonField(HMNum)[index] +
	  0.5 * (star_CurrentGrid->ReturnBaryonField(H2INum)[index] +
		 star_CurrentGrid->ReturnBaryonField(H2IINum)[index]);
      mu = density / number_density;
    }

    /* If requested, fix the temperature */
    
    if (star_type == MBH && (MBHAccretion == 2 || MBHAccretion == 12)) {
      temperature[index] = MBHAccretionFixedTemperature;   
    }

    /* Calculate c_s, Here I boldly typecast c_s into an integer 
       because only integer can be broadcasted at the moment;
       anyway, this shouldn't make a huge difference overall. */
    
<<<<<<< HEAD
    c_s = (int)(sqrt(Gamma * kboltz * temperature[index] / (mu * m_h)));
=======
    c_s = (int)(sqrt(Gamma * k_b * temperature[index] / (mu * mh)));
>>>>>>> 2a7b5de2

    fprintf(stdout, "index = %d, temp = %g, mu = %g, density = %g, number_density = %g, c_s = %d\n",
	    index, temperature[index], mu, density, number_density, c_s);  

    delete [] temperature;

  }  // END OF if (star_CurrentGrid->ReturnProcessorNumber() ==  MyProcessorNumber) 


  /* Now broadcast c_s to other processors */

  CommunicationBroadcastValue(&c_s, star_CurrentGrid->ReturnProcessorNumber());

  fprintf(stdout, "MyProc = %d, star_CurrentGrid_ProcNum = %d, c_s = %d\n", 
	  MyProcessorNumber, star_CurrentGrid->ReturnProcessorNumber(), c_s);
#endif // UNUSED



#define APPROXIMATE_TEMPERATURE_AND_MU
#ifdef APPROXIMATE_TEMPERATURE_AND_MU
  /* When calculating Bondi radius, let's not bother to get accurate temperature and mu 
     just use the MBHAccretionFixedTemperature and default mu */

<<<<<<< HEAD
    c_s = (int)(sqrt(Gamma * kboltz * MBHAccretionFixedTemperature / (Mu * m_h)));
=======
    c_s = (int)(sqrt(Gamma * k_b * MBHAccretionFixedTemperature / (Mu * mh)));
>>>>>>> 2a7b5de2
#endif



  /* Find mdot and Radius (from c_s);
     for negative MBHAccretionRadius, then use Bondi accretion radius instead */

  old_mass = (float)(star_mass);
  mdot = isnan(star_last_accretion_rate) ? 0.0 : star_last_accretion_rate;  
  AccretedMass = mdot * dtForThisStar * TimeUnits; //in Msun

  
  if (MBHAccretionRadius > 0) 
    Radius = MBHAccretionRadius * pc / LengthUnits;
  else {
    SafetyFactor = -MBHAccretionRadius;
    Radius = SafetyFactor * 2.0 * Grav * old_mass * Msun / (c_s * c_s) / LengthUnits;
  }

  Radius = min(max(Radius, 4*StarLevelCellWidth), 100*StarLevelCellWidth);


  while (MassEnclosed <= 0) {

    /* Find enclosed mass within Radius */
    
    MassEnclosed = 0;
    Metallicity = 0;
    ColdGasMass = 0;
    OneOverRSquaredSum = 0;
    for (dim = 0; dim < MAX_DIMENSION; dim++)
      AvgVelocity[dim] = 0.0;
    
    for (l = 0; l < MAX_DEPTH_OF_HIERARCHY; l++) {
      Temp = LevelArray[l];
      while (Temp != NULL) {
	
	/* Zero under subgrid field */
	
	if (FirstLoop == 1) {
	  Temp->GridData->
	    ZeroSolutionUnderSubgrid(NULL, ZERO_UNDER_SUBGRID_FIELD);
	  Temp2 = LevelArray[l+1];
	  while (Temp2 != NULL) {
	    Temp->GridData->ZeroSolutionUnderSubgrid(Temp2->GridData, 
						     ZERO_UNDER_SUBGRID_FIELD);
	    Temp2 = Temp2->NextGridThisLevel;
	  }
	}
      
	/* Sum enclosed mass in this grid */
	
	if (Temp->GridData->GetEnclosedMass(star_pos, Radius, MassEnclosed, 
					    Metallicity, ColdGasMass, 
					    AvgVelocity, OneOverRSquaredSum) == FAIL) {
	  ENZO_FAIL("Error in GetEnclosedMass.");
	}
	
	Temp = Temp->NextGridThisLevel;
	
      } // END: Grids
      
      if (l == MAX_DEPTH_OF_HIERARCHY-1) 
	FirstLoop = 0;
    
    } // END: level

    CommunicationAllSumValues(&Metallicity, 1);
    CommunicationAllSumValues(&MassEnclosed, 1); 
    CommunicationAllSumValues(&ColdGasMass, 1);
    CommunicationAllSumValues(&OneOverRSquaredSum, 1);
    CommunicationAllSumValues(AvgVelocity, 3);
    
    if (MassEnclosed == 0) {
      ENZO_FAIL("CSP: MassEnclosed = 0; something is wrong!\n");
    }

    Metallicity /= MassEnclosed;
    for (dim = 0; dim < MAX_DIMENSION; dim++)
      AvgVelocity[dim] /= MassEnclosed;

//  fprintf(stdout, "CSP: MassEnclosed, OneOverRSquaredSum = %g %g \n", 
//	  MassEnclosed, OneOverRSquaredSum); 
  
  }

  /* here Subtraction is the mass ratio of 
     accreted mass (thus, to-be-subtracted mass) to total mass in the sphere */

  Subtraction = (double)(AccretedMass) / (double)(MassEnclosed); 

  if (Subtraction < 0) {
    ENZO_FAIL("CSP: parameters (most likely MBHAccretionRadius) set wrongly.\n");
  }


#ifdef SUBTRACTION_UNIFORM
  /* find negative Subtraction so the mass can be uniformly subtracted out of the sphere;
     here Subtraction is the density that should be subtracted.
     if one wants to use this, change Grid_SAMFS.C accordingly. */

  Subtraction = -AccretedMass * Msun /   
    (4*M_PI/3.0 * pow(Radius*LengthUnits, 3)) / DensityUnits; 
#endif



//  fprintf(stdout, "CSP: mdot = %g, Subtraction=%g, Radius=%g\n", mdot, Subtraction, Radius);   
//  fprintf(stdout, "CSP: star - old_mass = %lf  ->  new_mass = %lf\n", star_mass - AccretedMass, star_mass);  

  return SUCCESS;
}



<|MERGE_RESOLUTION|>--- conflicted
+++ resolved
@@ -45,11 +45,7 @@
 {
 
   const double pc = 3.086e18, Msun = 1.989e33, Grav = 6.673e-8, yr = 3.1557e7, Myr = 3.1557e13, 
-<<<<<<< HEAD
-    m_h = 1.673e-24, c = 3.0e10, sigma_T = 6.65e-25, h=0.70;
-=======
-    k_b = 1.38e-16, c = 3.0e10, sigma_T = 6.65e-25, h=0.70;
->>>>>>> 2a7b5de2
+    sigma_T = 6.65e-25, h=0.70;
 
   float mdot, AccretedMass, SafetyFactor;
   float MassEnclosed = 0, Metallicity = 0, ColdGasMass = 0, OneOverRSquaredSum, AvgVelocity[MAX_DIMENSION];
@@ -162,11 +158,7 @@
        because only integer can be broadcasted at the moment;
        anyway, this shouldn't make a huge difference overall. */
     
-<<<<<<< HEAD
-    c_s = (int)(sqrt(Gamma * kboltz * temperature[index] / (mu * m_h)));
-=======
-    c_s = (int)(sqrt(Gamma * k_b * temperature[index] / (mu * mh)));
->>>>>>> 2a7b5de2
+    c_s = (int)(sqrt(Gamma * kboltz * temperature[index] / (mu * mh)));
 
     fprintf(stdout, "index = %d, temp = %g, mu = %g, density = %g, number_density = %g, c_s = %d\n",
 	    index, temperature[index], mu, density, number_density, c_s);  
@@ -191,11 +183,7 @@
   /* When calculating Bondi radius, let's not bother to get accurate temperature and mu 
      just use the MBHAccretionFixedTemperature and default mu */
 
-<<<<<<< HEAD
-    c_s = (int)(sqrt(Gamma * kboltz * MBHAccretionFixedTemperature / (Mu * m_h)));
-=======
-    c_s = (int)(sqrt(Gamma * k_b * MBHAccretionFixedTemperature / (Mu * mh)));
->>>>>>> 2a7b5de2
+    c_s = (int)(sqrt(Gamma * kboltz * MBHAccretionFixedTemperature / (Mu * mh)));
 #endif
 
 
