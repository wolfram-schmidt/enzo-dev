--- conflicted
+++ resolved
@@ -52,24 +52,16 @@
 #endif
 
   if (changedGrid == INT_UNDEFINED) {
-    if (debug) {
-      fprintf(stdout, "DisableParticle: WARNING -- "
-	      "particle %"ISYM" not found...\n", this->Identifier);
+    if (debug)
       this->PrintInfo();
-    }
-  } else {
-    NumberOfStarParticles--;
-    NumberOfOtherParticles++;
+    ENZO_VFAIL("DisableParticle: WARNING -- "
+	       "particle %"ISYM" not found...\n", this->Identifier)
   }
 
   Grids[changedGrid]->GridData->NumberOfStars--;
-<<<<<<< HEAD
-  G_TotalNumberOfStars--;
-=======
 //  G_TotalNumberOfStars--;
 //  NumberOfStarParticles--;
 //  NumberOfOtherParticles++;
->>>>>>> e466e997
 
   delete [] Grids;
 
