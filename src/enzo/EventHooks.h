--- conflicted
+++ resolved
@@ -11,10 +11,6 @@
 #ifdef NEW_PROBLEM_TYPES
 #ifndef __EVENT_HOOKS__
 #define __EVENT_HOOKS__
-<<<<<<< HEAD
-
-=======
->>>>>>> 0fd80adc
 
 /*
    Plugins maybe should instead be classes, so that they can store state and be
