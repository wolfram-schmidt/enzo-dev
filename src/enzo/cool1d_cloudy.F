--- conflicted
+++ resolved
@@ -64,42 +64,20 @@
 
       INTG_PREC in, jn, kn, is, ie, j, k, ispecies
 
-<<<<<<< HEAD
       R_PREC    comp2, dom, zr
-      R_PREC    d(in,jn,kn),
-     &        de(in,jn,kn),   HI(in,jn,kn),   HII(in,jn,kn),
-     &        HeI(in,jn,kn), HeII(in,jn,kn), HeIII(in,jn,kn),
-     &        HM(in,jn,kn),  H2I(in,jn,kn), H2II(in,jn,kn),
-     &        DI(in,jn,kn),  DII(in,jn,kn), HDI(in,jn,kn),
-     &        metal(in,jn,kn)
-      R_PREC    logtem(in)
-=======
-      real comp2, dom, zr
-      real d(in,jn,kn), de(in,jn,kn),
-     &     rhoH(in), metallicity(in), logtem(in)
->>>>>>> d57c43fb
+      R_PREC    d(in,jn,kn), de(in,jn,kn), rhoH(in), metallicity(in), 
+     &     logtem(in)
       double precision edot(in)
 
 !  Cloudy parameters and data
 
-<<<<<<< HEAD
-      INTG_PREC icmbTfloor, iClHeat, iClMMW, clGridRank, clDataSize
+      INTG_PREC icmbTfloor, iClHeat, clGridRank, clDataSize
       INTG_PREC clGridDim(clGridRank)
-      R_PREC clMetNorm, clEleFra
+      R_PREC clEleFra
       R_PREC clPar1(clGridDim(1)), clPar2(clGridDim(2)),
      &     clPar3(clGridDim(3)), clPar4(clGridDim(4)),
      &     clPar5(clGridDim(5))
-      R_PREC clCooling(clDataSize), clHeating(clDataSize), 
-     &     clMMW(clDataSize)
-=======
-      integer icmbTfloor, iClHeat, clGridRank, clDataSize
-      integer clGridDim(clGridRank)
-      real clEleFra
-      real clPar1(clGridDim(1)), clPar2(clGridDim(2)),
-     &     clPar3(clGridDim(3)), clPar4(clGridDim(4)),
-     &     clPar5(clGridDim(5))
-      real clCooling(clDataSize), clHeating(clDataSize)
->>>>>>> d57c43fb
+      R_PREC clCooling(clDataSize), clHeating(clDataSize)
 
 !  Iteration mask
 
@@ -114,13 +92,8 @@
 
 !  Slice locals
 
-<<<<<<< HEAD
-      R_PREC big_Z(in), log_Z(in), e_frac(in), log_e_frac(in), 
-     &     cl_e_frac(in), h_mass_fr(in), log_n_h(in),
-=======
-      real log_Z(in), e_frac(in), log_e_frac(in), 
+      R_PREC log_Z(in), e_frac(in), log_e_frac(in), 
      &     cl_e_frac(in), fh(in), log_n_h(in),
->>>>>>> d57c43fb
      &     log_cool(in), log_cool_cmb(in), log_heat(in),
      &     edot_met(in), log10tem(in)
 
@@ -158,22 +131,7 @@
 
 !           Calcualte H mass fraction
 
-<<<<<<< HEAD
-            h_mass_fr(i) = HI(i,j,k) + HII(i,j,k)
-
-            if (ispecies .gt. 1) then
-               h_mass_fr(i) = h_mass_fr(i) + 
-     &              HM(i,j,k) + H2I(i,j,k) + H2II(i,j,k)
-            endif
-
-            if (ispecies .gt. 2) then
-               h_mass_fr(i) = h_mass_fr(i) + (HDI(i,j,k) / 3._RKIND)
-            endif
-
-            h_mass_fr(i) = h_mass_fr(i) / d(i,j,k)
-=======
             fh(i) = rhoH(i) / d(i,j,k)
->>>>>>> d57c43fb
 
 !           Calculate proper log(n_H)
 
@@ -195,30 +153,18 @@
             
             if (clGridRank .gt. 3) then
 
-<<<<<<< HEAD
                e_frac(i) = 2._RKIND * de(i,j,k) / 
-     &              (d(i,j,k) * (1 + h_mass_fr(i)))
-               log_e_frac(i) = log10(e_frac(i))
-=======
-               e_frac(i) = 2.d0 * de(i,j,k) / 
-     &              (d(i,j,k) * (1 + fh(i)))
+     &              (d(i,j,k) * (1._RKIND + fh(i)))
 !           Make sure electron fraction is never above 1 
 !           which can give bad cooling/heating values when 
 !           extrapolating in the Cloudy data.
-               log_e_frac(i) = min(log10(e_frac(i)), 0.0d0)
->>>>>>> d57c43fb
+               log_e_frac(i) = min(log10(e_frac(i)), 0._RKIND)
 
 !           Get extra electrons contributed by metals
 
                cl_e_frac(i) = e_frac(i) * 
-<<<<<<< HEAD
-     &              (1._RKIND + (2._RKIND * clEleFra * big_Z(i) 
-     &                * h_mass_fr(i))/
-     &              (1._RKIND + h_mass_fr(i)))
-=======
-     &              (1.d0 + (2.d0 * clEleFra * metallicity(i) * 
-     &              fh(i)) / (1.d0 + fh(i)))
->>>>>>> d57c43fb
+     &              (1._RKIND + (2._RKIND * clEleFra * metallicity(i) * 
+     &              fh(i)) / (1._RKIND + fh(i)))
 
             endif
 
