--- conflicted
+++ resolved
@@ -471,36 +471,15 @@
 
   }
 
-
-#ifdef TRANSFER
-<<<<<<< HEAD
-#endif
-
   /* Initialize the radiative transfer */
 
 #ifdef TRANSFER
   ImplicitProblemABC *ImplicitSolver;
-=======
-
-  ImplicitProblemABC *ImplicitSolver = NULL;
-
-  /* Initialize the radiative transfer */
-
->>>>>>> 3fd0db98
   if (RadiativeTransferInitialize(ParameterFile, TopGrid, MetaData, Exterior, 
 				  ImplicitSolver, LevelArray) == FAIL) {
     fprintf(stderr, "Error in RadiativeTransferInitialize.\n");
     my_exit(EXIT_FAILURE);
   }
-
-  // First, determine Top-Grid Parallelism information (store in grids)
-
-  if (RadiativeTransferFLD == 1) 
-    if (DetermineParallelism(&TopGrid, MetaData) == FAIL) {
-      fprintf(stderr,"Error in DetermineParallelism.\n");
-      my_exit(EXIT_FAILURE);
-    }
-
 #endif
 
 #ifdef MEM_TRACE
