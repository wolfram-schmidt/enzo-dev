--- conflicted
+++ resolved
@@ -101,14 +101,9 @@
       R_PREC   pi, G, sndspdC
       R_PREC   isosndsp2, starmass, starfraction, bmass, jeanmass
       real*8 msolar
-<<<<<<< HEAD
-      parameter (pi=pi_val, G=GravConst)
-      parameter (msolar=SolarMass, sndspdC=1.3095e8_RKIND)
-=======
       parameter (pi=pi_val, G=GravConst,
      &           sndspdC=1.3095e8_RKIND)
       parameter (msolar=SolarMass)
->>>>>>> 17e2df61
 c
       ii = np
 
