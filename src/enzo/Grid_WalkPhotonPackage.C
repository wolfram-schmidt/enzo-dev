--- conflicted
+++ resolved
@@ -36,6 +36,7 @@
 
 int SplitPhotonPackage(PhotonPackageEntry *PP);
 FLOAT FindCrossSection(int type, float energy);
+float ReturnValuesFromSpectrumTable(float ColumnDensity, float dColumnDensity, int mode);
 
 int grid::WalkPhotonPackage(PhotonPackageEntry **PP, 
 			    grid **MoveToGrid, grid *ParentGrid, grid *CurrentGrid, 
@@ -88,19 +89,11 @@
     return SUCCESS;
   }
 
-<<<<<<< HEAD
-  if ((*PP) == NULL || (*PP)->PreviousPackage->NextPackage != (*PP)) {
-    ENZO_VFAIL("Called grid::WalkPhotonPackage with an invalid pointer.\n"
-	    "\t %x %x %x %x\n",
-	    (*PP), (*PP)->PreviousPackage, (*PP)->PreviousPackage->NextPackage,
-	    PhotonPackages)
-=======
   if ((*PP) == NULL || (*PP)->PreviousPackage == NULL ||
       (*PP)->PreviousPackage->NextPackage != (*PP)) {
     ENZO_VFAIL("Called grid::WalkPhotonPackage with an invalid pointer.\n"
 	    "\t %p %p %p\n",
 	    (*PP), (*PP)->PreviousPackage, PhotonPackages)
->>>>>>> 28b9c045
   }
 
   /* This controls the splitting condition, where this many rays must
@@ -171,9 +164,6 @@
 
   }
 
-<<<<<<< HEAD
-  PauseRadius = huge_number;
-=======
   /* Before we do anything else, check if the photon belongs in this
      grid, or needs to be moved */
 
@@ -212,7 +202,6 @@
       PauseRadius = -u_dot_d - sqrt_term;
   } else
     PauseRadius = huge_number;
->>>>>>> 28b9c045
 
   /* find relevant cross-section and number of secondary ionizations
      for X-rays */
@@ -615,7 +604,7 @@
       for (i = 0; i < 4; i++) dPXray[i] = 0.0; 
 
       /* Loop over absorbers */
-      for (i = 0; i < 3; i++) {   
+      for (i = 0; i < 3; i++) {   //##### for TraceSpectrum test 3 -> 1
 
 	thisDensity = PopulationFractions[i] * fields[i][index] *
 	  ConvertToProperNumberDensity;
@@ -689,8 +678,6 @@
 
       break;
 
-<<<<<<< HEAD
-=======
       /************************************************************/
       /* tracing spectrum (HI/HeI/HeII all in one!) */
       /************************************************************/
@@ -734,7 +721,6 @@
 
       break;
 
->>>>>>> 28b9c045
     default:
       printf("Photon type = %d, radius = %g, pos = %"FSYM" %"FSYM" %"FSYM"\n",
 	     type, radius, r[0], r[1], r[2]);
@@ -811,16 +797,10 @@
     
     // are we done ? 
     if (((*PP)->CurrentTime) >= EndTime) {
-<<<<<<< HEAD
-
-      (*PP)->Photons = -1;
-      DeleteMe = TRUE;
-=======
       if (RadiativeTransferAdaptiveTimestep) {
 	(*PP)->Photons = -1;
 	DeleteMe = TRUE;
       }
->>>>>>> 28b9c045
       return SUCCESS;
     }
 
