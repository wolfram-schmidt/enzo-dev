#ifndef __typedefs_h_
#define __typedefs_h_
/***********************************************************************
/
/  MISCELANEOUS TYPEDEFS AND ENUMERATIONS
/
/  written by: Greg Bryan
/  date:       November, 1994
/  modified1:
/
/  PURPOSE:
/
************************************************************************/

#include "CloudyCoolingData.h"
#include "CoolData.h"
#include "RateData.h"
#include "RadiationFieldData.h"
#include "TestProblemData.h"

/* These are the different types of baryon fields. */

#ifdef SMALL_INTS
typedef int field_type;
typedef int boundary_type;
typedef int gravity_boundary_type;
typedef int interpolation_type;
typedef int hydro_method;
typedef int star_type;
typedef int enum_type;
typedef int staggering;
typedef int fieldtype;
typedef int mhd_ct_method;
typedef int forcing_type;
#endif

#ifdef LARGE_INTS
typedef long_int field_type;
typedef long_int boundary_type;
typedef long_int gravity_boundary_type;
typedef long_int interpolation_type;
typedef long_int hydro_method;
typedef long_int star_type;
typedef long_int enum_type;
typedef long_int staggering;
typedef long_int fieldtype;
typedef int mhd_ct_method;
typedef long_int forcing_type;
#endif

const field_type 
  Density         = 0,
  TotalEnergy     = 1,
  InternalEnergy  = 2,
  Pressure        = 3,
  Velocity1       = 4,
  Velocity2       = 5,
  Velocity3       = 6,
  ElectronDensity = 7,
  HIDensity       = 8,
  HIIDensity      = 9,
  HeIDensity      = 10,
  HeIIDensity     = 11,
  HeIIIDensity    = 12,
  HMDensity       = 13,
  H2IDensity      = 14,
  H2IIDensity     = 15,
  DIDensity       = 16,
  DIIDensity      = 17,
  HDIDensity      = 18,
  SNColour        = 19,
  Metallicity     = 20,
  ExtraType0      = 21,
  ExtraType1      = 22,
  kphHI           = 23,
  PhotoGamma      = 24,
  kphHeI          = 25,
  gammaHeI        = 26,
  kphHeII         = 27,
  gammaHeII       = 28,
  kdissH2I        = 29,
  GravPotential   = 30,
  Acceleration0   = 31,
  Acceleration1   = 32,
  Acceleration2   = 33,
  RadPressure0    = 34,
  RadPressure1    = 35,
  RadPressure2    = 36,
  Emissivity0     = 37,

/* these pseudo-fields are used to access grid data 
   the "g" prefix is to avoid namespace conflict */

  gParticlePosition     = 37,
  gParticleVelocity     = 38,
  gParticleMass         = 39,
  gParticleAcceleration = 40,
  gParticleNumber       = 41,
  gParticleType         = 42,
  gParticleAttribute    = 43,
  gPotentialField       = 44,
  gAccelerationField    = 45,
  gGravitatingMassField = 46,
  gFlaggingField        = 47,
  gVelocity             = 48,

  Bfield1               = 49,
  Bfield2               = 50,
  Bfield3               = 51,
  PhiField              = 52,
  Phi_pField            = 53,
  DebugField            = 54, 

  DrivingField1         = 55, 
  DrivingField2         = 56, 
  DrivingField3         = 57,

  AccelerationField1    = 58, 
  AccelerationField2    = 59, 
  AccelerationField3    = 60,

  Galaxy1Colour          = 61,
  Galaxy2Colour          = 62,
/* these are required for Sam Skillman's Shock/Cosmic ray models. */
  Mach            = 63,
  PreShockTemperature = 64,
  PreShockDensity = 65,  

/* these are required for Simon Glover's chemistry (which also needs some of the
   other fields, which are used for MultiSpecies) */
  CIDensity       = 66,
  CIIDensity      = 67, 
  OIDensity       = 68, 
  OIIDensity      = 69,
  SiIDensity      = 70,
  SiIIDensity     = 71,
  SiIIIDensity    = 72,
  CHIDensity      = 73,
  CH2IDensity     = 74,
  CH3IIDensity    = 75,
  C2IDensity      = 76,
  COIDensity      = 77,
  HCOIIDensity    = 78,
  OHIDensity      = 79,
  H2OIDensity     = 80,
  O2IDensity      = 81,

  MBHColour       = 82,
  ForbiddenRefinement = 83,

/* FLD radiation module stuff (D. Reynolds) */ 
  RadiationFreq0  = 84,
  RadiationFreq1  = 85,
  RadiationFreq2  = 86,
  RadiationFreq3  = 87,
  RadiationFreq4  = 88,
  RadiationFreq5  = 89,
  RadiationFreq6  = 90,
  RadiationFreq7  = 91,
  RadiationFreq8  = 92,
  RadiationFreq9  = 93,

  /* Number of ray segments for ray tracing load balancing */
  RaySegments     = 94,

  /* Metals from Type Ia SNe */
  MetalSNIaDensity = 95,
  MetalSNIIDensity = 96,

<<<<<<< HEAD
  FieldUndefined  = 97;

=======
  /* Cosmic Ray Energy Density */
  CRDensity = 97,

  FieldUndefined  = 98;
   
>>>>>>> 9eb6bd22
/*
enum field_type {Density, TotalEnergy, InternalEnergy, Pressure,
		 Velocity1, Velocity2, Velocity3, 
		 ElectronDensity, HIDensity, HIIDensity,  HeIDensity, 
		 HeIIDensity, HeIIIDensity, HMDensity, H2IDensity, 
		 H2IIDensity, DIDensity, DIIDensity, HDIDensity,
                 Metallicity, ExtraType0, ExtraType1, GravPotential,
		 Acceleration0, Acceleration1,Acceleration2,
                 FieldUndefined};
*/

#define FieldTypeIsDensity(A) ((((A) >= TotalEnergy && (A) <= Velocity3) || ((A) >= kphHI && (A) <= kdissH2I) || ((A) >= RadiationFreq0 && (A) <= RaySegments) || ((A) >= Bfield1 && (A) <= AccelerationField3)) ? FALSE : TRUE)
#define FieldTypeIsRadiation(A) ((((A) >= kphHI && (A) <= kdissH2I) || ((A) >= RadiationFreq0 && (A) <= RadiationFreq9)) ? TRUE : FALSE)
#define FieldTypeNoInterpolate(A) (((((A) >= Mach) && ((A) <= PreShockDensity)) || ((A) == GravPotential)) ? TRUE : FALSE)

/* Different stochastic forcing types */
const forcing_type
  None       = 0,
  Peak       = 1,
  Parabolic  = 2,
  Band       = 3;

/* These are the different types of fluid boundary conditions. */

const boundary_type
  reflecting        = 0,
  outflow           = 1,
  inflow            = 2,
  periodic          = 3,
  shearing          = 4,
  BoundaryUndefined = 5;

// enum boundary_type {reflecting, outflow, inflow, periodic, BoundaryUndefined};

/* These are the different types of gravity boundary conditions. */

const gravity_boundary_type
  TopGridPeriodic  = 0,
  TopGridIsolated  = 1,
  SubGridIsolated  = 2,
  GravityUndefined = 3;

// enum gravity_boundary_type {TopGridPeriodic, TopGridIsolated, 
// 				    SubGridIsolated, GravityUndefined};

/* Interpolation types. */

const interpolation_type
  ThirdOrderA            = 0,
  SecondOrderA           = 1,
  SecondOrderB           = 2,
  SecondOrderC           = 3,
  FirstOrderA            = 4,
  InterpolationUndefined = 5;


// enum interpolation_type {ThirdOrderA, SecondOrderA, SecondOrderB, SecondOrderC,
// 			 FirstOrderA, InterpolationUndefined};

/* Hydrodynamics methods. */

const hydro_method
  PPM_DirectEuler      = 0,
  PPM_LagrangeRemap    = 1,
  Zeus_Hydro           = 2,
  HD_RK                = 3,
  MHD_RK               = 4,
  NoHydro              = 5, 
  MHD_Li             = 6,
  HydroMethodUndefined = 7;

// enum hydro_method {PPM_DirectEuler, PPM_LagrangeRemap, Zeus_Hydro};

const enum_type iHI = 0, iHeI = 1, iHeII = 2, iH2I = 3, iHII = 4;
const enum_type Cartesian = 0, Spherical = 1, Cylindrical = 2;
const enum_type PLM = 0, PPM = 1, CENO = 2, WENO3 = 3, WENO5 = 4, ZERO = 5;
const enum_type FluxReconstruction = 0, HLL = 1, Marquina = 2,
  LLF = 3, HLLC = 4, TwoShock = 5, HLLD = 6;
const enum_type Neumann = 0, Dirichlet = 1;
const enum_type Isotropic = 1, Beamed = -2, Episodic = -3;

/* Stanford RK MUSCL solvers support */ 
//enum {Cartesian, Spherical, Cylindrical};
//enum {PLM, PPM, CENO, WENO3, WENO5};
//enum {FluxReconstruction, HLL, Marquina, LLF, HLLC};

/* These are the different types of poisson cleaining boundary conditions. */
//enum{Neumann, Dirichlet};

const mhd_ct_method 
  CT_None = 0,
  CT_BalsaraSpicer = 1,
  CT_Athena_LF = 2,
  CT_Athena_Switch = 3,
  CT_Biermann = 4;

/* Definitions for streaming format */

const staggering VERTEX_CENTERED = 0, CELL_CENTERED = 1;
const fieldtype SCALAR = 1, VECTOR = 3;

/* Star particle types */

const star_type
  PopIII = PARTICLE_TYPE_SINGLE_STAR,
  PopII = PARTICLE_TYPE_CLUSTER,
  SimpleSource = PARTICLE_TYPE_SIMPLE_SOURCE,
  BlackHole = PARTICLE_TYPE_BLACK_HOLE,
  PopIII_CF = PARTICLE_TYPE_COLOR_STAR, // Non-radiating PopIII
  MBH = PARTICLE_TYPE_MBH;

/* Define a float/int union. */

union float_int {
  long_int ival;
  PINT IVAL;
  float fval;
  FLOAT FVAL;
};

//struct ParticleMoveList {
//  int FromGrid;
//  int ToGrid[6];
//  int NumberToMove[6];
//  float_int *Pointer[6];
//};

struct particle_data {
  FLOAT pos[MAX_DIMENSION];
  float vel[MAX_DIMENSION];
  float mass;
  float attribute[MAX_NUMBER_OF_PARTICLE_ATTRIBUTES];
  PINT  id;
  int   type;
  int   grid;
  int   proc;
};

#include "StarBuffer.h"
struct star_data {
  StarBuffer data;
  int grid;
  int proc;
};

struct hilbert_data {
  double hkey;
  int grid_num;
};

// Used in DepositParticleMassFlaggingField.C
struct two_int {
  int grid;
  int proc;
};

#endif<|MERGE_RESOLUTION|>--- conflicted
+++ resolved
@@ -167,16 +167,11 @@
   MetalSNIaDensity = 95,
   MetalSNIIDensity = 96,
 
-<<<<<<< HEAD
-  FieldUndefined  = 97;
-
-=======
   /* Cosmic Ray Energy Density */
   CRDensity = 97,
 
   FieldUndefined  = 98;
-   
->>>>>>> 9eb6bd22
+
 /*
 enum field_type {Density, TotalEnergy, InternalEnergy, Pressure,
 		 Velocity1, Velocity2, Velocity3, 
