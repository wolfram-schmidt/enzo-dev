#ifndef __typedefs_h_
#define __typedefs_h_
/***********************************************************************
/
/  MISCELANEOUS TYPEDEFS AND ENUMERATIONS
/
/  written by: Greg Bryan
/  date:       November, 1994
/  modified1:
/
/  PURPOSE:
/
************************************************************************/

#include "CloudyCoolingData.h"
#include "CoolData.h"
#include "RateData.h"
#include "RadiationFieldData.h"
#include "TestProblemData.h"

/* These are the different types of baryon fields. */

#ifdef SMALL_INTS
typedef int field_type;
typedef int boundary_type;
typedef int gravity_boundary_type;
typedef int interpolation_type;
typedef int hydro_method;
typedef int star_type;
#endif

#ifdef LARGE_INTS
typedef long_int field_type;
typedef long_int boundary_type;
typedef long_int gravity_boundary_type;
typedef long_int interpolation_type;
typedef long_int hydro_method;
typedef long_int star_type;
#endif

const field_type 
  Density         = 0,
  TotalEnergy     = 1,
  InternalEnergy  = 2,
  Pressure        = 3,
  Velocity1       = 4,
  Velocity2       = 5,
  Velocity3       = 6,
  ElectronDensity = 7,
  HIDensity       = 8,
  HIIDensity      = 9,
  HeIDensity      = 10,
  HeIIDensity     = 11,
  HeIIIDensity    = 12,
  HMDensity       = 13,
  H2IDensity      = 14,
  H2IIDensity     = 15,
  DIDensity       = 16,
  DIIDensity      = 17,
  HDIDensity      = 18,
  SNColour        = 19,
  Metallicity     = 20,
  ExtraType0      = 21,
  ExtraType1      = 22,
  kphHI           = 23,
  gammaHI         = 24,
  kphHeI          = 25,
  gammaHeI        = 26,
  kphHeII         = 27,
  gammaHeII       = 28,
  kdissH2I        = 29,
  GravPotential   = 30,
  Acceleration0   = 31,
  Acceleration1   = 32,
  Acceleration2   = 33,
  RadPressure0    = 34,
  RadPressure1    = 35,
  RadPressure2    = 36,

/* these pseudo-fields are used to access grid data 
   the "g" prefix is to avoid namespace conflict */

  gParticlePosition     = 37,
  gParticleVelocity     = 38,
  gParticleMass         = 39,
  gParticleAcceleration = 40,
  gParticleNumber       = 41,
  gParticleType         = 42,
  gParticleAttribute    = 43,
  gPotentialField       = 44,
  gAccelerationField    = 45,
  gGravitatingMassField = 46,
  gFlaggingField        = 47,
  gVelocity             = 48,

  Bfield1               = 49,
  Bfield2               = 50,
  Bfield3               = 51,
  PhiField              = 52,
  Phi_pField            = 53,
  DebugField            = 54, 

  DrivingField1         = 55, 
  DrivingField2         = 56, 
  DrivingField3         = 57,

  AccelerationField1         = 58, 
  AccelerationField2         = 59, 
  AccelerationField3         = 60,

  Galaxy1Colour          = 61,
  Galaxy2Colour          = 62,

/* these are required for Simon Glover's chemistry (which also needs some of the
   other fields, which are used for MultiSpecies) */
  CIDensity       = 63,
  CIIDensity      = 64, 
  OIDensity       = 65, 
  OIIDensity      = 66,
  SiIDensity      = 67,
  SiIIDensity     = 68,
  SiIIIDensity    = 69,
  CHIDensity      = 70,
  CH2IDensity     = 71,
  CH3IIDensity    = 72,
  C2IDensity      = 73,
  COIDensity      = 74,
  HCOIIDensity    = 75,
  OHIDensity      = 76,
  H2OIDensity     = 77,
  O2IDensity      = 78,

<<<<<<< HEAD
  ForbiddenRefinement = 79,
=======
  MBHColour       = 79,
>>>>>>> dcc42423

  FieldUndefined  = 80;
   
/*
enum field_type {Density, TotalEnergy, InternalEnergy, Pressure,
		 Velocity1, Velocity2, Velocity3, 
		 ElectronDensity, HIDensity, HIIDensity,  HeIDensity, 
		 HeIIDensity, HeIIIDensity, HMDensity, H2IDensity, 
		 H2IIDensity, DIDensity, DIIDensity, HDIDensity,
                 Metallicity, ExtraType0, ExtraType1, GravPotential,
		 Acceleration0, Acceleration1,Acceleration2,
                 FieldUndefined};
*/

#define FieldTypeIsDensity(A) ((((A) >= TotalEnergy && (A) <= Velocity3) || ((A) >= kphHI && (A) <= kdissH2I)) ? FALSE : TRUE)
#define FieldTypeIsRadiation(A) (((A) >= kphHI && (A) <= kdissH2I) ? TRUE : FALSE)

/* These are the different types of fluid boundary conditions. */

const boundary_type
  reflecting        = 0,
  outflow           = 1,
  inflow            = 2,
  periodic          = 3,
  shearing          = 4,
  BoundaryUndefined = 5;

// enum boundary_type {reflecting, outflow, inflow, periodic, BoundaryUndefined};

/* These are the different types of gravity boundary conditions. */

const gravity_boundary_type
  TopGridPeriodic  = 0,
  TopGridIsolated  = 1,
  SubGridIsolated  = 2,
  GravityUndefined = 3;

// enum gravity_boundary_type {TopGridPeriodic, TopGridIsolated, 
// 				    SubGridIsolated, GravityUndefined};

/* Interpolation types. */

const interpolation_type
  ThirdOrderA            = 0,
  SecondOrderA           = 1,
  SecondOrderB           = 2,
  SecondOrderC           = 3,
  FirstOrderA            = 4,
  InterpolationUndefined = 5;


// enum interpolation_type {ThirdOrderA, SecondOrderA, SecondOrderB, SecondOrderC,
// 			 FirstOrderA, InterpolationUndefined};

/* Hydrodynamics methods. */

const hydro_method
  PPM_DirectEuler      = 0,
  PPM_LagrangeRemap    = 1,
  Zeus_Hydro           = 2,
  HD_RK                = 3,
  MHD_RK               = 4,
  HydroMethodUndefined = 5;

/* Stanford RK MUSCL solvers support */ 
enum {Cartesian, Spherical, Cylindrical};
enum {PLM, PPM, CENO, WENO3, WENO5};
enum {FluxReconstruction, HLL, Marquina, LLF, HLLC};



// enum hydro_method {PPM_DirectEuler, PPM_LagrangeRemap, Zeus_Hydro};

/* Star particle types */

const star_type
  PopIII = PARTICLE_TYPE_SINGLE_STAR,
  PopII = PARTICLE_TYPE_CLUSTER,
  BlackHole = PARTICLE_TYPE_BLACK_HOLE,
  PopIII_CF = PARTICLE_TYPE_COLOR_STAR, // Non-radiating PopIII
  MBH = PARTICLE_TYPE_MBH;

/* Define a float/int union. */

union float_int {
  long_int ival;
  float fval;
  FLOAT FVAL;
};

//struct ParticleMoveList {
//  int FromGrid;
//  int ToGrid[6];
//  int NumberToMove[6];
//  float_int *Pointer[6];
//};

struct particle_data {
  FLOAT pos[MAX_DIMENSION];
  float vel[MAX_DIMENSION];
  float mass;
  float attribute[MAX_NUMBER_OF_PARTICLE_ATTRIBUTES];
  int   id;
  int   type;
  int   grid;
  int   proc;
};

#include "StarBuffer.h"
struct star_data {
  StarBuffer data;
  int grid;
  int proc;
};

#endif<|MERGE_RESOLUTION|>--- conflicted
+++ resolved
@@ -130,13 +130,10 @@
   H2OIDensity     = 77,
   O2IDensity      = 78,
 
-<<<<<<< HEAD
-  ForbiddenRefinement = 79,
-=======
   MBHColour       = 79,
->>>>>>> dcc42423
-
-  FieldUndefined  = 80;
+  ForbiddenRefinement = 80,
+
+  FieldUndefined  = 81;
    
 /*
 enum field_type {Density, TotalEnergy, InternalEnergy, Pressure,
