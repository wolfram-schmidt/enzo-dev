--- conflicted
+++ resolved
@@ -163,15 +163,12 @@
 
   /* Metals from Type Ia SNe */
   MetalSNIaDensity = 95,
-<<<<<<< HEAD
- 
+  MetalSNIIDensity = 96,
+
   /* Cosmic Ray Energy Density */
-  CRDensity = 96,
-=======
-  MetalSNIIDensity = 96,
->>>>>>> 65b5035a
-
-  FieldUndefined  = 97;
+  CRDensity = 97,
+
+  FieldUndefined  = 98;
    
 /*
 enum field_type {Density, TotalEnergy, InternalEnergy, Pressure,
