#ifndef __typedefs_h_
#define __typedefs_h_
/***********************************************************************
/
/  MISCELANEOUS TYPEDEFS AND ENUMERATIONS
/
/  written by: Greg Bryan
/  date:       November, 1994
/  modified1:
/
/  PURPOSE:
/
************************************************************************/

#include "CloudyCoolingData.h"
#include "CoolData.h"
#include "RateData.h"
#include "RadiationFieldData.h"
#include "TestProblemData.h"
#include "CosmicRayData.h"

/* These are the different types of baryon fields. */

#ifdef SMALL_INTS
typedef int field_type;
typedef int boundary_type;
typedef int gravity_boundary_type;
typedef int interpolation_type;
typedef int hydro_method;
typedef int star_type;
typedef int enum_type;
typedef int staggering;
typedef int fieldtype;
#endif

#ifdef LARGE_INTS
typedef long_int field_type;
typedef long_int boundary_type;
typedef long_int gravity_boundary_type;
typedef long_int interpolation_type;
typedef long_int hydro_method;
typedef long_int star_type;
typedef long_int enum_type;
typedef long_int staggering;
typedef long_int fieldtype;
#endif

const field_type 
  Density         = 0,
  TotalEnergy     = 1,
  InternalEnergy  = 2,
  Pressure        = 3,
  Velocity1       = 4,
  Velocity2       = 5,
  Velocity3       = 6,
  ElectronDensity = 7,
  HIDensity       = 8,
  HIIDensity      = 9,
  HeIDensity      = 10,
  HeIIDensity     = 11,
  HeIIIDensity    = 12,
  HMDensity       = 13,
  H2IDensity      = 14,
  H2IIDensity     = 15,
  DIDensity       = 16,
  DIIDensity      = 17,
  HDIDensity      = 18,
  SNColour        = 19,
  Metallicity     = 20,
  ExtraType0      = 21,
  ExtraType1      = 22,
  kphHI           = 23,
  PhotoGamma      = 24,
  kphHeI          = 25,
  gammaHeI        = 26,
  kphHeII         = 27,
  gammaHeII       = 28,
  kdissH2I        = 29,
  GravPotential   = 30,
  Acceleration0   = 31,
  Acceleration1   = 32,
  Acceleration2   = 33,
  RadPressure0    = 34,
  RadPressure1    = 35,
  RadPressure2    = 36,
  Emissivity0     = 37,

/* these pseudo-fields are used to access grid data 
   the "g" prefix is to avoid namespace conflict */

  gParticlePosition     = 37,
  gParticleVelocity     = 38,
  gParticleMass         = 39,
  gParticleAcceleration = 40,
  gParticleNumber       = 41,
  gParticleType         = 42,
  gParticleAttribute    = 43,
  gPotentialField       = 44,
  gAccelerationField    = 45,
  gGravitatingMassField = 46,
  gFlaggingField        = 47,
  gVelocity             = 48,

  Bfield1               = 49,
  Bfield2               = 50,
  Bfield3               = 51,
  PhiField              = 52,
  Phi_pField            = 53,
  DebugField            = 54, 

  DrivingField1         = 55, 
  DrivingField2         = 56, 
  DrivingField3         = 57,

  AccelerationField1    = 58, 
  AccelerationField2    = 59, 
  AccelerationField3    = 60,

  Galaxy1Colour          = 61,
  Galaxy2Colour          = 62,
/* these are required for Sam Skillman's Shock/Cosmic ray models. */
  Mach            = 63,
  PreShockTemperature = 64,
  PreShockDensity = 65,  
  CRDensity       = 66,

/* these are required for Simon Glover's chemistry (which also needs some of the
   other fields, which are used for MultiSpecies) */
  CIDensity       = 67,
  CIIDensity      = 68, 
  OIDensity       = 69, 
  OIIDensity      = 70,
  SiIDensity      = 71,
  SiIIDensity     = 72,
  SiIIIDensity    = 73,
  CHIDensity      = 74,
  CH2IDensity     = 75,
  CH3IIDensity    = 76,
  C2IDensity      = 77,
  COIDensity      = 78,
  HCOIIDensity    = 79,
  OHIDensity      = 80,
  H2OIDensity     = 81,
  O2IDensity      = 82,

  MBHColour       = 83,
  ForbiddenRefinement = 84,

/* FLD radiation module stuff (D. Reynolds) */ 
  RadiationFreq0  = 85,
  RadiationFreq1  = 86,
  RadiationFreq2  = 87,
  RadiationFreq3  = 88,
  RadiationFreq4  = 89,
  RadiationFreq5  = 90,
  RadiationFreq6  = 91,
  RadiationFreq7  = 92,
  RadiationFreq8  = 93,
  RadiationFreq9  = 94,

  FieldUndefined  = 95;
   
/*
enum field_type {Density, TotalEnergy, InternalEnergy, Pressure,
		 Velocity1, Velocity2, Velocity3, 
		 ElectronDensity, HIDensity, HIIDensity,  HeIDensity, 
		 HeIIDensity, HeIIIDensity, HMDensity, H2IDensity, 
		 H2IIDensity, DIDensity, DIIDensity, HDIDensity,
                 Metallicity, ExtraType0, ExtraType1, GravPotential,
		 Acceleration0, Acceleration1,Acceleration2,
                 FieldUndefined};
*/

#define FieldTypeIsDensity(A) ((((A) >= TotalEnergy && (A) <= Velocity3) || ((A) >= kphHI && (A) <= kdissH2I) || ((A) >= RadiationFreq0 && (A) <= RadiationFreq9)) ? FALSE : TRUE)
#define FieldTypeIsRadiation(A) ((((A) >= kphHI && (A) <= kdissH2I) || ((A) >= RadiationFreq0 && (A) <= RadiationFreq9)) ? TRUE : FALSE)
<<<<<<< HEAD
#define FieldTypeNoInterpolate(A) ((((A) >= Mach) && ((A) <= Mach + 1 + CRModel)) ? TRUE : FALSE) 
=======
#define FieldTypeNoInterpolate(A) ((((A) >= Mach) && ((A) <= Mach + 1 + CRModel)) ? TRUE : FALSE)
>>>>>>> 6e044abb

/* These are the different types of fluid boundary conditions. */

const boundary_type
  reflecting        = 0,
  outflow           = 1,
  inflow            = 2,
  periodic          = 3,
  shearing          = 4,
  BoundaryUndefined = 5;

// enum boundary_type {reflecting, outflow, inflow, periodic, BoundaryUndefined};

/* These are the different types of gravity boundary conditions. */

const gravity_boundary_type
  TopGridPeriodic  = 0,
  TopGridIsolated  = 1,
  SubGridIsolated  = 2,
  GravityUndefined = 3;

// enum gravity_boundary_type {TopGridPeriodic, TopGridIsolated, 
// 				    SubGridIsolated, GravityUndefined};

/* Interpolation types. */

const interpolation_type
  ThirdOrderA            = 0,
  SecondOrderA           = 1,
  SecondOrderB           = 2,
  SecondOrderC           = 3,
  FirstOrderA            = 4,
  InterpolationUndefined = 5;


// enum interpolation_type {ThirdOrderA, SecondOrderA, SecondOrderB, SecondOrderC,
// 			 FirstOrderA, InterpolationUndefined};

/* Hydrodynamics methods. */

const hydro_method
  PPM_DirectEuler      = 0,
  PPM_LagrangeRemap    = 1,
  Zeus_Hydro           = 2,
  HD_RK                = 3,
  MHD_RK               = 4,
  HydroMethodUndefined = 5;

// enum hydro_method {PPM_DirectEuler, PPM_LagrangeRemap, Zeus_Hydro};

const enum_type iHI = 0, iHeI = 1, iHeII = 2, iH2I = 3, iHII = 4;
const enum_type Cartesian = 0, Spherical = 1, Cylindrical = 2;
const enum_type PLM = 0, PPM = 1, CENO = 2, WENO3 = 3, WENO5 = 4;
const enum_type FluxReconstruction = 0, HLL = 1, Marquina = 2,
  LLF = 3, HLLC = 4, TwoShock = 5;
const enum_type Neumann = 0, Dirichlet = 1;
const enum_type Isotropic = 1, Beamed = -2, Episodic = -3;

/* Stanford RK MUSCL solvers support */ 
//enum {Cartesian, Spherical, Cylindrical};
//enum {PLM, PPM, CENO, WENO3, WENO5};
//enum {FluxReconstruction, HLL, Marquina, LLF, HLLC};

/* These are the different types of poisson cleaining boundary conditions. */
//enum{Neumann, Dirichlet};

/* Definitions for streaming format */

const staggering VERTEX_CENTERED = 0, CELL_CENTERED = 1;
const fieldtype SCALAR = 1, VECTOR = 3;

/* Star particle types */

const star_type
  PopIII = PARTICLE_TYPE_SINGLE_STAR,
  PopII = PARTICLE_TYPE_CLUSTER,
  BlackHole = PARTICLE_TYPE_BLACK_HOLE,
  PopIII_CF = PARTICLE_TYPE_COLOR_STAR, // Non-radiating PopIII
  MBH = PARTICLE_TYPE_MBH;

/* Define a float/int union. */

union float_int {
  long_int ival;
  PINT IVAL;
  float fval;
  FLOAT FVAL;
};

//struct ParticleMoveList {
//  int FromGrid;
//  int ToGrid[6];
//  int NumberToMove[6];
//  float_int *Pointer[6];
//};

struct particle_data {
  FLOAT pos[MAX_DIMENSION];
  float vel[MAX_DIMENSION];
  float mass;
  float attribute[MAX_NUMBER_OF_PARTICLE_ATTRIBUTES];
  PINT  id;
  int   type;
  int   grid;
  int   proc;
};

#include "StarBuffer.h"
struct star_data {
  StarBuffer data;
  int grid;
  int proc;
};

struct hilbert_data {
  double hkey;
  int grid_num;
};

#endif<|MERGE_RESOLUTION|>--- conflicted
+++ resolved
@@ -173,11 +173,7 @@
 
 #define FieldTypeIsDensity(A) ((((A) >= TotalEnergy && (A) <= Velocity3) || ((A) >= kphHI && (A) <= kdissH2I) || ((A) >= RadiationFreq0 && (A) <= RadiationFreq9)) ? FALSE : TRUE)
 #define FieldTypeIsRadiation(A) ((((A) >= kphHI && (A) <= kdissH2I) || ((A) >= RadiationFreq0 && (A) <= RadiationFreq9)) ? TRUE : FALSE)
-<<<<<<< HEAD
-#define FieldTypeNoInterpolate(A) ((((A) >= Mach) && ((A) <= Mach + 1 + CRModel)) ? TRUE : FALSE) 
-=======
 #define FieldTypeNoInterpolate(A) ((((A) >= Mach) && ((A) <= Mach + 1 + CRModel)) ? TRUE : FALSE)
->>>>>>> 6e044abb
 
 /* These are the different types of fluid boundary conditions. */
 
