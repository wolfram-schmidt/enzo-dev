#ifndef __typedefs_h_
#define __typedefs_h_
/***********************************************************************
/
/  MISCELANEOUS TYPEDEFS AND ENUMERATIONS
/
/  written by: Greg Bryan
/  date:       November, 1994
/  modified1:
/
/  PURPOSE:
/
************************************************************************/

#include "CoolData.h"
#include "RateData.h"
#include "RadiationFieldData.h"
#include "TestProblemData.h"

/* These are the different types of baryon fields. */

#ifdef SMALL_INTS
typedef int field_type;
typedef int boundary_type;
typedef int gravity_boundary_type;
typedef int interpolation_type;
typedef int hydro_method;
typedef int star_type;
#endif

#ifdef LARGE_INTS
typedef long_int field_type;
typedef long_int boundary_type;
typedef long_int gravity_boundary_type;
typedef long_int interpolation_type;
typedef long_int hydro_method;
typedef long_int star_type;
#endif

const field_type 
  Density         = 0,
  TotalEnergy     = 1,
  InternalEnergy  = 2,
  Pressure        = 3,
  Velocity1       = 4,
  Velocity2       = 5,
  Velocity3       = 6,
  ElectronDensity = 7,
  HIDensity       = 8,
  HIIDensity      = 9,
  HeIDensity      = 10,
  HeIIDensity     = 11,
  HeIIIDensity    = 12,
  HMDensity       = 13,
  H2IDensity      = 14,
  H2IIDensity     = 15,
  DIDensity       = 16,
  DIIDensity      = 17,
  HDIDensity      = 18,
  SNColour        = 19,
  Metallicity     = 20,
  ExtraType0      = 21,
  ExtraType1      = 22,
  kphHI           = 23,
  gammaHI         = 24,
  kphHeI          = 25,
  gammaHeI        = 26,
  kphHeII         = 27,
  gammaHeII       = 28,
  kdissH2I        = 29,
  GravPotential   = 30,
  Acceleration0   = 31,
  Acceleration1   = 32,
  Acceleration2   = 33,
  RadPressure0    = 34,
  RadPressure1    = 35,
  RadPressure2    = 36,

/* these pseudo-fields are used to access grid data 
   the "g" prefix is to avoid namespace conflict */

  gParticlePosition     = 37,
  gParticleVelocity     = 38,
  gParticleMass         = 39,
  gParticleAcceleration = 40,
  gParticleNumber       = 41,
  gParticleType         = 42,
  gParticleAttribute    = 43,
  gPotentialField       = 44,
  gAccelerationField    = 45,
  gGravitatingMassField = 46,
  gFlaggingField        = 47,
  gVelocity             = 48,

  Bfield1               = 49,
  Bfield2               = 50,
  Bfield3               = 51,
  PhiField              = 52,
  Phi_pField            = 53,
  DebugField            = 54, 

  DrivingField1         = 55, 
  DrivingField2         = 56, 
  DrivingField3         = 57,

  AccelerationField1         = 58, 
  AccelerationField2         = 59, 
  AccelerationField3         = 60,

  FieldUndefined  = 61;
   
/*
enum field_type {Density, TotalEnergy, InternalEnergy, Pressure,
		 Velocity1, Velocity2, Velocity3, 
		 ElectronDensity, HIDensity, HIIDensity,  HeIDensity, 
		 HeIIDensity, HeIIIDensity, HMDensity, H2IDensity, 
		 H2IIDensity, DIDensity, DIIDensity, HDIDensity,
                 Metallicity, ExtraType0, ExtraType1, GravPotential,
		 Acceleration0, Acceleration1,Acceleration2,
                 FieldUndefined};
*/

#define FieldTypeIsDensity(A) (((A) >= TotalEnergy && (A) <= Velocity3) ? FALSE : TRUE)

/* These are the different types of fluid boundary conditions. */

const boundary_type
  reflecting        = 0,
  outflow           = 1,
  inflow            = 2,
  periodic          = 3,
  shearing          = 4,
  BoundaryUndefined = 5;

// enum boundary_type {reflecting, outflow, inflow, periodic, BoundaryUndefined};

/* These are the different types of gravity boundary conditions. */

const gravity_boundary_type
  TopGridPeriodic  = 0,
  TopGridIsolated  = 1,
  SubGridIsolated  = 2,
  GravityUndefined = 3;

// enum gravity_boundary_type {TopGridPeriodic, TopGridIsolated, 
// 				    SubGridIsolated, GravityUndefined};

/* Interpolation types. */

const interpolation_type
  ThirdOrderA            = 0,
  SecondOrderA           = 1,
  SecondOrderB           = 2,
  SecondOrderC           = 3,
  FirstOrderA            = 4,
  InterpolationUndefined = 5;


// enum interpolation_type {ThirdOrderA, SecondOrderA, SecondOrderB, SecondOrderC,
// 			 FirstOrderA, InterpolationUndefined};

/* Hydrodynamics methods. */

const hydro_method
  PPM_DirectEuler      = 0,
  PPM_LagrangeRemap    = 1,
  Zeus_Hydro           = 2,
<<<<<<< HEAD
  HD_RK                = 3,
  MHD_RK               = 4,
  HydroMethodUndefined = 5;

/* Stanford RK MUSCL solvers support */ 
enum {Cartesian, Spherical, Cylindrical};
enum {PLM, PPM, CENO, WENO3, WENO5};
enum {FluxReconstruction, HLL, Marquina, LLF, HLLC};


=======
  MHD_RK               = 3,
  HydroMethodUndefined = 4;
>>>>>>> a9a55467

// enum hydro_method {PPM_DirectEuler, PPM_LagrangeRemap, Zeus_Hydro};

/* Star particle types */

const star_type
  PopIII = PARTICLE_TYPE_SINGLE_STAR,
  PopII = PARTICLE_TYPE_CLUSTER,
  BlackHole = PARTICLE_TYPE_BLACK_HOLE;

/* Define a float/int union. */

union float_int {
  long_int ival;
  float fval;
  FLOAT FVAL;
};

//struct ParticleMoveList {
//  int FromGrid;
//  int ToGrid[6];
//  int NumberToMove[6];
//  float_int *Pointer[6];
//};

struct particle_data {
  FLOAT pos[MAX_DIMENSION];
  float vel[MAX_DIMENSION];
  float mass;
  float attribute[MAX_NUMBER_OF_PARTICLE_ATTRIBUTES];
  int   id;
  int   type;
  int   grid;
  int   proc;
};

#endif<|MERGE_RESOLUTION|>--- conflicted
+++ resolved
@@ -165,7 +165,6 @@
   PPM_DirectEuler      = 0,
   PPM_LagrangeRemap    = 1,
   Zeus_Hydro           = 2,
-<<<<<<< HEAD
   HD_RK                = 3,
   MHD_RK               = 4,
   HydroMethodUndefined = 5;
@@ -176,10 +175,6 @@
 enum {FluxReconstruction, HLL, Marquina, LLF, HLLC};
 
 
-=======
-  MHD_RK               = 3,
-  HydroMethodUndefined = 4;
->>>>>>> a9a55467
 
 // enum hydro_method {PPM_DirectEuler, PPM_LagrangeRemap, Zeus_Hydro};
 
