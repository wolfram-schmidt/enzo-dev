--- conflicted
+++ resolved
@@ -82,12 +82,9 @@
   int i, index, index2, lvl, dim, proc, GridsMoved, TotalNumberOfGrids;
   int NumberOfBaryonFields, Nonzero;
   int FieldTypes[MAX_NUMBER_OF_BARYON_FIELDS];
-<<<<<<< HEAD
-=======
   float AxialRatio, GridVolume;
   float *ProcessorComputeTime = new float[NumberOfProcessors];
   Eflt32 *SortedComputeTime = new Eflt32[NumberOfProcessors];
->>>>>>> 03e37525
 
   GridsMoved = 0;
 
@@ -168,9 +165,22 @@
   delete [] NonZeroGrids;
   delete [] NonZeroProcs;
 
-<<<<<<< HEAD
   } // ENDIF ROOT_PROCESSOR
-=======
+
+    for (i = 0; i < NumberOfProcessors; i++) {
+      Mean += ProcessorComputeTime[i];
+      if (ProcessorComputeTime[i] > MaxVal) {
+	MaxVal = ProcessorComputeTime[i];
+	MaxProc = i;
+      }
+    }
+    for (i = 0; i < NumberOfProcessors; i++) {
+      if (ProcessorComputeTime[i] < MinVal) {
+	MinVal = ProcessorComputeTime[i];
+	MinProc = i;
+      }
+    }
+
     Mean /= NumberOfProcessors;
 
     for (i = 0; i < NumberOfProcessors; i++)
@@ -233,14 +243,12 @@
     }
     
   } // ENDWHILE !Done
->>>>>>> 03e37525
-
-#ifdef USE_MPI
-  MPI_Arg Root = ROOT_PROCESSOR;
-  MPI_Arg Count = TotalNumberOfGrids;
-  MPI_Bcast ((void*) NewProcessorNumber, Count, IntDataType,
-	     Root, MPI_COMM_WORLD);
-#endif
+
+//  if (debug) {
+//    printf("After load balancing:\n");
+//    fpcol(ProcessorComputeTime, NumberOfProcessors, 8, stdout);
+//  }
+
 
   /* Now we know where the grids are going, transfer them. */
 
