--- conflicted
+++ resolved
@@ -940,7 +940,6 @@
 EXTERN float AnisotropicConductionSpitzerFraction;  // f_Spitzer
 EXTERN float ConductionCourantSafetyNumber;
 
-<<<<<<< HEAD
 /* SMBH Feedback in galaxy clusters*/
 EXTERN int ClusterSMBHFeedback;  // TRUE OR FALSE
 EXTERN float ClusterSMBHJetMdot;  // JetMdot in SolarMass/yr 
@@ -964,7 +963,6 @@
 EXTERN int ClusterSMBHJetDim;  // Jet dimension
 EXTERN float ClusterSMBHAccretionEpsilon;  // Edot=epsilon*Mdot(accreted/removed)*c^2
 
-=======
 #ifdef MHDCT
 EXTERN int MHDCTSlopeLimiter;
 EXTERN int MHDCTDualEnergyMethod;
@@ -992,7 +990,6 @@
 EXTERN char *MHDeUnits[3];
 
 #endif //MHDCT
->>>>>>> 1be5164b
 /* For the database */
 EXTERN char *DatabaseLocation;
 EXTERN int ExtraOutputs[MAX_EXTRA_OUTPUTS];
