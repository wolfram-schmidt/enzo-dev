--- conflicted
+++ resolved
@@ -328,6 +328,10 @@
 
 EXTERN CloudyCoolingDataType CloudyCoolingData;
 
+/* Gadget Equilibrium cooling on/off flag */
+
+EXTERN int GadgetEquilibriumCooling;
+
 /* Random Forcing on/off flag and associated data. */ //AK
 
 EXTERN int     RandomForcing;
@@ -353,8 +357,6 @@
 
 EXTERN int MultiMetals;
 
-<<<<<<< HEAD
-=======
 /* Shock Finding Method
  * 0: Off - default
  * 1: temperature unsplit 
@@ -366,7 +368,6 @@
 EXTERN float ShockTemperatureFloor;
 EXTERN int StorePreShockFields;
 
->>>>>>> 28b9c045
 /* Type of radiation field. 
    0 - none,                    1 - Haardt & Madau alpha=-1.5
    2 - H&M alpha = -1.8       
@@ -542,8 +543,6 @@
 
 EXTERN float RefineByResistiveLengthSafetyFactor;
 
-<<<<<<< HEAD
-=======
 /* For CellFlaggingMethod = 14,   
    Minimum mach number required for refinement.    */
 
@@ -551,7 +550,6 @@
 EXTERN float ShockwaveRefinementMinVelocity;
 EXTERN int ShockwaveRefinementMaxLevel;
 
->>>>>>> 28b9c045
 /* Noh problem switch: Upper-Right quadrant or full domain */
 
 EXTERN int NohProblemFullBox;
@@ -767,7 +765,7 @@
 /* End of Stanford block */
 
 
-/* ran1 initialization flag for random numbers */
+/* ran1 initialization flag for star_maker5 */
 
 EXTERN int ran1_init;
 
@@ -903,8 +901,6 @@
 EXTERN int ResetMagneticField;
 EXTERN float ResetMagneticFieldAmplitude[MAX_DIMENSION];
 
-<<<<<<< HEAD
-=======
 /* Star Class MBH Particle IO (PARTICLE_TYPE_MBH) */
 
 EXTERN int MBHParticleIO;
@@ -913,7 +909,6 @@
 EXTERN char *MBHInsertLocationFilename;
 EXTERN int OutputWhenJetsHaveNotEjected;
 
->>>>>>> 28b9c045
 /* Vorticity Calculations */
 
 EXTERN int VelAnyl;
