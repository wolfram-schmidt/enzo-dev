/***********************************************************************
/
/  INITIALIZE THE RADIATIVE TRANSFER MODULE
/
/  written by: John Wise
/  date:       March, 2009
/  modified1:
/
/ PURPOSE: This routine initializes everything that is needed by the
/          ray tracer that is not included in the normal routines.
/
************************************************************************/
#include "preincludes.h"

#include <stdlib.h>
#include <stdio.h>
#include <math.h>
#include "ErrorExceptions.h"
#include "macros_and_parameters.h"
#include "typedefs.h"
#include "global_data.h"
#include "Fluxes.h"
#include "GridList.h"
#include "ExternalBoundary.h"
#include "Grid.h"
#include "Hierarchy.h"
#include "TopGridData.h"
#include "LevelHierarchy.h"
#include "RadiativeTransferHealpixRoutines.h"
#include "ImplicitProblemABC.h"
#include "gFLDProblem.h"
#include "gFLDSplit.h"
#include "FSProb.h"
#include "NullProblem.h"

int RadiativeTransferReadParameters(FILE *fptr);
int ReadPhotonSources(FILE *fptr, FLOAT CurrentTime);
<<<<<<< HEAD
int DetermineParallelism(HierarchyEntry *TopGrid, TopGridData &MetaData);
void my_exit(int status);
=======
int InitializeRadiativeTransferSpectrumTable(FLOAT Time);
>>>>>>> a15bd158

int RadiativeTransferInitialize(char *ParameterFile, 
				HierarchyEntry &TopGrid, 
				TopGridData &MetaData,
				ExternalBoundary &Exterior, 
				ImplicitProblemABC* &ImplicitSolver,
				LevelHierarchyEntry *LevelArray[])
{

  const char	*kphHIName     = "HI_kph";
  const char	*gammaName     = "PhotoGamma";
  const char	*kphHeIName    = "HeI_kph";
  const char	*kphHeIIName   = "HeII_kph";
  const char	*kdissH2IName  = "H2I_kdiss";
  const char	*RadAccel1Name = "RadAccel1";
  const char	*RadAccel2Name = "RadAccel2";
  const char	*RadAccel3Name = "RadAccel3";
  const char	*MetalName     = "Metal_Density";
  const char	*ColourName    = "SN_Colour";
  const char    *FSRadName     = "FS_Radiation";

  int i, j, k, level;
  FILE *fptr;
  LevelHierarchyEntry *Temp;

  /* Read and set parameter values and static radiation sources */

  if ((fptr = fopen(ParameterFile, "r")) == NULL) {
    fprintf(stderr, "Error opening ParameterFile %s\n", ParameterFile);
    ENZO_FAIL("");
  }

  RadiativeTransferReadParameters(fptr);
  rewind(fptr);
  if (ProblemType == 50)
    ReadPhotonSources(fptr, MetaData.Time);

  PhotonTime = MetaData.Time;
  MetaData.FLDTime = MetaData.Time;
  MetaData.dtFLD = 0.0;

  fclose(fptr);

  if (RadiativeTransferPhotonEscapeRadius > 0) {
    PhotonEscapeFilename = new char[80];
    sprintf(PhotonEscapeFilename, "fesc%4.4d.dat", 
	    (Eint32) MetaData.DataDumpNumber-1);
  }

  /* Create all StarParticles from normal particles */

//  for (level = 0; level < MAX_DEPTH_OF_HIERARCHY; level++)
//    for (Temp = LevelArray[level]; Temp; Temp = Temp->NextGridThisLevel)
//      if (Temp->GridData->FindNewStarParticles(level) == FAIL) {
//	fprintf(stderr, "Error in grid::FindStarParticles.\n");
//	ENZO_FAIL("");
//      }

  /* If we're restarting from a non-radiative run, create radiation
     fields.  We will check if the field already exists inside the
     grid routine. */

  int OldNumberOfBaryonFields = 0, FieldsToAdd = 0;
  int TypesToAdd[MAX_NUMBER_OF_BARYON_FIELDS];
  int ExistingTypes[MAX_NUMBER_OF_BARYON_FIELDS];

  for (i = 0; i < MAX_NUMBER_OF_BARYON_FIELDS; i++)
    ExistingTypes[i] = FieldUndefined;

  if (RadiativeTransfer) {
    TypesToAdd[FieldsToAdd++] = kphHI;
    TypesToAdd[FieldsToAdd++] = PhotoGamma;
    if (RadiativeTransferHydrogenOnly == FALSE) {
      TypesToAdd[FieldsToAdd++] = kphHeI;
      TypesToAdd[FieldsToAdd++] = kphHeII;
    }
    if (MultiSpecies > 1)
      TypesToAdd[FieldsToAdd++] = kdissH2I;
    if (RadiationPressure)
      for (i = RadPressure0; i <= RadPressure2; i++)
	TypesToAdd[FieldsToAdd++] = i;
    if (PopIIISupernovaUseColour)
      TypesToAdd[FieldsToAdd++] = SNColour;
    if (StarClusterUseMetalField)
      TypesToAdd[FieldsToAdd++] = Metallicity;

    for (i = FieldsToAdd; i < MAX_NUMBER_OF_BARYON_FIELDS; i++)
      TypesToAdd[i] = FieldUndefined;

    /* Check if the fields already exist. */
    
    OldNumberOfBaryonFields = LevelArray[0]->GridData->
      ReturnNumberOfBaryonFields();
    LevelArray[0]->GridData->ReturnFieldType(ExistingTypes);
    for (i = 0; i < FieldsToAdd; i++)
      for (j = 0; j < OldNumberOfBaryonFields; j++)
	if (TypesToAdd[i] == ExistingTypes[j]) {
	  for (k = i; k < FieldsToAdd; k++)
	    TypesToAdd[k] = TypesToAdd[k+1];
	  i--;
	  break;
	} // ENDIF matching type
    FieldsToAdd = 0;
    while (TypesToAdd[FieldsToAdd] != FieldUndefined)
      FieldsToAdd++;

  } // ENDIF RadiativeTransfer


  // do the same thing as above, but now for the FLD solver
  if (!RadiativeTransfer && (RadiativeTransferFLD>1)) {

    // FSProb needs RadiationFreq0
    if (ImplicitProblem == 2)
      TypesToAdd[FieldsToAdd++] = RadiationFreq0;

    // don't use the rest
    for (i = FieldsToAdd; i < MAX_NUMBER_OF_BARYON_FIELDS; i++)
      TypesToAdd[i] = FieldUndefined;

    // Check if the fields already exist
    OldNumberOfBaryonFields = LevelArray[0]->GridData->
      ReturnNumberOfBaryonFields();
    LevelArray[0]->GridData->ReturnFieldType(ExistingTypes);
    for (i = 0; i < FieldsToAdd; i++)
      for (j = 0; j < OldNumberOfBaryonFields; j++)
	if (TypesToAdd[i] == ExistingTypes[j]) {
	  for (k = i; k < FieldsToAdd; k++)
	    TypesToAdd[k] = TypesToAdd[k+1];
	  i--;
	  break;
	} // ENDIF matching type
    FieldsToAdd = 0;
    while (TypesToAdd[FieldsToAdd] != FieldUndefined)
      FieldsToAdd++;

  } // ENDIF RadiativeTransferFLD


  // Add the necessary fields
  if (FieldsToAdd > 0 && debug)
    fprintf(stdout, "RadiativeTransferInitialize: Increasing baryon fields "
	    "from %"ISYM" to %"ISYM"\n", OldNumberOfBaryonFields, 
	    OldNumberOfBaryonFields+FieldsToAdd);

  if (OldNumberOfBaryonFields+FieldsToAdd > MAX_NUMBER_OF_BARYON_FIELDS)
    ENZO_FAIL("Exceeds MAX_NUMBER_OF_BARYON_FIELDS.  "
	      "Please increase and re-compile.");

  for (level = 0; level < MAX_DEPTH_OF_HIERARCHY; level++)
    for (Temp = LevelArray[level]; Temp; Temp = Temp->NextGridThisLevel)
      Temp->GridData->AddFields(TypesToAdd, FieldsToAdd);


  // Add external boundaries
  for (i = 0; i < FieldsToAdd; i++) {
    Exterior.AddField(TypesToAdd[i]);
  } // ENDFOR fields


  // Assign the radiation field DataLabels
  for (i = 0; i < FieldsToAdd; i++) {
    switch (TypesToAdd[i]) {
    case kphHI:
      DataLabel[OldNumberOfBaryonFields+i] = (char*) kphHIName;
      break;
    case PhotoGamma:
      DataLabel[OldNumberOfBaryonFields+i] = (char*) gammaName;
      break;
    case kphHeI:
      DataLabel[OldNumberOfBaryonFields+i] = (char*) kphHeIName;
      break;
    case kphHeII:
      DataLabel[OldNumberOfBaryonFields+i] = (char*) kphHeIIName;
      break;
    case kdissH2I:
      DataLabel[OldNumberOfBaryonFields+i] = (char*) kdissH2IName;
      break;
    case RadPressure0:
      DataLabel[OldNumberOfBaryonFields+i] = (char*) RadAccel1Name;
      break;
    case RadPressure1:
      DataLabel[OldNumberOfBaryonFields+i] = (char*) RadAccel2Name;
      break;
    case RadPressure2:
      DataLabel[OldNumberOfBaryonFields+i] = (char*) RadAccel3Name;
      break;
    case Metallicity:
      DataLabel[OldNumberOfBaryonFields+i] = (char*) MetalName;
      break;
    case SNColour:
      DataLabel[OldNumberOfBaryonFields+i] = (char*) ColourName;
      break;
    case RadiationFreq0:
      DataLabel[OldNumberOfBaryonFields+i] = (char*) FSRadName;
      break;
    } // ENDSWITCH
  } // ENDFOR fields

  /* Check for old gammaHeI and gammaHeII fields.  Delete if they
     exist. */

  int NumberOfObsoleteFields = 2;
  int ObsoleteFields[MAX_NUMBER_OF_BARYON_FIELDS];

  ObsoleteFields[0] = gammaHeI;
  ObsoleteFields[1] = gammaHeII;
  if (RadiativeTransferHydrogenOnly == TRUE) {
    NumberOfObsoleteFields += 2;
    ObsoleteFields[2] = kphHeI;
    ObsoleteFields[3] = kphHeII;
  }

  for (level = 0; level < MAX_DEPTH_OF_HIERARCHY; level++)
    for (Temp = LevelArray[level]; Temp; Temp = Temp->NextGridThisLevel)
      Temp->GridData->DeleteObsoleteFields(ObsoleteFields, 
					   NumberOfObsoleteFields);

  Exterior.DeleteObsoleteFields(ObsoleteFields, NumberOfObsoleteFields);

  /* Initialize SubgridMarker (do we need to do this?  it's already
     done in RebuildHierarchy) */


  // Initialize HEALPix arrays
  if (RadiativeTransfer) {
    pix2x = new long[1024];
    pix2y = new long[1024];
    mkPix2xy(&pix2x[0],&pix2y[0]);

    x2pix = new int[128];
    y2pix = new int[128];
    mk_xy2pix(&x2pix[0], &y2pix[0]);
  }

<<<<<<< HEAD

  // If FLD solver handles LW radiation, set solver type
  if (RadiativeTransferFLD == 1)   ImplicitProblem = 2;


  // if using an implicit RT solver, declare the appropriate object here
  if (RadiativeTransferFLD) {
    if (ImplicitProblem == 1)
      ImplicitSolver = new gFLDProblem; 
    else if (ImplicitProblem == 2)
      ImplicitSolver = new FSProb; 
    else if (ImplicitProblem == 3)
      ImplicitSolver = new gFLDSplit; 
//     else if (ImplicitProblem == 4)
//       ImplicitSolver = new MFProb; 
//     else if (ImplicitProblem == 5)
//       ImplicitSolver = new MFSplit; 
    else
      ImplicitSolver = new NullProblem;
  }

  // if using the FLD solver, initialize it here
#ifdef USE_HYPRE
  if (RadiativeTransferFLD)
    // first get parallelism information for implicit system
    if (DetermineParallelism(&TopGrid, MetaData) == FAIL) {
      fprintf(stderr,"Error in DetermineParallelism.\n");
      my_exit(EXIT_FAILURE);
    }
  // initialize the implicit solver
  ImplicitSolver->Initialize(TopGrid, MetaData);
#else
  if (RadiativeTransferFLD)
    ENZO_FAIL("Error: cannot use RadiativeTransferFLD without HYPRE.");
#endif
=======
//  fprintf(stderr, "RTI: RTTS = %d, RTTST =  %s\n", 
//	  RadiativeTransferTraceSpectrum, RadiativeTransferTraceSpectrumTable); 

  /* If set, initialize spectrum table */

  if (RadiativeTransfer == TRUE &&
      RadiativeTransferTraceSpectrum == TRUE) {
    if (InitializeRadiativeTransferSpectrumTable(MetaData.Time) == FAIL) {  
      ENZO_FAIL("Error in InitializeRadiativeTransferSpectrumTable.");
    }
  }
>>>>>>> a15bd158

  return SUCCESS;

}<|MERGE_RESOLUTION|>--- conflicted
+++ resolved
@@ -35,12 +35,8 @@
 
 int RadiativeTransferReadParameters(FILE *fptr);
 int ReadPhotonSources(FILE *fptr, FLOAT CurrentTime);
-<<<<<<< HEAD
 int DetermineParallelism(HierarchyEntry *TopGrid, TopGridData &MetaData);
-void my_exit(int status);
-=======
 int InitializeRadiativeTransferSpectrumTable(FLOAT Time);
->>>>>>> a15bd158
 
 int RadiativeTransferInitialize(char *ParameterFile, 
 				HierarchyEntry &TopGrid, 
@@ -276,11 +272,11 @@
     mk_xy2pix(&x2pix[0], &y2pix[0]);
   }
 
-<<<<<<< HEAD
+//  fprintf(stderr, "RTI: RTTS = %d, RTTST =  %s\n", 
+//	  RadiativeTransferTraceSpectrum, RadiativeTransferTraceSpectrumTable); 
 
   // If FLD solver handles LW radiation, set solver type
   if (RadiativeTransferFLD == 1)   ImplicitProblem = 2;
-
 
   // if using an implicit RT solver, declare the appropriate object here
   if (RadiativeTransferFLD) {
@@ -298,33 +294,27 @@
       ImplicitSolver = new NullProblem;
   }
 
+  /* If set, initialize spectrum table */
+
+  if (RadiativeTransfer == TRUE &&
+      RadiativeTransferTraceSpectrum == TRUE) {
+    if (InitializeRadiativeTransferSpectrumTable(MetaData.Time) == FAIL) {  
+      ENZO_FAIL("Error in InitializeRadiativeTransferSpectrumTable.");
+    }
+  }
+
   // if using the FLD solver, initialize it here
 #ifdef USE_HYPRE
   if (RadiativeTransferFLD)
     // first get parallelism information for implicit system
-    if (DetermineParallelism(&TopGrid, MetaData) == FAIL) {
-      fprintf(stderr,"Error in DetermineParallelism.\n");
-      my_exit(EXIT_FAILURE);
-    }
+    if (DetermineParallelism(&TopGrid, MetaData) == FAIL)
+      ENZO_FAIL("Error in DetermineParallelism.");
   // initialize the implicit solver
   ImplicitSolver->Initialize(TopGrid, MetaData);
 #else
   if (RadiativeTransferFLD)
     ENZO_FAIL("Error: cannot use RadiativeTransferFLD without HYPRE.");
 #endif
-=======
-//  fprintf(stderr, "RTI: RTTS = %d, RTTST =  %s\n", 
-//	  RadiativeTransferTraceSpectrum, RadiativeTransferTraceSpectrumTable); 
-
-  /* If set, initialize spectrum table */
-
-  if (RadiativeTransfer == TRUE &&
-      RadiativeTransferTraceSpectrum == TRUE) {
-    if (InitializeRadiativeTransferSpectrumTable(MetaData.Time) == FAIL) {  
-      ENZO_FAIL("Error in InitializeRadiativeTransferSpectrumTable.");
-    }
-  }
->>>>>>> a15bd158
 
   return SUCCESS;
 
