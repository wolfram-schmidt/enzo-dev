/***********************************************************************
/
/  INITIALIZE THE RADIATIVE TRANSFER MODULE
/
/  written by: John Wise
/  date:       March, 2009
/  modified1:
/
/ PURPOSE: This routine initializes everything that is needed by the
/          ray tracer that is not included in the normal routines.
/
************************************************************************/
#include "preincludes.h"

#include <stdlib.h>
#include <stdio.h>
#include <math.h>
#include "ErrorExceptions.h"
#include "macros_and_parameters.h"
#include "typedefs.h"
#include "global_data.h"
#include "Fluxes.h"
#include "GridList.h"
#include "ExternalBoundary.h"
#include "Grid.h"
#include "Hierarchy.h"
#include "TopGridData.h"
#include "LevelHierarchy.h"
#include "RadiativeTransferHealpixRoutines.h"
#include "ImplicitProblemABC.h"
#include "gFLDProblem.h"
#include "gFLDSplit.h"
#include "FSProb.h"
// #include "MFProb.h"
// #include "MFSplit.h"
#include "NullProblem.h"

int RadiativeTransferReadParameters(FILE *fptr);
int ReadPhotonSources(FILE *fptr, FLOAT CurrentTime);
int DetermineParallelism(HierarchyEntry *TopGrid, TopGridData &MetaData);
int InitializeRadiativeTransferSpectrumTable(FLOAT Time);

int RadiativeTransferInitialize(char *ParameterFile, 
				HierarchyEntry &TopGrid, 
				TopGridData &MetaData,
				ExternalBoundary &Exterior, 
				ImplicitProblemABC* &ImplicitSolver,
				LevelHierarchyEntry *LevelArray[])
{

  const char	*kphHIName     = "HI_kph";
  const char	*gammaName     = "PhotoGamma";
  const char	*kphHeIName    = "HeI_kph";
  const char	*kphHeIIName   = "HeII_kph";
  const char	*kdissH2IName  = "H2I_kdiss";
  const char	*RadAccel1Name = "RadAccel1";
  const char	*RadAccel2Name = "RadAccel2";
  const char	*RadAccel3Name = "RadAccel3";
  const char	*MetalName     = "Metal_Density";
  const char    *MetalIaName = "MetalSNIa_Density";
  const char	*ColourName    = "SN_Colour";
<<<<<<< HEAD
=======
  const char    *RaySegName    = "Ray_Segments";
>>>>>>> 28b9c045
  const char    *Rad0Name      = "Radiation0";
  const char    *Rad1Name      = "Radiation1";
  const char    *Rad2Name      = "Radiation2";
  const char    *Rad3Name      = "Radiation3";

  int i, j, k, level;
  FILE *fptr;
  LevelHierarchyEntry *Temp;
  int NumberOfObsoleteFields;
  int ObsoleteFields[MAX_NUMBER_OF_BARYON_FIELDS];

  if (RadiativeTransfer == FALSE && RadiativeTransferFLD == FALSE &&
      StarParticleFeedback == 0) {

    /* Check for radiation fields and delete them */

    NumberOfObsoleteFields = 7;
    ObsoleteFields[0] = kphHI;
    ObsoleteFields[1] = PhotoGamma;
    ObsoleteFields[2] = kphHeI;
    ObsoleteFields[3] = kphHeII;
    ObsoleteFields[4] = gammaHeI;
    ObsoleteFields[5] = gammaHeII;
    ObsoleteFields[6] = kdissH2I;

    for (level = 0; level < MAX_DEPTH_OF_HIERARCHY; level++)
      for (Temp = LevelArray[level]; Temp; Temp = Temp->NextGridThisLevel)
	Temp->GridData->DeleteObsoleteFields(ObsoleteFields, 
					     NumberOfObsoleteFields);

    Exterior.DeleteObsoleteFields(ObsoleteFields, NumberOfObsoleteFields);

    return SUCCESS;
  }

  /* Read and set parameter values and static radiation sources */

  if ((fptr = fopen(ParameterFile, "r")) == NULL) {
    ENZO_VFAIL("Error opening ParameterFile %s\n", ParameterFile)
  }

  RadiativeTransferReadParameters(fptr);
  rewind(fptr);
  if (ProblemType == 50)
    ReadPhotonSources(fptr, MetaData.Time);

  PhotonTime = MetaData.Time;
  MetaData.FLDTime = MetaData.Time;
  MetaData.dtFLD = 0.0;

  fclose(fptr);

  if (RadiativeTransferPhotonEscapeRadius > 0) {
    PhotonEscapeFilename = new char[80];
    sprintf(PhotonEscapeFilename, "fesc%4.4d.dat", 
	    (Eint32) MetaData.DataDumpNumber-1);
  }

  /* Create all StarParticles from normal particles */

//  for (level = 0; level < MAX_DEPTH_OF_HIERARCHY; level++)
//    for (Temp = LevelArray[level]; Temp; Temp = Temp->NextGridThisLevel)
//      if (Temp->GridData->FindNewStarParticles(level) == FAIL) {
//	ENZO_FAIL("Error in grid::FindStarParticles.\n");
//      }

  /* If we're restarting from a non-radiative run, create radiation
     fields.  We will check if the field already exists inside the
     grid routine. */

  bool AddedMetallicity = false;
  int OldNumberOfBaryonFields = 0, FieldsToAdd = 0;
  int TypesToAdd[MAX_NUMBER_OF_BARYON_FIELDS];
  int ExistingTypes[MAX_NUMBER_OF_BARYON_FIELDS];

  for (i = 0; i < MAX_NUMBER_OF_BARYON_FIELDS; i++)
    ExistingTypes[i] = FieldUndefined;

  if (RadiativeTransfer || StarParticleFeedback) {

    if (RadiativeTransfer) {
      TypesToAdd[FieldsToAdd++] = kphHI;
      TypesToAdd[FieldsToAdd++] = PhotoGamma;
      if (RadiativeTransferHydrogenOnly == FALSE) {
	TypesToAdd[FieldsToAdd++] = kphHeI;
	TypesToAdd[FieldsToAdd++] = kphHeII;
      }
      if (MultiSpecies > 1)
	TypesToAdd[FieldsToAdd++] = kdissH2I;
      if (RadiationPressure)
	for (i = RadPressure0; i <= RadPressure2; i++)
	  TypesToAdd[FieldsToAdd++] = i;
      if (PopIIISupernovaUseColour)
	TypesToAdd[FieldsToAdd++] = SNColour;
      if (StarClusterUseMetalField &&
	  StarParticleFeedback > 0 &&
	  StarParticleFeedback != (1 << POP3_STAR)) {
	TypesToAdd[FieldsToAdd++] = Metallicity;
	AddedMetallicity = true;
      }
      if (RadiativeTransferLoadBalance)
	TypesToAdd[FieldsToAdd++] = RaySegments;
    }
    // Add metallicity if Pop II star feedback
    if (StarParticleFeedback > 0 && 
	StarParticleFeedback != (1 << POP3_STAR) && 
	!AddedMetallicity)
      TypesToAdd[FieldsToAdd++] = Metallicity;      //#####

    if (StarMakerTypeIaSNe && StarParticleFeedback > 0)
      TypesToAdd[FieldsToAdd++] = MetalSNIaDensity;

    for (i = FieldsToAdd; i < MAX_NUMBER_OF_BARYON_FIELDS; i++)
      TypesToAdd[i] = FieldUndefined;

    /* Check if the fields already exist. */
    
    OldNumberOfBaryonFields = LevelArray[0]->GridData->
      ReturnNumberOfBaryonFields();
    LevelArray[0]->GridData->ReturnFieldType(ExistingTypes);
    for (i = 0; i < FieldsToAdd; i++)
      for (j = 0; j < OldNumberOfBaryonFields; j++)
	if (TypesToAdd[i] == ExistingTypes[j]) {
	  for (k = i; k < FieldsToAdd; k++)
	    TypesToAdd[k] = TypesToAdd[k+1];
	  i--;
	  break;
	} // ENDIF matching type
    FieldsToAdd = 0;
    while (TypesToAdd[FieldsToAdd] != FieldUndefined)
      FieldsToAdd++;

  } // ENDIF RadiativeTransfer


  // do the same thing as above, but now for the FLD solver
  // Note: do nothing unless the problem initializer forgot
  //       to set up the relevant fields
  if (!RadiativeTransfer && (RadiativeTransferFLD>1)) {

    // all of FSProb, gFLDProblem, gFLDSplit, MFProb and MFSplit need RadiationFreq0
    if (ImplicitProblem > 0)
      TypesToAdd[FieldsToAdd++] = RadiationFreq0;

    // MFProb and MFSplit need RadiationFreq1-RadiationFreq3
    if ((ImplicitProblem == 4) || (ImplicitProblem == 5)) {
      TypesToAdd[FieldsToAdd++] = RadiationFreq1;
      TypesToAdd[FieldsToAdd++] = RadiationFreq2;
      TypesToAdd[FieldsToAdd++] = RadiationFreq3;
    }

    // don't use the rest
    for (i = FieldsToAdd; i < MAX_NUMBER_OF_BARYON_FIELDS; i++)
      TypesToAdd[i] = FieldUndefined;

    // Check if the fields already exist
    OldNumberOfBaryonFields = LevelArray[0]->GridData->
      ReturnNumberOfBaryonFields();
    LevelArray[0]->GridData->ReturnFieldType(ExistingTypes);
    for (i = 0; i < FieldsToAdd; i++)
      for (j = 0; j < OldNumberOfBaryonFields; j++)
	if (TypesToAdd[i] == ExistingTypes[j]) {
	  for (k = i; k < FieldsToAdd; k++)
	    TypesToAdd[k] = TypesToAdd[k+1];
	  i--;
	  break;
	} // ENDIF matching type
    FieldsToAdd = 0;
    while (TypesToAdd[FieldsToAdd] != FieldUndefined)
      FieldsToAdd++;

  } // ENDIF RadiativeTransferFLD


  // Add the necessary fields
  if (FieldsToAdd > 0 && debug)
    fprintf(stdout, "RadiativeTransferInitialize: Increasing baryon fields "
	    "from %"ISYM" to %"ISYM"\n", OldNumberOfBaryonFields, 
	    OldNumberOfBaryonFields+FieldsToAdd);

  if (OldNumberOfBaryonFields+FieldsToAdd > MAX_NUMBER_OF_BARYON_FIELDS)
    ENZO_FAIL("Exceeds MAX_NUMBER_OF_BARYON_FIELDS.  "
	      "Please increase and re-compile.");

  for (level = 0; level < MAX_DEPTH_OF_HIERARCHY; level++)
    for (Temp = LevelArray[level]; Temp; Temp = Temp->NextGridThisLevel)
      Temp->GridData->AddFields(TypesToAdd, FieldsToAdd);

  // Add external boundaries
  for (i = 0; i < FieldsToAdd; i++) {
    Exterior.AddField(TypesToAdd[i]);
  } // ENDFOR fields


  // Assign the radiation field DataLabels
  for (i = 0; i < FieldsToAdd; i++) {
    switch (TypesToAdd[i]) {
    case kphHI:
      DataLabel[OldNumberOfBaryonFields+i] = (char*) kphHIName;
      break;
    case PhotoGamma:
      DataLabel[OldNumberOfBaryonFields+i] = (char*) gammaName;
      break;
    case kphHeI:
      DataLabel[OldNumberOfBaryonFields+i] = (char*) kphHeIName;
      break;
    case kphHeII:
      DataLabel[OldNumberOfBaryonFields+i] = (char*) kphHeIIName;
      break;
    case kdissH2I:
      DataLabel[OldNumberOfBaryonFields+i] = (char*) kdissH2IName;
      break;
    case RadPressure0:
      DataLabel[OldNumberOfBaryonFields+i] = (char*) RadAccel1Name;
      break;
    case RadPressure1:
      DataLabel[OldNumberOfBaryonFields+i] = (char*) RadAccel2Name;
      break;
    case RadPressure2:
      DataLabel[OldNumberOfBaryonFields+i] = (char*) RadAccel3Name;
      break;
    case Metallicity:
      DataLabel[OldNumberOfBaryonFields+i] = (char*) MetalName;
      break;
    case MetalSNIaDensity:
      DataLabel[OldNumberOfBaryonFields+i] = (char*) MetalIaName;
      break;
    case SNColour:
      DataLabel[OldNumberOfBaryonFields+i] = (char*) ColourName;
      break;
    case RadiationFreq0:
      DataLabel[OldNumberOfBaryonFields+i] = (char*) Rad0Name;
      break;
    case RadiationFreq1:
      DataLabel[OldNumberOfBaryonFields+i] = (char*) Rad1Name;
      break;
    case RadiationFreq2:
      DataLabel[OldNumberOfBaryonFields+i] = (char*) Rad2Name;
      break;
    case RadiationFreq3:
      DataLabel[OldNumberOfBaryonFields+i] = (char*) Rad3Name;
<<<<<<< HEAD
=======
      break;
    case RaySegments:
      DataLabel[OldNumberOfBaryonFields+i] = (char*) RaySegName;
>>>>>>> 28b9c045
      break;
    } // ENDSWITCH
    if (debug) 
      printf("Adding new field %s\n", DataLabel[OldNumberOfBaryonFields+i]);
  } // ENDFOR fields

  /* Check for old gammaHeI and gammaHeII fields.  Delete if they
     exist. */

  NumberOfObsoleteFields = 2;
  ObsoleteFields[0] = gammaHeI;
  ObsoleteFields[1] = gammaHeII;
  if (RadiativeTransferHydrogenOnly == TRUE) {
    NumberOfObsoleteFields += 2;
    ObsoleteFields[2] = kphHeI;
    ObsoleteFields[3] = kphHeII;
  }
  if (RadiativeTransferLoadBalance == FALSE)
    ObsoleteFields[NumberOfObsoleteFields++] = RaySegments;

  for (level = 0; level < MAX_DEPTH_OF_HIERARCHY; level++)
    for (Temp = LevelArray[level]; Temp; Temp = Temp->NextGridThisLevel)
      Temp->GridData->DeleteObsoleteFields(ObsoleteFields, 
					   NumberOfObsoleteFields);

  Exterior.DeleteObsoleteFields(ObsoleteFields, NumberOfObsoleteFields);

  /* Initialize SubgridMarker (do we need to do this?  it's already
     done in RebuildHierarchy) */

  // Initialize HEALPix arrays
  if (RadiativeTransfer) {
    pix2x = new long[1024];
    pix2y = new long[1024];
    mkPix2xy(&pix2x[0],&pix2y[0]);

    x2pix = new int[128];
    y2pix = new int[128];
    mk_xy2pix(&x2pix[0], &y2pix[0]);
  }

//  fprintf(stderr, "RTI: RTTS = %d, RTTST =  %s\n", 
//	  RadiativeTransferTraceSpectrum, RadiativeTransferTraceSpectrumTable); 

  // If FLD solver handles LW radiation, set solver type
  if (RadiativeTransferFLD == 1)   ImplicitProblem = 2;

  // if using an implicit RT solver, declare the appropriate object here
  if (RadiativeTransferFLD) {
    if (ImplicitProblem == 1)
      ImplicitSolver = new gFLDProblem; 
    else if (ImplicitProblem == 2)
      ImplicitSolver = new FSProb; 
    else if (ImplicitProblem == 3)
      ImplicitSolver = new gFLDSplit; 
//     else if (ImplicitProblem == 4)
//       ImplicitSolver = new MFProb; 
//     else if (ImplicitProblem == 5)
//       ImplicitSolver = new MFSplit; 
    else
      ImplicitSolver = new NullProblem;
  }

  /* If set, initialize spectrum table */

  if (RadiativeTransfer == TRUE &&
      RadiativeTransferTraceSpectrum == TRUE) {
    if (InitializeRadiativeTransferSpectrumTable(MetaData.Time) == FAIL) {  
      ENZO_FAIL("Error in InitializeRadiativeTransferSpectrumTable.");
    }
  
}
  // if using the FLD solver, initialize it here
#ifdef USE_HYPRE
  if (RadiativeTransferFLD) {
    // first get parallelism information for implicit system
    if (DetermineParallelism(&TopGrid, MetaData) == FAIL)
      ENZO_FAIL("Error in DetermineParallelism.");
    // initialize the implicit solver
    ImplicitSolver->Initialize(TopGrid, MetaData);
  }
#else
  if (RadiativeTransferFLD)

    ENZO_FAIL("Error: cannot use RadiativeTransferFLD without HYPRE.");
#endif

  return SUCCESS;

}<|MERGE_RESOLUTION|>--- conflicted
+++ resolved
@@ -59,10 +59,7 @@
   const char	*MetalName     = "Metal_Density";
   const char    *MetalIaName = "MetalSNIa_Density";
   const char	*ColourName    = "SN_Colour";
-<<<<<<< HEAD
-=======
   const char    *RaySegName    = "Ray_Segments";
->>>>>>> 28b9c045
   const char    *Rad0Name      = "Radiation0";
   const char    *Rad1Name      = "Radiation1";
   const char    *Rad2Name      = "Radiation2";
@@ -304,12 +301,9 @@
       break;
     case RadiationFreq3:
       DataLabel[OldNumberOfBaryonFields+i] = (char*) Rad3Name;
-<<<<<<< HEAD
-=======
       break;
     case RaySegments:
       DataLabel[OldNumberOfBaryonFields+i] = (char*) RaySegName;
->>>>>>> 28b9c045
       break;
     } // ENDSWITCH
     if (debug) 
