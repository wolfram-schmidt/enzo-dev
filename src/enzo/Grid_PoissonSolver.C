/***********************************************************************
/
/  GRID CLASS (USE PROJECTION METHOD TO CLEAN DIVB)
/
/  written by: Peng Wang & Fen Zhao
/  date:       November, 2008
/  modified1:
/
/
************************************************************************/

#define DEBUG
#include <stdlib.h>
#include <stdio.h>
#include <unistd.h>
#include <math.h>

#include "macros_and_parameters.h"
#include "typedefs.h"
#include "global_data.h"
#include "Fluxes.h"
#include "GridList.h"
#include "ExternalBoundary.h"
#include "Grid.h"


int FastFourierTransform(float *buffer, int Rank, int DimensionReal[], 
			 int Dimension[], int direction, int type);
int FindField(int field, int farray[], int numfields);

int MultigridSolver(float *TopRHS, float *TopSolution, int Rank, int TopDims[],
		    float &norm, float &mean, int start_depth, 
		    float tolerance, int max_iter);

int grid::PoissonSolver(int level) 
 /* 
     Input: type: 
     1= SOR (Successive OverRelaxation)
     2= SOR2 (with 4dx differencing)
     3= CGA (Conjugate Gradient)
     4= CGA2 (with 4dx differencing)
     5= FFT
     6= Multigrid     

     Methods 2 is sort of a failed experiment.  
     3 and 4 work very well.  
     1, 5, and 6 are placeholders for further work.
  */
{

  if (ProcessorNumber != MyProcessorNumber || UseDivergenceCleaning==0 || useMHD==0 ) {
   
    return SUCCESS;
  }
  

  /* Calculating divB_p */
  
  int diff[3];
  diff[0] = 1;
  diff[1] = (GridRank > 1) ? GridDimension[0] : 0;
  diff[2] = (GridRank > 2) ? GridDimension[0] * GridDimension[1] : 0;
  FLOAT dx[3];
  dx[0] = CellWidth[0][0];
  dx[1] = (GridRank > 1) ? CellWidth[1][0] : 1.0;
  dx[2] = (GridRank > 2) ? CellWidth[2][0] : 1.0;
  int size = 1;
  for (int dim = 0; dim < GridRank; dim++) {
    size *= GridDimension[dim];
  }

  float monopoleDensity = 0.0, current;

  double *divB_p = new double[size];

  int igrid;

  //int MatrixStartIndex[3]={GridStartIndex[0],  GridStartIndex[1],  GridStartIndex[2]};
  //int MatrixEndIndex[3]={GridEndIndex[0],  GridEndIndex[1],  GridEndIndex[2]};
  
  int MatrixStartIndex[3]={0,  0,  0};
  int MatrixEndIndex[3]={GridDimension[0]-1,  GridDimension[1]-1,  GridDimension[2]-1};

  for (int k = MatrixStartIndex[2]; k <= MatrixEndIndex[2]; k++) {
    for (int j = MatrixStartIndex[1]; j <= MatrixEndIndex[1]; j++) {
      for (int i = MatrixStartIndex[0]; i <= MatrixEndIndex[0]; i++) {
	igrid = GetIndex(i, j, k);
	
	divB_p[igrid] =
	  (BaryonField[iBx][igrid + diff[0]] - BaryonField[iBx][igrid - diff[0]]) / 2.0 +
	  (BaryonField[iBy][igrid + diff[1]] - BaryonField[iBy][igrid - diff[1]]) / 2.0 +
	  (BaryonField[iBz][igrid + diff[2]] - BaryonField[iBz][igrid - diff[2]]) / 2.0;
	
      }
    }
  }

 //  /* Apply Dirichlet Boundary Condition to rhs */

 //  this->PoissonSolverDirichletBC(divB_p);

  bool badDiv=false;
    float divSum = 0;
    for (int k = GridStartIndex[2]; k <= GridEndIndex[2]; k++) {
      for (int j = GridStartIndex[1]; j <= GridEndIndex[1]; j++) {
	for (int i = GridStartIndex[0]; i <= GridEndIndex[0]; i++) {
	  igrid = i + (j + k * GridDimension[1]) * GridDimension[0];
	  if (divB_p[igrid]>DivergenceCleaningThreshold) badDiv=true;
	  divSum += fabs(divB_p[igrid]/dx[0]);
	}
      }
    }
    
    printf("Initial divB_p: %g (%g/%d) \n", divSum/size, divSum, size);
    
    if (!badDiv) return SUCCESS;

  int type=UseDivergenceCleaning;

  if (type == 1) PoissonSolverSOR();
  else if (type == 2) PoissonSolverSOR2();
  else if (type == 3) PoissonSolverCGA(1, divB_p);
  else if (type == 4) PoissonSolverCGA(2, divB_p);
  else if (type == 5) PoissonSolverFFT();
  else if (type == 6) PoissonSolverMultigrid();   
 

  PoissonCleanStep(level);

  delete [] divB_p;
  
  return SUCCESS;
  
}


int grid::PoissonCleanStep(int level)
{

  

  int size = 1;
  for (int dim = 0; dim < GridRank; dim++) {
    size *= GridDimension[dim];
  }

  int igrid;
  int diff[3];
  diff[0] = 1;
  diff[1] = (GridRank > 1) ? GridDimension[0] : 0;
  diff[2] = (GridRank > 2) ? GridDimension[0]*GridDimension[1] : 0;
  FLOAT dx[3];
  dx[0] = CellWidth[0][0];
  dx[1] = (GridRank > 1) ? CellWidth[1][0] : 1.0;
  dx[2] = (GridRank > 2) ? CellWidth[2][0] : 1.0;

  float Bx, By, Bz, B2, rho;
  
  int x=DivergenceCleaningBoundaryBuffer;

  int MatrixStartIndex[3]={GridStartIndex[0]+x,  GridStartIndex[1]+x,  GridStartIndex[2]+x};
  int MatrixEndIndex[3]={GridEndIndex[0]-x,  GridEndIndex[1]-x,  GridEndIndex[2]-x};

  //int MatrixStartIndex[3]={GridStartIndex[0],  GridStartIndex[1],  GridStartIndex[2]};
  //int MatrixEndIndex[3]={GridEndIndex[0],  GridEndIndex[1],  GridEndIndex[2]};

  /* Subtract the old B energy from total energy */

 
  for (int k = MatrixStartIndex[2]; k <= MatrixEndIndex[2]; k++) {
    for (int j = MatrixStartIndex[1]; j <= MatrixEndIndex[1]; j++) {
      for (int i = MatrixStartIndex[0]; i <= MatrixEndIndex[0]; i++) {
	
	igrid = GetIndex(i, j, k);

	Bx  = BaryonField[iBx][igrid];
	By  = BaryonField[iBx][igrid];
	Bz  = BaryonField[iBz][igrid];
	B2  = Bx * Bx + By * By + Bz * Bz;
	rho = BaryonField[iden][igrid];
	BaryonField[ietot][igrid] -= 0.5 * B2 / rho;
      }
    }
  }  

  /* Clean B */

  int Phi_pNum = FindField(Phi_pField, FieldType, NumberOfBaryonFields);
  float *Phi_p = BaryonField[Phi_pNum];

  for (int k = MatrixStartIndex[2]; k <= MatrixEndIndex[2]; k++) {
    for (int j = MatrixStartIndex[1]; j <= MatrixEndIndex[1]; j++) {
      for (int i = MatrixStartIndex[0]; i <= MatrixEndIndex[0]; i++) {

	igrid = GetIndex(i, j, k);

	BaryonField[iBx][igrid] -= 
	  ( Phi_p[igrid + diff[0]] - Phi_p[igrid - diff[0]] ) / (2.0 * dx[0]);
	BaryonField[iBy][igrid] -= 
	  ( Phi_p[igrid + diff[1]] - Phi_p[igrid - diff[1]] ) / (2.0 * dx[1]);
	BaryonField[iBz][igrid] -= 
	  ( Phi_p[igrid + diff[2]] - Phi_p[igrid - diff[2]] ) / (2.0 * dx[2]);

      }
    }
  }
  
  /* Add the cleaned B to total energy */

  for (int k = MatrixStartIndex[2]; k <= MatrixEndIndex[2]; k++) {
    for (int j = MatrixStartIndex[1]; j <= MatrixEndIndex[1]; j++) {
      for (int i = MatrixStartIndex[0]; i <= MatrixEndIndex[0]; i++) {

	igrid = GetIndex(i, j, k);

	Bx = BaryonField[iBx][igrid];
	By = BaryonField[iBx][igrid];
	Bz = BaryonField[iBz][igrid];
	B2 = Bx * Bx + By * By + Bz * Bz;
	rho = BaryonField[iden][igrid];
	BaryonField[ietot][igrid] += 0.5 * B2 / rho;

      }
    }
  }
  

  if (debug){

  double *divB_p = new double[size];
  float divSum = 0;

  for (int k = GridStartIndex[2]; k <= GridEndIndex[2]; k++) {
    for (int j = GridStartIndex[1]; j <= GridEndIndex[1]; j++) {
      for (int i = GridStartIndex[0]; i <= GridEndIndex[0]; i++) {

	igrid = i + (j + k * GridDimension[1]) * GridDimension[0];

	divB_p[igrid] =
	  ( BaryonField[iBx][igrid + diff[0]] - BaryonField[iBx][igrid - diff[0]] ) / 2.0 +
	  ( BaryonField[iBy][igrid + diff[1]] - BaryonField[iBy][igrid - diff[1]] ) / 2.0 +
	  ( BaryonField[iBz][igrid + diff[2]] - BaryonField[iBz][igrid - diff[2]] ) / 2.0;

	divSum += fabs(divB_p[igrid]/dx[0]);

      }
    }
  }  

  
  printf("End divB_p: %g (%g/%d) \n\n", divSum/size, divSum, size);
  
  delete [] divB_p;
  }

  return SUCCESS;
  
}

int grid::PoissonSolverDirichletBC(double *divB_p) 
{

  const int ng = DEFAULT_GHOST_ZONES;
  int igrid, igrid_rhs;

  int Phi_pNum = FindField(Phi_pField, FieldType, NumberOfBaryonFields);

  FLOAT dx_inv[3];
  dx_inv[0] = 1.0 / CellWidth[0][0];
  dx_inv[1] = (GridRank > 1) ? 1.0 / CellWidth[1][0] : 0.0;
  dx_inv[2] = (GridRank > 2) ? 1.0 / CellWidth[2][0] : 0.0;

  /* x boundary */

  for (int k = GridStartIndex[2]; k <= GridEndIndex[2]; k++) 
    for (int j = GridStartIndex[1]; j <= GridEndIndex[1]; j++) {

      /* left boundary */

      igrid = GetIndex(ng - 1, j, k);
      igrid_rhs = GetIndex(ng + 1, j, k);
      divB_p[igrid_rhs] -= BaryonField[Phi_pNum][igrid] * dx_inv[0] / 4.0;
      
      igrid = GetIndex(ng - 2, j, k);
      igrid_rhs = GetIndex(ng, j, k);
      divB_p[igrid_rhs] -= BaryonField[Phi_pNum][igrid] * dx_inv[0] / 4.0;
      
      /* right bounary */

      igrid = GetIndex(GridEndIndex[0] + 1, j, k);
      igrid_rhs = GetIndex(GridEndIndex[0] - 1, j, k);
      divB_p[igrid_rhs] -= BaryonField[Phi_pNum][igrid] * dx_inv[0] / 4.0;
      
      igrid = GetIndex(GridEndIndex[0] + 2, j, k);
      igrid_rhs = GetIndex(GridEndIndex[0], j, k);
      divB_p[igrid_rhs] -= BaryonField[Phi_pNum][igrid] * dx_inv[0] / 4.0;      

    }

  /* y boundary */
  
  if (GridRank > 1) {

    for (int k = GridStartIndex[2]; k <= GridEndIndex[2]; k++)
      for (int i = GridStartIndex[0]; i <= GridEndIndex[0]; i++) {

	/* left boundary */

	igrid = GetIndex(i, ng - 1, k);
	igrid_rhs = GetIndex(i, ng + 1, k);
	divB_p[igrid_rhs] -= BaryonField[Phi_pNum][igrid] * dx_inv[1] / 4.0;

	igrid = GetIndex(i, ng - 2, k);
	igrid_rhs = GetIndex(i, ng, k);
	divB_p[igrid_rhs] -= BaryonField[Phi_pNum][igrid] * dx_inv[1] / 4.0;

	/* right boundary */

	igrid = GetIndex(i, GridEndIndex[1] + 1, k);
	igrid_rhs = GetIndex(i, GridEndIndex[1] - 1, k);
	divB_p[igrid_rhs] -= BaryonField[Phi_pNum][igrid] * dx_inv[1] / 4.0;

	igrid = GetIndex(i, GridEndIndex[1] + 2, k);
	igrid_rhs = GetIndex(i, GridEndIndex[1], k);
	divB_p[igrid_rhs] -= BaryonField[Phi_pNum][igrid] * dx_inv[1] / 4.0;

      }

  }

  /* z boundary */

  if (GridRank > 2) {

    for (int j = GridStartIndex[1]; j <= GridEndIndex[1]; j++)
      for (int i = GridStartIndex[0]; i <= GridEndIndex[0]; i++) {
	
	/* left boundary */

	igrid = GetIndex(i, j, ng - 1);
	igrid_rhs = GetIndex(i, j, ng + 1);
	divB_p[igrid_rhs] -= BaryonField[Phi_pNum][igrid] * dx_inv[2] / 4.0;

	igrid = GetIndex(i, j, ng - 2);
	igrid_rhs = GetIndex(i, j, ng);
	divB_p[igrid_rhs] -= BaryonField[Phi_pNum][igrid] * dx_inv[2] / 4.0;

	/* right boundary */

	igrid = GetIndex(i, j, GridEndIndex[2] + 1);
	igrid_rhs = GetIndex(i, j, GridEndIndex[2] - 1);
	divB_p[igrid_rhs] -= BaryonField[Phi_pNum][igrid] * dx_inv[2] / 4.0;

	igrid = GetIndex(i, j, GridEndIndex[2] + 2);
        igrid_rhs = GetIndex(i, j, GridEndIndex[2]);
	divB_p[igrid_rhs] -= BaryonField[Phi_pNum][igrid] * dx_inv[2] / 4.0;

      }

  }

  return SUCCESS;

}

//**********
//Other Solvers

int grid::PoissonSolverSOR()
{    
    return SUCCESS;
}


int grid::PoissonSolverSOR2()

{

#ifdef NOUSE
  int ijk[3];
  int index, activeIndex;
  int diffs[3]={1, GridDimension[0], GridDimension[0]*GridDimension[1]};
  int size=GridDimension[0]*GridDimension[1]*GridDimension[2];
  float dx[3]={CellWidth[0][0],CellWidth[1][0],CellWidth[2][0]};
  float dx2[3]={dx[0]*dx[0],dx[1]*dx[1],dx[2]*dx[2]};
 

   //Calculating poisson solution, SOR method

 

    float newvalue;
    //float converge=max(GridDimension[0]+1, max(GridDimension[1]+1, GridDimension[2]+1))/(Pi*2)+1;
    bool notconverge=true; float old;
    int counter=0;

    int maxdim=max(GridDimension[0]+1, max(GridDimension[1]+1, GridDimension[2]+1));
    
<<<<<<< HEAD
    float srad=(COS(Pi/GridDimension[0])+COS(Pi/GridDimension[1])+COS(Pi/GridDimension[2]))/3;
  float w=2/(1+POW(1-POW(srad,2),0.5));
  // fprintf(stderr, "w= %f\n", w); 
=======
    float srad=(cos(Pi/GridDimension[0])+cos(Pi/GridDimension[1])+cos(Pi/GridDimension[2]))/3;
  float w=2/(1+pow(1-pow(srad,2),0.5));
  // printf(stderr, "w= %f\n", w); 
>>>>>>> ffde3e5c
  //  w=1;

    //printf(stderr, "converge: %f \n", converge);
    //for (int n=0; n<converge; n++){
    

 
        
  while(notconverge && counter<size){
      notconverge=false;
      float maxerror=0;
      float sumerror=0;
      float aii, delta;

      //Red points
      for (ijk[2] = GridStartIndex[2]; ijk[2] <= GridEndIndex[2]; ijk[2]=ijk[2]+1){
	for (ijk[1] = GridStartIndex[2]; ijk[1] <= GridEndIndex[1]; ijk[1]=ijk[1]+1){
	  for (ijk[0] = GridStartIndex[2]; ijk[0] <= GridEndIndex[0]; ijk[0]=ijk[0]+2){
	    

	    index = GetIndex(ijk[0], ijk[1], ijk[2]);
	    activeIndex=getActiveIndex(ijk[0], ijk[1], ijk[2]);
	    
	    old=Phi_p[index];
	    
	    //For boundaries, we want dPhi=0
	    if (ijk[0]==GridStartIndex[0] || ijk[0]==GridStartIndex[0]+1) Phi_p[index-2*diffs[0]]=Phi_p[index];
	    else if (ijk[0]==GridEndIndex[0] || ijk[0]==GridEndIndex[0]-1)  Phi_p[index+2*diffs[0]]=Phi_p[index];
	    
	    if (ijk[1]==GridStartIndex[1] || ijk[1]==GridStartIndex[1]+1) Phi_p[index-2*diffs[1]]=Phi_p[index];
	    else if (ijk[1]==GridEndIndex[1] || ijk[1]==GridEndIndex[1]-1)  Phi_p[index+2*diffs[1]]=Phi_p[index];
	    
	    if (ijk[2]==GridStartIndex[2] || ijk[2]==GridStartIndex[2]+1) Phi_p[index-2*diffs[2]]=Phi_p[index];
	    else if (ijk[2]==GridEndIndex[2] || ijk[2]==GridEndIndex[2]-1)  Phi_p[index+2*diffs[2]]=Phi_p[index];
	    
	    
	    //the coefficient of A(i,i) diagonal terms
	    aii=(-2/dx2[0]-2/dx2[1]-2/dx2[2]);
	    
	    //adding the off diagonal correction terms
	    delta=0;
	    delta+=Phi_p[index+2*diffs[0]]/(4*dx2[0]);
	    delta+=Phi_p[index-2*diffs[0]]/(4*dx2[0]);
	    delta+=Phi_p[index+2*diffs[1]]/(4*dx2[1]);
	    delta+=Phi_p[index-2*diffs[1]]/(4*dx2[1]);
	    delta+=Phi_p[index+2*diffs[2]]/(4*dx2[2]);
	    delta+=Phi_p[index-2*diffs[2]]/(4*dx2[2]);
	    
	   //putting it all together
	    //Phi_p[index]=(1-w)*Phi_p[index]+w/aii*(divB_p[activeIndex]-delta);
	  

	
	    sumerror+=POW(old-Phi_p[index],2); 

	  }}}

      counter++;

      sumerror=POW(sumerror,0.5);
      if (sumerror>0.00001) notconverge=true;
	  
      if (debug&& counter%maxdim== maxdim-1) 
	 if (debug) printf("Div Cleaning %d Iterations, Error %f\n", 
		counter, sumerror);
      //  if (counter%2== 1) printf(stderr, "Div Cleaning %d Iterations, Error %f\n", counter, sumerror);



  }
  
  if (debug) printf(stderr, "Div Cleaning Takes %d Steps\n", counter);

#endif  
    
  return SUCCESS;

}


//Never Implemented FFT or Multigrid properly; Placeholders here for future work

int grid::PoissonSolverFFT(){
  return SUCCESS;
}


int grid::PoissonSolverMultigrid()
{
#ifdef NOUSE
  
  int ijk[3];
  int index, activeIndex;
  int dims[3]={GridDimension[0], GridDimension[1],GridDimension[2]};
  int size=GridDimension[0]*GridDimension[1]*GridDimension[2];
  int diff[3]={1, GridDimension[0], GridDimension[0]*GridDimension[1]};
 
  float* divB_plarger=new float [size];

   for (ijk[2] = 0; ijk[2] < GridDimension[2]; ijk[2]=ijk[2]+1){
      for (ijk[1] = 0; ijk[1] < GridDimension[1]; ijk[1]=ijk[1]+1){
	for (ijk[0] = 0; ijk[0] < GridDimension[0]; ijk[0]=ijk[0]+1){
	  divB_plarger[getIndex(ijk[0], ijk[1], ijk[2])]=0;
      }}}

  for (ijk[2] = 1; ijk[2] < GridDimension[2]-1; ijk[2]=ijk[2]+1){
    for (ijk[1] = 1; ijk[1] < GridDimension[1]-1; ijk[1]=ijk[1]+1){
      for (ijk[0] = 1; ijk[0] < GridDimension[0]-1; ijk[0]=ijk[0]+1){
	
	index=getIndex(ijk[0], ijk[1], ijk[2]);
	
	divB_plarger[index]=(
			   (BaryonField[iBx][index+diff[0]]-BaryonField[iBx][index-diff[0]])/2+
			   (BaryonField[iBy][index+diff[1]]-BaryonField[iBy][index-diff[1]])/2+
			   (BaryonField[iBz][index+diff[2]]-BaryonField[iBz][index-diff[2]])/2)*CellWidth[0][ijk[0]];
	
	
      }}}



  float tol_dim = (5.0e-4) * POW(0.1, 3-GridRank);
  tol_dim = max(sqrt(float(size))*1e-6, tol_dim);

  float norm = huge_number, mean = norm;

  MultigridSolver(divB_plarger, Phi_p, 3, dims, 
		  norm, mean, 0,
		  tol_dim, 1000);
#endif
  
  return SUCCESS;

}

// int grid::PrintToScreenBoundaries(float *field, char *display, int direction, int slice,
// 				   int check, float diffvalue)
// {
 
//   char* c= (char *) malloc(100 * sizeof(char));
//   sprintf(c, "BO_%"GOUTSYM".TNT",Time);

//   FILE *fptr=fopen(c, "w");
//   printf(fptr, "x\ty\tvalue\twidth\theight\n");
//   int xD[3]={GridDimension[0],GridDimension[1], GridDimension[2]};
//    int diffs[3]={1, xD[0], xD[1]*xD[0]}; 
 

//   bool fail=false;
//   int index;    int ijk[3];

//   if (check==0){fail=true;}

//   else if (check ==1){
//     //  printf(stderr, "Checking Grid for Badness Level %d\n", Level);
//     //int direction=0;

    
//     for (ijk[2] = GridStartIndex[2]; ijk[2] <= GridEndIndex[2]; ijk[2]=ijk[2]+1){
//       for (ijk[1] = GridStartIndex[1]; ijk[1] <= GridEndIndex[2]; ijk[1]=ijk[1]+1){
// 	for (ijk[0] = GridStartIndex[0]; ijk[0] <= GridEndIndex[2]; ijk[0]=ijk[0]+1){
// 	  index=ijk[0]+ijk[1]*xD[0]+ijk[2]*xD[1]*xD[0];	
// 	  if (fabs((float) field[index]-field[index-diffs[0]])>diffvalue ||
// 	      fabs((float) field[index]-field[index+diffs[0]])>diffvalue) fail=true;
// 	}}}}

//   if (fail){
//     printf(stderr, "\n\n*******Displaying Data********\n");
//     printf(stderr, display); 	  printf(stderr, "\n");
    
    
//     bool intertemp;
    
//     int ind1, ind2;
//     if (direction==0){ ind1=1; ind2=2;}
//     else if (direction==1){ ind1=0; ind2=2;}
//     else if (direction==2){ ind1=1; ind2=0;}
    
//      ijk[direction]=slice;
   
//      ijk[direction]=slice;
     
//      for (ijk[ind2] = 0; ijk[ind2] < GridDimension[ind2]; ijk[ind2]=ijk[ind2]+1){
//        for (ijk[ind1] = 0; ijk[ind1] < GridDimension[ind1]; ijk[ind1]=ijk[ind1]+1){

// 	 index = GetIndex(ijk[0], ijk[1], ijk[2]);
// 	 printf(stderr, "%g\t", field[index]);
// 	 printf(fptr, "%d\t%d\t%g\t1.0\t1.0\n", ijk[ind1],ijk[ind2], field[index]);
//        }
//       printf(stderr, "\n");
//     }
    
   
//   }
//   fclose(fptr);
//  return true;
// }

// int grid::PrintToScreenBoundaries(float *field, char *display, int direction, int slice){
//   PrintToScreenBoundaries(field, display, direction, (int) floor(GridDimension[0]/slice), 0, 0.0); 
//   return true;
// }


// int grid::PrintToScreenBoundaries(float *field, char *display){
//   PrintToScreenBoundaries(field, display, 2, (int) floor(GridDimension[0]/2), 0, 0.0); return true;
// }









int grid::PrintToScreenBoundaries(float *field, char *display, int direction, int slice,
				   int check, float diffvalue){

  
  // return SUCCESS;

  //if (!debug) return SUCCESS;

  //if (ProcessorNumber!=4) return SUCCESS;

  if (ProcessorNumber != MyProcessorNumber) {
    printf("PrintToScreen wrong processor %d Proc != %d MyProc \n", ProcessorNumber, MyProcessorNumber);
    return SUCCESS;
  }



 //  char* c= (char *)malloc(100 * sizeof(char));
//   sprintf(c, "BO_%"GOUTSYM".TNT",Time);

//   FILE *fptr=fopen(c, "w");
//   fprintf(fptr, "x\ty\tvalue\twidth\theight\n");

  int xD[3]={GridDimension[0],GridDimension[1], GridDimension[2]};
   int diffs[3]={1, xD[0], xD[1]*xD[0]}; 
 

  bool fail=false;
  int index;    int ijk[3];

  if (check==0){fail=true;}

  else if (check ==1){
    //  printf(stdout, "Checking Grid for Badness Level %d\n", Level);
    //int direction=0;

    
    for (ijk[2] = GridStartIndex[2]; ijk[2] <= GridEndIndex[2]; ijk[2]=ijk[2]+1){
      for (ijk[1] = GridStartIndex[1]; ijk[1] <= GridEndIndex[2]; ijk[1]=ijk[1]+1){
	for (ijk[0] = GridStartIndex[0]; ijk[0] <= GridEndIndex[2]; ijk[0]=ijk[0]+1){
	  index=ijk[0]+ijk[1]*xD[0]+ijk[2]*xD[1]*xD[0];	
	  if (abs((float) field[index]-field[index-diffs[0]])>diffvalue ||
	      abs((float) field[index]-field[index+diffs[0]])>diffvalue) fail=true;
	}}}}

  if (fail){
    printf( "\n\n*******Processor # %d ********\n", ProcessorNumber);
    printf( "\n\n*******Displaying Data (Slice in %d on cell %d) (TopGrid %d)  ********\n", direction, slice, isTopGrid() );
    printf( display); 	  printf( "\n");
    
    
    bool intertemp;
    
    int ind1, ind2;
    if (direction==0){ ind1=1; ind2=2;}
    else if (direction==1){ ind1=0; ind2=2;}
    else if (direction==2){ ind1=1; ind2=0;}
    
     ijk[direction]=slice;
    


  


     ijk[direction]=slice;
     
     for (ijk[ind2] = 0; ijk[ind2] < GridDimension[ind2]; ijk[ind2]=ijk[ind2]+1){
       for (ijk[ind1] = 0; ijk[ind1] < GridDimension[ind1]; ijk[ind1]=ijk[ind1]+1){

	 index=ijk[0]+ijk[1]*(GridDimension[0])+ ijk[2]*(GridDimension[0])*(GridDimension[1]);
	 //printf( "%2.1E \t", field[index]);
	 printf( "%.4g \t", field[index]);
	 //printf( "%d\t%d\t%g\t1.0\t1.0\n", ijk[ind1],ijk[ind2], field[index]);
       }
      printf( "\n");
    }
    
   
  }
  //fclose(fptr);
 
 return true;
}

int grid::PrintToScreenBoundaries(float *field, char *display, int direction, int slice){
  PrintToScreenBoundaries(field, display, direction, slice, 0, 0.0); 
  return true;
}


int grid::PrintToScreenBoundaries(float *field, char *display){
  // PrintToScreenBoundaries(field, display, 1, (int) floor(GridDimension[1]/2.0), 0, 0.0); return true;
  PrintToScreenBoundaries(field, display, 1, GridDimension[1]-1-DEFAULT_GHOST_ZONES, 0, 0.0);

}<|MERGE_RESOLUTION|>--- conflicted
+++ resolved
@@ -22,6 +22,7 @@
 #include "GridList.h"
 #include "ExternalBoundary.h"
 #include "Grid.h"
+#include <math.h>
 
 
 int FastFourierTransform(float *buffer, int Rank, int DimensionReal[], 
@@ -396,15 +397,9 @@
 
     int maxdim=max(GridDimension[0]+1, max(GridDimension[1]+1, GridDimension[2]+1));
     
-<<<<<<< HEAD
-    float srad=(COS(Pi/GridDimension[0])+COS(Pi/GridDimension[1])+COS(Pi/GridDimension[2]))/3;
-  float w=2/(1+POW(1-POW(srad,2),0.5));
-  // fprintf(stderr, "w= %f\n", w); 
-=======
     float srad=(cos(Pi/GridDimension[0])+cos(Pi/GridDimension[1])+cos(Pi/GridDimension[2]))/3;
   float w=2/(1+pow(1-pow(srad,2),0.5));
   // printf(stderr, "w= %f\n", w); 
->>>>>>> ffde3e5c
   //  w=1;
 
     //printf(stderr, "converge: %f \n", converge);
