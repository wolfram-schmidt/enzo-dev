/***********************************************************************
/
/  GRID CLASS (USE PROJECTION METHOD TO CLEAN DIVB)
/
/  written by: Peng Wang & Fen Zhao
/  date:       November, 2008
/  modified1:
/
/
************************************************************************/

#define DEBUG
#include <stdlib.h>
#include <stdio.h>
#include <unistd.h>
#include <math.h>
#include <string.h>

#include "ErrorExceptions.h"
#include "macros_and_parameters.h"
#include "typedefs.h"
#include "global_data.h"
#include "Fluxes.h"
#include "GridList.h"
#include "ExternalBoundary.h"
#include "Grid.h"

int FastFourierTransform(float *buffer, int Rank, int DimensionReal[], 
			 int Dimension[], int direction, int type);
int FindField(int field, int farray[], int numfields);

int MultigridSolver(float *TopRHS, float *TopSolution, int Rank, int TopDims[],
		    float &norm, float &mean, int start_depth, 
		    float tolerance, int max_iter);

int grid::PoissonSolver(int level) 
 /* 
     Input: type: 
     1= SOR (Successive OverRelaxation)
     2= SOR2 (with 4dx differencing)
     3= CGA (Conjugate Gradient)
     4= CGA2 (with 4dx differencing)
     5= FFT
     6= Multigrid     

     Methods 2 is sort of a failed experiment.  
     3 and 4 work very well.  
     1, 5, and 6 are placeholders for further work.
  */
{

  if (ProcessorNumber != MyProcessorNumber || UseDivergenceCleaning==0 || useMHD==0 ) {
   
    return SUCCESS;
  }
  
  int iBx=FindField(Bfield1, FieldType, NumberOfBaryonFields);
  int iBy=FindField(Bfield2, FieldType, NumberOfBaryonFields);
  int iBz;
  if (GridRank==3) iBz=FindField(Bfield3, FieldType, NumberOfBaryonFields);

  /* Calculating divB_p */
  
  int diff[3];
  diff[0] = 1;
  diff[1] = (GridRank > 1) ? GridDimension[0] : 0;
  diff[2] = (GridRank > 2) ? GridDimension[0] * GridDimension[1] : 0;
  FLOAT dx[3];
  dx[0] = CellWidth[0][0];
  dx[1] = (GridRank > 1) ? CellWidth[1][0] : 1.0;
  dx[2] = (GridRank > 2) ? CellWidth[2][0] : 1.0;
  int size = 1;
  for (int dim = 0; dim < GridRank; dim++) {
    size *= GridDimension[dim];
  }

  float monopoleDensity = 0.0, current, Bdiff;

  double *divB_p = new double[size];

  int igrid;

  int MatrixStartIndex[3]={GridStartIndex[0],  GridStartIndex[1],  GridStartIndex[2]};
  int MatrixEndIndex[3]={GridEndIndex[0],  GridEndIndex[1],  GridEndIndex[2]};
  

  for (int igrid = 0; igrid < size; igrid++) {
    divB_p[igrid] =0.0;
  }

  for (int k = MatrixStartIndex[2]; k <= MatrixEndIndex[2]; k++) {
    for (int j = MatrixStartIndex[1]; j <= MatrixEndIndex[1]; j++) {
      for (int i = MatrixStartIndex[0]; i <= MatrixEndIndex[0]; i++) {
	igrid = GetIndex(i, j, k);
	
	divB_p[igrid] =
	  (BaryonField[iBx][igrid + diff[0]] - BaryonField[iBx][igrid - diff[0]]) / (2.0*dx[0]) +
	  (BaryonField[iBy][igrid + diff[1]] - BaryonField[iBy][igrid - diff[1]]) / (2.0*dx[1]);

	Bdiff=  
	  (BaryonField[iBx][igrid + diff[0]] - BaryonField[iBx][igrid - diff[0]]) / 2.0 +
	  (BaryonField[iBy][igrid + diff[1]] - BaryonField[iBy][igrid - diff[1]]) / 2.0;

	if (GridRank > 2){
	  divB_p[igrid] += (BaryonField[iBz][igrid + diff[2]] - BaryonField[iBz][igrid - diff[2]]) / (2.0*dx[2]);
	  Bdiff+=(BaryonField[iBz][igrid + diff[2]] - BaryonField[iBz][igrid - diff[2]]) / 2.0;
	}


	if (GridRank == 2){
	  current=sqrt(Bdiff*Bdiff/
	    (BaryonField[iBx][igrid]*BaryonField[iBx][igrid]+
	     BaryonField[iBy][igrid]*BaryonField[iBy][igrid]));}
	else if (GridRank ==3){
	  current=sqrt(Bdiff*Bdiff/
	    (BaryonField[iBx][igrid]*BaryonField[iBx][igrid]+
	     BaryonField[iBy][igrid]*BaryonField[iBy][igrid]+
	     BaryonField[iBz][igrid]*BaryonField[iBz][igrid]));}
	if (monopoleDensity<current) monopoleDensity=current;
      }
    }
  }

  if (monopoleDensity<DivergenceCleaningThreshold){
    if (debug) printf("Monopole Density %g < %g\n", monopoleDensity, DivergenceCleaningThreshold);
    return SUCCESS;
  }
//  else
//    printf("**Poisson Cleaning**\n");

  int type=UseDivergenceCleaning;

   if(debug){
   bool badDiv=false;
    float divSum = 0;
    for (int k = GridStartIndex[2]; k <= GridEndIndex[2]; k++) {
      for (int j = GridStartIndex[1]; j <= GridEndIndex[1]; j++) {
	for (int i = GridStartIndex[0]; i <= GridEndIndex[0]; i++) {
	  igrid = i + (j + k * GridDimension[1]) * GridDimension[0];
	  divSum += fabs(divB_p[igrid]/dx[0]);
	}
      }
    }
    
//    printf("Initial divB_p: %g (%g/%d) \n", divSum/size, divSum, size); 
   }
    
 

 

  if (type == 1) PoissonSolverSOR();
  else if (type == 2) PoissonSolverSOR2();
  else if (type == 3) PoissonSolverCGA(1, divB_p);
  else if (type == 4) PoissonSolverCGA(2, divB_p);
  else if (type == 5) PoissonSolverFFT();
  else if (type == 6) PoissonSolverMultigrid();   
 

  PoissonCleanStep(level);

  delete [] divB_p;
  
  return SUCCESS;
  
}


int grid::PoissonCleanStep(int level)
{

  int iBx=FindField(Bfield1, FieldType, NumberOfBaryonFields);
  int iBy=FindField(Bfield2, FieldType, NumberOfBaryonFields);
  int iBz;
  if (GridRank==3) iBz=FindField(Bfield3, FieldType, NumberOfBaryonFields);
  

  int size = 1;
  for (int dim = 0; dim < GridRank; dim++) {
    size *= GridDimension[dim];
  }

  int igrid;
  int diff[3];
  diff[0] = 1;
  diff[1] = (GridRank > 1) ? GridDimension[0] : 0;
  diff[2] = (GridRank > 2) ? GridDimension[0]*GridDimension[1] : 0;
  FLOAT dx[3];
  dx[0] = CellWidth[0][0];
  dx[1] = (GridRank > 1) ? CellWidth[1][0] : 1.0;
  dx[2] = (GridRank > 2) ? CellWidth[2][0] : 1.0;

  float Bx, By, Bz, B2, rho;
  
  int x=DivergenceCleaningBoundaryBuffer;

  int MatrixStartIndex[3]={GridStartIndex[0]+x,  GridStartIndex[1]+x,  GridStartIndex[2]+x};
  int MatrixEndIndex[3]={GridEndIndex[0]-x,  GridEndIndex[1]-x,  GridEndIndex[2]-x};

  if (GridRank==2) {
    MatrixEndIndex[2]=0;
    MatrixStartIndex[2]=0;
  }

  //int MatrixStartIndex[3]={GridStartIndex[0],  GridStartIndex[1],  GridStartIndex[2]};
  //int MatrixEndIndex[3]={GridEndIndex[0],  GridEndIndex[1],  GridEndIndex[2]};

  /* Subtract the old B energy from total energy */

 
  for (int k = MatrixStartIndex[2]; k <= MatrixEndIndex[2]; k++) {
    for (int j = MatrixStartIndex[1]; j <= MatrixEndIndex[1]; j++) {
      for (int i = MatrixStartIndex[0]; i <= MatrixEndIndex[0]; i++) {
	
	igrid = GetIndex(i, j, k);

	Bx  = BaryonField[iBx][igrid];
	By  = BaryonField[iBy][igrid];
	Bz  = (GridRank > 2) ? BaryonField[iBz][igrid]:0;
	B2  = Bx * Bx + By * By + Bz * Bz;
	rho = BaryonField[iden][igrid];
	BaryonField[ietot][igrid] -= 0.5 * B2 / rho;
      }
    }
  }  

  /* Clean B */

  int Phi_pNum = FindField(Phi_pField, FieldType, NumberOfBaryonFields);
  float *Phi_p = BaryonField[Phi_pNum];

  for (int k = MatrixStartIndex[2]; k <= MatrixEndIndex[2]; k++) {
    for (int j = MatrixStartIndex[1]; j <= MatrixEndIndex[1]; j++) {
      for (int i = MatrixStartIndex[0]; i <= MatrixEndIndex[0]; i++) {

	igrid = GetIndex(i, j, k);

	BaryonField[iBx][igrid] -= 
	  ( Phi_p[igrid + diff[0]] - Phi_p[igrid - diff[0]] ) / (2.0 * dx[0]);
	BaryonField[iBy][igrid] -= 
	  ( Phi_p[igrid + diff[1]] - Phi_p[igrid - diff[1]] ) / (2.0 * dx[1]);

	if (GridRank > 2)
	  BaryonField[iBz][igrid] -= 
	    ( Phi_p[igrid + diff[2]] - Phi_p[igrid - diff[2]] ) / (2.0 * dx[2]);

      }
    }
  }
  
  /* Add the cleaned B to total energy */

  for (int k = MatrixStartIndex[2]; k <= MatrixEndIndex[2]; k++) {
    for (int j = MatrixStartIndex[1]; j <= MatrixEndIndex[1]; j++) {
      for (int i = MatrixStartIndex[0]; i <= MatrixEndIndex[0]; i++) {

	igrid = GetIndex(i, j, k);

	Bx = BaryonField[iBx][igrid];
	By = BaryonField[iBy][igrid];
	Bz = (GridRank > 2) ? BaryonField[iBz][igrid]:0;
	B2 = Bx * Bx + By * By + Bz * Bz;
	rho = BaryonField[iden][igrid];
	BaryonField[ietot][igrid] += 0.5 * B2 / rho;

      }
    }
  }
  

  if (debug){

  double *divB_p = new double[size];
  float divSum = 0;

  for (int k = GridStartIndex[2]; k <= GridEndIndex[2]; k++) {
    for (int j = GridStartIndex[1]; j <= GridEndIndex[1]; j++) {
      for (int i = GridStartIndex[0]; i <= GridEndIndex[0]; i++) {

	igrid = i + (j + k * GridDimension[1]) * GridDimension[0];

	divB_p[igrid] =
	  ( BaryonField[iBx][igrid + diff[0]] - BaryonField[iBx][igrid - diff[0]] ) / 2.0 +
	  ( BaryonField[iBy][igrid + diff[1]] - BaryonField[iBy][igrid - diff[1]] ) / 2.0;
	
	if (GridRank > 2)
	  divB_p[igrid] +=( BaryonField[iBz][igrid + diff[2]] - BaryonField[iBz][igrid - diff[2]] ) / 2.0;

	divSum += fabs(divB_p[igrid]/dx[0]);

      }
    }
  }  

  
//  printf("End divB_p: %g (%g/%d) \n", divSum/size, divSum, size);   //#####
  
  delete [] divB_p;
  }

  return SUCCESS;
  
}

// int grid::PoissonSolverDirichletBC(int d, double *divB_p) 

// {

  

//   const int ng = DEFAULT_GHOST_ZONES;
//   int igrid, igrid_rhs;

//   int Phi_pNum = FindField(Phi_pField, FieldType, NumberOfBaryonFields);

//   FLOAT dx_inv[3];
//   dx_inv[0] = 1.0 / CellWidth[0][0];
//   dx_inv[1] = (GridRank > 1) ? 1.0 / CellWidth[1][0] : 0.0;
//   dx_inv[2] = (GridRank > 2) ? 1.0 / CellWidth[2][0] : 0.0;

  
//   for (int i=0; i<3; i++)
//     dx_inv[i]=d*d*dx_inv[i]*dx_inv[i];


    

//   /* x boundary */

//   for (int k = GridStartIndex[2]; k <= GridEndIndex[2]; k++) 
//     for (int j = GridStartIndex[1]; j <= GridEndIndex[1]; j++) {

//       /* left boundary */

//       igrid = GetIndex(ng - d + 1, j, k);
//       igrid_rhs = GetIndex(ng + 1, j, k);
//       divB_p[igrid_rhs] -= BaryonField[Phi_pNum][igrid] * dx_inv[0];
      
//       igrid = GetIndex(ng - d, j, k);
//       igrid_rhs = GetIndex(ng, j, k);
//       divB_p[igrid_rhs] -= BaryonField[Phi_pNum][igrid] * dx_inv[0];
      
//       /* right bounary */

//       igrid = GetIndex(GridEndIndex[0] + d - 1, j, k);
//       igrid_rhs = GetIndex(GridEndIndex[0] - 1, j, k);
//       divB_p[igrid_rhs] -= BaryonField[Phi_pNum][igrid] * dx_inv[0];
      
//       igrid = GetIndex(GridEndIndex[0] + d, j, k);
//       igrid_rhs = GetIndex(GridEndIndex[0], j, k);
//       divB_p[igrid_rhs] -= BaryonField[Phi_pNum][igrid] * dx_inv[0];      

//     }

//   /* y boundary */
  
//   if (GridRank > 1) {

//     for (int k = GridStartIndex[2]; k <= GridEndIndex[2]; k++)
//       for (int i = GridStartIndex[0]; i <= GridEndIndex[0]; i++) {

// 	/* left boundary */

// 	igrid = GetIndex(i, ng - d + 1, k);
// 	igrid_rhs = GetIndex(i, ng + 1, k);
// 	divB_p[igrid_rhs] -= BaryonField[Phi_pNum][igrid] * dx_inv[1];

// 	igrid = GetIndex(i, ng - d, k);
// 	igrid_rhs = GetIndex(i, ng, k);
// 	divB_p[igrid_rhs] -= BaryonField[Phi_pNum][igrid] * dx_inv[1];

// 	/* right boundary */

// 	igrid = GetIndex(i, GridEndIndex[1] + d -1, k);
// 	igrid_rhs = GetIndex(i, GridEndIndex[1] - 1, k);
// 	divB_p[igrid_rhs] -= BaryonField[Phi_pNum][igrid] * dx_inv[1];

// 	igrid = GetIndex(i, GridEndIndex[1] + d, k);
// 	igrid_rhs = GetIndex(i, GridEndIndex[1], k);
// 	divB_p[igrid_rhs] -= BaryonField[Phi_pNum][igrid] * dx_inv[1];

//       }

//   }

//   /* z boundary */

//   if (GridRank > 2) {

//     for (int j = GridStartIndex[1]; j <= GridEndIndex[1]; j++)
//       for (int i = GridStartIndex[0]; i <= GridEndIndex[0]; i++) {
	
// 	/* left boundary */

// 	igrid = GetIndex(i, j, ng - d + 1);
// 	igrid_rhs = GetIndex(i, j, ng + 1);
// 	divB_p[igrid_rhs] -= BaryonField[Phi_pNum][igrid] * dx_inv[2];

// 	igrid = GetIndex(i, j, ng - d);
// 	igrid_rhs = GetIndex(i, j, ng);
// 	divB_p[igrid_rhs] -= BaryonField[Phi_pNum][igrid] * dx_inv[2];

// 	/* right boundary */

// 	igrid = GetIndex(i, j, GridEndIndex[2] + d - 1);
// 	igrid_rhs = GetIndex(i, j, GridEndIndex[2] - 1);
// 	divB_p[igrid_rhs] -= BaryonField[Phi_pNum][igrid] * dx_inv[2];

// 	igrid = GetIndex(i, j, GridEndIndex[2] + d);
//         igrid_rhs = GetIndex(i, j, GridEndIndex[2]);
// 	divB_p[igrid_rhs] -= BaryonField[Phi_pNum][igrid] * dx_inv[2];

//       }
    
//   }
  


//   return SUCCESS;

// }





//**********
//Other Solvers

int grid::PoissonSolverSOR()
{    
    return SUCCESS;
}


int grid::PoissonSolverSOR2()

{

#ifdef NOUSE
  int ijk[3];
  int index, activeIndex;
  int diffs[3]={1, GridDimension[0], GridDimension[0]*GridDimension[1]};
  int size=GridDimension[0]*GridDimension[1]*GridDimension[2];
  float dx[3]={CellWidth[0][0],CellWidth[1][0],CellWidth[2][0]};
  float dx2[3]={dx[0]*dx[0],dx[1]*dx[1],dx[2]*dx[2]};
 

   //Calculating poisson solution, SOR method

 

    float newvalue;
    //float converge=max(GridDimension[0]+1, max(GridDimension[1]+1, GridDimension[2]+1))/(Pi*2)+1;
    bool notconverge=true; float old;
    int counter=0;

    int maxdim=max(GridDimension[0]+1, max(GridDimension[1]+1, GridDimension[2]+1));
    
    float srad=(cos(Pi/GridDimension[0])+cos(Pi/GridDimension[1])+cos(Pi/GridDimension[2]))/3;
  float w=2/(1+pow(1-pow(srad,2),0.5));
  // printf(stderr, "w= %f\n", w); 
  //  w=1;

    //printf(stderr, "converge: %f \n", converge);
    //for (int n=0; n<converge; n++){
    

 
        
  while(notconverge && counter<size){
      notconverge=false;
      float maxerror=0;
      float sumerror=0;
      float aii, delta;

      //Red points
      for (ijk[2] = GridStartIndex[2]; ijk[2] <= GridEndIndex[2]; ijk[2]=ijk[2]+1){
	for (ijk[1] = GridStartIndex[2]; ijk[1] <= GridEndIndex[1]; ijk[1]=ijk[1]+1){
	  for (ijk[0] = GridStartIndex[2]; ijk[0] <= GridEndIndex[0]; ijk[0]=ijk[0]+2){
	    

	    index = GetIndex(ijk[0], ijk[1], ijk[2]);
	    activeIndex=getActiveIndex(ijk[0], ijk[1], ijk[2]);
	    
	    old=Phi_p[index];
	    
	    //For boundaries, we want dPhi=0
	    if (ijk[0]==GridStartIndex[0] || ijk[0]==GridStartIndex[0]+1) Phi_p[index-2*diffs[0]]=Phi_p[index];
	    else if (ijk[0]==GridEndIndex[0] || ijk[0]==GridEndIndex[0]-1)  Phi_p[index+2*diffs[0]]=Phi_p[index];
	    
	    if (ijk[1]==GridStartIndex[1] || ijk[1]==GridStartIndex[1]+1) Phi_p[index-2*diffs[1]]=Phi_p[index];
	    else if (ijk[1]==GridEndIndex[1] || ijk[1]==GridEndIndex[1]-1)  Phi_p[index+2*diffs[1]]=Phi_p[index];
	    
	    if (ijk[2]==GridStartIndex[2] || ijk[2]==GridStartIndex[2]+1) Phi_p[index-2*diffs[2]]=Phi_p[index];
	    else if (ijk[2]==GridEndIndex[2] || ijk[2]==GridEndIndex[2]-1)  Phi_p[index+2*diffs[2]]=Phi_p[index];
	    
	    
	    //the coefficient of A(i,i) diagonal terms
	    aii=(-2/dx2[0]-2/dx2[1]-2/dx2[2]);
	    
	    //adding the off diagonal correction terms
	    delta=0;
	    delta+=Phi_p[index+2*diffs[0]]/(4*dx2[0]);
	    delta+=Phi_p[index-2*diffs[0]]/(4*dx2[0]);
	    delta+=Phi_p[index+2*diffs[1]]/(4*dx2[1]);
	    delta+=Phi_p[index-2*diffs[1]]/(4*dx2[1]);
	    delta+=Phi_p[index+2*diffs[2]]/(4*dx2[2]);
	    delta+=Phi_p[index-2*diffs[2]]/(4*dx2[2]);
	    
	   //putting it all together
	    //Phi_p[index]=(1-w)*Phi_p[index]+w/aii*(divB_p[activeIndex]-delta);
	  

	
	    sumerror+=POW(old-Phi_p[index],2); 

	  }}}

      counter++;

      sumerror=POW(sumerror,0.5);
      if (sumerror>0.00001) notconverge=true;
	  
      if (debug&& counter%maxdim== maxdim-1) 
	 if (debug) printf("Div Cleaning %d Iterations, Error %f\n", 
		counter, sumerror);
      //  if (counter%2== 1) printf(stderr, "Div Cleaning %d Iterations, Error %f\n", counter, sumerror);



  }
  
  if (debug) printf(stderr, "Div Cleaning Takes %d Steps\n", counter);

#endif  
    
  return SUCCESS;

}


//Never Implemented FFT or Multigrid properly; Placeholders here for future work

int grid::PoissonSolverFFT(){
  return SUCCESS;
}


int grid::PoissonSolverMultigrid()
{
#ifdef NOUSE
  
  int ijk[3];
  int index, activeIndex;
  int dims[3]={GridDimension[0], GridDimension[1],GridDimension[2]};
  int size=GridDimension[0]*GridDimension[1]*GridDimension[2];
  int diff[3]={1, GridDimension[0], GridDimension[0]*GridDimension[1]};
 
  float* divB_plarger=new float [size];

   for (ijk[2] = 0; ijk[2] < GridDimension[2]; ijk[2]=ijk[2]+1){
      for (ijk[1] = 0; ijk[1] < GridDimension[1]; ijk[1]=ijk[1]+1){
	for (ijk[0] = 0; ijk[0] < GridDimension[0]; ijk[0]=ijk[0]+1){
	  divB_plarger[getIndex(ijk[0], ijk[1], ijk[2])]=0;
      }}}

  for (ijk[2] = 1; ijk[2] < GridDimension[2]-1; ijk[2]=ijk[2]+1){
    for (ijk[1] = 1; ijk[1] < GridDimension[1]-1; ijk[1]=ijk[1]+1){
      for (ijk[0] = 1; ijk[0] < GridDimension[0]-1; ijk[0]=ijk[0]+1){
	
	index=getIndex(ijk[0], ijk[1], ijk[2]);
	
	divB_plarger[index]=(
			   (BaryonField[iBx][index+diff[0]]-BaryonField[iBx][index-diff[0]])/2+
			   (BaryonField[iBy][index+diff[1]]-BaryonField[iBy][index-diff[1]])/2+
			   (BaryonField[iBz][index+diff[2]]-BaryonField[iBz][index-diff[2]])/2)*CellWidth[0][ijk[0]];
	
	
      }}}



  float tol_dim = (5.0e-4) * POW(0.1, 3-GridRank);
  tol_dim = max(sqrt(float(size))*1e-6, tol_dim);

  float norm = huge_number, mean = norm;

  MultigridSolver(divB_plarger, Phi_p, 3, dims, 
		  norm, mean, 0,
		  tol_dim, 1000);
#endif
  
  return SUCCESS;

}

// int grid::PrintToScreenBoundaries(float *field, char *display, int direction, int slice,
// 				   int check, float diffvalue)
// {
 
//   char* c= (char *) malloc(100 * sizeof(char));
//   sprintf(c, "BO_%"GOUTSYM".TNT",Time);

//   FILE *fptr=fopen(c, "w");
//   printf(fptr, "x\ty\tvalue\twidth\theight\n");
//   int xD[3]={GridDimension[0],GridDimension[1], GridDimension[2]};
//    int diffs[3]={1, xD[0], xD[1]*xD[0]}; 
 

//   bool fail=false;
//   int index;    int ijk[3];

//   if (check==0){fail=true;}

//   else if (check ==1){
//     //  printf(stderr, "Checking Grid for Badness Level %d\n", Level);
//     //int direction=0;

    
//     for (ijk[2] = GridStartIndex[2]; ijk[2] <= GridEndIndex[2]; ijk[2]=ijk[2]+1){
//       for (ijk[1] = GridStartIndex[1]; ijk[1] <= GridEndIndex[2]; ijk[1]=ijk[1]+1){
// 	for (ijk[0] = GridStartIndex[0]; ijk[0] <= GridEndIndex[2]; ijk[0]=ijk[0]+1){
// 	  index=ijk[0]+ijk[1]*xD[0]+ijk[2]*xD[1]*xD[0];	
// 	  if (fabs((float) field[index]-field[index-diffs[0]])>diffvalue ||
// 	      fabs((float) field[index]-field[index+diffs[0]])>diffvalue) fail=true;
// 	}}}}

//   if (fail){
//     printf(stderr, "\n\n*******Displaying Data********\n");
//     printf(stderr, display); 	  printf(stderr, "\n");
    
    
//     bool intertemp;
    
//     int ind1, ind2;
//     if (direction==0){ ind1=1; ind2=2;}
//     else if (direction==1){ ind1=0; ind2=2;}
//     else if (direction==2){ ind1=1; ind2=0;}
    
//      ijk[direction]=slice;
   
//      ijk[direction]=slice;
     
//      for (ijk[ind2] = 0; ijk[ind2] < GridDimension[ind2]; ijk[ind2]=ijk[ind2]+1){
//        for (ijk[ind1] = 0; ijk[ind1] < GridDimension[ind1]; ijk[ind1]=ijk[ind1]+1){

// 	 index = GetIndex(ijk[0], ijk[1], ijk[2]);
// 	 printf(stderr, "%g\t", field[index]);
// 	 printf(fptr, "%d\t%d\t%g\t1.0\t1.0\n", ijk[ind1],ijk[ind2], field[index]);
//        }
//       printf(stderr, "\n");
//     }
    
   
//   }
//   fclose(fptr);
//  return true;
// }

// int grid::PrintToScreenBoundaries(float *field, char *display, int direction, int slice){
//   PrintToScreenBoundaries(field, display, direction, (int) floor(GridDimension[0]/slice), 0, 0.0); 
//   return true;
// }


// int grid::PrintToScreenBoundaries(float *field, char *display){
//   PrintToScreenBoundaries(field, display, 2, (int) floor(GridDimension[0]/2), 0, 0.0); return true;
// }









int grid::PrintToScreenBoundaries(float *field, char *display, int direction, int slice,
				   int check, float diffvalue){

  
  // return SUCCESS;

  //if (!debug) return SUCCESS;

  
  //if (ProcessorNumber!=4) return SUCCESS;

//     if (GridLeftEdge[0]!=0.0 || GridLeftEdge[1]!=1.0){ 
//       //printf("NotGrid %g %g %g\n", GridLeftEdge[0], GridLeftEdge[1], GridLeftEdge[2]);
//       return SUCCESS;}

  if (ProcessorNumber != MyProcessorNumber) {
    printf("PrintToScreen wrong processor %d Proc != %d MyProc \n", ProcessorNumber, MyProcessorNumber);
    return SUCCESS;
  }



 //  char* c= (char *)malloc(100 * sizeof(char));
//   sprintf(c, "BO_%"GOUTSYM".TNT",Time);

//   FILE *fptr=fopen(c, "w");
//   fprintf(fptr, "x\ty\tvalue\twidth\theight\n");

  int xD[3]={GridDimension[0],GridDimension[1], GridDimension[2]};
   int diffs[3]={1, xD[0], xD[1]*xD[0]}; 
 

  bool fail=false;
  int index;    int ijk[3];

  if (check==0){fail=true;}

  else if (check ==1){
    //  printf(stdout, "Checking Grid for Badness Level %d\n", Level);
    //int direction=0;

    
    for (ijk[2] = GridStartIndex[2]; ijk[2] <= GridEndIndex[2]; ijk[2]=ijk[2]+1){
      for (ijk[1] = GridStartIndex[1]; ijk[1] <= GridEndIndex[2]; ijk[1]=ijk[1]+1){
	for (ijk[0] = GridStartIndex[0]; ijk[0] <= GridEndIndex[2]; ijk[0]=ijk[0]+1){
	  index=ijk[0]+ijk[1]*xD[0]+ijk[2]*xD[1]*xD[0];	
	//   if (abs((float) field[index]-field[index-diffs[0]])>diffvalue ||
// 	      abs((float) field[index]-field[index+diffs[0]])>diffvalue) fail=true;
	  if (field[index]<=0.0) {slice=ijk[direction]; fail=true;}
	}}}
    fail=true;
  }

<<<<<<< HEAD
  if (fail){
     printf("\n\n\n\n");
     //printf(display); 	  
     printf("Grid Edges %g %g %g\n", GridLeftEdge[0], GridLeftEdge[1], GridLeftEdge[2]);
=======
   if (fail){
    printf("\n\n\n\n");
    printf("%s\n", display); 	  
    printf("Grid Edges %g %g %g\n", GridLeftEdge[0], GridLeftEdge[1], GridLeftEdge[2]);
>>>>>>> 28b9c045
    printf( "\n\n*******Processor # %d ********\n", ProcessorNumber);
    printf( "\n\n*******Displaying Data (Slice in %d on cell %d) (TopGrid %d)  ********\n", direction, slice, isTopGrid() );
    
    bool intertemp;
    
    int ind1, ind2;
    if (direction==0){ ind1=1; ind2=2;}
    else if (direction==1){ ind1=0; ind2=2;}
    else if (direction==2){ ind1=1; ind2=0;}
    
     ijk[direction]=slice;
    


  


     ijk[direction]=slice;
     
     for (ijk[ind2] = 0; ijk[ind2] < GridDimension[ind2]; ijk[ind2]=ijk[ind2]+1){
       for (ijk[ind1] = 0; ijk[ind1] < GridDimension[ind1]; ijk[ind1]=ijk[ind1]+1){

	 index=ijk[0]+ijk[1]*(GridDimension[0])+ ijk[2]*(GridDimension[0])*(GridDimension[1]);
	 //printf( "%2.1E \t", field[index]);
	 printf( "%.4g \t", field[index]);
	 //printf( "%d\t%d\t%g\t1.0\t1.0\n", ijk[ind1],ijk[ind2], field[index]);
       }
      printf( "\n");
     }
    
   
   }
  //fclose(fptr);
 
 return true;
}

int grid::PrintToScreenBoundaries(float *field, char *display, int direction, int slice){
  PrintToScreenBoundaries(field, display, direction, slice, 0, 0.0); 
  return true;
}


int grid::PrintToScreenBoundaries(float *field, char *display){
 if (!debug) return SUCCESS;

  //return SUCCESS;




  PrintToScreenBoundaries(field, display, 1, (int) floor(GridDimension[1]/2.0), 1, 0.0); 
  //PrintToScreenBoundaries(field, display, 1, DEFAULT_GHOST_ZONES, 0, 0.0);
  // PrintToScreenBoundaries(field, display, 0, DEFAULT_GHOST_ZONES, 0, 0.0);

}

int grid::PrintToScreenBoundaries(){
  //   PrintToScreenBoundaries(field, display, 2, (int) floor(GridDimension[1]/2.0), 0, 0.0); return true;
  //PrintToScreenBoundaries(field, display, 1, GridDimension[1]-1-DEFAULT_GHOST_ZONES, 0, 0.0);

  //if (!debug) return SUCCESS;
 
   if (GridLeftEdge[0]!=0.0 || GridLeftEdge[1]!=1.0 ||  GridLeftEdge[2]!=0.0){ 
      //printf("NotGrid %g %g %g\n", GridLeftEdge[0], GridLeftEdge[1], GridLeftEdge[2]);
      return SUCCESS;}

 
  for (int i=0; i< NumberOfBaryonFields; i++){
    printf("\n\n\n\n\n\n-------------Displaying %d (%d)\n", FieldType[i], i);
    PrintToScreenBoundaries(OldBaryonField[i], "old", 1, DEFAULT_GHOST_ZONES, 0, 0.0);
    PrintToScreenBoundaries(BaryonField[i], "new", 1, DEFAULT_GHOST_ZONES, 0, 0.0);
    PrintToScreenBoundaries(OldBaryonField[i], "old", 0, DEFAULT_GHOST_ZONES, 0, 0.0);
    PrintToScreenBoundaries(BaryonField[i], "new", 0, DEFAULT_GHOST_ZONES, 0, 0.0);
  }
}


int grid::PrintToScreenBoundaries(int field){


 
  int i=field;

  PrintToScreenBoundaries(BaryonField[i], "Density");


 return SUCCESS;
  
}<|MERGE_RESOLUTION|>--- conflicted
+++ resolved
@@ -729,17 +729,10 @@
     fail=true;
   }
 
-<<<<<<< HEAD
-  if (fail){
-     printf("\n\n\n\n");
-     //printf(display); 	  
-     printf("Grid Edges %g %g %g\n", GridLeftEdge[0], GridLeftEdge[1], GridLeftEdge[2]);
-=======
    if (fail){
     printf("\n\n\n\n");
     printf("%s\n", display); 	  
     printf("Grid Edges %g %g %g\n", GridLeftEdge[0], GridLeftEdge[1], GridLeftEdge[2]);
->>>>>>> 28b9c045
     printf( "\n\n*******Processor # %d ********\n", ProcessorNumber);
     printf( "\n\n*******Displaying Data (Slice in %d on cell %d) (TopGrid %d)  ********\n", direction, slice, isTopGrid() );
     
