#include "fortran.def"
#include "phys_const.def"
#include "error.def"

!=======================================================================
!/////////////////////  SUBROUTINE SOLVE_RATE  \\\\\\\\\\\\\\\\\\\\\\\\\

      subroutine solve_rate_cool(d, e, ge, u, v, w, de,
     &                HI, HII, HeI, HeII, HeIII,
     &                in, jn, kn, nratec, iexpand, imethod,
     &                idual, ispecies, imetal, imcool, idust, idim,
     &                is, js, ks, ie, je, ke, ih2co, ipiht, igammah,
     &                dt, aye, temstart, temend, 
     &                utem, uxyz, uaye, urho, utim,
     &                eta1, eta2, gamma, fh, dtoh, z_solar,
     &                k1a, k2a, k3a, k4a, k5a, k6a, k7a, k8a, k9a, k10a,
     &                k11a, k12a, k13a, k13dda, k14a, k15a,
     &                k16a, k17a, k18a, k19a, k22a,
     &                k24, k25, k26, k27, k28, k29, k30, k31,
     &                k50a, k51a, k52a, k53a, k54a, k55a, k56a,
     &                ndratec, dtemstart, dtemend, h2dusta,
     &                ncrna, ncrd1a, ncrd2a,
     &                ceHIa, ceHeIa, ceHeIIa, ciHIa, ciHeIa, 
     &                ciHeISa, ciHeIIa, reHIIa, reHeII1a, 
     &                reHeII2a, reHeIIIa, brema, compa, gammaha,
     &                comp_xraya, comp_temp, piHI, piHeI, piHeII,
     &                HM, H2I, H2II, DI, DII, HDI, metal,
     &                hy_RKIND1ka, h2k01a, vibha, rotha, rotla, 
     &                gpldla, gphdla, hdltea, hdlowa,
     &                gaHIa, gaH2a, gaHea, gaHpa, gaela, 
     &                gasgra, metala, n_xe, xe_start, xe_end,
     &                inutot, iradtype, nfreq, imetalregen,
     &                iradshield, avgsighp, avgsighep, avgsighe2p,
     &                iradtrans, iradcoupled, iradstep, ierr,
     &                irt_honly,
     &                kphHI, kphHeI, kphHeII, kdissH2I, 
     &                photogamma, 
     &                ih2optical, iciecool, ithreebody, ciecoa, 
     &                icmbTfloor, iClHeat,
     &                clEleFra, clGridRank, clGridDim,
     &                clPar1, clPar2, clPar3, clPar4, clPar5,
     &                clDataSize, clCooling, clHeating)

!
!  SOLVE MULTI-SPECIES RATE EQUATIONS AND RADIATIVE COOLING
!
!  written by: Yu Zhang, Peter Anninos and Tom Abel
!  date:       
!  modified1:  January, 1996 by Greg Bryan; converted to KRONOS
!  modified2:  October, 1996 by GB; adapted to AMR
!  modified3:  May,     1999 by GB and Tom Abel, 3bodyH2, solver, HD
!  modified4:  June,    2005 by GB to solve rate & cool at same time
!  modified5:  April,   2009 by JHW to include radiative transfer
!  modified6:  September, 2009 by BDS to include cloudy cooling
!
!  PURPOSE:
!    Solve the multi-species rate and cool equations.
!
!  INPUTS:
!    in,jn,kn - dimensions of 3D fields
!
!    d        - total density field
!    de       - electron density field
!    HI,HII   - H density fields (neutral & ionized)
!    HeI/II/III - He density fields
!    DI/II    - D density fields (neutral & ionized)
!    HDI      - neutral HD molecule density field
!    HM       - H- density field
!    H2I      - H_2 (molecular H) density field
!    H2II     - H_2+ density field
!    kph*     - photoionization fields
!    gamma*   - photoheating fields
!
!    is,ie    - start and end indices of active region (zero based)
!    idual    - dual energy formalism flag (0 = off, 1 = on)
!    iexpand  - comoving coordinates flag (0 = off, 1 = on)
!    idim     - dimensionality (rank) of problem
!    ispecies - chemistry module (1 - H/He only, 2 - molecular H, 3 - D) 
!    iradshield - flag for crude radiative shielding correction 
!    iradtype - type of radiative field (only used if = 8)
!    imetal   - flag if metal field is active (0 = no, 1 = yes)
!    imcool   - flag if there is metal cooling
!    idust    - flag for H2 formation on dust grains
!    imethod  - Hydro method (0 = PPMDE, 2 = ZEUS-type)
!    ih2co    - flag to include H2 cooling (1 = on, 0 = off)
!    ipiht    - flag to include photoionization heating (1 = on, 0 = off)
!    iradtrans - flag to include radiative transfer (1 = on, 0 = off)
!    iradcoupled - flag to indicate coupled radiative transfer
!    iradstep - flag to indicate intermediate coupled radiative transfer timestep
!
!    fh       - Hydrogen mass fraction (typically 0.76)
!    dtoh     - Deuterium to H mass ratio
!    z_solar  - Solar metal mass fraction
!    dt       - timestep to integrate over
!    aye      - expansion factor (in code units)
!
!    utim     - time units (i.e. code units to CGS conversion factor)
!    uaye     - expansion factor conversion factor (uaye = 1/(1+zinit))
!    urho     - density units
!    uxyz     - length units
!    utem     - temperature(-like) units
!
!    temstart, temend - start and end of temperature range for rate table
!    nratec   - dimensions of chemical rate arrays (functions of temperature)
!    dtemstart, dtemend - start and end of dust temperature range
!    ndratec  - extra dimension for H2 formation on dust rate (dust temperature)
!
!    icmbTfloor - flag to include temperature floor from cmb
!    iClHeat    - flag to include cloudy heating
!    clEleFra   - parameter to account for additional electrons from metals 
!    clGridRank - rank of cloudy cooling data grid
!    clGridDim  - array containing dimensions of cloudy data
!    clPar1, clPar2, clPar3, clPar4, clPar5 - arrays containing cloudy grid parameter values
!    clDataSize - total size of flattened 1D cooling data array
!    clCooling  - cloudy cooling data
!    clHeating  - cloudy heating data
!
!  OUTPUTS:
!    update chemical rate densities (HI, HII, etc)
!
!  PARAMETERS:
!    itmax   - maximum allowed sub-cycle iterations
!    mh      - H mass in cgs units
!
!-----------------------------------------------------------------------

      implicit NONE
#include "fortran_types.def"

!  General Arguments

      INTG_PREC in, jn, kn, is, js, ks, ie, je, ke, nratec, imethod,
     &        idual, iexpand, ih2co, ipiht, ispecies, imetal, idim,
     &        iradtype, nfreq, imetalregen, iradshield, iradtrans,
<<<<<<< HEAD
     &        iradcoupled, iradstep, n_xe, ierr, imcool, irt_honly,
     &        igammah, ih2optical, iciecool, ithreebody
      R_PREC    dt, aye, temstart, temend, eta1, eta2, gamma,
     &        utim, uxyz, uaye, urho, utem, fh, dtoh, xe_start, xe_end
=======
     &        iradcoupled, iradstep, n_xe, ierr, imcool, idust, 
     &        irt_honly, igammah, ih2optical, iciecool, ithreebody,
     &        ndratec
      real    dt, aye, temstart, temend, eta1, eta2, gamma,
     &        utim, uxyz, uaye, urho, utem, fh, dtoh, z_solar, 
     &        xe_start, xe_end,
     &        dtemstart, dtemend
>>>>>>> d57c43fb

!  Density, energy and velocity fields fields

      R_PREC    de(in,jn,kn),   HI(in,jn,kn),   HII(in,jn,kn),
     &       HeI(in,jn,kn), HeII(in,jn,kn), HeIII(in,jn,kn)
      R_PREC    HM(in,jn,kn),  H2I(in,jn,kn), H2II(in,jn,kn)
      R_PREC    DI(in,jn,kn),  DII(in,jn,kn), HDI(in,jn,kn)
      R_PREC    d(in,jn,kn),   ge(in,jn,kn),     e(in,jn,kn),
     &        u(in,jn,kn),    v(in,jn,kn),     w(in,jn,kn),
     &        metal(in,jn,kn)

!  Radiation fields

      R_PREC kphHI(in,jn,kn), kphHeI(in,jn,kn), kphHeII(in,jn,kn),
     &     kdissH2I(in,jn,kn)
      R_PREC photogamma(in,jn,kn)

!  Cooling tables (coolings rates as a function of temperature)

      R_PREC    hy_RKIND1ka(nratec), h2k01a(nratec), vibha(nratec), 
     &        rotha(nratec), rotla(nratec), gpldla(nratec),
     &        gphdla(nratec), hdltea(nratec), hdlowa(nratec)
<<<<<<< HEAD
      R_PREC    gaHIa(nratec), gaH2a(nratec), gaHea(nratec),
     &        gaHpa(nratec), gaela(nratec), ciecoa(nratec)
      R_PREC    ceHIa(nratec), ceHeIa(nratec), ceHeIIa(nratec),
=======
      real    gaHIa(nratec), gaH2a(nratec), gaHea(nratec),
     &        gaHpa(nratec), gaela(nratec), gasgra(nratec), 
     &        ciecoa(nratec)
      real    ceHIa(nratec), ceHeIa(nratec), ceHeIIa(nratec),
>>>>>>> d57c43fb
     &        ciHIa(nratec), ciHeIa(nratec), ciHeISa(nratec), 
     &        ciHeIIa(nratec), reHIIa(nratec), reHeII1a(nratec), 
     &        reHeII2a(nratec), reHeIIIa(nratec), brema(nratec)
      R_PREC    metala(nratec, n_xe)
      R_PREC    compa, piHI, piHeI, piHeII, comp_xraya, comp_temp,
     &        inutot(nfreq), avgsighp, avgsighep, avgsighe2p
      R_PREC    gammaha 

!  Chemistry tables (rates as a function of temperature)

      R_PREC k1a (nratec), k2a (nratec), k3a (nratec), k4a (nratec), 
     &     k5a (nratec), k6a (nratec), k7a (nratec), k8a (nratec), 
     &     k9a (nratec), k10a(nratec), k11a(nratec), k12a(nratec), 
     &     k13a(nratec), k14a(nratec), k15a(nratec), k16a(nratec), 
     &     k17a(nratec), k18a(nratec), k19a(nratec), k22a(nratec),
     &     k50a(nratec), k51a(nratec), k52a(nratec), k53a(nratec),
     &     k54a(nratec), k55a(nratec), k56a(nratec),
     &     k13dda(nratec, 7), h2dusta(nratec, ndratec),
     &     ncrna(nratec), ncrd1a(nratec), ncrd2a(nratec),
     &     k24, k25, k26, k27, k28, k29, k30, k31

!  Cloudy cooling data

<<<<<<< HEAD
      INTG_PREC icmbTfloor, iClHeat, iClMMW, clGridRank, clDataSize
      INTG_PREC clGridDim(clGridRank)
      R_PREC clMetNorm, clEleFra
      R_PREC clPar1(clGridDim(1)), clPar2(clGridDim(2)), 
     &     clPar3(clGridDim(3)), clPar4(clGridDim(4)), 
     &     clPar5(clGridDim(5))
      R_PREC clCooling(clDataSize), clHeating(clDataSize), 
     &     clMMW(clDataSize)
=======
      integer icmbTfloor, iClHeat, clGridRank, clDataSize
      integer clGridDim(clGridRank)
      real clEleFra
      real clPar1(clGridDim(1)), clPar2(clGridDim(2)), 
     &     clPar3(clGridDim(3)), clPar4(clGridDim(4)), 
     &     clPar5(clGridDim(5))
      real clCooling(clDataSize), clHeating(clDataSize)
>>>>>>> d57c43fb

!  Parameters

      INTG_PREC itmax, ijk
      parameter (itmax = 10000, ijk = MAX_ANY_SINGLE_DIRECTION)

#ifdef CONFIG_BFLOAT_4
      R_PREC tolerance
      parameter (tolerance = 1.e-5_RKIND)
#endif

#ifdef CONFIG_BFLOAT_8
      R_PREC tolerance
      parameter (tolerance = 1.e-10_RKIND)
#endif

      double precision mh
      parameter (mh = mass_h)

!  Locals

      INTG_PREC i, j, k, iter
      INTG_PREC clGridDim1, clGridDim2, clGridDim3, clGridDim4, 
     &     clGridDim5
      R_PREC ttmin, dom, energy, comp1, comp2, dlogtem
      double precision coolunit, dbase1, tbase1, xbase1, chunit, uvel
      double precision heq1, heq2, eqk221, eqk222, eqk131, eqk132,
     &                 eqt1, eqt2, eqtdef, dheq, heq

!  row temporaries

      INTG_PREC indixe(ijk)
      R_PREC t1(ijk), t2(ijk), logtem(ijk), tdef(ijk), 
     &     dtit(ijk), ttot(ijk), p2d(ijk), tgas(ijk), tgasold(ijk),
     &     tdust(ijk), metallicity(ijk), rhoH(ijk), olddtit

!  Rate equation row temporaries

      R_PREC HIp(ijk), HIIp(ijk), HeIp(ijk), HeIIp(ijk), HeIIIp(ijk),
     &     HMp(ijk), H2Ip(ijk), H2IIp(ijk),
     &     dep(ijk), dedot(ijk),HIdot(ijk), dedot_prev(ijk),
     &     DIp(ijk), DIIp(ijk), HDIp(ijk), HIdot_prev(ijk),
     &     k24shield(ijk), k25shield(ijk), k26shield(ijk)
      R_PREC k1 (ijk), k2 (ijk), k3 (ijk), k4 (ijk), k5 (ijk),
     &     k6 (ijk), k7 (ijk), k8 (ijk), k9 (ijk), k10(ijk),
     &     k11(ijk), k12(ijk), k13(ijk), k14(ijk), k15(ijk),
     &     k16(ijk), k17(ijk), k18(ijk), k19(ijk), k22(ijk),
     &     k50(ijk), k51(ijk), k52(ijk), k53(ijk), k54(ijk),
     &     k55(ijk), k56(ijk), k13dd(ijk, 7), h2dust(ijk),
     &     ncrn(ijk), ncrd1(ijk), ncrd2(ijk)

!  Cooling/heating row locals

      double precision ceHI(ijk), ceHeI(ijk), ceHeII(ijk),
     &     ciHI(ijk), ciHeI(ijk), ciHeIS(ijk), ciHeII(ijk),
     &     reHII(ijk), reHeII1(ijk), reHeII2(ijk), reHeIII(ijk),
     &     brem(ijk), edot(ijk)
      R_PREC hy_RKIND1k(ijk), h2k01(ijk), vibh(ijk), roth(ijk), 
     &     rotl(ijk), gpldl(ijk), gphdl(ijk), hdlte(ijk), hdlow(ijk), 
     &     cieco(ijk)

!  Iteration mask

      logical itmask(ijk)
!
!\\\\\\\\\\\\\\\\\\\\\\\\\\\\\\\\\\\\\\/////////////////////////////////
!=======================================================================

!     Set error indicator

      ierr = 0
      
!     Set units

      dom      = urho*(aye**3)/mh
      tbase1   = utim
      xbase1   = uxyz/(aye*uaye)    ! uxyz is [x]*a      = [x]*[a]*a'        '
      dbase1   = urho*(aye*uaye)**3 ! urho is [dens]/a^3 = [dens]/([a]*a')^3 '
      coolunit = (uaye**5 * xbase1**2 * mh**2) / (tbase1**3 * dbase1)
      uvel     = uxyz / utim
<<<<<<< HEAD
      chunit = (7.17775e-12_RKIND)/(2._RKIND*uvel*uvel*mh)
=======
c      chunit = (7.17775d-12)/(2.d0*uvel*uvel*mh)   ! 4.5 eV per H2 formed
      chunit = (1.60218d-12)/(2.d0*uvel*uvel*mh)   ! 1 eV per H2 formed
>>>>>>> d57c43fb

      dlogtem = (log(temend) - log(temstart))/REAL(nratec-1,RKIND)

!  Convert densities from comoving to proper

      call scale_fields(d, de, HI, HII, HeI, HeII, HeIII,
     &                  HM, H2I, H2II, DI, DII, HDI, metal,
     &                  is, ie, js, je, ks, ke,
     &                  in, jn, kn, ispecies, imetal, aye**(-3))

      call ceiling_species(d, de, HI, HII, HeI, HeII, HeIII,
     &                     HM, H2I, H2II, DI, DII, HDI, metal,
     &                     is, ie, js, je, ks, ke,
     &                     in, jn, kn, ispecies, imetal)

!  Loop over zones, and do an entire i-column in one go

      do k = ks+1, ke+1
      do j = js+1, je+1

!       tolerance = 1.0e-06 * dt

!       Set iteration mask to include only cells with radiation in the
!       intermediate coupled chemistry / energy step

         if (iradcoupled .eq. 1 .and. iradstep .eq. 1) then
            do i = is+1, ie+1
               if (kphHI(i,j,k) .gt. 0) then 
                  itmask(i) = .true. 
               else 
                  itmask(i) = .false.
               endif
            enddo
         endif

!     Normal rate solver, but don't double-count the cells with radiation
 
         if (iradcoupled .eq. 1 .and. iradstep .eq. 0) then
            do i = is+1, ie+1
               if (kphHI(i,j,k) .gt. 0) then 
                  itmask(i) = .false. 
               else 
                  itmask(i) = .true.
               endif
            enddo
         endif

!     No radiation timestep coupling

         if (iradcoupled .eq. 0 .or. iradtrans .eq. 0) then 
            do i = is+1, ie+1
               itmask(i) = .true.
            enddo
         endif

!        Set time elapsed to zero for each cell in 1D section

         do i = is+1, ie+1
            ttot(i) = 0._RKIND
         enddo

!        ------------------ Loop over subcycles ----------------

         do iter = 1, itmax

!           Compute the cooling rate, tgas, tdust, and metallicity for this row

            call cool1d_multi(
     &                d, e, ge, u, v, w, de, HI, HII, HeI, HeII, HeIII,
     &                in, jn, kn, nratec, idual, imethod,
     &                iexpand, ispecies, imetal, imcool, idust, idim,
     &                is, ie, j, k, ih2co, ipiht, iter, igammah,
     &                aye, temstart, temend, z_solar,
     &                utem, uxyz, uaye, urho, utim,
     &                eta1, eta2, gamma,
     &                ceHIa, ceHeIa, ceHeIIa, ciHIa, ciHeIa, 
     &                ciHeISa, ciHeIIa, reHIIa, reHeII1a, 
     &                reHeII2a, reHeIIIa, brema, compa, gammaha,
     &                comp_xraya, comp_temp,
     &                piHI, piHeI, piHeII, comp1, comp2,
     &                HM, H2I, H2II, DI, DII, HDI, metal,
     &                hy_RKIND1ka, h2k01a, vibha, rotha, rotla,
     &                hy_RKIND1k, h2k01, vibh, roth, rotl,
     &                gpldla, gphdla, gpldl, gphdl,
     &                hdltea, hdlowa, hdlte, hdlow,
     &                gaHIa, gaH2a, gaHea, gaHpa, gaela,
     &                gasgra, metala, n_xe, xe_start, xe_end,
     &                ceHI, ceHeI, ceHeII, ciHI, ciHeI, ciHeIS, ciHeII,
     &                reHII, reHeII1, reHeII2, reHeIII, brem,
     &                indixe, t1, t2, logtem, tdef, edot,
     &                tgas, tgasold, p2d, tdust, metallicity, rhoH, 
     &                inutot, iradtype, nfreq, imetalregen,
     &                iradshield, avgsighp, avgsighep, avgsighe2p,
     &                iradtrans, photogamma,
     &                ih2optical, iciecool, ciecoa, cieco,
     &                icmbTfloor, iClHeat,
     &                clEleFra, clGridRank, clGridDim,
     &                clPar1, clPar2, clPar3, clPar4, clPar5,
     &                clDataSize, clCooling, clHeating,
     &                itmask)

!        Look-up rates as a function of temperature for 1D set of zones
!         (maybe should add itmask to this call)

            call lookup_cool_rates1d(temstart, temend, nratec, j, k,
     &               is, ie, ijk, iradtype, iradshield, ithreebody,
     &               in, jn, kn, ispecies, idust, 
     &               tgas, HI, HII, HeI, HeII, tdust, metallicity, 
     &               k1a, k2a, k3a, k4a, k5a, k6a, k7a, k8a, k9a, k10a,
     &               k11a, k12a, k13a, k13dda, k14a, k15a, k16a,
     &               k17a, k18a, k19a, k22a,
     &               k50a, k51a, k52a, k53a, k54a, k55a, k56a,
     &               ndratec, dtemstart, dtemend, h2dusta, 
     &               ncrna, ncrd1a, ncrd2a, 
     &               avgsighp, avgsighep, avgsighe2p, piHI, piHeI,
     &               k1, k2, k3, k4, k5, k6, k7, k8, k9, k10,
     &               k11, k12, k13, k14, k15, k16, k17, k18,
     &               k19, k22, k24, k25, k26, 
     &               k50, k51, k52, k53, k54, k55,
     &               k56, k13dd, k24shield, k25shield, k26shield,
     &               h2dust, ncrn, ncrd1, ncrd2, 
     &               t1, t2, tdef, logtem, indixe, 
     &               dom, coolunit, tbase1, itmask)

!           Compute dedot and HIdot, the rates of change of de and HI
!             (should add itmask to this call)

            call rate_timestep(dedot, HIdot, ispecies, idust,
     &                     de, HI, HII, HeI, HeII, HeIII, d,
     &                     HM, H2I, H2II,
     &                     in, jn, kn, is, ie, j, k, 
     &                     k1, k2, k3, k4, k5, k6, k7, k8, k9, k10, k11,
     &                     k12, k13, k14, k15, k16, k17, k18, k19, k22,
     &                     k24, k25, k26, k27, k28, k29, k30, k31,
     &                     k50, k51, k52, k53, k54, k55, k56, 
     &                     h2dust, ncrn, ncrd1, ncrd2, rhoH, 
     &                     k24shield, k25shield, k26shield,
     &                     iradtrans, irt_honly, kphHI, kphHeI, kphHeII, 
     &                     kdissH2I, itmask, edot, chunit, dom)

!           Find timestep that keeps relative chemical changes below 10%

            do i = is+1, ie+1
               if (itmask(i)) then
!              Bound from below to prevent numerical errors
               
	       if (abs(dedot(i)) .lt. tiny) 
     &             dedot(i) = min(REAL(tiny,RKIND),de(i,j,k))
	       if (abs(HIdot(i)) .lt. tiny)
     &             HIdot(i) = min(REAL(tiny,RKIND),HI(i,j,k))

!              If the net rate is almost perfectly balanced then set
!                  it to zero (since it is zero to available precision)

               if (min(abs(k1(i)* de(i,j,k)*HI(i,j,k)),
     &                 abs(k2(i)*HII(i,j,k)*de(i,j,k)))/
     &              max(abs(dedot(i)),abs(HIdot(i))) 
     &              .gt. 1.e6_RKIND) then
                  dedot(i) = tiny
                  HIdot(i) = tiny
               endif

!              If the iteration count is high then take the smaller of
!                the calculated dedot and last time step's actual dedot.
!                This is intended to get around the problem of a low
!                electron or HI fraction which is in equilibrium with high
!                individual terms (which all nearly cancel).

               if (iter .gt. 50) then
                  dedot(i) = min(abs(dedot(i)), abs(dedot_prev(i)))
                  HIdot(i) = min(abs(HIdot(i)), abs(HIdot_prev(i)))
               endif

!              compute minimum rate timestep

               olddtit = dtit(i)
               dtit(i) = min(abs(0.1_RKIND*de(i,j,k)/dedot(i)), 
     &                       abs(0.1_RKIND*HI(i,j,k)/HIdot(i)),
     &                       dt-ttot(i), 0.5_RKIND*dt)

              if (d(i,j,k)*dom.gt.1.e8_RKIND .and. edot(i).gt.0.0) then
                ! Equilibrium value for H is:
                !  H = (-1.0 / (4*k22)) * (k13 - sqrt(8 k13 k22 rho + k13^2))
                ! We now want this to change by 10% or less, but we're only
                ! differentiating by dT.  We have de/dt.  We need dT/de.
                ! T = (g-1)*p2d*utem/N; tgas == (g-1)(p2d*utem/N)
                ! dH_eq / dt = (dH_eq/dT) * (dT/de) * (de/dt)
                !   dH_eq / dT (see above; we can calculate the derivative here)
                !   dT / de = utem * (gamma - 1.0) / N == tgas / p2d
                !   de / dt = edot
                ! Now we use our estimate of dT/de to get the estimated
                ! difference in the equilibrium
                eqt2 = min(log(tgas(i)) + 0.1_RKIND*dlogtem, t2(i))
                eqtdef = (eqt2 - t1(i))/(t2(i) - t1(i))
                eqk222 = k22a(indixe(i)) +
     &            (k22a(indixe(i)+1) -k22a(indixe(i)))*eqtdef
                eqk132 = k13a(indixe(i)) +
     &            (k13a(indixe(i)+1) -k13a(indixe(i)))*eqtdef
                heq2 = (-1._RKIND / (4._RKIND*eqk222)) * (eqk132-
     &               sqrt(8._RKIND*eqk132*eqk222*fh*d(i,j,k)
     &               +eqk132**2._RKIND))

                eqt1 = max(log(tgas(i)) - 0.1_RKIND*dlogtem, t1(i))
                eqtdef = (eqt1 - t1(i))/(t2(i) - t1(i))
                eqk221 = k22a(indixe(i)) +
     &            (k22a(indixe(i)+1) -k22a(indixe(i)))*eqtdef
                eqk131 = k13a(indixe(i)) +
     &            (k13a(indixe(i)+1) -k13a(indixe(i)))*eqtdef
                heq1 = (-1._RKIND / (4._RKIND*eqk221)) * (eqk131-
     &               sqrt(8._RKIND*eqk131*eqk221*fh*d(i,j,k)
     &               +eqk131**2._RKIND))

                dheq = (abs(heq2-heq1)/(exp(eqt2) - exp(eqt1)))
     &               * (tgas(i)/p2d(i)) * edot(i)
                heq = (-1._RKIND / (4._RKIND*k22(i))) * (k13(i)-
     &               sqrt(8._RKIND*k13(i)*k22(i)*fh*d(i,j,k)
     &               +k13(i)**2._RKIND))
                !write(0,*) heq2, heq1, eqt2, eqt1, tgas(i), p2d(i), 
!     &                     edot(i)
                if(d(i,j,k)*dom.gt.1e18.and.i.eq.4)write(0, *)
     &              HI(i,j,k)/heq, edot(i),tgas(i)
                dtit(i) = min(1.d0*dtit(i), 0.1d0*heq/dheq)
              endif
              if (iter.gt.10) dtit(i) = min(olddtit*1.5_RKIND, dtit(i))

#define DONT_WRITE_COOLING_DEBUG
#ifdef WRITE_COOLING_DEBUG
!              Output some debugging information if required

               if (dtit(i)/dt .lt. 1.e-2_RKIND .and. iter .gt. 800 .and.
     &             abs((dt-ttot(i))/dt) .gt. 1.e-3_RKIND) then
                  write(4,1000) iter,i,j,k,dtit(i),
     &              ttot(i),dt,de(i,j,k),dedot(i),HI(i,j,k),HIdot(i),
     &              tgas(i), dedot_prev(i), HIdot_prev(i)
                  write(4,1100) HI(i,j,k),HII(i,j,k),
     &              HeI(i,j,k),HeII(i,j,k),HeIII(i,j,k),
     &              HM(i,j,k),H2I(i,j,k),H2II(i,j,k),de(i,j,k)
                  write(4,1100)
     &               -      k1(i) *de(i,j,k)    *HI(i,j,k)  ,
     &               -      k7(i) *de(i,j,k)    *HI(i,j,k),
     &               -      k8(i) *HM(i,j,k)    *HI(i,j,k),
     &               -      k9(i) *HII(i,j,k)   *HI(i,j,k),
     &               -      k10(i)*H2II(i,j,k)  *HI(i,j,k)/2._RKIND,
     &               - 2._RKIND*k22(i)*HI(i,j,k)**2 *HI(i,j,k),
     &               +      k2(i) *HII(i,j,k)   *de(i,j,k) ,
     &               + 2._RKIND*k13(i)*HI(i,j,k)   *H2I(i,j,k)/2._RKIND,
     &               +      k11(i)*HII(i,j,k)   *H2I(i,j,k)/2._RKIND,
     &               + 2._RKIND*k12(i)*de(i,j,k)   *H2I(i,j,k)/2._RKIND,
     &               +      k14(i)*HM(i,j,k)    *de(i,j,k),
     &               +      k15(i)*HM(i,j,k)    *HI(i,j,k),
     &               + 2._RKIND*k16(i)*HM(i,j,k)    *HII(i,j,k),
     &               + 2._RKIND*k18(i)*H2II(i,j,k)  *de(i,j,k)/2._RKIND,
     &               +      k19(i)*H2II(i,j,k)  *HM(i,j,k)/2._RKIND
               endif
 1000          format(i5,3(i3,1x),1p,11(e11.3))
 1100          format(1p,20(e11.3))
#endif /* WRITE_COOLING_DEBUG */
            else               ! itmask
               dtit(i) = dt;
            endif
            enddo               ! end loop over i

!           Compute maximum timestep for cooling/heating

            do i = is+1, ie+1
               if (itmask(i)) then
!              Set energy per unit volume of this cell based in the pressure
!              (the gamma used here is the right one even for H2 since p2d 
!               is calculated with this gamma).

               energy = max(p2d(i)/(gamma-1._RKIND), 
     &                 REAL(tiny,RKIND))

!              This is an alternate energy calculation, based directly on
!              the code's specific energy field, which differs from the above
!              only if using the dual energy formalism.

!              energy = max(ge(i,j,k)*d(i,j,k), p2d(i)/(gamma-1.0), 
!     &                    tiny)
!              if (energy .lt. tiny) energy = d(i,j,k)*(e(i,j,k) - 
!     &              0.5*(u(i,j,k)**2 + v(i,j,k)**2 + w(i,j,k)**2))

!              If the temperature is at the bottom of the temperature look-up 
!              table and edot < 0, then shut off the cooling.

               if (tgas(i) .le. 1.01_RKIND*temstart .and. 
     &              edot(i) .lt. 0._RKIND) edot(i) = tiny
	       if (abs(edot(i)) .lt. tiny) edot(i) = tiny
!
!              Compute timestep for 10% change

!              if (iter .gt. 100) then
!                 dtit(i) = min(REAL(abs(0.1*energy/edot(i)),RKIND), 
!     &                        dt-ttot(i), dtit(i))
!              else
               dtit(i) = min(REAL(abs(0.1_RKIND*energy/edot(i)),RKIND), 
     &              dt-ttot(i), dtit(i))
!              endif

               if (dtit(i) .ne. dtit(i)) !#####
     &           write(6,*) 'HUGE dtit :: ', energy, edot(i), dtit(i),
     &                      dt, ttot(i), abs(0.1_RKIND*energy/edot(i)), 
     &                      REAL(abs(0.1_RKIND*energy/edot(i)),RKIND)

#define NO_FORTRAN_DEBUG
#ifdef FORTRAN_DEBUG
               if (ge(i,j,k) .le. 0._RKIND .and. idual .eq. 1)
     &           write(6,*) 'a',ge(i,j,k),energy,d(i,j,k),e(i,j,k),iter
               if (idual .eq. 1 .and.
     &           ge(i,j,k)+edot(i)/d(i,j,k)*dtit(i) .le. 0._RKIND)
     &           write(6,*) i,j,k,iter,ge(i,j,k),edot(i),tgas(i),
     &              energy,de(i,j,k),ttot(i),d(i,j,k),e(i,j,k)
#endif /* FORTRAN_DEBUG */

#ifdef WRITE_COOLING_DEBUG
!              If the timestep is too small, then output some debugging info

               if (((dtit(i)/dt .lt. 1.e-2_RKIND .and. iter .gt. 800) 
     &               .or. iter .gt. itmax-100) .and.
     &              abs((dt-ttot(i))/dt) .gt. 1.e-3_RKIND)
     &           write(3,2000) i,j,k,iter,ge(i,j,k),edot(i),tgas(i),
     &             energy,de(i,j,k),ttot(i),d(i,j,k),e(i,j,k),dtit(i)
 2000          format(4(i4,1x),1p,10(e14.3))
#endif /* WRITE_COOLING_DEBUG */
            endif   ! itmask
            enddo   ! end loop over i

!           Update total and gas energy

            do i = is+1, ie+1
               if (itmask(i)) then
               e(i,j,k)  = e(i,j,k) + edot(i)/d(i,j,k)*dtit(i)
#ifdef WRITE_COOLING_DEBUG
               if (e(i,j,k) .ne. e(i,j,k)) 
     &              write(3,*) edot(i),d(i,j,k),dtit(i)
#endif /* WRITE_COOLING_DEBUG */

!              If using the dual energy formalism, there are 2 energy fields

               if (idual .eq. 1) then
                  ge(i,j,k) = ge(i,j,k) + edot(i)/d(i,j,k)*dtit(i)

!                 Alternate energy update schemes (not currently used)

!                 ge(i,j,k) = max(ge(i,j,k) + edot(i)/d(i,j,k)*dtit(i),
!     &                      0.5_RKIND*ge(i,j,k))
!                 if (ge(i,j,k) .le. tiny) ge(i,j,k) = (energy + 
!     &              edot(i)*dtit(i))/d(i,j,k)
<<<<<<< HEAD
                  if (ge(i,j,k) .le. 0._RKIND) write(3,*)
=======
#ifdef WRITE_COOLING_DEBUG
                  if (ge(i,j,k) .le. 0.d0) write(3,*)
>>>>>>> d57c43fb
     &                 'a',ge(i,j,k),energy,d(i,j,k),e(i,j,k),iter
#endif WRITE_COOLING_DEBUG
               endif
            endif               ! itmask
            enddo

!           Solve rate equations with one linearly implicit Gauss-Seidel 
!           sweep of a backward Euler method ---

            call step_rate(de, HI, HII, HeI, HeII, HeIII, d,
     &                     HM, H2I, H2II, DI, DII, HDI, dtit,
     &                     in, jn, kn, is, ie, j, k, ispecies, idust,
     &                     k1, k2, k3, k4, k5, k6, k7, k8, k9, k10, k11,
     &                     k12, k13, k14, k15, k16, k17, k18, k19, k22,
     &                     k24, k25, k26, k27, k28, k29, k30, k31,
     &                     k50, k51, k52, k53, k54, k55, k56, 
     &                     h2dust, rhoH,
     &                     k24shield, k25shield, k26shield,
     &                     HIp, HIIp, HeIp, HeIIp, HeIIIp, dep,
     &                     HMp, H2Ip, H2IIp, DIp, DIIp, HDIp,
     &                     dedot_prev, HIdot_prev,
     &                     iradtrans, irt_honly, kphHI, kphHeI, kphHeII, 
     &                     kdissH2I, itmask)

!           Add the timestep to the elapsed time for each cell and find
!            minimum elapsed time step in this row

            ttmin = huge
            do i = is+1, ie+1
               ttot(i) = min(ttot(i) + dtit(i), dt)
               if (abs(dt-ttot(i)) .lt. 0.001_RKIND*dt) 
     &              itmask(i) = .false.
               if (ttot(i).lt.ttmin) ttmin = ttot(i)
            enddo

!           If all cells are done (on this slice), then exit

            if (abs(dt-ttmin) .lt. tolerance*dt) go to 9999

!           Next subcycle iteration

         enddo

 9999    continue

!       Abort if iteration count exceeds maximum

         if (iter .gt. itmax) then
	    write(0,*) 'inside if statement solve rate cool:',is,ie
            write(6,*) 'MULTI_COOL iter > ',itmax,' at j,k =',j,k
            write(0,*) 'FATAL error (2) in MULTI_COOL'
            write(0,'(" dt = ",1pe10.3," ttmin = ",1pe10.3)') dt, ttmin
            write(0,'((16(1pe8.1)))') (dtit(i),i=is+1,ie+1)
            write(0,'((16(1pe8.1)))') (ttot(i),i=is+1,ie+1)
            write(0,'((16(1pe8.1)))') (edot(i),i=is+1,ie+1)
            write(0,'((16(l3)))') (itmask(i),i=is+1,ie+1)
            WARNING_MESSAGE
         endif

         if (iter .gt. itmax/2) then
            write(6,*) 'MULTI_COOL iter,j,k =',iter,j,k
         end if
!     
!     Next j,k
!     
       enddo
      enddo

!     Convert densities back to comoving from proper

      call scale_fields(d, de, HI, HII, HeI, HeII, HeIII,
     &                  HM, H2I, H2II, DI, DII, HDI, metal,
     &                  is, ie, js, je, ks, ke,
     &                  in, jn, kn, ispecies, imetal, aye**3)

!     Correct the species to ensure consistency (i.e. type conservation)

      call make_consistent(de, HI, HII, HeI, HeII, HeIII,
     &                     HM, H2I, H2II, DI, DII, HDI, metal, 
     &                     d, is, ie, js, je, ks, ke,
     &                     in, jn, kn, ispecies, imetal, fh, dtoh)

      return
      end

c -----------------------------------------------------------
!   This routine scales the density fields from comoving to
!     proper densities (and back again).

      subroutine scale_fields(d, de, HI, HII, HeI, HeII, HeIII,
     &                        HM, H2I, H2II, DI, DII, HDI, metal,
     &                        is, ie, js, je, ks, ke,
     &                        in, jn, kn, ispecies, imetal, factor)
c -------------------------------------------------------------------

      implicit NONE
#include "fortran_types.def"

!     Arguments

      INTG_PREC in, jn, kn, is, ie, js, je, ks, ke, ispecies, imetal
      R_PREC    de(in,jn,kn),   HI(in,jn,kn),   HII(in,jn,kn),
     &       HeI(in,jn,kn), HeII(in,jn,kn), HeIII(in,jn,kn)
      R_PREC    HM(in,jn,kn),  H2I(in,jn,kn), H2II(in,jn,kn)
      R_PREC    DI(in,jn,kn),  DII(in,jn,kn), HDI(in,jn,kn)
      R_PREC     d(in,jn,kn),metal(in,jn,kn)
      R_PREC    factor

!     locals

      INTG_PREC i, j, k

!     Multiply all fields by factor (1/a^3 or a^3)

      do k = ks+1, ke+1
         do j = js+1, je+1
            do i = is+1, ie+1
               d(i,j,k)     = d(i,j,k)*factor
               de(i,j,k)    = de(i,j,k)*factor
               HI(i,j,k)    = HI(i,j,k)*factor
               HII(i,j,k)   = HII(i,j,k)*factor
               HeI(i,j,k)   = HeI(i,j,k)*factor
               HeII(i,j,k)  = HeII(i,j,k)*factor
               HeIII(i,j,k) = HeIII(i,j,k)*factor
            enddo
         enddo
      enddo
      if (ispecies .gt. 1) then
         do k = ks+1, ke+1
            do j = js+1, je+1
               do i = is+1, ie+1
                  HM(i,j,k)   = HM(i,j,k)*factor
                  H2I(i,j,k)  = H2I(i,j,k)*factor
                  H2II(i,j,k) = H2II(i,j,k)*factor
               enddo
            enddo
         enddo
      endif
      if (ispecies .gt. 2) then
         do k = ks+1, ke+1
            do j = js+1, je+1
               do i = is+1, ie+1
                  DI(i,j,k)  = DI(i,j,k)*factor
                  DII(i,j,k) = DII(i,j,k)*factor
                  HDI(i,j,k) = HDI(i,j,k)*factor
               enddo
            enddo
         enddo
      endif
      if (imetal .eq. 1) then
         do k = ks+1, ke+1
            do j = js+1, je+1
               do i = is+1, ie+1
                  metal(i,j,k) = metal(i,j,k)*factor
               enddo
            enddo
         enddo
      endif

      return
      end

c -----------------------------------------------------------
!   This routine ensures that the species aren't below tiny.

      subroutine ceiling_species(d, de, HI, HII, HeI, HeII, HeIII,
     &                           HM, H2I, H2II, DI, DII, HDI, metal,
     &                           is, ie, js, je, ks, ke,
     &                           in, jn, kn, ispecies, imetal)
c -------------------------------------------------------------------

      implicit NONE
#include "fortran_types.def"

!     Arguments

      INTG_PREC in, jn, kn, is, ie, js, je, ks, ke, ispecies, imetal
      R_PREC     d(in,jn,kn)
      R_PREC    de(in,jn,kn),   HI(in,jn,kn),   HII(in,jn,kn),
     &       HeI(in,jn,kn), HeII(in,jn,kn), HeIII(in,jn,kn)
      R_PREC    HM(in,jn,kn),  H2I(in,jn,kn), H2II(in,jn,kn)
      R_PREC    DI(in,jn,kn),  DII(in,jn,kn), HDI(in,jn,kn)
      R_PREC metal(in,jn,kn)

!     locals

      INTG_PREC i, j, k

!     Multiply all fields by factor (1/a^3 or a^3)

      do k = ks+1, ke+1
         do j = js+1, je+1
            do i = is+1, ie+1
               de(i,j,k)    = max(de(i,j,k), REAL(tiny,RKIND))
               HI(i,j,k)    = max(HI(i,j,k), REAL(tiny,RKIND))
               HII(i,j,k)   = max(HII(i,j,k), REAL(tiny,RKIND))
               HeI(i,j,k)   = max(HeI(i,j,k), REAL(tiny,RKIND))
               HeII(i,j,k)  = max(HeII(i,j,k), REAL(tiny,RKIND))
               HeIII(i,j,k) = max(HeIII(i,j,k), 
     &                            REAL(1.e-5*tiny,RKIND))
            enddo
         enddo
      enddo
      if (ispecies .gt. 1) then
         do k = ks+1, ke+1
            do j = js+1, je+1
               do i = is+1, ie+1
                  HM(i,j,k)   = max(HM(i,j,k), REAL(tiny,RKIND))
                  H2I(i,j,k)  = max(H2I(i,j,k), REAL(tiny,RKIND))
                  H2II(i,j,k) = max(H2II(i,j,k), REAL(tiny,RKIND))
               enddo
            enddo
         enddo
      endif
      if (ispecies .gt. 2) then
         do k = ks+1, ke+1
            do j = js+1, je+1
               do i = is+1, ie+1
                  DI(i,j,k)  = max(DI(i,j,k), REAL(tiny,RKIND))
                  DII(i,j,k) = max(DII(i,j,k), REAL(tiny,RKIND))
                  HDI(i,j,k) = max(HDI(i,j,k), REAL(tiny,RKIND))
               enddo
            enddo
         enddo
      endif
      if (imetal .eq. 1) then
         do k = ks+1, ke+1
            do j = js+1, je+1
               do i = is+1, ie+1
                  metal(i,j,k) = min(max(metal(i,j,k),
     &                               REAL(tiny,RKIND)),
     &                               0.9_RKIND*d(i,j,k))
               enddo
            enddo
         enddo
      endif

      return
      end



! -----------------------------------------------------------
! This routine uses the temperature to look up the chemical
!   rates which are tabulated in a log table as a function
!   of temperature.

      subroutine lookup_cool_rates1d(temstart, temend, nratec, j, k,
     &                is, ie, ijk, iradtype, iradshield, ithreebody,
     &                in, jn, kn, ispecies, idust,
     &                tgas1d, HI, HII, HeI, HeII, tdust, metallicity, 
     &                k1a, k2a, k3a, k4a, k5a, k6a, k7a, k8a, k9a, k10a,
     &                k11a, k12a, k13a, k13dda, k14a, k15a, k16a,
     &                k17a, k18a, k19a, k22a,
     &                k50a, k51a, k52a, k53a, k54a, k55a, k56a,
     &                ndratec, dtemstart, dtemend, h2dusta, 
     &                ncrna, ncrd1a, ncrd2a,
     &                avgsighp, avgsighep, avgsighe2p, piHI, piHeI,
     &                k1, k2, k3, k4, k5, k6, k7, k8, k9, k10,
     &                k11, k12, k13, k14, k15, k16, k17, k18,
     &                k19, k22, k24, k25, k26,
     &                k50, k51, k52, k53, k54, k55,
     &                k56, k13dd, k24shield, k25shield, k26shield,
     &                h2dust, ncrn, ncrd1, ncrd2,
     &                t1, t2, tdef, logtem, indixe, 
     &                dom, coolunit, tbase1, itmask)
! -------------------------------------------------------------------

      implicit NONE
#include "fortran_types.def"

!     Arguments

<<<<<<< HEAD
      INTG_PREC is, ie, ijk, iradtype, iradshield, nratec, 
     &        in, jn, kn, ispecies, ithreebody, j, k
      R_PREC temstart, temend, tgas1d(in), dom
=======
      integer is, ie, ijk, iradtype, iradshield, nratec, 
     &        in, jn, kn, ispecies, ithreebody, j, k,
     &        idust, ndratec
      real temstart, temend, tgas1d(in), dom,
     &        dtemstart, dtemend
>>>>>>> d57c43fb
      double precision coolunit, tbase1
      logical itmask(ijk)

!     Chemistry rates as a function of temperature

      R_PREC k1a (nratec), k2a (nratec), k3a (nratec), k4a (nratec), 
     &     k5a (nratec), k6a (nratec), k7a (nratec), k8a (nratec), 
     &     k9a (nratec), k10a(nratec), k11a(nratec), k12a(nratec), 
     &     k13a(nratec), k14a(nratec), k15a(nratec), k16a(nratec), 
     &     k17a(nratec), k18a(nratec), k19a(nratec), k22a(nratec),
     &     k50a(nratec), k51a(nratec), k52a(nratec), k53a(nratec),
     &     k54a(nratec), k55a(nratec), k56a(nratec),
     &     k13dda(nratec, 7), h2dusta(nratec, ndratec), 
     &     ncrna(nratec), ncrd1a(nratec), ncrd2a(nratec),
     &     k24, k25, k26,
     &     avgsighp, avgsighep, avgsighe2p, piHI, piHeI

!     Density fields

      R_PREC    HI(in,jn,kn),   HII(in,jn,kn),
     &        HeI(in,jn,kn), HeII(in,jn,kn)

!     Returned rate values

      R_PREC k1 (ijk), k2 (ijk), k3 (ijk), k4 (ijk), k5 (ijk),
     &     k6 (ijk), k7 (ijk), k8 (ijk), k9 (ijk), k10(ijk),
     &     k11(ijk), k12(ijk), k13(ijk), k14(ijk), k15(ijk),
     &     k16(ijk), k17(ijk), k18(ijk), k19(ijk), k22(ijk),
     &     k50(ijk), k51(ijk), k52(ijk), k53(ijk), k54(ijk),
     &     k55(ijk), k56(ijk), k13dd(ijk, 7), h2dust(ijk), 
     &     ncrn(ijk), ncrd1(ijk), ncrd2(ijk),
     &     k24shield(ijk), k25shield(ijk), k26shield(ijk)

!     1D temporaries (passed in)

<<<<<<< HEAD
      INTG_PREC indixe(ijk)
      R_PREC t1(ijk), t2(ijk), logtem(ijk), tdef(ijk)
=======
      integer indixe(ijk)
      real t1(ijk), t2(ijk), logtem(ijk), tdef(ijk),
     &     tdust(ijk), metallicity(ijk)

!     1D temporaries (not passed in)

      integer d_indixe(ijk)
      real d_t1(ijk), d_t2(ijk), d_logtem(ijk), d_tdef(ijk),
     &     dusti1(ijk), dusti2(ijk)
>>>>>>> d57c43fb

!     Parameters

      double precision everg, e24, e26
      parameter(everg = ev2erg, e24 = 13.6_RKIND, 
     &          e26 = 24.6_RKIND)

!     locals

<<<<<<< HEAD
      INTG_PREC i, n1
      R_PREC factor, x, logtem0, logtem9, dlogtem, nh
=======
      integer i, n1
      real factor, x, logtem0, logtem9, dlogtem, nh,
     &     d_logtem0, d_logtem9, d_dlogtem
>>>>>>> d57c43fb

!     Set log values of start and end of lookup tables

      logtem0 = log(temstart)
      logtem9 = log(temend)
      dlogtem = (log(temend) - log(temstart))/REAL(nratec-1,RKIND)

      do i = is+1, ie+1
         if (itmask(i)) then
!        Compute temp-centered temperature (and log)

!        logtem(i) = log(0.5*(tgas(i)+tgasold(i)))
         logtem(i) = log(tgas1d(i))
         logtem(i) = max(logtem(i), logtem0)
         logtem(i) = min(logtem(i), logtem9)

!        Find index into tble and precompute interpolation values

         indixe(i) = min(nratec-1, max(1_IKIND,
     &        int((logtem(i)-logtem0)/dlogtem,IKIND)+1))
         t1(i) = (logtem0 + (indixe(i) - 1)*dlogtem)
         t2(i) = (logtem0 + (indixe(i)    )*dlogtem)
         tdef(i) = (logtem(i) - t1(i)) / (t2(i) - t1(i))

!        Do linear table lookup (in log temperature)

         k1(i) = k1a(indixe(i)) +
     &           (k1a(indixe(i)+1) -k1a(indixe(i)))*tdef(i)
         k2(i) = k2a(indixe(i)) +
     &           (k2a(indixe(i)+1) -k2a(indixe(i)))*tdef(i)
         k3(i) = k3a(indixe(i)) +
     &           (k3a(indixe(i)+1) -k3a(indixe(i)))*tdef(i)
         k4(i) = k4a(indixe(i)) +
     &           (k4a(indixe(i)+1) -k4a(indixe(i)))*tdef(i)
         k5(i) = k5a(indixe(i)) +
     &           (k5a(indixe(i)+1) -k5a(indixe(i)))*tdef(i)
         k6(i) = k6a(indixe(i)) +
     &           (k6a(indixe(i)+1) -k6a(indixe(i)))*tdef(i)
      endif
      enddo

!     Look-up for 9-species model

      if (ispecies .gt. 1) then
         do i = is+1, ie+1
            if (itmask(i)) then
            k7(i) = k7a(indixe(i)) +
     &            (k7a(indixe(i)+1) -k7a(indixe(i)))*tdef(i)
            k8(i) = k8a(indixe(i)) +
     &            (k8a(indixe(i)+1) -k8a(indixe(i)))*tdef(i)
            k9(i) = k9a(indixe(i)) +
     &            (k9a(indixe(i)+1) -k9a(indixe(i)))*tdef(i)
            k10(i) = k10a(indixe(i)) +
     &            (k10a(indixe(i)+1) -k10a(indixe(i)))*tdef(i)
            k11(i) = k11a(indixe(i)) +
     &            (k11a(indixe(i)+1) -k11a(indixe(i)))*tdef(i)
            k12(i) = k12a(indixe(i)) +
     &            (k12a(indixe(i)+1) -k12a(indixe(i)))*tdef(i)
            k13(i) = k13a(indixe(i)) +
     &            (k13a(indixe(i)+1) -k13a(indixe(i)))*tdef(i)
            k14(i) = k14a(indixe(i)) +
     &            (k14a(indixe(i)+1) -k14a(indixe(i)))*tdef(i)
            k15(i) = k15a(indixe(i)) +
     &            (k15a(indixe(i)+1) -k15a(indixe(i)))*tdef(i)
            k16(i) = k16a(indixe(i)) +
     &            (k16a(indixe(i)+1) -k16a(indixe(i)))*tdef(i)
            k17(i) = k17a(indixe(i)) +
     &            (k17a(indixe(i)+1) -k17a(indixe(i)))*tdef(i)
            k18(i) = k18a(indixe(i)) +
     &            (k18a(indixe(i)+1) -k18a(indixe(i)))*tdef(i)
            k19(i) = k19a(indixe(i)) +
     &            (k19a(indixe(i)+1) -k19a(indixe(i)))*tdef(i)
            k22(i) = k22a(indixe(i)) +
     &            (k22a(indixe(i)+1) -k22a(indixe(i)))*tdef(i)

!     H2 formation heating terms.

            ncrn(i) = ncrna(indixe(i)) +
     &           (ncrna(indixe(i)+1) -ncrna(indixe(i)))*tdef(i)
            ncrd1(i) = ncrd1a(indixe(i)) +
     &           (ncrd1a(indixe(i)+1) -ncrd1a(indixe(i)))*tdef(i)
            ncrd2(i) = ncrd2a(indixe(i)) +
     &           (ncrd2a(indixe(i)+1) -ncrd2a(indixe(i)))*tdef(i)

         endif
         enddo

         do n1 = 1, 7
            do i = is+1, ie+1
               if (itmask(i)) then
               k13dd(i,n1) = k13dda(indixe(i),n1) +
     &             (k13dda(indixe(i)+1,n1) - 
     &               k13dda(indixe(i)  ,n1) )*tdef(i)
            endif
            enddo
         enddo         

      endif

!     Look-up for 12-species model

      if (ispecies .gt. 2) then
         do i = is+1, ie+1
            if (itmask(i)) then
            k50(i) = k50a(indixe(i)) +
     &            (k50a(indixe(i)+1) -k50a(indixe(i)))*tdef(i)
            k51(i) = k51a(indixe(i)) +
     &            (k51a(indixe(i)+1) -k51a(indixe(i)))*tdef(i)
            k52(i) = k52a(indixe(i)) +
     &            (k52a(indixe(i)+1) -k52a(indixe(i)))*tdef(i)
            k53(i) = k53a(indixe(i)) +
     &            (k53a(indixe(i)+1) -k53a(indixe(i)))*tdef(i)
            k54(i) = k54a(indixe(i)) +
     &            (k54a(indixe(i)+1) -k54a(indixe(i)))*tdef(i)
            k55(i) = k55a(indixe(i)) +
     &            (k55a(indixe(i)+1) -k55a(indixe(i)))*tdef(i)
            k56(i) = k56a(indixe(i)) +
     &            (k56a(indixe(i)+1) -k56a(indixe(i)))*tdef(i)
         endif
         enddo
      endif

!     Look-up for H2 formation on dust

      if (idust .gt. 0) then

         d_logtem0 = log(dtemstart)
         d_logtem9 = log(dtemend)
         d_dlogtem = (log(dtemend) - log(dtemstart))/real(ndratec-1)

         do i = is+1, ie+1
            if (itmask(i)) then

!              Assume dust melting at T > 1500 K

               if (tdust(i) .gt. dtemend) then
                  h2dust(i) = tiny
               else

!                 Get log dust temperature

                  d_logtem(i) = log(tdust(i))
                  d_logtem(i) = max(d_logtem(i), d_logtem0)
                  d_logtem(i) = min(d_logtem(i), d_logtem9)

!                 Find index into table and precompute interpolation values

                  d_indixe(i) = min(ndratec-1,
     &                 max(1,int((d_logtem(i)-d_logtem0)/d_dlogtem)+1))
                  d_t1(i) = (d_logtem0 + (d_indixe(i) - 1)*d_dlogtem)
                  d_t2(i) = (d_logtem0 + (d_indixe(i)    )*d_dlogtem)
                  d_tdef(i) = (d_logtem(i) - d_t1(i)) / 
     &                 (d_t2(i) - d_t1(i))

!                 Get rate from 2D interpolation

                  dusti1(i) = h2dusta(indixe(i), d_indixe(i)) +
     &                 (h2dusta(indixe(i)+1, d_indixe(i)) - 
     &                 h2dusta(indixe(i),   d_indixe(i)))*tdef(i)
                  dusti2(i) = h2dusta(indixe(i), d_indixe(i)+1) +
     &                 (h2dusta(indixe(i)+1, d_indixe(i)+1) - 
     &                 h2dusta(indixe(i),   d_indixe(i)+1))*tdef(i)
                  h2dust(i) = dusti1(i) + 
     &                 (dusti2(i) - dusti1(i))*d_tdef(i)

!                 Multiply by metallicity

                  h2dust(i) = h2dust(i) * metallicity(i)

               endif
            endif
         enddo
      endif

!        Include approximate self-shielding factors if requested

#ifdef RADIATION
      do i = is+1, ie+1
         if (itmask(i)) then
         k24shield(i) = k24
         k25shield(i) = k25
         k26shield(i) = k26
      endif
      enddo
      if (iradshield .eq. 1) then
         do i = is+1, ie+1
            if (itmask(i)) then
            k24shield(i) = k24shield(i)*exp(-HI(i,j,k)*avgsighp*dom)
            k25shield(i) = k25shield(i)*exp(-HeII(i,j,k)*avgsighe2p*dom)
            k26shield(i) = k26shield(i)*exp(-HeI(i,j,k)*avgsighep*dom)
         endif
         enddo
      endif

!        If using a high-energy radiation field, then account for
!          effects of secondary elections (Shull * Steenberg 1985)
!          (see calc_rate.src)

      if (iradtype .eq. 8) then
         do i = is+1, ie+1
            if (itmask(i)) then
            x = max(HII(i,j,k)/(HI(i,j,k)+HII(i,j,k)), 1.e-4_RKIND)
            factor = 0.3908_RKIND*(1._RKIND - 
     &           x**0.4092_RKIND)**1.7592_RKIND
            k24shield(i) = k24shield(i) + factor*(piHI + 
     &           0.08_RKIND*piHeI)/(e24*everg) *coolunit*tbase1
            factor = 0.0554_RKIND*(1._RKIND - 
     &           x**0.4614_RKIND)**1.666_RKIND
            k26shield(i) = k26shield(i) + factor*(piHI/0.08_RKIND + 
     &           piHeI)/(e26*everg) *coolunit*tbase1
         endif
         enddo
      endif

#endif /* RADIATION */

!           If using H2, and using the density-dependent collisional
!             H2 dissociation rate, then replace the the density-independant
!                k13 rate with the new one.
!         May/00: there appears to be a problem with the density-dependent
!             collisional rates.  Currently turned off until further notice.

#define USE_DENSITY_DEPENDENT_H2_DISSOCIATION_RATE
#ifdef USE_DENSITY_DEPENDENT_H2_DISSOCIATION_RATE
            if (ispecies .gt. 1 .and. ithreebody .eq. 0) then
               do i = is+1, ie+1
                  if (itmask(i)) then
                  nh = min(HI(i,j,k)*dom, 1.e9_RKIND)
                  k13(i) = tiny
                  if (tgas1d(i) .ge. 500._RKIND .and.
     &                tgas1d(i) .lt. 1.e6_RKIND) then
                     k13(i) = k13dd(i,1)-k13dd(i,2)/
     &                          (1._RKIND+(nh/k13dd(i,5))**k13dd(i,7))
     &                     + k13dd(i,3)-k13dd(i,4)/
     &                          (1._RKIND+(nh/k13dd(i,6))**k13dd(i,7))
                     k13(i) = max(10._RKIND**k13(i), 
     &                            REAL(tiny,RKIND))
                  endif
               endif
               enddo
            endif
#endif /*  USE_DENSITY_DEPENDENT_H2_DISSOCIATION_RATE */

      return
      end

! -------------------------------------------------------------------
!  This routine calculates the electron and HI rates of change in
!    order to determine the maximum permitted timestep

      subroutine rate_timestep(dedot, HIdot, ispecies, idust,
     &                     de, HI, HII, HeI, HeII, HeIII, d,
     &                     HM, H2I, H2II,
     &                     in, jn, kn, is, ie, j, k, 
     &                     k1, k2, k3, k4, k5, k6, k7, k8, k9, k10, k11,
     &                     k12, k13, k14, k15, k16, k17, k18, k19, k22,
     &                     k24, k25, k26, k27, k28, k29, k30, k31,
     &                     k50, k51, k52, k53, k54, k55, k56, 
     &                     h2dust, ncrn, ncrd1, ncrd2, rhoH, 
     &                     k24shield, k25shield, k26shield,
     &                     iradtrans, irt_honly, kphHI, kphHeI, kphHeII, 
     &                     kdissH2I, itmask, edot, chunit, dom)

! -------------------------------------------------------------------

      implicit NONE
#include "fortran_types.def"

!     arguments

<<<<<<< HEAD
      INTG_PREC ispecies, is, ie, j, k, in, jn, kn, iradtrans, irt_honly
      R_PREC dedot(in), HIdot(in), edot(in)
=======
      integer ispecies, idust, is, ie, j, k, in, jn, kn, 
     &     iradtrans, irt_honly
      real dedot(in), HIdot(in), dom
      double precision edot(in)
>>>>>>> d57c43fb
      logical itmask(in)

!     Density fields

      R_PREC    de(in,jn,kn),   HI(in,jn,kn),   HII(in,jn,kn),
     &       HeI(in,jn,kn), HeII(in,jn,kn), HeIII(in,jn,kn),
     &         d(in,jn,kn)
      R_PREC    HM(in,jn,kn),  H2I(in,jn,kn), H2II(in,jn,kn)

!     Radiation fields

      R_PREC    kphHI(in,jn,kn), kphHeI(in,jn,kn), kphHeII(in,jn,kn),
     &        kdissH2I(in,jn,kn)

      double precision chunit

!     Rate values

      R_PREC k1 (in), k2 (in), k3 (in), k4 (in), k5 (in),
     &     k6 (in), k7 (in), k8 (in), k9 (in), k10(in),
     &     k11(in), k12(in), k13(in), k14(in), k15(in),
     &     k16(in), k17(in), k18(in), k19(in), k22(in),
     &     k50(in), k51(in), k52(in), k53(in), k54(in),
     &     k55(in), k56(in), h2dust(in), 
     &     ncrn(in), ncrd1(in), ncrd2(in), rhoH(in), 
     &     k24shield(in), k25shield(in), k26shield(in),
     &     k24, k25, k26, k27, k28, k29, k30, k31

!     locals

<<<<<<< HEAD
      INTG_PREC i
      double precision H2delta, H2dmag, atten, tau
=======
      integer i
      double precision h2heatfac(in), H2delta(in), H2dmag, atten, tau
>>>>>>> d57c43fb

      if (ispecies .eq. 1) then

         do i = is+1, ie+1
            if (itmask(i)) then
!     Compute the electron density rate-of-change

            dedot(i) = 
     &               + k1(i)*HI(i,j,k)*de(i,j,k)
     &               + k3(i)*HeI(i,j,k)*de(i,j,k)/4._RKIND
     &               + k5(i)*HeII(i,j,k)*de(i,j,k)/4._RKIND
     &               - k2(i)*HII(i,j,k)*de(i,j,k)
     &               - k4(i)*HeII(i,j,k)*de(i,j,k)/4._RKIND
     &               - k6(i)*HeIII(i,j,k)*de(i,j,k)/4._RKIND
#ifdef RADIATION
     &               +      ( k24shield(i)*HI(i,j,k)
     &               + k25shield(i)*HeII(i,j,k)/4._RKIND
     &               + k26shield(i)*HeI(i,j,k)/4._RKIND)
#endif /* RADIATION */

!     Compute the HI density rate-of-change

            HIdot(i) =
     &               - k1(i)*HI(i,j,k)*de(i,j,k)
     &               + k2(i)*HII(i,j,k)*de(i,j,k)
#ifdef RADIATION
     &               -      k24shield(i)*HI(i,j,k)
#endif /* RADIATION */

         endif                  ! itmask
         enddo
      else

!         Include molecular hydrogen rates for HIdot

         do i = is+1, ie+1
            if (itmask(i)) then
               HIdot(i) = 
     &               -      k1(i) *de(i,j,k)    *HI(i,j,k)  
     &               -      k7(i) *de(i,j,k)    *HI(i,j,k)
     &               -      k8(i) *HM(i,j,k)    *HI(i,j,k)
     &               -      k9(i) *HII(i,j,k)   *HI(i,j,k)
     &               -      k10(i)*H2II(i,j,k)  *HI(i,j,k)/2._RKIND
     &               - 2._RKIND*k22(i)*HI(i,j,k)**2 *HI(i,j,k)
     &               +      k2(i) *HII(i,j,k)   *de(i,j,k) 
     &               + 2._RKIND*k13(i)*HI(i,j,k)    *H2I(i,j,k)/2._RKIND
     &               +      k11(i)*HII(i,j,k)   *H2I(i,j,k)/2._RKIND
     &               + 2._RKIND*k12(i)*de(i,j,k)    *H2I(i,j,k)/2._RKIND
     &               +      k14(i)*HM(i,j,k)    *de(i,j,k)
     &               +      k15(i)*HM(i,j,k)    *HI(i,j,k)
     &               + 2._RKIND*k16(i)*HM(i,j,k)    *HII(i,j,k)
     &               + 2._RKIND*k18(i)*H2II(i,j,k)  *de(i,j,k)/2._RKIND
     &               +      k19(i)*H2II(i,j,k)  *HM(i,j,k)/2._RKIND
#ifdef RADIATION
     &               -      k24shield(i)*HI(i,j,k)
#endif /* RADIATION */

!     Add H2 formation on dust grains

            if (idust .gt. 0) then
               HIdot(i) = HIdot(i) 
     &              - 2.d0 * h2dust(i) * rhoH(i)
            endif

!     Compute the electron density rate-of-change

            dedot(i) = 
     &               + k1(i) * HI(i,j,k)   * de(i,j,k)
     &               + k3(i) * HeI(i,j,k)  * de(i,j,k)/4._RKIND
     &               + k5(i) * HeII(i,j,k) * de(i,j,k)/4._RKIND
     &               + k8(i) * HM(i,j,k)   * HI(i,j,k)
     &               + k15(i)* HM(i,j,k)   * HI(i,j,k)
     &               + k17(i)* HM(i,j,k)   * HII(i,j,k)
     &               + k14(i)* HM(i,j,k)   * de(i,j,k)
     &               - k2(i) * HII(i,j,k)  * de(i,j,k)
     &               - k4(i) * HeII(i,j,k) * de(i,j,k)/4._RKIND
     &               - k6(i) * HeIII(i,j,k)* de(i,j,k)/4._RKIND
     &               - k7(i) * HI(i,j,k)   * de(i,j,k)
     &               - k18(i)* H2II(i,j,k) * de(i,j,k)/2._RKIND

#ifdef RADIATION
     &               + (k24shield(i)*HI(i,j,k)
     &               +  k25shield(i)*HeII(i,j,k)/4.e0
     &               +  k26shield(i)*HeI(i,j,k)/4.e0)
#endif /* RADIATION */

<<<<<<< HEAD
            H2delta = 
     &          HI(i,j,k)*( k22(i) * HI(i,j,k)**2._RKIND
     &                    - k13(i) * H2I(i,j,k)/2._RKIND)
            H2dmag = abs(H2delta)/(
     &          HI(i,j,k)*( k22(i) * HI(i,j,k)**2._RKIND
     &                    + k13(i) * H2I(i,j,k)/2._RKIND))
!            tau = (H2dmag/1e-5)**-1._RKIND
!            tau = max(tau, 1.e-5)
!            atten = min((1.-exp(-tau))/tau,1.0)
            atten = 1._RKIND
            edot(i) = edot(i) + chunit * H2delta * atten
!     &       + H2I(i,j,k)*( k21(i) * HI(i,j,k)**2._RKIND
=======
!     H2 formation heating

!     Equation 23 from Omukai (2000)
            h2heatfac(i) = (1.d0 + (ncrn(i) / (dom *
     &           (HI(i,j,k) * ncrd1(i) +
     &           H2I(i,j,k) * 0.5d0 * ncrd2(i)))))**(-1.d0)

            H2delta(i) = 
     &          HI(i,j,k) *
     &           (  4.48d0 * h2heatfac(i) * k22(i) * HI(i,j,k)**2.d0
     &            - 4.48d0 * k13(i) * H2I(i,j,k)/2.d0)

            if (idust .gt. 0) then
               H2delta(i) = H2delta(i) + 
     &              h2dust(i) * HI(i,j,k) * rhoH(i) * 
     &              (0.2d0 + 4.2d0 * h2heatfac(i))
            endif

!            H2dmag = abs(H2delta)/(
!     &          HI(i,j,k)*( k22(i) * HI(i,j,k)**2.d0
!     &                    + k13(i) * H2I(i,j,k)/2.d0))
!            tau = (H2dmag/1e-5)**-1.0d0
!            tau = max(tau, 1.e-5)
!            atten = min((1.-exp(-tau))/tau,1.0)
            atten = 1.d0
            edot(i) = edot(i) + chunit * H2delta(i) * atten
!     &       + H2I(i,j,k)*( k21(i) * HI(i,j,k)**2.0d0
>>>>>>> d57c43fb
!     &                    - k23(i) * H2I(i,j,k))
!H * (k22 * H^2 - k13 * H_2) + H_2 * (k21 * H^2 - k23 * H_2) */
         endif                  ! itmask
         enddo
      endif

!     Add photo-ionization rates if needed

#ifdef RADIATION
      if (iradtrans .eq. 1) then
         if (irt_honly .eq. 0) then
            do i = is+1, ie+1
               if (itmask(i)) then
                  HIdot(i) = HIdot(i) - kphHI(i,j,k)*HI(i,j,k)
                  dedot(i) = dedot(i) + kphHI(i,j,k)*HI(i,j,k)
     &                 + kphHeI(i,j,k) * HeI(i,j,k) / 4._RKIND
     &                 + kphHeII(i,j,k) *HeII(i,j,k) / 4._RKIND
               endif
            enddo
         else
            do i = is+1, ie+1
               if (itmask(i)) then
                  HIdot(i) = HIdot(i) - kphHI(i,j,k)*HI(i,j,k)
                  dedot(i) = dedot(i) + kphHI(i,j,k)*HI(i,j,k)
               endif
            enddo
         endif
      endif
#endif /* RADIATION */

      return
      end


! -----------------------------------------------------------
!  This routine uses one linearly implicit Gauss-Seidel sweep of 
!   a backward-Euler time integrator to advance the rate equations 
!   by one (sub-)cycle (dtit).

      subroutine step_rate(de, HI, HII, HeI, HeII, HeIII, d,
     &                     HM, H2I, H2II, DI, DII, HDI, dtit,
     &                     in, jn, kn, is, ie, j, k, ispecies, idust, 
     &                     k1, k2, k3, k4, k5, k6, k7, k8, k9, k10, k11,
     &                     k12, k13, k14, k15, k16, k17, k18, k19, k22,
     &                     k24, k25, k26, k27, k28, k29, k30, k31,
     &                     k50, k51, k52, k53, k54, k55, k56, 
     &                     h2dust, rhoH,
     &                     k24shield, k25shield, k26shield,
     &                     HIp, HIIp, HeIp, HeIIp, HeIIIp, dep,
     &                     HMp, H2Ip, H2IIp, DIp, DIIp, HDIp,
     &                     dedot_prev, HIdot_prev,
     &                     iradtrans, irt_honly, kphHI, kphHeI, kphHeII,
     &                     kdissH2I, itmask)
c -------------------------------------------------------------------

      implicit NONE
#include "fortran_types.def"

!     arguments

<<<<<<< HEAD
      INTG_PREC ispecies, in, jn, kn, is, ie, j, k, iradtrans, irt_honly
      R_PREC    dtit(in), dedot_prev(in), HIdot_prev(in)
=======
      integer ispecies, idust, in, jn, kn, is, ie, j, k, 
     &     iradtrans, irt_honly
      real    dtit(in), dedot_prev(in), HIdot_prev(in)
>>>>>>> d57c43fb
      logical itmask(in)

!     Density fields

      R_PREC    de(in,jn,kn),   HI(in,jn,kn),   HII(in,jn,kn),
     &       HeI(in,jn,kn), HeII(in,jn,kn), HeIII(in,jn,kn),
     &         d(in,jn,kn)
      R_PREC    HM(in,jn,kn),  H2I(in,jn,kn), H2II(in,jn,kn)
      R_PREC    DI(in,jn,kn),  DII(in,jn,kn), HDI(in,jn,kn)

!     Radiation fields

      R_PREC    kphHI(in,jn,kn), kphHeI(in,jn,kn), kphHeII(in,jn,kn),
     &        kdissH2I(in,jn,kn)

!     Rate values

      R_PREC k1 (in), k2 (in), k3 (in), k4 (in), k5 (in),
     &     k6 (in), k7 (in), k8 (in), k9 (in), k10(in),
     &     k11(in), k12(in), k13(in), k14(in), k15(in),
     &     k16(in), k17(in), k18(in), k19(in), k22(in),
     &     k50(in), k51(in), k52(in), k53(in), k54(in),
     &     k55(in), k56(in), h2dust(in), rhoH(in),
     &     k24shield(in), k25shield(in), k26shield(in),
     &     k24, k25, k26, k27, k28, k29, k30, k31

!     temporaries (passed in)

      R_PREC HIp(in), HIIp(in), HeIp(in), HeIIp(in), HeIIIp(in),
     &     HMp(in), H2Ip(in), H2IIp(in), dep(in),
     &     DIp(in), DIIp(in), HDIp(in)

!     locals

      INTG_PREC i
      R_PREC scoef, acoef

!   A) the 6-species integrator
!      
      if (ispecies .eq. 1) then

         do i = is+1, ie+1
            if (itmask(i)) then

!        1) HI

            scoef  = k2(i)*HII(i,j,k)*de(i,j,k)
            acoef  = k1(i)*de(i,j,k)
#ifdef RADIATION
     &             + k24shield(i)
            if (iradtrans .eq. 1) acoef = acoef + kphHI(i,j,k)
#endif /* RADIATION */
            HIp(i)  = (scoef*dtit(i) + HI(i,j,k)) / 
     $           (1._RKIND + acoef*dtit(i))
            if (HIp(i) .ne. HIp(i)) then
               write(*,*) 'HUGE HIp! :: ', i, j, k, HIp(i), HI(i,j,k),
     $              HII(i,j,k), de(i,j,k), kphHI(i,j,k), 
     $              scoef, acoef, dtit(i)
               ERROR_MESSAGE
            endif

!        2) HII
c 
            scoef  = k1(i)*HIp(i)*de(i,j,k)
#ifdef RADIATION
     &                   + k24shield(i)*HIp(i)
            if (iradtrans .eq. 1) scoef = scoef + kphHI(i,j,k)*HIp(i)
#endif /* RADIATION */
            acoef  = k2(i)*de (i,j,k)
            HIIp(i) = (scoef*dtit(i) + HII(i,j,k)) / 
     $           (1._RKIND +acoef*dtit(i))
!
            if (HIIp(i) .le. 0._RKIND) then  !#####
               write(*,*) 'negative HIIp! :: ', i, j, k, HIIp(i), 
     $              scoef, dtit(i), HII(i,j,k), acoef,
     $              k2(i), de(i,j,k),
     $              kphHI(i,j,k), HIp(i),
     $              k24shield(i)
            endif

!        3) Electron density

            scoef = 0._RKIND
#ifdef RADIATION
     &                 + k24shield(i)*HI(i,j,k)
     &                 + k25shield(i)*HeII(i,j,k)/4._RKIND
     &                 + k26shield(i)*HeI(i,j,k)/4._RKIND
            if (iradtrans .eq. 1 .and. irt_honly .eq. 0) 
     &           scoef = scoef + kphHI(i,j,k)   * HI(i,j,k)
     &           + kphHeI(i,j,k)  * HeI(i,j,k)/4._RKIND
     &           + kphHeII(i,j,k) * HeII(i,j,k)/4._RKIND
            if (iradtrans .eq. 1 .and. irt_honly .eq. 1) 
     &           scoef = scoef + kphHI(i,j,k)   * HI(i,j,k)
#endif /* RADIATION */
            acoef = -(k1(i)*HI(i,j,k)      - k2(i)*HII(i,j,k)
     &              + k3(i)*HeI(i,j,k)/4._RKIND  
     &              - k6(i)*HeIII(i,j,k)/4._RKIND
     &              + k5(i)*HeII(i,j,k)/4._RKIND 
     &              - k4(i)*HeII(i,j,k)/4._RKIND)
            dep(i)   = (scoef*dtit(i) + de(i,j,k))
     &                     / (1._RKIND + acoef*dtit(i))

         endif                  ! itmask
         enddo

      endif                     ! (ispecies .eq. 1)

!  --- (B) Do helium chemistry in any case: (for all ispecies values) ---

      do i = is+1, ie+1
         if (itmask(i)) then

!        4) HeI

         scoef  = k4(i)*HeII(i,j,k)*de(i,j,k)
         acoef  = k3(i)*de(i,j,k)
#ifdef RADIATION
     &                + k26shield(i)
         if (iradtrans.eq.1 .and. irt_honly.eq.0) 
     $        acoef = acoef + kphHeI(i,j,k)
#endif /* RADIATION */
         HeIp(i)   = ( scoef*dtit(i) + HeI(i,j,k) ) 
     &              / ( 1._RKIND + acoef*dtit(i) )

!        5) HeII

         scoef  = k3(i)*HeIp(i)*de(i,j,k)
     &          + k6(i)*HeIII(i,j,k)*de(i,j,k)
#ifdef RADIATION
     &          + k26shield(i)*HeIp(i)
         if (iradtrans.eq.1 .and. irt_honly.eq.0) 
     $        scoef = scoef + kphHeI(i,j,k)*HeIp(i)
#endif /* RADIATION */
         acoef  = k4(i)*de(i,j,k) + k5(i)*de(i,j,k)
#ifdef RADIATION
     &          + k25shield(i)
         if (iradtrans.eq.1 .and. irt_honly.eq.0) 
     $        acoef = acoef + kphHeII(i,j,k)
#endif /* RADIATION */
         HeIIp(i)  = ( scoef*dtit(i) + HeII(i,j,k) )
     &              / ( 1._RKIND + acoef*dtit(i) )

!       6) HeIII

         scoef   = k5(i)*HeIIp(i)*de(i,j,k)
#ifdef RADIATION
     &           + k25shield(i)*HeIIp(i)
         if (iradtrans.eq.1 .and. irt_honly.eq.0) 
     $        scoef = scoef + kphHeII(i,j,k) * HeIIp(i)
#endif /* RADIATION */
         acoef   = k6(i)*de(i,j,k)
         HeIIIp(i)  = ( scoef*dtit(i) + HeIII(i,j,k) )
     &                / ( 1._RKIND + acoef*dtit(i) )

      endif                     ! itmask
      enddo

c --- (C) Now do extra 3-species for molecular hydrogen ---

      if (ispecies .gt. 1) then

!        First, do HI/HII with molecular hydrogen terms

         do i = is+1, ie+1
            if (itmask(i)) then

!        1) HI
!     
            scoef  =      k2(i) * HII(i,j,k) * de(i,j,k) 
     &             + 2._RKIND*k13(i)* HI(i,j,k)  * H2I(i,j,k)/2._RKIND
     &             +      k11(i)* HII(i,j,k) * H2I(i,j,k)/2._RKIND
     &             + 2._RKIND*k12(i)* de(i,j,k)  * H2I(i,j,k)/2._RKIND
     &             +      k14(i)* HM(i,j,k)  * de(i,j,k)
     &             +      k15(i)* HM(i,j,k)  * HI(i,j,k)
     &             + 2._RKIND*k16(i)* HM(i,j,k)  * HII(i,j,k)
     &             + 2._RKIND*k18(i)* H2II(i,j,k)* de(i,j,k)/2._RKIND
     &             +      k19(i)* H2II(i,j,k)* HM(i,j,k)/2._RKIND
#ifdef RADIATION
     &             + 2._RKIND*k31   * H2I(i,j,k)/2._RKIND
            if (iradtrans.eq.1)
     &           scoef = scoef + 
     &           2._RKIND*kdissH2I(i,j,k)* H2I(i,j,k)/2._RKIND
#endif /* RADIATION */
            acoef  =      k1(i) * de(i,j,k)
     &             +      k7(i) * de(i,j,k)  
     &             +      k8(i) * HM(i,j,k)
     &             +      k9(i) * HII(i,j,k)
     &             +      k10(i)* H2II(i,j,k)/2._RKIND
     &             + 2._RKIND*k22(i)* HI(i,j,k)**2
#ifdef RADIATION
     &             + k24shield(i)
            if (iradtrans .eq. 1) acoef = acoef + kphHI(i,j,k)
#endif /* RADIATION */

            if (idust .gt. 0) then
               acoef = acoef + 2.d0 * h2dust(i) * rhoH(i)
            endif

            HIp(i)  = ( scoef*dtit(i) + HI(i,j,k) ) / 
     &                      ( 1._RKIND + acoef*dtit(i) )
            if (HIp(i) .ne. HIp(i)) then
               write(*,*) 'HUGE HIp! :: ', i, j, k, HIp(i), HI(i,j,k),
     $              HII(i,j,k), de(i,j,k), H2I(i,j,k), kdissH2I(i,j,k),
     $              kphHI(i,j,k)
            endif

!          2) HII

            scoef  =    k1(i)  * HI(i,j,k) * de(i,j,k)
     &             +    k10(i) * H2II(i,j,k)*HI(i,j,k)/2._RKIND
#ifdef RADIATION
     &             + k24shield(i)*HI(i,j,k)
            if (iradtrans .eq. 1) scoef = scoef + kphHI(i,j,k)*HI(i,j,k)
#endif /* RADIATION */
            acoef  =    k2(i)  * de(i,j,k)
     &             +    k9(i)  * HI(i,j,k)
     &             +    k11(i) * H2I(i,j,k)/2._RKIND
     &             +    k16(i) * HM(i,j,k)
     &             +    k17(i) * HM(i,j,k)
            HIIp(i)   = ( scoef*dtit(i) + HII(i,j,k) )
     &                      / ( 1._RKIND + acoef*dtit(i) )
!     
!          3) electrons:

            scoef =   k8(i) * HM(i,j,k) * HI(i,j,k)
     &             +  k15(i)* HM(i,j,k) * HI(i,j,k)
     &             +  k17(i)* HM(i,j,k) * HII(i,j,k)
!                  
#ifdef RADIATION
     &             + k24shield(i)*HIp(i)
     &             + k25shield(i)*HeIIp(i)/4._RKIND
     &             + k26shield(i)*HeIp(i)/4._RKIND
            if (iradtrans .eq. 1 .and. irt_honly.eq.0) 
     &           scoef = scoef + kphHI(i,j,k)   * HIp(i)
     &           + kphHeI(i,j,k)  * HeIp(i)/4._RKIND
     &           + kphHeII(i,j,k) * HeIIp(i)/4._RKIND
            if (iradtrans .eq. 1 .and. irt_honly.eq.1) 
     &           scoef = scoef + kphHI(i,j,k)   * HIp(i)
#endif /* RADIATION */
            acoef = - (k1(i) *HI(i,j,k)    - k2(i)*HII(i,j,k)
     &              +  k3(i) *HeI(i,j,k)/4._RKIND 
     &              - k6(i)*HeIII(i,j,k)/4._RKIND
     &              +  k5(i) *HeII(i,j,k)/4._RKIND
     &              - k4(i)*HeII(i,j,k)/4._RKIND
     &              +  k14(i)*HM(i,j,k)
     &              -  k7(i) *HI(i,j,k)
     &              -  k18(i)*H2II(i,j,k)/2._RKIND)
            dep(i)  = ( scoef*dtit(i) + de(i,j,k) )
     &                / ( 1._RKIND + acoef*dtit(i) )

!           7) H2

<<<<<<< HEAD
            scoef = 2._RKIND*(k8(i)  * HM(i,j,k)   * HI(i,j,k)
     &            +       k10(i) * H2II(i,j,k) * HI(i,j,k)/2._RKIND
     &            +       k19(i) * H2II(i,j,k) * HM(i,j,k)/2._RKIND
     &            +       k22(i) * HI(i,j,k)**3)
=======
            scoef = 2.d0*(k8(i)  * HM(i,j,k)   * HI(i,j,k)
     &            +       k10(i) * H2II(i,j,k) * HI(i,j,k)/2.d0
     &            +       k19(i) * H2II(i,j,k) * HM(i,j,k)/2.d0
     &            +       k22(i) * HI(i,j,k) * (HI(i,j,k))**2.d0)
>>>>>>> d57c43fb
            acoef = ( k13(i)*HI(i,j,k) + k11(i)*HII(i,j,k)
     &              + k12(i)*de(i,j,k) )
#ifdef RADIATION
     &              + k29 + k31
            if (iradtrans.eq.1) acoef = acoef + kdissH2I(i,j,k)
#endif /* RADIATION */

            if (idust .gt. 0) then
               scoef = scoef + 2.d0 * h2dust(i) * HI(i,j,k) * rhoH(i)
            endif

            H2Ip(i) = ( scoef*dtit(i) + H2I(i,j,k) )
     &                / ( 1._RKIND + acoef*dtit(i) )

!           8) H-

            HMp(i) = ( k7(i)*HIp(i)*dep(i) )
     &             / ( (k8(i)+k15(i))*HIp(i)
     &             + ( k16(i)+k17(i))*HIIp(i)+k14(i)*dep(i)
#ifdef RADIATION
     &             + k27
#endif /* RADIATION */
     &                 )

!           9) H2+

            H2IIp(i) = 2._RKIND*( k9 (i)*HIp(i)*HIIp(i)
     &                    +   k11(i)*H2Ip(i)/2._RKIND*HIIp(i)
     &                    +   k17(i)*HMp(i)*HIIp(i)
#ifdef RADIATION
     &                    + k29*H2Ip(i)
#endif /* RADIATION */
     &                    )
     &                 /  ( k10(i)*HIp(i) + k18(i)*dep(i)
     &                    + k19(i)*HMp(i)
#ifdef RADIATION
     &                    + (k28+k30)
#endif /* RADIATION */
     &                    )

         endif                  ! itmask
         enddo
!     
      endif                     ! H2

!  --- (D) Now do extra 3-species for molecular HD ---
!     
      if (ispecies .gt. 2) then
         do i = is+1, ie+1
            if (itmask(i)) then
!     
!         1) DI
!     
            scoef =   (       k2(i) * DII(i,j,k) * de(i,j,k)
     &                 +      k51(i)* DII(i,j,k) * HI(i,j,k)
     &                 + 2._RKIND*k55(i)* HDI(i,j,k) *HI(i,j,k)/3._RKIND
     &                 )
            acoef  =    k1(i) * de(i,j,k)
     &             +    k50(i) * HII(i,j,k)
     &             +    k54(i) * H2I(i,j,k)/2._RKIND
     &             +    k56(i) * HM(i,j,k)
#ifdef RADIATION
     &             + k24shield(i)
            if (iradtrans .eq. 1) acoef = acoef + kphHI(i,j,k)
#endif /* RADIATION */
            DIp(i)    = ( scoef*dtit(i) + DI(i,j,k) ) / 
     &                  ( 1._RKIND + acoef*dtit(i) )

!         2) DII
c 
            scoef =   (   k1(i)  * DI(i,j,k) * de(i,j,k)
     &            +       k50(i) * HII(i,j,k)* DI(i,j,k)
     &            +  2._RKIND*k53(i) * HII(i,j,k)* HDI(i,j,k)/3._RKIND
     &            )
#ifdef RADIATION
     &            + k24shield(i)*DI(i,j,k)
            if (iradtrans .eq. 1) scoef = scoef + kphHI(i,j,k)*DI(i,j,k)
#endif /* RADIATION */
            acoef =    k2(i)  * de(i,j,k)
     &            +    k51(i) * HI(i,j,k)
     &            +    k52(i) * H2I(i,j,k)/2._RKIND

            DIIp(i)   = ( scoef*dtit(i) + DII(i,j,k) )
     &                 / ( 1._RKIND + acoef*dtit(i) )

!          3) HDI
c 
            scoef = 3._RKIND*(k52(i) * DII(i,j,k)* H2I(i,j,k)/4._RKIND
     &             +      k54(i) * DI(i,j,k) * H2I(i,j,k)/4._RKIND
     &             + 2._RKIND*k56(i) * DI(i,j,k) * HM(i,j,k)/2._RKIND
     &                 )
            acoef  =    k53(i) * HII(i,j,k)
     &             +    k55(i) * HI(i,j,k)

            HDIp(i)   = ( scoef*dtit(i) + HDI(i,j,k) )
     &                 / ( 1._RKIND + acoef*dtit(i) )

         endif                  ! itmask
         enddo
      endif

!   --- (E) Set densities from 1D temps to 3D fields ---

      do i = is+1, ie+1
         if (itmask(i)) then
         HIdot_prev(i) = abs(HI(i,j,k)-HIp(i))/max(dtit(i),
     &           REAL(tiny,RKIND))
         HI(i,j,k)    = max(HIp(i), REAL(tiny,RKIND))
         HII(i,j,k)   = max(HIIp(i), REAL(tiny,RKIND))
         HeI(i,j,k)   = max(HeIp(i), REAL(tiny,RKIND))
         HeII(i,j,k)  = max(HeIIp(i), REAL(tiny,RKIND))
         HeIII(i,j,k) = max(HeIIIp(i), REAL(1.e-5*tiny,RKIND))

!        de(i,j,k)    = dep(i)

!        Use charge conservation to determine electron fraction

         dedot_prev(i) = de(i,j,k)
         de(i,j,k) = HII(i,j,k) + HeII(i,j,k)/4._RKIND + 
     &        HeIII(i,j,k)/2._RKIND
         if (ispecies .gt. 1) 
     &      de(i,j,k) = de(i,j,k) - HM(i,j,k) + H2II(i,j,k)/2._RKIND
         dedot_prev(i) = abs(de(i,j,k)-dedot_prev(i))/
     &                         max(dtit(i),REAL(tiny,RKIND))

         if (ispecies .gt. 1) then
            HM(i,j,k)    = max(HMp(i), REAL(tiny,RKIND))
            H2I(i,j,k)   = max(H2Ip(i), REAL(tiny,RKIND))
            H2II(i,j,k)  = max(H2IIp(i), REAL(tiny,RKIND))
         endif

         if (ispecies .gt. 2) then
            DI(i,j,k)    = max(DIp(i), REAL(tiny,RKIND))
            DII(i,j,k)   = max(DIIp(i), REAL(tiny,RKIND))
            HDI(i,j,k)   = max(HDIp(i), REAL(tiny,RKIND))
         endif
      endif                     ! itmask
!     

      if (HI(i,j,k) .ne. HI(i,j,k)) then
         write(*,*) 'HUGE HI! :: ', i, j, k, HI(i,j,k)
      endif

      enddo                     ! end loop over i

      return
      end

! ------------------------------------------------------------------
!   This routine correct the highest abundence species to
!     insure conservation of particle number and charge.

      subroutine make_consistent(de, HI, HII, HeI, HeII, HeIII,
     &                        HM, H2I, H2II, DI, DII, HDI, metal, d,
     &                        is, ie, js, je, ks, ke,
     &                        in, jn, kn, ispecies, imetal, fh, dtoh)
! -------------------------------------------------------------------

      implicit NONE
#include "fortran_types.def"

!     Arguments

      INTG_PREC in, jn, kn, is, ie, js, je, ks, ke, ispecies, imetal
      R_PREC    de(in,jn,kn),   HI(in,jn,kn),   HII(in,jn,kn),
     &       HeI(in,jn,kn), HeII(in,jn,kn), HeIII(in,jn,kn),
     &         d(in,jn,kn), metal(in,jn,kn)
      R_PREC    HM(in,jn,kn),  H2I(in,jn,kn), H2II(in,jn,kn)
      R_PREC    DI(in,jn,kn),  DII(in,jn,kn), HDI(in,jn,kn)  
      R_PREC    fh, dtoh

!     Parameters

      INTG_PREC ijk
      parameter (ijk = MAX_ANY_SINGLE_DIRECTION)

!     locals

      INTG_PREC i, j, k
      R_PREC totalH(ijk), totalHe(ijk), 
     &     totalD, correctH, correctHe, correctD
      R_PREC metalfree(ijk)

!     Loop over all zones

      do k = ks+1, ke+1
      do j = js+1, je+1

!     Compute total densities of H and He
!         (ensure non-negativity)

      if (imetal .eq. 1) then
         do i = is+1, ie+1
            metalfree(i) = d(i,j,k) - metal(i,j,k)
         enddo
      else
         do i = is+1, ie+1
            metalfree(i) = d(i,j,k)
         enddo
      endif

      do i = is+1, ie+1
         HI   (i,j,k) = abs(HI   (i,j,k))
         HII  (i,j,k) = abs(HII  (i,j,k))
         HeI  (i,j,k) = abs(HeI  (i,j,k))
         HeII (i,j,k) = abs(HeII (i,j,k))
         HeIII(i,j,k) = abs(HeIII(i,j,k))
         totalH(i) = HI(i,j,k) + HII(i,j,k)
         totalHe(i) = HeI(i,j,k) + HeII(i,j,k) + HeIII(i,j,k)
      enddo

!     include molecular hydrogen

      if (ispecies .gt. 1) then
         do i = is+1, ie+1
            HM   (i,j,k) = abs(HM   (i,j,k))
            H2II (i,j,k) = abs(H2II (i,j,k))
            H2I  (i,j,k) = abs(H2I  (i,j,k))
            totalH(i) = totalH(i) + HM(i,j,k) + H2I(i,j,k) + H2II(i,j,k)
         enddo
      endif

!     Correct densities by keeping fractions the same

      do i = is+1, ie+1
         correctH = fh*metalfree(i)/totalH(i)
         HI(i,j,k)  = HI(i,j,k)*correctH
         HII(i,j,k) = HII(i,j,k)*correctH

         correctHe = (1._RKIND - fh)*metalfree(i)/totalHe(i)
         HeI(i,j,k)   = HeI(i,j,k)*correctHe
         HeII(i,j,k)  = HeII(i,j,k)*correctHe
         HeIII(i,j,k) = HeIII(i,j,k)*correctHe

!     Correct molecular hydrogen-related fractions

         if (ispecies .gt. 1) then
            HM   (i,j,k) = HM(i,j,k)*correctH
            H2II (i,j,k) = H2II(i,j,k)*correctH
            H2I  (i,j,k) = H2I(i,j,k)*correctH
         endif
      enddo

!     Do the same thing for deuterium (ignore HD) Assumes dtoh is small

      if (ispecies .gt. 2) then
         do i = is+1, ie+1
            DI  (i,j,k) = abs(DI  (i,j,k))
            DII (i,j,k) = abs(DII (i,j,k))
            HDI (i,j,k) = abs(HDI (i,j,k))
            totalD = DI(i,j,k) + DII(i,j,k) + 
     &           2._RKIND/3._RKIND*HDI(i,j,k)
            correctD = fh*dtoh*metalfree(i)/totalD
            DI  (i,j,k) = DI (i,j,k)*correctD
            DII (i,j,k) = DII(i,j,k)*correctD
            HDI (i,j,k) = HDI(i,j,k)*correctD
         enddo
      endif

!       Set the electron density

      do i = is+1, ie+1
         de (i,j,k) = HII(i,j,k) + HeII(i,j,k)/4._RKIND + 
     &        HeIII(i,j,k)/2._RKIND
         if (ispecies .gt. 1) de(i,j,k) = de(i,j,k)
     &             - HM(i,j,k) + H2II(i,j,k)/2._RKIND
      enddo

      enddo  ! end loop over j
      enddo  ! end loop over k

      return
      end<|MERGE_RESOLUTION|>--- conflicted
+++ resolved
@@ -25,7 +25,7 @@
      &                reHeII2a, reHeIIIa, brema, compa, gammaha,
      &                comp_xraya, comp_temp, piHI, piHeI, piHeII,
      &                HM, H2I, H2II, DI, DII, HDI, metal,
-     &                hy_RKIND1ka, h2k01a, vibha, rotha, rotla, 
+     &                hyd01ka, h2k01a, vibha, rotha, rotla, 
      &                gpldla, gphdla, hdltea, hdlowa,
      &                gaHIa, gaH2a, gaHea, gaHpa, gaela, 
      &                gasgra, metala, n_xe, xe_start, xe_end,
@@ -132,20 +132,12 @@
       INTG_PREC in, jn, kn, is, js, ks, ie, je, ke, nratec, imethod,
      &        idual, iexpand, ih2co, ipiht, ispecies, imetal, idim,
      &        iradtype, nfreq, imetalregen, iradshield, iradtrans,
-<<<<<<< HEAD
-     &        iradcoupled, iradstep, n_xe, ierr, imcool, irt_honly,
-     &        igammah, ih2optical, iciecool, ithreebody
-      R_PREC    dt, aye, temstart, temend, eta1, eta2, gamma,
-     &        utim, uxyz, uaye, urho, utem, fh, dtoh, xe_start, xe_end
-=======
-     &        iradcoupled, iradstep, n_xe, ierr, imcool, idust, 
+     &        iradcoupled, iradstep, n_xe, ierr, imcool, idust,
      &        irt_honly, igammah, ih2optical, iciecool, ithreebody,
      &        ndratec
-      real    dt, aye, temstart, temend, eta1, eta2, gamma,
+      R_PREC    dt, aye, temstart, temend, eta1, eta2, gamma,
      &        utim, uxyz, uaye, urho, utem, fh, dtoh, z_solar, 
-     &        xe_start, xe_end,
-     &        dtemstart, dtemend
->>>>>>> d57c43fb
+     &        xe_start, xe_end, dtemstart, dtemend
 
 !  Density, energy and velocity fields fields
 
@@ -165,19 +157,13 @@
 
 !  Cooling tables (coolings rates as a function of temperature)
 
-      R_PREC    hy_RKIND1ka(nratec), h2k01a(nratec), vibha(nratec), 
+      R_PREC    hyd01ka(nratec), h2k01a(nratec), vibha(nratec), 
      &        rotha(nratec), rotla(nratec), gpldla(nratec),
      &        gphdla(nratec), hdltea(nratec), hdlowa(nratec)
-<<<<<<< HEAD
       R_PREC    gaHIa(nratec), gaH2a(nratec), gaHea(nratec),
-     &        gaHpa(nratec), gaela(nratec), ciecoa(nratec)
-      R_PREC    ceHIa(nratec), ceHeIa(nratec), ceHeIIa(nratec),
-=======
-      real    gaHIa(nratec), gaH2a(nratec), gaHea(nratec),
      &        gaHpa(nratec), gaela(nratec), gasgra(nratec), 
      &        ciecoa(nratec)
-      real    ceHIa(nratec), ceHeIa(nratec), ceHeIIa(nratec),
->>>>>>> d57c43fb
+      R_PREC    ceHIa(nratec), ceHeIa(nratec), ceHeIIa(nratec),
      &        ciHIa(nratec), ciHeIa(nratec), ciHeISa(nratec), 
      &        ciHeIIa(nratec), reHIIa(nratec), reHeII1a(nratec), 
      &        reHeII2a(nratec), reHeIIIa(nratec), brema(nratec)
@@ -201,24 +187,13 @@
 
 !  Cloudy cooling data
 
-<<<<<<< HEAD
-      INTG_PREC icmbTfloor, iClHeat, iClMMW, clGridRank, clDataSize
+      INTG_PREC icmbTfloor, iClHeat, clGridRank, clDataSize
       INTG_PREC clGridDim(clGridRank)
-      R_PREC clMetNorm, clEleFra
+      R_PREC clEleFra
       R_PREC clPar1(clGridDim(1)), clPar2(clGridDim(2)), 
      &     clPar3(clGridDim(3)), clPar4(clGridDim(4)), 
      &     clPar5(clGridDim(5))
-      R_PREC clCooling(clDataSize), clHeating(clDataSize), 
-     &     clMMW(clDataSize)
-=======
-      integer icmbTfloor, iClHeat, clGridRank, clDataSize
-      integer clGridDim(clGridRank)
-      real clEleFra
-      real clPar1(clGridDim(1)), clPar2(clGridDim(2)), 
-     &     clPar3(clGridDim(3)), clPar4(clGridDim(4)), 
-     &     clPar5(clGridDim(5))
-      real clCooling(clDataSize), clHeating(clDataSize)
->>>>>>> d57c43fb
+      R_PREC clCooling(clDataSize), clHeating(clDataSize)
 
 !  Parameters
 
@@ -299,12 +274,8 @@
       dbase1   = urho*(aye*uaye)**3 ! urho is [dens]/a^3 = [dens]/([a]*a')^3 '
       coolunit = (uaye**5 * xbase1**2 * mh**2) / (tbase1**3 * dbase1)
       uvel     = uxyz / utim
-<<<<<<< HEAD
-      chunit = (7.17775e-12_RKIND)/(2._RKIND*uvel*uvel*mh)
-=======
-c      chunit = (7.17775d-12)/(2.d0*uvel*uvel*mh)   ! 4.5 eV per H2 formed
-      chunit = (1.60218d-12)/(2.d0*uvel*uvel*mh)   ! 1 eV per H2 formed
->>>>>>> d57c43fb
+c      chunit = (7.17775e-12_RKIND)/(2._RKIND*uvel*uvel*mh)   ! 4.5 eV per H2 formed
+      chunit = (1.60218e-12_RKIND)/(2._RKIND*uvel*uvel*mh)   ! 1 eV per H2 formed
 
       dlogtem = (log(temend) - log(temstart))/REAL(nratec-1,RKIND)
 
@@ -386,7 +357,7 @@
      &                comp_xraya, comp_temp,
      &                piHI, piHeI, piHeII, comp1, comp2,
      &                HM, H2I, H2II, DI, DII, HDI, metal,
-     &                hy_RKIND1ka, h2k01a, vibha, rotha, rotla,
+     &                hyd01ka, h2k01a, vibha, rotha, rotla,
      &                hy_RKIND1k, h2k01, vibh, roth, rotl,
      &                gpldla, gphdla, gpldl, gphdl,
      &                hdltea, hdlowa, hdlte, hdlow,
@@ -653,12 +624,8 @@
 !     &                      0.5_RKIND*ge(i,j,k))
 !                 if (ge(i,j,k) .le. tiny) ge(i,j,k) = (energy + 
 !     &              edot(i)*dtit(i))/d(i,j,k)
-<<<<<<< HEAD
+#ifdef WRITE_COOLING_DEBUG
                   if (ge(i,j,k) .le. 0._RKIND) write(3,*)
-=======
-#ifdef WRITE_COOLING_DEBUG
-                  if (ge(i,j,k) .le. 0.d0) write(3,*)
->>>>>>> d57c43fb
      &                 'a',ge(i,j,k),energy,d(i,j,k),e(i,j,k),iter
 #endif WRITE_COOLING_DEBUG
                endif
@@ -932,17 +899,11 @@
 
 !     Arguments
 
-<<<<<<< HEAD
       INTG_PREC is, ie, ijk, iradtype, iradshield, nratec, 
-     &        in, jn, kn, ispecies, ithreebody, j, k
-      R_PREC temstart, temend, tgas1d(in), dom
-=======
-      integer is, ie, ijk, iradtype, iradshield, nratec, 
      &        in, jn, kn, ispecies, ithreebody, j, k,
      &        idust, ndratec
-      real temstart, temend, tgas1d(in), dom,
+      R_PREC temstart, temend, tgas1d(in), dom,
      &        dtemstart, dtemend
->>>>>>> d57c43fb
       double precision coolunit, tbase1
       logical itmask(ijk)
 
@@ -978,20 +939,15 @@
 
 !     1D temporaries (passed in)
 
-<<<<<<< HEAD
       INTG_PREC indixe(ijk)
-      R_PREC t1(ijk), t2(ijk), logtem(ijk), tdef(ijk)
-=======
-      integer indixe(ijk)
-      real t1(ijk), t2(ijk), logtem(ijk), tdef(ijk),
+      R_PREC t1(ijk), t2(ijk), logtem(ijk), tdef(ijk),
      &     tdust(ijk), metallicity(ijk)
 
 !     1D temporaries (not passed in)
 
-      integer d_indixe(ijk)
-      real d_t1(ijk), d_t2(ijk), d_logtem(ijk), d_tdef(ijk),
+      INTG_PREC d_indixe(ijk)
+      R_PREC d_t1(ijk), d_t2(ijk), d_logtem(ijk), d_tdef(ijk),
      &     dusti1(ijk), dusti2(ijk)
->>>>>>> d57c43fb
 
 !     Parameters
 
@@ -1001,14 +957,9 @@
 
 !     locals
 
-<<<<<<< HEAD
       INTG_PREC i, n1
-      R_PREC factor, x, logtem0, logtem9, dlogtem, nh
-=======
-      integer i, n1
-      real factor, x, logtem0, logtem9, dlogtem, nh,
+      R_PREC factor, x, logtem0, logtem9, dlogtem, nh,
      &     d_logtem0, d_logtem9, d_dlogtem
->>>>>>> d57c43fb
 
 !     Set log values of start and end of lookup tables
 
@@ -1279,15 +1230,10 @@
 
 !     arguments
 
-<<<<<<< HEAD
-      INTG_PREC ispecies, is, ie, j, k, in, jn, kn, iradtrans, irt_honly
-      R_PREC dedot(in), HIdot(in), edot(in)
-=======
-      integer ispecies, idust, is, ie, j, k, in, jn, kn, 
+      INTG_PREC ispecies, idust, is, ie, j, k, in, jn, kn, 
      &     iradtrans, irt_honly
-      real dedot(in), HIdot(in), dom
+      R_PREC dedot(in), HIdot(in), dom
       double precision edot(in)
->>>>>>> d57c43fb
       logical itmask(in)
 
 !     Density fields
@@ -1318,13 +1264,8 @@
 
 !     locals
 
-<<<<<<< HEAD
       INTG_PREC i
-      double precision H2delta, H2dmag, atten, tau
-=======
-      integer i
       double precision h2heatfac(in), H2delta(in), H2dmag, atten, tau
->>>>>>> d57c43fb
 
       if (ispecies .eq. 1) then
 
@@ -1411,48 +1352,33 @@
      &               +  k26shield(i)*HeI(i,j,k)/4.e0)
 #endif /* RADIATION */
 
-<<<<<<< HEAD
-            H2delta = 
-     &          HI(i,j,k)*( k22(i) * HI(i,j,k)**2._RKIND
-     &                    - k13(i) * H2I(i,j,k)/2._RKIND)
-            H2dmag = abs(H2delta)/(
-     &          HI(i,j,k)*( k22(i) * HI(i,j,k)**2._RKIND
-     &                    + k13(i) * H2I(i,j,k)/2._RKIND))
-!            tau = (H2dmag/1e-5)**-1._RKIND
+!     H2 formation heating
+
+!     Equation 23 from Omukai (2000)
+            h2heatfac(i) = (1._RKIND + (ncrn(i) / (dom *
+     &           (HI(i,j,k) * ncrd1(i) +
+     &           H2I(i,j,k) * 0.5_RKIND* ncrd2(i)))))**(-1._RKIND)
+
+            H2delta(i) = 
+     &          HI(i,j,k) *
+     &           (  4.48_RKIND * h2heatfac(i)*k22(i)*HI(i,j,k)**2._RKIND
+     &            - 4.48_RKIND * k13(i) * H2I(i,j,k)/2._RKIND)
+
+            if (idust .gt. 0) then
+               H2delta(i) = H2delta(i) + 
+     &              h2dust(i) * HI(i,j,k) * rhoH(i) * 
+     &              (0.2_RKIND + 4.2_RKIND * h2heatfac(i))
+            endif
+
+!            H2dmag = abs(H2delta)/(
+!     &          HI(i,j,k)*( k22(i) * HI(i,j,k)**2._RKIND
+!     &                    + k13(i) * H2I(i,j,k)/2._RKIND))
+!            tau = (H2dmag/1.e-5)**-1._RKIND
 !            tau = max(tau, 1.e-5)
 !            atten = min((1.-exp(-tau))/tau,1.0)
             atten = 1._RKIND
-            edot(i) = edot(i) + chunit * H2delta * atten
+            edot(i) = edot(i) + chunit * H2delta(i) * atten
 !     &       + H2I(i,j,k)*( k21(i) * HI(i,j,k)**2._RKIND
-=======
-!     H2 formation heating
-
-!     Equation 23 from Omukai (2000)
-            h2heatfac(i) = (1.d0 + (ncrn(i) / (dom *
-     &           (HI(i,j,k) * ncrd1(i) +
-     &           H2I(i,j,k) * 0.5d0 * ncrd2(i)))))**(-1.d0)
-
-            H2delta(i) = 
-     &          HI(i,j,k) *
-     &           (  4.48d0 * h2heatfac(i) * k22(i) * HI(i,j,k)**2.d0
-     &            - 4.48d0 * k13(i) * H2I(i,j,k)/2.d0)
-
-            if (idust .gt. 0) then
-               H2delta(i) = H2delta(i) + 
-     &              h2dust(i) * HI(i,j,k) * rhoH(i) * 
-     &              (0.2d0 + 4.2d0 * h2heatfac(i))
-            endif
-
-!            H2dmag = abs(H2delta)/(
-!     &          HI(i,j,k)*( k22(i) * HI(i,j,k)**2.d0
-!     &                    + k13(i) * H2I(i,j,k)/2.d0))
-!            tau = (H2dmag/1e-5)**-1.0d0
-!            tau = max(tau, 1.e-5)
-!            atten = min((1.-exp(-tau))/tau,1.0)
-            atten = 1.d0
-            edot(i) = edot(i) + chunit * H2delta(i) * atten
-!     &       + H2I(i,j,k)*( k21(i) * HI(i,j,k)**2.0d0
->>>>>>> d57c43fb
 !     &                    - k23(i) * H2I(i,j,k))
 !H * (k22 * H^2 - k13 * H_2) + H_2 * (k21 * H^2 - k23 * H_2) */
          endif                  ! itmask
@@ -1513,14 +1439,9 @@
 
 !     arguments
 
-<<<<<<< HEAD
-      INTG_PREC ispecies, in, jn, kn, is, ie, j, k, iradtrans, irt_honly
+      INTG_PREC ispecies, idust, in, jn, kn, is, ie, j, k, 
+     &     iradtrans, irt_honly
       R_PREC    dtit(in), dedot_prev(in), HIdot_prev(in)
-=======
-      integer ispecies, idust, in, jn, kn, is, ie, j, k, 
-     &     iradtrans, irt_honly
-      real    dtit(in), dedot_prev(in), HIdot_prev(in)
->>>>>>> d57c43fb
       logical itmask(in)
 
 !     Density fields
@@ -1773,17 +1694,10 @@
 
 !           7) H2
 
-<<<<<<< HEAD
             scoef = 2._RKIND*(k8(i)  * HM(i,j,k)   * HI(i,j,k)
      &            +       k10(i) * H2II(i,j,k) * HI(i,j,k)/2._RKIND
      &            +       k19(i) * H2II(i,j,k) * HM(i,j,k)/2._RKIND
-     &            +       k22(i) * HI(i,j,k)**3)
-=======
-            scoef = 2.d0*(k8(i)  * HM(i,j,k)   * HI(i,j,k)
-     &            +       k10(i) * H2II(i,j,k) * HI(i,j,k)/2.d0
-     &            +       k19(i) * H2II(i,j,k) * HM(i,j,k)/2.d0
-     &            +       k22(i) * HI(i,j,k) * (HI(i,j,k))**2.d0)
->>>>>>> d57c43fb
+     &            +       k22(i) * HI(i,j,k) * (HI(i,j,k))**2._RKIND)
             acoef = ( k13(i)*HI(i,j,k) + k11(i)*HII(i,j,k)
      &              + k12(i)*de(i,j,k) )
 #ifdef RADIATION
