--- conflicted
+++ resolved
@@ -497,35 +497,6 @@
 
 !              Output some debugging information if required
 
-<<<<<<< HEAD
-c               if (dtit(i)/dt .lt. 1.0e-2 .and. iter .gt. 800 .and.
-c     &             abs((dt-ttot(i))/dt) .gt. 1.0e-3) then
-c                  write(4,1000) iter,i,j,k,dtit(i),
-c     &              ttot(i),dt,de(i,j,k),dedot(i),HI(i,j,k),HIdot(i),
-c     &              tgas(i), dedot_prev(i), HIdot_prev(i)
-c                  write(4,1100) HI(i,j,k),HII(i,j,k),
-c     &              HeI(i,j,k),HeII(i,j,k),HeIII(i,j,k),
-c     &              HM(i,j,k),H2I(i,j,k),H2II(i,j,k),de(i,j,k)
-c                  write(4,1100)
-c     &               -    k1(i) *de(i,j,k)    *HI(i,j,k)  ,
-c     &               -    k7(i) *de(i,j,k)    *HI(i,j,k),
-c     &               -    k8(i) *HM(i,j,k)    *HI(i,j,k),
-c     &               -    k9(i) *HII(i,j,k)   *HI(i,j,k),
-c     &               -    k10(i)*H2II(i,j,k)  *HI(i,j,k)/2.,
-c     &               - 2.*k22(i)*HI(i,j,k)**2 *HI(i,j,k),
-c     &               +    k2(i) *HII(i,j,k)   *de(i,j,k) ,
-c     &               + 2.*k13(i)*HI(i,j,k)    *H2I(i,j,k)/2.,
-c     &               +    k11(i)*HII(i,j,k)   *H2I(i,j,k)/2.,
-c     &               + 2.*k12(i)*de(i,j,k)    *H2I(i,j,k)/2.,
-c     &               +    k14(i)*HM(i,j,k)    *de(i,j,k),
-c     &               +    k15(i)*HM(i,j,k)    *HI(i,j,k),
-c     &               + 2.*k16(i)*HM(i,j,k)    *HII(i,j,k),
-c     &               + 2.*k18(i)*H2II(i,j,k)  *de(i,j,k)/2.,
-c     &               +    k19(i)*H2II(i,j,k)  *HM(i,j,k)/2.
-c               endif
-c 1000          format(i5,3(i3,1x),1p,11(e11.3))
-c 1100          format(1p,20(e11.3))
-=======
                if (dtit(i)/dt .lt. 1.0e-2 .and. iter .gt. 800 .and.
      &             abs((dt-ttot(i))/dt) .gt. 1.0d-3) then
                   write(4,1000) iter,i,j,k,dtit(i),
@@ -553,7 +524,6 @@
                endif
  1000          format(i5,3(i3,1x),1p,11(e11.3))
  1100          format(1p,20(e11.3))
->>>>>>> 65c0b359
             else               ! itmask
                dtit(i) = dt;
             endif
@@ -612,21 +582,12 @@
 
 !              If the timestep is too small, then output some debugging info
 
-<<<<<<< HEAD
-c               if (((dtit(i)/dt .lt. 1.0e-2 .and. iter .gt. 800) 
-c     &               .or. iter .gt. itmax-100) .and.
-c     &              abs((dt-ttot(i))/dt) .gt. 1.0e-3)
-c     &           write(3,2000) i,j,k,iter,ge(i,j,k),edot(i),tgas(i),
-c     &             energy,de(i,j,k),ttot(i),d(i,j,k),e(i,j,k),dtit(i)
-c 2000          format(4(i4,1x),1p,10(e14.3))
-=======
                if (((dtit(i)/dt .lt. 1.0e-2 .and. iter .gt. 800) 
      &               .or. iter .gt. itmax-100) .and.
      &              abs((dt-ttot(i))/dt) .gt. 1.0d-3)
      &           write(3,2000) i,j,k,iter,ge(i,j,k),edot(i),tgas(i),
      &             energy,de(i,j,k),ttot(i),d(i,j,k),e(i,j,k),dtit(i)
  2000          format(4(i4,1x),1p,10(e14.3))
->>>>>>> 65c0b359
             endif   ! itmask
             enddo   ! end loop over i
 
@@ -635,8 +596,8 @@
             do i = is+1, ie+1
                if (itmask(i)) then
                e(i,j,k)  = e(i,j,k) + edot(i)/d(i,j,k)*dtit(i)
-c               if (e(i,j,k) .ne. e(i,j,k)) 
-c     &              write(3,*) edot(i),d(i,j,k),dtit(i)
+               if (e(i,j,k) .ne. e(i,j,k)) 
+     &              write(3,*) edot(i),d(i,j,k),dtit(i)
 
 !              If using the dual energy formalism, there are 2 energy fields
 
@@ -649,13 +610,8 @@
 !     &                      0.5d0*ge(i,j,k))
 !                 if (ge(i,j,k) .le. tiny) ge(i,j,k) = (energy + 
 !     &              edot(i)*dtit(i))/d(i,j,k)
-<<<<<<< HEAD
-c                  if (ge(i,j,k) .le. 0.0) write(3,*)
-c     &                 'a',ge(i,j,k),energy,d(i,j,k),e(i,j,k),iter
-=======
                   if (ge(i,j,k) .le. 0.d0) write(3,*)
      &                 'a',ge(i,j,k),energy,d(i,j,k),e(i,j,k),iter
->>>>>>> 65c0b359
                endif
             endif               ! itmask
             enddo
