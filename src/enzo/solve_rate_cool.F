#include "fortran.def"
#include "phys_const.def"
#include "error.def"

!=======================================================================
!/////////////////////  SUBROUTINE SOLVE_RATE  \\\\\\\\\\\\\\\\\\\\\\\\\

      subroutine solve_rate_cool(d, e, ge, u, v, w, de,
     &                HI, HII, HeI, HeII, HeIII,
     &                in, jn, kn, nratec, iexpand, imethod,
     &                idual, ispecies, imetal, imcool, idust, idim,
     &                is, js, ks, ie, je, ke, ih2co, ipiht, igammah,
     &                dx, dt, aye, redshift, temstart, temend, 
     &                utem, uxyz, uaye, urho, utim,
     &                eta1, eta2, gamma, fh, dtoh, z_solar,
     &                k1a, k2a, k3a, k4a, k5a, k6a, k7a, k8a, k9a, k10a,
     &                k11a, k12a, k13a, k13dda, k14a, k15a,
     &                k16a, k17a, k18a, k19a, k22a,
     &                k24, k25, k26, k27, k28, k29, k30, k31,
     &                k50a, k51a, k52a, k53a, k54a, k55a, k56a,
     &                ndratec, dtemstart, dtemend, h2dusta,
     &                ncrna, ncrd1a, ncrd2a,
     &                ceHIa, ceHeIa, ceHeIIa, ciHIa, ciHeIa, 
     &                ciHeISa, ciHeIIa, reHIIa, reHeII1a, 
     &                reHeII2a, reHeIIIa, brema, compa, gammaha,
     &                comp_xraya, comp_temp, piHI, piHeI, piHeII,
     &                HM, H2I, H2II, DI, DII, HDI, metal,
     &                hyd01ka, h2k01a, vibha, rotha, rotla, 
     &                gpldla, gphdla, hdltea, hdlowa,
     &                gaHIa, gaH2a, gaHea, gaHpa, gaela, 
     &                gasgra, metala, n_xe, xe_start, xe_end,
     &                inutot, iradtype, nfreq, imetalregen,
     &                iradshield, avgsighp, avgsighep, avgsighe2p,
     &                iradtrans, iradcoupled, iradstep, ierr,
     &                irt_honly,
     &                kphHI, kphHeI, kphHeII, kdissH2I, 
     &                photogamma, 
     &                ih2optical, iciecool, ithreebody, ciecoa, 
     &                icmbTfloor, iClHeat,
     &                clEleFra, clGridRank, clGridDim,
     &                clPar1, clPar2, clPar3, clPar4, clPar5,
     &                clDataSize, clCooling, clHeating)

!
!  SOLVE MULTI-SPECIES RATE EQUATIONS AND RADIATIVE COOLING
!
!  written by: Yu Zhang, Peter Anninos and Tom Abel
!  date:       
!  modified1:  January, 1996 by Greg Bryan; converted to KRONOS
!  modified2:  October, 1996 by GB; adapted to AMR
!  modified3:  May,     1999 by GB and Tom Abel, 3bodyH2, solver, HD
!  modified4:  June,    2005 by GB to solve rate & cool at same time
!  modified5:  April,   2009 by JHW to include radiative transfer
!  modified6:  September, 2009 by BDS to include cloudy cooling
!
!  PURPOSE:
!    Solve the multi-species rate and cool equations.
!
!  INPUTS:
!    in,jn,kn - dimensions of 3D fields
!
!    d        - total density field
!    de       - electron density field
!    HI,HII   - H density fields (neutral & ionized)
!    HeI/II/III - He density fields
!    DI/II    - D density fields (neutral & ionized)
!    HDI      - neutral HD molecule density field
!    HM       - H- density field
!    H2I      - H_2 (molecular H) density field
!    H2II     - H_2+ density field
!    kph*     - photoionization fields
!    gamma*   - photoheating fields
!
!    is,ie    - start and end indices of active region (zero based)
!    idual    - dual energy formalism flag (0 = off, 1 = on)
!    iexpand  - comoving coordinates flag (0 = off, 1 = on)
!    idim     - dimensionality (rank) of problem
!    ispecies - chemistry module (1 - H/He only, 2 - molecular H, 3 - D) 
!    iradshield - flag for crude radiative shielding correction 
!    iradtype - type of radiative field (only used if = 8)
!    imetal   - flag if metal field is active (0 = no, 1 = yes)
!    imcool   - flag if there is metal cooling
!    idust    - flag for H2 formation on dust grains
!    imethod  - Hydro method (0 = PPMDE, 2 = ZEUS-type)
!    ih2co    - flag to include H2 cooling (1 = on, 0 = off)
!    ipiht    - flag to include photoionization heating (1 = on, 0 = off)
!    iradtrans - flag to include radiative transfer (1 = on, 0 = off)
!    iradcoupled - flag to indicate coupled radiative transfer
!    iradstep - flag to indicate intermediate coupled radiative transfer timestep
!
!    fh       - Hydrogen mass fraction (typically 0.76)
!    dtoh     - Deuterium to H mass ratio
!    z_solar  - Solar metal mass fraction
!    dt       - timestep to integrate over
!    aye      - expansion factor (in code units)
!
!    utim     - time units (i.e. code units to CGS conversion factor)
!    uaye     - expansion factor conversion factor (uaye = 1/(1+zinit))
!    urho     - density units
!    uxyz     - length units
!    utem     - temperature(-like) units
!
!    temstart, temend - start and end of temperature range for rate table
!    nratec   - dimensions of chemical rate arrays (functions of temperature)
!    dtemstart, dtemend - start and end of dust temperature range
!    ndratec  - extra dimension for H2 formation on dust rate (dust temperature)
!
!    icmbTfloor - flag to include temperature floor from cmb
!    iClHeat    - flag to include cloudy heating
!    clEleFra   - parameter to account for additional electrons from metals 
!    clGridRank - rank of cloudy cooling data grid
!    clGridDim  - array containing dimensions of cloudy data
!    clPar1, clPar2, clPar3, clPar4, clPar5 - arrays containing cloudy grid parameter values
!    clDataSize - total size of flattened 1D cooling data array
!    clCooling  - cloudy cooling data
!    clHeating  - cloudy heating data
!
!  OUTPUTS:
!    update chemical rate densities (HI, HII, etc)
!
!  PARAMETERS:
!    itmax   - maximum allowed sub-cycle iterations
!    mh      - H mass in cgs units
!
!-----------------------------------------------------------------------

      implicit NONE
#include "fortran_types.def"

!  General Arguments

      INTG_PREC in, jn, kn, is, js, ks, ie, je, ke, nratec, imethod,
     &        idual, iexpand, ih2co, ipiht, ispecies, imetal, idim,
     &        iradtype, nfreq, imetalregen, iradshield, iradtrans,
     &        iradcoupled, iradstep, n_xe, ierr, imcool, idust,
     &        irt_honly, igammah, ih2optical, iciecool, ithreebody,
     &        ndratec
      P_PREC  dx
      R_PREC  dt, aye, temstart, temend, eta1, eta2, gamma,
     &        utim, uxyz, uaye, urho, utem, fh, dtoh, z_solar, 
     &        xe_start, xe_end, dtemstart, dtemend, redshift

!  Density, energy and velocity fields fields

      R_PREC    de(in,jn,kn),   HI(in,jn,kn),   HII(in,jn,kn),
     &       HeI(in,jn,kn), HeII(in,jn,kn), HeIII(in,jn,kn)
      R_PREC    HM(in,jn,kn),  H2I(in,jn,kn), H2II(in,jn,kn)
      R_PREC    DI(in,jn,kn),  DII(in,jn,kn), HDI(in,jn,kn)
      R_PREC    d(in,jn,kn),   ge(in,jn,kn),     e(in,jn,kn),
     &        u(in,jn,kn),    v(in,jn,kn),     w(in,jn,kn),
     &        metal(in,jn,kn)

!  Radiation fields

      R_PREC kphHI(in,jn,kn), kphHeI(in,jn,kn), kphHeII(in,jn,kn),
     &     kdissH2I(in,jn,kn)
      R_PREC photogamma(in,jn,kn)

!  Cooling tables (coolings rates as a function of temperature)

      R_PREC    hyd01ka(nratec), h2k01a(nratec), vibha(nratec), 
     &        rotha(nratec), rotla(nratec), gpldla(nratec),
     &        gphdla(nratec), hdltea(nratec), hdlowa(nratec)
      R_PREC    gaHIa(nratec), gaH2a(nratec), gaHea(nratec),
     &        gaHpa(nratec), gaela(nratec), gasgra(nratec), 
     &        ciecoa(nratec)
      R_PREC    ceHIa(nratec), ceHeIa(nratec), ceHeIIa(nratec),
     &        ciHIa(nratec), ciHeIa(nratec), ciHeISa(nratec), 
     &        ciHeIIa(nratec), reHIIa(nratec), reHeII1a(nratec), 
     &        reHeII2a(nratec), reHeIIIa(nratec), brema(nratec)
      R_PREC    metala(nratec, n_xe)
      R_PREC    compa, piHI, piHeI, piHeII, comp_xraya, comp_temp,
     &        inutot(nfreq), avgsighp, avgsighep, avgsighe2p
      R_PREC    gammaha 

!  Chemistry tables (rates as a function of temperature)

      R_PREC k1a (nratec), k2a (nratec), k3a (nratec), k4a (nratec), 
     &     k5a (nratec), k6a (nratec), k7a (nratec), k8a (nratec), 
     &     k9a (nratec), k10a(nratec), k11a(nratec), k12a(nratec), 
     &     k13a(nratec), k14a(nratec), k15a(nratec), k16a(nratec), 
     &     k17a(nratec), k18a(nratec), k19a(nratec), k22a(nratec),
     &     k50a(nratec), k51a(nratec), k52a(nratec), k53a(nratec),
     &     k54a(nratec), k55a(nratec), k56a(nratec),
     &     k13dda(nratec, 7), h2dusta(nratec, ndratec),
     &     ncrna(nratec), ncrd1a(nratec), ncrd2a(nratec),
     &     k24, k25, k26, k27, k28, k29, k30, k31

!  Cloudy cooling data

      INTG_PREC icmbTfloor, iClHeat, clGridRank, clDataSize
      INTG_PREC clGridDim(5)
      R_PREC clEleFra
      R_PREC clPar1(clGridDim(1)), clPar2(clGridDim(2)), 
     &     clPar3(clGridDim(3)), clPar4(clGridDim(4)), 
     &     clPar5(clGridDim(5))
      R_PREC clCooling(clDataSize), clHeating(clDataSize)

!  Parameters

      INTG_PREC itmax, ijk
      parameter (itmax = 10000, ijk = MAX_ANY_SINGLE_DIRECTION)

#ifdef CONFIG_BFLOAT_4
      R_PREC tolerance
      parameter (tolerance = 1.e-5_RKIND)
#endif

#ifdef CONFIG_BFLOAT_8
      R_PREC tolerance
      parameter (tolerance = 1.e-10_RKIND)
#endif

      real*8 mh
      parameter (mh = mass_h)

!  Locals

      INTG_PREC i, j, k, iter
      INTG_PREC clGridDim1, clGridDim2, clGridDim3, clGridDim4, 
     &     clGridDim5
      R_PREC ttmin, dom, energy, comp1, comp2
      real*8 coolunit, dbase1, tbase1, xbase1, chunit, uvel
      real*8 heq1, heq2, eqk221, eqk222, eqk131, eqk132,
     &                 eqt1, eqt2, eqtdef, dheq, heq, dlogtem, dx_cgs

!  row temporaries

      INTG_PREC indixe(ijk)
      R_PREC t1(ijk), t2(ijk), logtem(ijk), tdef(ijk), 
     &     dtit(ijk), ttot(ijk), p2d(ijk), tgas(ijk), tgasold(ijk),
     &     tdust(ijk), metallicity(ijk), rhoH(ijk), olddtit

!  Rate equation row temporaries

      R_PREC HIp(ijk), HIIp(ijk), HeIp(ijk), HeIIp(ijk), HeIIIp(ijk),
     &     HMp(ijk), H2Ip(ijk), H2IIp(ijk),
     &     dep(ijk), dedot(ijk),HIdot(ijk), dedot_prev(ijk),
     &     DIp(ijk), DIIp(ijk), HDIp(ijk), HIdot_prev(ijk),
     &     k24shield(ijk), k25shield(ijk), k26shield(ijk),
     &     k31shield(ijk)
      R_PREC k1 (ijk), k2 (ijk), k3 (ijk), k4 (ijk), k5 (ijk),
     &     k6 (ijk), k7 (ijk), k8 (ijk), k9 (ijk), k10(ijk),
     &     k11(ijk), k12(ijk), k13(ijk), k14(ijk), k15(ijk),
     &     k16(ijk), k17(ijk), k18(ijk), k19(ijk), k22(ijk),
     &     k50(ijk), k51(ijk), k52(ijk), k53(ijk), k54(ijk),
     &     k55(ijk), k56(ijk), k13dd(ijk, 7), h2dust(ijk),
     &     ncrn(ijk), ncrd1(ijk), ncrd2(ijk)

!  Cooling/heating row locals

      real*8 ceHI(ijk), ceHeI(ijk), ceHeII(ijk),
     &     ciHI(ijk), ciHeI(ijk), ciHeIS(ijk), ciHeII(ijk),
     &     reHII(ijk), reHeII1(ijk), reHeII2(ijk), reHeIII(ijk), 
     &     brem(ijk), edot(ijk)
      R_PREC hyd01k(ijk), h2k01(ijk), vibh(ijk), roth(ijk), rotl(ijk), 
     &     gpldl(ijk), gphdl(ijk), hdlte(ijk), hdlow(ijk), cieco(ijk)

!  Iteration mask

      LOGIC_PREC itmask(ijk)
!
!\\\\\\\\\\\\\\\\\\\\\\\\\\\\\\\\\\\\\\/////////////////////////////////
!=======================================================================

!     Set error indicator

      ierr = 0
      
!     Set units

      dom      = urho*(aye**3)/mh
      tbase1   = utim
      xbase1   = uxyz/(aye*uaye)    ! uxyz is [x]*a      = [x]*[a]*a'        '
      dbase1   = urho*(aye*uaye)**3 ! urho is [dens]/a^3 = [dens]/([a]*a')^3 '
      coolunit = (uaye**5 * xbase1**2 * mh**2) / (tbase1**3 * dbase1)
      uvel     = uxyz / utim
c      chunit = (7.17775e-12_RKIND)/(2._RKIND*uvel*uvel*mh)   ! 4.5 eV per H2 formed
      chunit = (1.60218e-12_RKIND)/(2._RKIND*uvel*uvel*mh)   ! 1 eV per H2 formed

      dx_cgs = dx * xbase1;
      dlogtem = (log(temend) - log(temstart))/REAL(nratec-1,RKIND)

!  Convert densities from comoving to proper

      call scale_fields(d, de, HI, HII, HeI, HeII, HeIII,
     &                  HM, H2I, H2II, DI, DII, HDI, metal,
     &                  is, ie, js, je, ks, ke,
     &                  in, jn, kn, ispecies, imetal, aye**(-3))

      call ceiling_species(d, de, HI, HII, HeI, HeII, HeIII,
     &                     HM, H2I, H2II, DI, DII, HDI, metal,
     &                     is, ie, js, je, ks, ke,
     &                     in, jn, kn, ispecies, imetal)

!  Loop over zones, and do an entire i-column in one go

      do k = ks+1, ke+1
      do j = js+1, je+1

!       tolerance = 1.0e-06 * dt

!       Set iteration mask to include only cells with radiation in the
!       intermediate coupled chemistry / energy step

         if (iradcoupled .eq. 1 .and. iradstep .eq. 1) then
            do i = is+1, ie+1
               if (kphHI(i,j,k) .gt. 0) then 
                  itmask(i) = .true. 
               else 
                  itmask(i) = .false.
               endif
            enddo
         endif

!     Normal rate solver, but don't double-count the cells with radiation
 
         if (iradcoupled .eq. 1 .and. iradstep .eq. 0) then
            do i = is+1, ie+1
               if (kphHI(i,j,k) .gt. 0) then 
                  itmask(i) = .false. 
               else 
                  itmask(i) = .true.
               endif
            enddo
         endif

!     No radiation timestep coupling

         if (iradcoupled .eq. 0 .or. iradtrans .eq. 0) then 
            do i = is+1, ie+1
               itmask(i) = .true.
            enddo
         endif

!        Set time elapsed to zero for each cell in 1D section

         do i = is+1, ie+1
            ttot(i) = 0._RKIND
         enddo

!        ------------------ Loop over subcycles ----------------

         do iter = 1, itmax

!           Compute the cooling rate, tgas, tdust, and metallicity for this row

            call cool1d_multi(
     &                d, e, ge, u, v, w, de, HI, HII, HeI, HeII, HeIII,
     &                in, jn, kn, nratec, idual, imethod,
     &                iexpand, ispecies, imetal, imcool, idust, idim,
     &                is, ie, j, k, ih2co, ipiht, iter, igammah,
     &                aye, redshift, temstart, temend, z_solar,
     &                utem, uxyz, uaye, urho, utim,
     &                eta1, eta2, gamma,
     &                ceHIa, ceHeIa, ceHeIIa, ciHIa, ciHeIa, 
     &                ciHeISa, ciHeIIa, reHIIa, reHeII1a, 
     &                reHeII2a, reHeIIIa, brema, compa, gammaha,
     &                comp_xraya, comp_temp,
     &                piHI, piHeI, piHeII, comp1, comp2,
     &                HM, H2I, H2II, DI, DII, HDI, metal,
     &                hyd01ka, h2k01a, vibha, rotha, rotla,
     &                hyd01k, h2k01, vibh, roth, rotl,
     &                gpldla, gphdla, gpldl, gphdl,
     &                hdltea, hdlowa, hdlte, hdlow,
     &                gaHIa, gaH2a, gaHea, gaHpa, gaela,
     &                gasgra, metala, n_xe, xe_start, xe_end,
     &                ceHI, ceHeI, ceHeII, ciHI, ciHeI, ciHeIS, ciHeII,
     &                reHII, reHeII1, reHeII2, reHeIII, brem,
     &                indixe, t1, t2, logtem, tdef, edot,
     &                tgas, tgasold, p2d, tdust, metallicity, rhoH, 
     &                inutot, iradtype, nfreq, imetalregen,
     &                iradshield, avgsighp, avgsighep, avgsighe2p,
     &                iradtrans, photogamma,
     &                ih2optical, iciecool, ciecoa, cieco,
     &                icmbTfloor, iClHeat,
     &                clEleFra, clGridRank, clGridDim,
     &                clPar1, clPar2, clPar3, clPar4, clPar5,
     &                clDataSize, clCooling, clHeating,
     &                itmask)

!        Look-up rates as a function of temperature for 1D set of zones
!         (maybe should add itmask to this call)

            call lookup_cool_rates1d(temstart, temend, nratec, j, k,
     &               is, ie, ijk, iradtype, iradshield, ithreebody,
     &               in, jn, kn, ispecies, idust, tgas, d, HI, HII, 
     &               HeI, HeII, H2I, tdust, metallicity, 
     &               k1a, k2a, k3a, k4a, k5a, k6a, k7a, k8a, k9a, k10a,
     &               k11a, k12a, k13a, k13dda, k14a, k15a, k16a,
     &               k17a, k18a, k19a, k22a,
     &               k50a, k51a, k52a, k53a, k54a, k55a, k56a,
     &               ndratec, dtemstart, dtemend, h2dusta, 
     &               ncrna, ncrd1a, ncrd2a, 
     &               avgsighp, avgsighep, avgsighe2p, piHI, piHeI,
     &               k1, k2, k3, k4, k5, k6, k7, k8, k9, k10,
     &               k11, k12, k13, k14, k15, k16, k17, k18,
     &               k19, k22, k24, k25, k26, k31,
     &               k50, k51, k52, k53, k54, k55,
     &               k56, k13dd, k24shield, k25shield, k26shield,
     &               k31shield, h2dust, ncrn, ncrd1, ncrd2, 
     &               t1, t2, tdef, logtem, indixe, 
     &               dom, coolunit, tbase1, xbase1, dx_cgs, iradtrans, 
     &               kdissH2I, itmask)

!           Compute dedot and HIdot, the rates of change of de and HI
!             (should add itmask to this call)

            call rate_timestep(dedot, HIdot, ispecies, idust,
     &                     de, HI, HII, HeI, HeII, HeIII, d,
     &                     HM, H2I, H2II,
     &                     in, jn, kn, is, ie, j, k, 
     &                     k1, k2, k3, k4, k5, k6, k7, k8, k9, k10, k11,
     &                     k12, k13, k14, k15, k16, k17, k18, k19, k22,
     &                     k24, k25, k26, k27, k28, k29, k30, 
     &                     k50, k51, k52, k53, k54, k55, k56, 
     &                     h2dust, ncrn, ncrd1, ncrd2, rhoH, 
     &                     k24shield, k25shield, k26shield, k31shield,
     &                     iradtrans, irt_honly, kphHI, kphHeI, kphHeII, 
     &                     itmask, edot, chunit, dom)

!           Find timestep that keeps relative chemical changes below 10%

            do i = is+1, ie+1
               if (itmask(i)) then
!              Bound from below to prevent numerical errors
               
	       if (abs(dedot(i)) < tiny) 
     &             dedot(i) = min(REAL(tiny,RKIND),de(i,j,k))
	       if (abs(HIdot(i)) < tiny)
     &             HIdot(i) = min(REAL(tiny,RKIND),HI(i,j,k))

!              If the net rate is almost perfectly balanced then set
!                  it to zero (since it is zero to available precision)

               if (min(abs(k1(i)* de(i,j,k)*HI(i,j,k)),
     &                 abs(k2(i)*HII(i,j,k)*de(i,j,k)))/
     &              max(abs(dedot(i)),abs(HIdot(i))) 
     &              > 1.e6_RKIND) then
                  dedot(i) = tiny
                  HIdot(i) = tiny
               endif

!              If the iteration count is high then take the smaller of
!                the calculated dedot and last time step's actual dedot.
!                This is intended to get around the problem of a low
!                electron or HI fraction which is in equilibrium with high
!                individual terms (which all nearly cancel).

               if (iter > 50) then
                  dedot(i) = min(abs(dedot(i)), abs(dedot_prev(i)))
                  HIdot(i) = min(abs(HIdot(i)), abs(HIdot_prev(i)))
               endif

!              compute minimum rate timestep

               olddtit = dtit(i)
               dtit(i) = min(abs(0.1_RKIND*de(i,j,k)/dedot(i)), 
     &                       abs(0.1_RKIND*HI(i,j,k)/HIdot(i)),
     &                       dt-ttot(i), 0.5_RKIND*dt)

              if ( d(i,j,k)*dom > 1.e8 .and. 
     &             edot(i) > 0.0 .and. 
     &             ispecies > 1 .and.
     &             ( iradtrans .eq. 0 .or.
     &              (iradtrans .eq. 1 .and. kphHI(i,j,k) < 0.0) )
     &           ) then
                ! Equilibrium value for H is:
                !  H = (-1.0 / (4*k22)) * (k13 - sqrt(8 k13 k22 rho + k13^2))
                ! We now want this to change by 10% or less, but we're only
                ! differentiating by dT.  We have de/dt.  We need dT/de.
                ! T = (g-1)*p2d*utem/N; tgas == (g-1)(p2d*utem/N)
                ! dH_eq / dt = (dH_eq/dT) * (dT/de) * (de/dt)
                !   dH_eq / dT (see above; we can calculate the derivative here)
                !   dT / de = utem * (gamma - 1.0) / N == tgas / p2d
                !   de / dt = edot
                ! Now we use our estimate of dT/de to get the estimated
                ! difference in the equilibrium
                eqt2 = min(log(tgas(i)) + 0.1_RKIND*dlogtem, t2(i))
                eqtdef = (eqt2 - t1(i))/(t2(i) - t1(i))
                eqk222 = k22a(indixe(i)) +
     &            (k22a(indixe(i)+1) -k22a(indixe(i)))*eqtdef
                eqk132 = k13a(indixe(i)) +
     &            (k13a(indixe(i)+1) -k13a(indixe(i)))*eqtdef
                heq2 = (-1._RKIND / (4._RKIND*eqk222)) * (eqk132-
     &               sqrt(8._RKIND*eqk132*eqk222*fh*d(i,j,k)
     &               +eqk132**2._RKIND))

                eqt1 = max(log(tgas(i)) - 0.1_RKIND*dlogtem, t1(i))
                eqtdef = (eqt1 - t1(i))/(t2(i) - t1(i))
                eqk221 = k22a(indixe(i)) +
     &            (k22a(indixe(i)+1) -k22a(indixe(i)))*eqtdef
                eqk131 = k13a(indixe(i)) +
     &            (k13a(indixe(i)+1) -k13a(indixe(i)))*eqtdef
                heq1 = (-1._RKIND / (4._RKIND*eqk221)) * (eqk131-
     &               sqrt(8._RKIND*eqk131*eqk221*fh*d(i,j,k)
     &               +eqk131**2._RKIND))

                dheq = (abs(heq2-heq1)/(exp(eqt2) - exp(eqt1)))
     &               * (tgas(i)/p2d(i)) * edot(i)
                heq = (-1._RKIND / (4._RKIND*k22(i))) * (k13(i)-
     &               sqrt(8._RKIND*k13(i)*k22(i)*fh*d(i,j,k)
     &               +k13(i)**2._RKIND))
                !write(0,*) heq2, heq1, eqt2, eqt1, tgas(i), p2d(i), 
!     &                     edot(i)
                if(d(i,j,k)*dom>1e18 .and. i==4)write(0,*)
     &              HI(i,j,k)/heq, edot(i),tgas(i)
                dtit(i) = min(dtit(i), 0.1d0*heq/dheq)
              endif
              if (iter.gt.10) dtit(i) = min(olddtit*1.5d0, dtit(i))

#define DONT_WRITE_COOLING_DEBUG
#ifdef WRITE_COOLING_DEBUG
!              Output some debugging information if required

               if (dtit(i)/dt > 1.e-2 .and. iter > 800
     &             .and. abs((dt-ttot(i))/dt) > 1.e-3) then
                  write(4,1000) iter,i,j,k,dtit(i),
     &              ttot(i),dt,de(i,j,k),dedot(i),HI(i,j,k),HIdot(i),
     &              tgas(i), dedot_prev(i), HIdot_prev(i)
                  write(4,1100) HI(i,j,k),HII(i,j,k),
     &              HeI(i,j,k),HeII(i,j,k),HeIII(i,j,k),
     &              HM(i,j,k),H2I(i,j,k),H2II(i,j,k),de(i,j,k)
                  write(4,1100)
     &               -      k1(i) *de(i,j,k)    *HI(i,j,k)  ,
     &               -      k7(i) *de(i,j,k)    *HI(i,j,k),
     &               -      k8(i) *HM(i,j,k)    *HI(i,j,k),
     &               -      k9(i) *HII(i,j,k)   *HI(i,j,k),
     &               -      k10(i)*H2II(i,j,k)  *HI(i,j,k)/2._RKIND,
     &               - 2._RKIND*k22(i)*HI(i,j,k)**2 *HI(i,j,k),
     &               +      k2(i) *HII(i,j,k)   *de(i,j,k) ,
     &               + 2._RKIND*k13(i)*HI(i,j,k)   *H2I(i,j,k)/2._RKIND,
     &               +      k11(i)*HII(i,j,k)   *H2I(i,j,k)/2._RKIND,
     &               + 2._RKIND*k12(i)*de(i,j,k)   *H2I(i,j,k)/2._RKIND,
     &               +      k14(i)*HM(i,j,k)    *de(i,j,k),
     &               +      k15(i)*HM(i,j,k)    *HI(i,j,k),
     &               + 2._RKIND*k16(i)*HM(i,j,k)    *HII(i,j,k),
     &               + 2._RKIND*k18(i)*H2II(i,j,k)  *de(i,j,k)/2._RKIND,
     &               +      k19(i)*H2II(i,j,k)  *HM(i,j,k)/2._RKIND
               endif
 1000          format(i5,3(i3,1x),1p,11(e11.3))
 1100          format(1p,20(e11.3))
#endif /* WRITE_COOLING_DEBUG */
            else               ! itmask
               dtit(i) = dt;
            endif
            enddo               ! end loop over i

!           Compute maximum timestep for cooling/heating

            do i = is+1, ie+1
               if (itmask(i)) then
!              Set energy per unit volume of this cell based in the pressure
!              (the gamma used here is the right one even for H2 since p2d 
!               is calculated with this gamma).

               energy = max(p2d(i)/(gamma-1._RKIND), tiny)

!              This is an alternate energy calculation, based directly on
!              the code's specific energy field, which differs from the above
!              only if using the dual energy formalism.

!              energy = max(ge(i,j,k)*d(i,j,k), p2d(i)/(gamma-1.0), 
!     &                    tiny)
!              if (energy < tiny) energy = d(i,j,k)*(e(i,j,k) - 
!     &              0.5*(u(i,j,k)**2 + v(i,j,k)**2 + w(i,j,k)**2))

!              If the temperature is at the bottom of the temperature look-up 
!              table and edot < 0, then shut off the cooling.

               if (tgas(i) <= 1.01_RKIND*temstart .and. 
     &              edot(i) < 0.0) edot(i) = tiny
	       if (abs(edot(i)) < tiny) edot(i) = tiny
!
!              Compute timestep for 10% change

!              if (iter > 100) then
!                 dtit(i) = min(REAL(abs(0.1*energy/edot(i)),RKIND), 
!     &                        dt-ttot(i), dtit(i))
!              else
               dtit(i) = min(REAL(abs(0.1_RKIND*energy/edot(i)),RKIND), 
     &              dt-ttot(i), dtit(i))
!              endif

               if (dtit(i) .ne. dtit(i)) !#####
     &           write(6,*) 'HUGE dtit :: ', energy, edot(i), dtit(i),
     &                      dt, ttot(i), abs(0.1_RKIND*energy/edot(i)), 
     &                      REAL(abs(0.1_RKIND*energy/edot(i)),RKIND)

#define NO_FORTRAN_DEBUG
#ifdef FORTRAN_DEBUG
               if (ge(i,j,k) <= 0.0 .and. idual == 1)
     &           write(6,*) 'a',ge(i,j,k),energy,d(i,j,k),e(i,j,k),iter
               if (idual == 1 .and.
     &           ge(i,j,k)+edot(i)/d(i,j,k)*dtit(i) <= 0.0)
     &           write(6,*) i,j,k,iter,ge(i,j,k),edot(i),tgas(i),
     &              energy,de(i,j,k),ttot(i),d(i,j,k),e(i,j,k)
#endif /* FORTRAN_DEBUG */

#ifdef WRITE_COOLING_DEBUG
!              If the timestep is too small, then output some debugging info

               if (((dtit(i)/dt < 1.e-2 .and. iter > 800) 
     &               .or. iter > itmax-100) .and.
     &              abs((dt-ttot(i))/dt) > 1.e-3)
     &           write(3,2000) i,j,k,iter,ge(i,j,k),edot(i),tgas(i),
     &             energy,de(i,j,k),ttot(i),d(i,j,k),e(i,j,k),dtit(i)
 2000          format(4(i4,1x),1p,10(e14.3))
#endif /* WRITE_COOLING_DEBUG */
            endif   ! itmask
            enddo   ! end loop over i

!           Update total and gas energy

            do i = is+1, ie+1
               if (itmask(i)) then
               e(i,j,k)  = e(i,j,k) + edot(i)/d(i,j,k)*dtit(i)
#ifdef WRITE_COOLING_DEBUG
               if (e(i,j,k) .ne. e(i,j,k)) 
     &              write(3,*) edot(i),d(i,j,k),dtit(i)
#endif /* WRITE_COOLING_DEBUG */

!              If using the dual energy formalism, there are 2 energy fields

               if (idual == 1) then
                  ge(i,j,k) = ge(i,j,k) + edot(i)/d(i,j,k)*dtit(i)

!                 Alternate energy update schemes (not currently used)

!                 ge(i,j,k) = max(ge(i,j,k) + edot(i)/d(i,j,k)*dtit(i),
!     &                      0.5_RKIND*ge(i,j,k))
!                 if (ge(i,j,k) <= tiny) ge(i,j,k) = (energy + 
!     &              edot(i)*dtit(i))/d(i,j,k)
#ifdef WRITE_COOLING_DEBUG
                  if (ge(i,j,k) <= 0.0) write(3,*)
     &                 'a',ge(i,j,k),energy,d(i,j,k),e(i,j,k),iter
#endif /* WRITE_COOLING_DEBUG */
               endif
            endif               ! itmask
            enddo

!           Solve rate equations with one linearly implicit Gauss-Seidel 
!           sweep of a backward Euler method ---

            call step_rate(de, HI, HII, HeI, HeII, HeIII, d,
     &                     HM, H2I, H2II, DI, DII, HDI, dtit,
     &                     in, jn, kn, is, ie, j, k, ispecies, idust,
     &                     k1, k2, k3, k4, k5, k6, k7, k8, k9, k10, k11,
     &                     k12, k13, k14, k15, k16, k17, k18, k19, k22,
     &                     k24, k25, k26, k27, k28, k29, k30, 
     &                     k50, k51, k52, k53, k54, k55, k56, 
     &                     h2dust, rhoH,
     &                     k24shield, k25shield, k26shield, k31shield,
     &                     HIp, HIIp, HeIp, HeIIp, HeIIIp, dep,
     &                     HMp, H2Ip, H2IIp, DIp, DIIp, HDIp,
     &                     dedot_prev, HIdot_prev,
     &                     iradtrans, irt_honly, kphHI, kphHeI, kphHeII, 
     &                     itmask)

!           Add the timestep to the elapsed time for each cell and find
!            minimum elapsed time step in this row

            ttmin = huge
            do i = is+1, ie+1
               ttot(i) = min(ttot(i) + dtit(i), dt)
               if (abs(dt-ttot(i)) < 0.001_RKIND*dt) 
     &              itmask(i) = .false.
               if (ttot(i)<ttmin) ttmin = ttot(i)
            enddo

!           If all cells are done (on this slice), then exit

            if (abs(dt-ttmin) < tolerance*dt) go to 9999

!           Next subcycle iteration

         enddo

 9999    continue

!       Abort if iteration count exceeds maximum

         if (iter > itmax) then
	    write(0,*) 'inside if statement solve rate cool:',is,ie
            write(6,*) 'MULTI_COOL iter > ',itmax,' at j,k =',j,k
            write(0,*) 'FATAL error (2) in MULTI_COOL'
            write(0,'(" dt = ",1pe10.3," ttmin = ",1pe10.3)') dt, ttmin
            write(0,'((16(1pe8.1)))') (dtit(i),i=is+1,ie+1)
            write(0,'((16(1pe8.1)))') (ttot(i),i=is+1,ie+1)
            write(0,'((16(1pe8.1)))') (edot(i),i=is+1,ie+1)
            write(0,'((16(l3)))') (itmask(i),i=is+1,ie+1)
            WARNING_MESSAGE
         endif

         if (iter > itmax/2) then
            write(6,*) 'MULTI_COOL iter,j,k =',iter,j,k
         end if
!     
!     Next j,k
!     
       enddo
      enddo

!     Convert densities back to comoving from proper

      call scale_fields(d, de, HI, HII, HeI, HeII, HeIII,
     &                  HM, H2I, H2II, DI, DII, HDI, metal,
     &                  is, ie, js, je, ks, ke,
     &                  in, jn, kn, ispecies, imetal, aye**3)

!     Correct the species to ensure consistency (i.e. type conservation)

      call make_consistent(de, HI, HII, HeI, HeII, HeIII,
     &                     HM, H2I, H2II, DI, DII, HDI, metal, 
     &                     d, is, ie, js, je, ks, ke,
     &                     in, jn, kn, ispecies, imetal, fh, dtoh)

      return
      end

c -----------------------------------------------------------
!   This routine scales the density fields from comoving to
!     proper densities (and back again).

      subroutine scale_fields(d, de, HI, HII, HeI, HeII, HeIII,
     &                        HM, H2I, H2II, DI, DII, HDI, metal,
     &                        is, ie, js, je, ks, ke,
     &                        in, jn, kn, ispecies, imetal, factor)
c -------------------------------------------------------------------

      implicit NONE
#include "fortran_types.def"

!     Arguments

      INTG_PREC in, jn, kn, is, ie, js, je, ks, ke, ispecies, imetal
      R_PREC    de(in,jn,kn),   HI(in,jn,kn),   HII(in,jn,kn),
     &       HeI(in,jn,kn), HeII(in,jn,kn), HeIII(in,jn,kn)
      R_PREC    HM(in,jn,kn),  H2I(in,jn,kn), H2II(in,jn,kn)
      R_PREC    DI(in,jn,kn),  DII(in,jn,kn), HDI(in,jn,kn)
      R_PREC     d(in,jn,kn),metal(in,jn,kn)
      R_PREC    factor

!     locals

      INTG_PREC i, j, k

!     Multiply all fields by factor (1/a^3 or a^3)

      do k = ks+1, ke+1
         do j = js+1, je+1
            do i = is+1, ie+1
               d(i,j,k)     = d(i,j,k)*factor
               de(i,j,k)    = de(i,j,k)*factor
               HI(i,j,k)    = HI(i,j,k)*factor
               HII(i,j,k)   = HII(i,j,k)*factor
               HeI(i,j,k)   = HeI(i,j,k)*factor
               HeII(i,j,k)  = HeII(i,j,k)*factor
               HeIII(i,j,k) = HeIII(i,j,k)*factor
            enddo
         enddo
      enddo
      if (ispecies > 1) then
         do k = ks+1, ke+1
            do j = js+1, je+1
               do i = is+1, ie+1
                  HM(i,j,k)   = HM(i,j,k)*factor
                  H2I(i,j,k)  = H2I(i,j,k)*factor
                  H2II(i,j,k) = H2II(i,j,k)*factor
               enddo
            enddo
         enddo
      endif
      if (ispecies > 2) then
         do k = ks+1, ke+1
            do j = js+1, je+1
               do i = is+1, ie+1
                  DI(i,j,k)  = DI(i,j,k)*factor
                  DII(i,j,k) = DII(i,j,k)*factor
                  HDI(i,j,k) = HDI(i,j,k)*factor
               enddo
            enddo
         enddo
      endif
      if (imetal == 1) then
         do k = ks+1, ke+1
            do j = js+1, je+1
               do i = is+1, ie+1
                  metal(i,j,k) = metal(i,j,k)*factor
               enddo
            enddo
         enddo
      endif

      return
      end

c -----------------------------------------------------------
!   This routine ensures that the species aren't below tiny.

      subroutine ceiling_species(d, de, HI, HII, HeI, HeII, HeIII,
     &                           HM, H2I, H2II, DI, DII, HDI, metal,
     &                           is, ie, js, je, ks, ke,
     &                           in, jn, kn, ispecies, imetal)
c -------------------------------------------------------------------

      implicit NONE
#include "fortran_types.def"

!     Arguments

      INTG_PREC in, jn, kn, is, ie, js, je, ks, ke, ispecies, imetal
      R_PREC     d(in,jn,kn)
      R_PREC    de(in,jn,kn),   HI(in,jn,kn),   HII(in,jn,kn),
     &       HeI(in,jn,kn), HeII(in,jn,kn), HeIII(in,jn,kn)
      R_PREC    HM(in,jn,kn),  H2I(in,jn,kn), H2II(in,jn,kn)
      R_PREC    DI(in,jn,kn),  DII(in,jn,kn), HDI(in,jn,kn)
      R_PREC metal(in,jn,kn)

!     locals

      INTG_PREC i, j, k

!     Multiply all fields by factor (1/a^3 or a^3)

      do k = ks+1, ke+1
         do j = js+1, je+1
            do i = is+1, ie+1
               de(i,j,k)    = max(de(i,j,k), tiny)
               HI(i,j,k)    = max(HI(i,j,k), tiny)
               HII(i,j,k)   = max(HII(i,j,k), tiny)
               HeI(i,j,k)   = max(HeI(i,j,k), tiny)
               HeII(i,j,k)  = max(HeII(i,j,k), tiny)
               HeIII(i,j,k) = max(HeIII(i,j,k), 1.e-5_RKIND*tiny)
            enddo
         enddo
      enddo
      if (ispecies > 1) then
         do k = ks+1, ke+1
            do j = js+1, je+1
               do i = is+1, ie+1
                  HM(i,j,k)   = max(HM(i,j,k), tiny)
                  H2I(i,j,k)  = max(H2I(i,j,k), tiny)
                  H2II(i,j,k) = max(H2II(i,j,k), tiny)
               enddo
            enddo
         enddo
      endif
      if (ispecies > 2) then
         do k = ks+1, ke+1
            do j = js+1, je+1
               do i = is+1, ie+1
                  DI(i,j,k)  = max(DI(i,j,k), tiny)
                  DII(i,j,k) = max(DII(i,j,k), tiny)
                  HDI(i,j,k) = max(HDI(i,j,k), tiny)
               enddo
            enddo
         enddo
      endif
      if (imetal == 1) then
         do k = ks+1, ke+1
            do j = js+1, je+1
               do i = is+1, ie+1
                  metal(i,j,k) = min(max(metal(i,j,k),
     &                               tiny), 0.9_RKIND*d(i,j,k))
               enddo
            enddo
         enddo
      endif

      return
      end



! -----------------------------------------------------------
! This routine uses the temperature to look up the chemical
!   rates which are tabulated in a log table as a function
!   of temperature.

      subroutine lookup_cool_rates1d(temstart, temend, nratec, j, k,
     &                is, ie, ijk, iradtype, iradshield, ithreebody,
     &                in, jn, kn, ispecies, idust, tgas1d, d, HI, HII, 
     &                HeI, HeII, H2I, tdust, metallicity, 
     &                k1a, k2a, k3a, k4a, k5a, k6a, k7a, k8a, k9a, k10a,
     &                k11a, k12a, k13a, k13dda, k14a, k15a, k16a,
     &                k17a, k18a, k19a, k22a,
     &                k50a, k51a, k52a, k53a, k54a, k55a, k56a,
     &                ndratec, dtemstart, dtemend, h2dusta, 
     &                ncrna, ncrd1a, ncrd2a,
     &                avgsighp, avgsighep, avgsighe2p, piHI, piHeI,
     &                k1, k2, k3, k4, k5, k6, k7, k8, k9, k10,
     &                k11, k12, k13, k14, k15, k16, k17, k18,
     &                k19, k22, k24, k25, k26, k31,
     &                k50, k51, k52, k53, k54, k55,
     &                k56, k13dd, k24shield, k25shield, k26shield,
     &                k31shield, h2dust, ncrn, ncrd1, ncrd2,
     &                t1, t2, tdef, logtem, indixe, 
     &                dom, coolunit, tbase1, xbase1, dx_cgs, iradtrans, 
     &                kdissH2I, itmask)
! -------------------------------------------------------------------

      implicit NONE
#include "fortran_types.def"

!     Arguments

      INTG_PREC is, ie, ijk, iradtype, iradshield, nratec, 
     &        in, jn, kn, ispecies, ithreebody, j, k,
     &        idust, ndratec, iradtrans
      R_PREC temstart, temend, tgas1d(in), dom,
     &        dtemstart, dtemend
      real*8 coolunit, tbase1, xbase1, dx_cgs
      LOGIC_PREC itmask(ijk)

!     Chemistry rates as a function of temperature

      R_PREC k1a (nratec), k2a (nratec), k3a (nratec), k4a (nratec), 
     &     k5a (nratec), k6a (nratec), k7a (nratec), k8a (nratec), 
     &     k9a (nratec), k10a(nratec), k11a(nratec), k12a(nratec), 
     &     k13a(nratec), k14a(nratec), k15a(nratec), k16a(nratec), 
     &     k17a(nratec), k18a(nratec), k19a(nratec), k22a(nratec),
     &     k50a(nratec), k51a(nratec), k52a(nratec), k53a(nratec),
     &     k54a(nratec), k55a(nratec), k56a(nratec),
     &     k13dda(nratec, 7), h2dusta(nratec, ndratec), 
     &     ncrna(nratec), ncrd1a(nratec), ncrd2a(nratec),
     &     k24, k25, k26, k31,
     &     avgsighp, avgsighep, avgsighe2p, piHI, piHeI

!     Density fields

      R_PREC d(in,jn,kn), HI(in,jn,kn), HII(in,jn,kn),
     &     HeI(in,jn,kn), HeII(in,jn,kn), H2I(in,jn,kn)

!     Radiation fields

      R_PREC kdissH2I(in,jn,kn)

!     Returned rate values

      R_PREC k1 (ijk), k2 (ijk), k3 (ijk), k4 (ijk), k5 (ijk),
     &     k6 (ijk), k7 (ijk), k8 (ijk), k9 (ijk), k10(ijk),
     &     k11(ijk), k12(ijk), k13(ijk), k14(ijk), k15(ijk),
     &     k16(ijk), k17(ijk), k18(ijk), k19(ijk), k22(ijk),
     &     k50(ijk), k51(ijk), k52(ijk), k53(ijk), k54(ijk),
     &     k55(ijk), k56(ijk), k13dd(ijk, 7), h2dust(ijk), 
     &     ncrn(ijk), ncrd1(ijk), ncrd2(ijk),
     &     k24shield(ijk), k25shield(ijk), k26shield(ijk),
     &     k31shield(ijk)

!     1D temporaries (passed in)

      INTG_PREC indixe(ijk)
      R_PREC t1(ijk), t2(ijk), logtem(ijk), tdef(ijk),
     &     tdust(ijk), metallicity(ijk)

!     1D temporaries (not passed in)

      INTG_PREC d_indixe(ijk)
      R_PREC d_t1(ijk), d_t2(ijk), d_logtem(ijk), d_tdef(ijk),
     &     dusti1(ijk), dusti2(ijk), divrhoa(6)

!     Parameters

      real*8 everg, e24, e26
      parameter(everg = ev2erg, e24 = 13.6_RKIND, 
     &          e26 = 24.6_RKIND)

!     locals

      INTG_PREC i, n1
      R_PREC factor, x, logtem0, logtem9, dlogtem, nh,
     &     d_logtem0, d_logtem9, d_dlogtem, divrho, N_H2, f_shield,
     &     b_doppler, l_sobolev

!     Set log values of start and end of lookup tables

      logtem0 = log(temstart)
      logtem9 = log(temend)
      dlogtem = (log(temend) - log(temstart))/REAL(nratec-1,RKIND)

      do i = is+1, ie+1
         if (itmask(i)) then
!        Compute temp-centered temperature (and log)

!        logtem(i) = log(0.5*(tgas(i)+tgasold(i)))
         logtem(i) = log(tgas1d(i))
         logtem(i) = max(logtem(i), logtem0)
         logtem(i) = min(logtem(i), logtem9)

!        Find index into tble and precompute interpolation values

         indixe(i) = min(nratec-1, max(1,
     &        int((logtem(i)-logtem0)/dlogtem,IKIND)+1))
         t1(i) = (logtem0 + (indixe(i) - 1)*dlogtem)
         t2(i) = (logtem0 + (indixe(i)    )*dlogtem)
         tdef(i) = (logtem(i) - t1(i)) / (t2(i) - t1(i))

!        Do linear table lookup (in log temperature)

         k1(i) = k1a(indixe(i)) +
     &           (k1a(indixe(i)+1) -k1a(indixe(i)))*tdef(i)
         k2(i) = k2a(indixe(i)) +
     &           (k2a(indixe(i)+1) -k2a(indixe(i)))*tdef(i)
         k3(i) = k3a(indixe(i)) +
     &           (k3a(indixe(i)+1) -k3a(indixe(i)))*tdef(i)
         k4(i) = k4a(indixe(i)) +
     &           (k4a(indixe(i)+1) -k4a(indixe(i)))*tdef(i)
         k5(i) = k5a(indixe(i)) +
     &           (k5a(indixe(i)+1) -k5a(indixe(i)))*tdef(i)
         k6(i) = k6a(indixe(i)) +
     &           (k6a(indixe(i)+1) -k6a(indixe(i)))*tdef(i)
      endif
      enddo

!     Look-up for 9-species model

      if (ispecies > 1) then
         do i = is+1, ie+1
            if (itmask(i)) then
            k7(i) = k7a(indixe(i)) +
     &            (k7a(indixe(i)+1) -k7a(indixe(i)))*tdef(i)
            k8(i) = k8a(indixe(i)) +
     &            (k8a(indixe(i)+1) -k8a(indixe(i)))*tdef(i)
            k9(i) = k9a(indixe(i)) +
     &            (k9a(indixe(i)+1) -k9a(indixe(i)))*tdef(i)
            k10(i) = k10a(indixe(i)) +
     &            (k10a(indixe(i)+1) -k10a(indixe(i)))*tdef(i)
            k11(i) = k11a(indixe(i)) +
     &            (k11a(indixe(i)+1) -k11a(indixe(i)))*tdef(i)
            k12(i) = k12a(indixe(i)) +
     &            (k12a(indixe(i)+1) -k12a(indixe(i)))*tdef(i)
            k13(i) = k13a(indixe(i)) +
     &            (k13a(indixe(i)+1) -k13a(indixe(i)))*tdef(i)
            k14(i) = k14a(indixe(i)) +
     &            (k14a(indixe(i)+1) -k14a(indixe(i)))*tdef(i)
            k15(i) = k15a(indixe(i)) +
     &            (k15a(indixe(i)+1) -k15a(indixe(i)))*tdef(i)
            k16(i) = k16a(indixe(i)) +
     &            (k16a(indixe(i)+1) -k16a(indixe(i)))*tdef(i)
            k17(i) = k17a(indixe(i)) +
     &            (k17a(indixe(i)+1) -k17a(indixe(i)))*tdef(i)
            k18(i) = k18a(indixe(i)) +
     &            (k18a(indixe(i)+1) -k18a(indixe(i)))*tdef(i)
            k19(i) = k19a(indixe(i)) +
     &            (k19a(indixe(i)+1) -k19a(indixe(i)))*tdef(i)
            k22(i) = k22a(indixe(i)) +
     &            (k22a(indixe(i)+1) -k22a(indixe(i)))*tdef(i)

!     H2 formation heating terms.

            ncrn(i) = ncrna(indixe(i)) +
     &           (ncrna(indixe(i)+1) -ncrna(indixe(i)))*tdef(i)
            ncrd1(i) = ncrd1a(indixe(i)) +
     &           (ncrd1a(indixe(i)+1) -ncrd1a(indixe(i)))*tdef(i)
            ncrd2(i) = ncrd2a(indixe(i)) +
     &           (ncrd2a(indixe(i)+1) -ncrd2a(indixe(i)))*tdef(i)

         endif
         enddo

         do n1 = 1, 7
            do i = is+1, ie+1
               if (itmask(i)) then
               k13dd(i,n1) = k13dda(indixe(i),n1) +
     &             (k13dda(indixe(i)+1,n1) - 
     &               k13dda(indixe(i)  ,n1) )*tdef(i)
            endif
            enddo
         enddo         

      endif

!     Look-up for 12-species model

      if (ispecies > 2) then
         do i = is+1, ie+1
            if (itmask(i)) then
            k50(i) = k50a(indixe(i)) +
     &            (k50a(indixe(i)+1) -k50a(indixe(i)))*tdef(i)
            k51(i) = k51a(indixe(i)) +
     &            (k51a(indixe(i)+1) -k51a(indixe(i)))*tdef(i)
            k52(i) = k52a(indixe(i)) +
     &            (k52a(indixe(i)+1) -k52a(indixe(i)))*tdef(i)
            k53(i) = k53a(indixe(i)) +
     &            (k53a(indixe(i)+1) -k53a(indixe(i)))*tdef(i)
            k54(i) = k54a(indixe(i)) +
     &            (k54a(indixe(i)+1) -k54a(indixe(i)))*tdef(i)
            k55(i) = k55a(indixe(i)) +
     &            (k55a(indixe(i)+1) -k55a(indixe(i)))*tdef(i)
            k56(i) = k56a(indixe(i)) +
     &            (k56a(indixe(i)+1) -k56a(indixe(i)))*tdef(i)
         endif
         enddo
      endif

!     Look-up for H2 formation on dust

      if (idust > 0) then

         d_logtem0 = log(dtemstart)
         d_logtem9 = log(dtemend)
         d_dlogtem = (log(dtemend) - log(dtemstart))/real(ndratec-1)

         do i = is+1, ie+1
            if (itmask(i)) then

!              Assume dust melting at T > 1500 K

               if (tdust(i) > dtemend) then
                  h2dust(i) = tiny
               else

!                 Get log dust temperature

                  d_logtem(i) = log(tdust(i))
                  d_logtem(i) = max(d_logtem(i), d_logtem0)
                  d_logtem(i) = min(d_logtem(i), d_logtem9)

!                 Find index into table and precompute interpolation values

                  d_indixe(i) = min(ndratec-1, max(1,
     &                 int((d_logtem(i)-d_logtem0)/d_dlogtem,IKIND)+1))
                  d_t1(i) = (d_logtem0 + (d_indixe(i) - 1)*d_dlogtem)
                  d_t2(i) = (d_logtem0 + (d_indixe(i)    )*d_dlogtem)
                  d_tdef(i) = (d_logtem(i) - d_t1(i)) / 
     &                 (d_t2(i) - d_t1(i))

!                 Get rate from 2D interpolation

                  dusti1(i) = h2dusta(indixe(i), d_indixe(i)) +
     &                 (h2dusta(indixe(i)+1, d_indixe(i)) - 
     &                 h2dusta(indixe(i),   d_indixe(i)))*tdef(i)
                  dusti2(i) = h2dusta(indixe(i), d_indixe(i)+1) +
     &                 (h2dusta(indixe(i)+1, d_indixe(i)+1) - 
     &                 h2dusta(indixe(i),   d_indixe(i)+1))*tdef(i)
                  h2dust(i) = dusti1(i) + 
     &                 (dusti2(i) - dusti1(i))*d_tdef(i)

!                 Multiply by metallicity

                  h2dust(i) = h2dust(i) * metallicity(i)

               endif
            endif
         enddo
      endif

!        Include approximate self-shielding factors if requested

#ifdef RADIATION
      do i = is+1, ie+1
         if (itmask(i)) then
         k24shield(i) = k24
         k25shield(i) = k25
         k26shield(i) = k26
      endif
      enddo
      if (iradshield == 1) then
         do i = is+1, ie+1
            if (itmask(i)) then
            k24shield(i) = k24shield(i)*exp(-HI(i,j,k)*avgsighp*dom)
            k25shield(i) = k25shield(i)*exp(-HeII(i,j,k)*avgsighe2p*dom)
            k26shield(i) = k26shield(i)*exp(-HeI(i,j,k)*avgsighep*dom)
         endif
         enddo
      endif
!
!     H2 self-shielding (Sobolev-like, spherically averaged, Wolcott-Green+ 2011)
!
      if (ispecies .gt. 1) then
      if (iradtrans == 0) then
         do i = is+1, ie+1
            if (itmask(i)) then
               k31shield(i) = k31
            endif
         enddo
      else
         do i = is+1, ie+1
            if (itmask(i)) then
               k31shield(i) = k31 + kdissH2I(i,j,k)
            endif
         enddo
      endif
      if (iradshield == 2) then
         do i = is+1, ie+1
            if (itmask(i)) then
               divrhoa(1) = d(i+1, j  , k  ) - d(i,j,k)
               divrhoa(2) = d(i-1, j  , k  ) - d(i,j,k)
               divrhoa(3) = d(i  , j+1, k  ) - d(i,j,k)
               divrhoa(4) = d(i,   j-1, k  ) - d(i,j,k)
               divrhoa(5) = d(i,   j  , k+1) - d(i,j,k)
               divrhoa(6) = d(i,   j  , k-1) - d(i,j,k)
               divrho = tiny
c     Exclude directions with (drho/ds > 0)
               do n1 = 1, 6
                  if (divrhoa(n1) .lt. 0.0_RKIND) then
                     divrho = divrho + divrhoa(n1)
                  endif
               enddo
c     (rho / divrho) is the Sobolev-like length in cell widths
               l_sobolev = min(dx_cgs * d(i,j,k) / abs(divrho), xbase1)
               N_H2 = dom*H2I(i,j,k) * l_sobolev
c               if (N_H2.gt.1e14 .and. divrho.gt.100*tiny) then
c                  write(6,*) "test"
c               endif
               x = 2e-15_RKIND * N_H2
               b_doppler = 1e-5_RKIND * 
     &              sqrt(2.0_RKIND * kboltz * 
     &              tgas1d(i) / mass_h)
               f_shield = 0.965_RKIND / (1 + x/b_doppler)**1.1 +
     &              0.035_RKIND * exp(-8.5e-4_RKIND * sqrt(1+x)) /
     &              sqrt(1+x)
               k31shield(i) = f_shield * k31shield(i)
            endif
         enddo
      endif
      endif ! ispecies > 1

!        If using a high-energy radiation field, then account for
!          effects of secondary elections (Shull * Steenberg 1985)
!          (see calc_rate.src)

      if (iradtype == 8) then
         do i = is+1, ie+1
            if (itmask(i)) then
            x = max(HII(i,j,k)/(HI(i,j,k)+HII(i,j,k)), 1.e-4_RKIND)
            factor = 0.3908_RKIND*(1._RKIND - 
     &           x**0.4092_RKIND)**1.7592_RKIND
            k24shield(i) = k24shield(i) + factor*(piHI + 
     &           0.08_RKIND*piHeI)/(e24*everg) *coolunit*tbase1
            factor = 0.0554_RKIND*(1._RKIND - 
     &           x**0.4614_RKIND)**1.666_RKIND
            k26shield(i) = k26shield(i) + factor*(piHI/0.08_RKIND + 
     &           piHeI)/(e26*everg) *coolunit*tbase1
         endif
         enddo
      endif

#endif /* RADIATION */

!           If using H2, and using the density-dependent collisional
!             H2 dissociation rate, then replace the the density-independant
!                k13 rate with the new one.
!         May/00: there appears to be a problem with the density-dependent
!             collisional rates.  Currently turned off until further notice.

#define USE_DENSITY_DEPENDENT_H2_DISSOCIATION_RATE
#ifdef USE_DENSITY_DEPENDENT_H2_DISSOCIATION_RATE
            if (ispecies > 1 .and. ithreebody == 0) then
               do i = is+1, ie+1
                  if (itmask(i)) then
                  nh = min(HI(i,j,k)*dom, 1.e9_RKIND)
                  k13(i) = tiny
                  if (tgas1d(i) >= 500.0 .and. tgas1d(i) < 1.e6) then
                     k13(i) = k13dd(i,1)-k13dd(i,2)/
     &                          (1._RKIND+(nh/k13dd(i,5))**k13dd(i,7))
     &                     + k13dd(i,3)-k13dd(i,4)/
     &                          (1._RKIND+(nh/k13dd(i,6))**k13dd(i,7))
                     k13(i) = max(10._RKIND**k13(i), tiny)
                  endif
               endif
               enddo
            endif
#endif /*  USE_DENSITY_DEPENDENT_H2_DISSOCIATION_RATE */

      return
      end

! -------------------------------------------------------------------
!  This routine calculates the electron and HI rates of change in
!    order to determine the maximum permitted timestep

      subroutine rate_timestep(dedot, HIdot, ispecies, idust,
     &                     de, HI, HII, HeI, HeII, HeIII, d,
     &                     HM, H2I, H2II,
     &                     in, jn, kn, is, ie, j, k, 
     &                     k1, k2, k3, k4, k5, k6, k7, k8, k9, k10, k11,
     &                     k12, k13, k14, k15, k16, k17, k18, k19, k22,
     &                     k24, k25, k26, k27, k28, k29, k30,
     &                     k50, k51, k52, k53, k54, k55, k56, 
     &                     h2dust, ncrn, ncrd1, ncrd2, rhoH, 
     &                     k24shield, k25shield, k26shield, k31shield,
     &                     iradtrans, irt_honly, kphHI, kphHeI, kphHeII, 
     &                     itmask, edot, chunit, dom)

! -------------------------------------------------------------------

      implicit NONE
#include "fortran_types.def"

!     arguments

      INTG_PREC ispecies, idust, is, ie, j, k, in, jn, kn, 
     &     iradtrans, irt_honly
      R_PREC dedot(in), HIdot(in), dom
      real*8 edot(in)
      LOGIC_PREC itmask(in)

!     Density fields

      R_PREC    de(in,jn,kn),   HI(in,jn,kn),   HII(in,jn,kn),
     &       HeI(in,jn,kn), HeII(in,jn,kn), HeIII(in,jn,kn),
     &         d(in,jn,kn)
      R_PREC    HM(in,jn,kn),  H2I(in,jn,kn), H2II(in,jn,kn)

!     Radiation fields

      R_PREC    kphHI(in,jn,kn), kphHeI(in,jn,kn), kphHeII(in,jn,kn)

      real*8 chunit

!     Rate values

      R_PREC k1 (in), k2 (in), k3 (in), k4 (in), k5 (in),
     &     k6 (in), k7 (in), k8 (in), k9 (in), k10(in),
     &     k11(in), k12(in), k13(in), k14(in), k15(in),
     &     k16(in), k17(in), k18(in), k19(in), k22(in),
     &     k50(in), k51(in), k52(in), k53(in), k54(in),
     &     k55(in), k56(in), h2dust(in), 
     &     ncrn(in), ncrd1(in), ncrd2(in), rhoH(in), 
     &     k24shield(in), k25shield(in), k26shield(in),
     &     k31shield(in),
     &     k24, k25, k26, k27, k28, k29, k30

!     locals

      INTG_PREC i
      real*8 h2heatfac(in), H2delta(in), H2dmag, atten, tau

      if (ispecies == 1) then

         do i = is+1, ie+1
            if (itmask(i)) then
!     Compute the electron density rate-of-change

            dedot(i) = 
     &               + k1(i)*HI(i,j,k)*de(i,j,k)
     &               + k3(i)*HeI(i,j,k)*de(i,j,k)/4._RKIND
     &               + k5(i)*HeII(i,j,k)*de(i,j,k)/4._RKIND
     &               - k2(i)*HII(i,j,k)*de(i,j,k)
     &               - k4(i)*HeII(i,j,k)*de(i,j,k)/4._RKIND
     &               - k6(i)*HeIII(i,j,k)*de(i,j,k)/4._RKIND
#ifdef RADIATION
     &               +      ( k24shield(i)*HI(i,j,k)
     &               + k25shield(i)*HeII(i,j,k)/4._RKIND
     &               + k26shield(i)*HeI(i,j,k)/4._RKIND)
#endif /* RADIATION */

!     Compute the HI density rate-of-change

            HIdot(i) =
     &               - k1(i)*HI(i,j,k)*de(i,j,k)
     &               + k2(i)*HII(i,j,k)*de(i,j,k)
#ifdef RADIATION
     &               -      k24shield(i)*HI(i,j,k)
#endif /* RADIATION */

         endif                  ! itmask
         enddo
      else

!         Include molecular hydrogen rates for HIdot

         do i = is+1, ie+1
            if (itmask(i)) then
               HIdot(i) = 
     &               -      k1(i) *de(i,j,k)    *HI(i,j,k)  
     &               -      k7(i) *de(i,j,k)    *HI(i,j,k)
     &               -      k8(i) *HM(i,j,k)    *HI(i,j,k)
     &               -      k9(i) *HII(i,j,k)   *HI(i,j,k)
     &               -      k10(i)*H2II(i,j,k)  *HI(i,j,k)/2._RKIND
     &               - 2._RKIND*k22(i)*HI(i,j,k)**2 *HI(i,j,k)
     &               +      k2(i) *HII(i,j,k)   *de(i,j,k) 
     &               + 2._RKIND*k13(i)*HI(i,j,k)    *H2I(i,j,k)/2._RKIND
     &               +      k11(i)*HII(i,j,k)   *H2I(i,j,k)/2._RKIND
     &               + 2._RKIND*k12(i)*de(i,j,k)    *H2I(i,j,k)/2._RKIND
     &               +      k14(i)*HM(i,j,k)    *de(i,j,k)
     &               +      k15(i)*HM(i,j,k)    *HI(i,j,k)
     &               + 2._RKIND*k16(i)*HM(i,j,k)    *HII(i,j,k)
     &               + 2._RKIND*k18(i)*H2II(i,j,k)  *de(i,j,k)/2._RKIND
     &               +      k19(i)*H2II(i,j,k)  *HM(i,j,k)/2._RKIND
#ifdef RADIATION
     &               -      k24shield(i)*HI(i,j,k)
     &               +      2._RKIND*k31shield(i) * H2I(i,j,k)/2._RKIND
#endif /* RADIATION */

!     Add H2 formation on dust grains

            if (idust > 0) then
               HIdot(i) = HIdot(i) 
     &              - 2.d0 * h2dust(i) * rhoH(i)
            endif

!     Compute the electron density rate-of-change

            dedot(i) = 
     &               + k1(i) * HI(i,j,k)   * de(i,j,k)
     &               + k3(i) * HeI(i,j,k)  * de(i,j,k)/4._RKIND
     &               + k5(i) * HeII(i,j,k) * de(i,j,k)/4._RKIND
     &               + k8(i) * HM(i,j,k)   * HI(i,j,k)
     &               + k15(i)* HM(i,j,k)   * HI(i,j,k)
     &               + k17(i)* HM(i,j,k)   * HII(i,j,k)
     &               + k14(i)* HM(i,j,k)   * de(i,j,k)
     &               - k2(i) * HII(i,j,k)  * de(i,j,k)
     &               - k4(i) * HeII(i,j,k) * de(i,j,k)/4._RKIND
     &               - k6(i) * HeIII(i,j,k)* de(i,j,k)/4._RKIND
     &               - k7(i) * HI(i,j,k)   * de(i,j,k)
     &               - k18(i)* H2II(i,j,k) * de(i,j,k)/2._RKIND

#ifdef RADIATION
     &               + (k24shield(i)*HI(i,j,k)
     &               +  k25shield(i)*HeII(i,j,k)/4.e0
     &               +  k26shield(i)*HeI(i,j,k)/4.e0)
#endif /* RADIATION */

!     H2 formation heating

!     Equation 23 from Omukai (2000)
            h2heatfac(i) = (1._RKIND + (ncrn(i) / (dom *
     &           (HI(i,j,k) * ncrd1(i) +
     &           H2I(i,j,k) * 0.5_RKIND* ncrd2(i)))))**(-1._RKIND)

            H2delta(i) = 
     &          HI(i,j,k) *
     &           (  4.48_RKIND * k22(i)*HI(i,j,k)**2._RKIND
     &            - 4.48_RKIND * k13(i) * H2I(i,j,k)/2._RKIND)

            ! We only want to apply this if the formation dominates, but we
            ! need to apply it outside the delta calculation.
            if(H2delta(i) > 0.0) then
              H2delta(i) = H2delta(i) * h2heatfac(i)
            endif

            if (idust > 0) then
               H2delta(i) = H2delta(i) + 
     &              h2dust(i) * HI(i,j,k) * rhoH(i) * 
     &              (0.2_RKIND + 4.2_RKIND * h2heatfac(i))
            endif

!            H2dmag = abs(H2delta)/(
!     &          HI(i,j,k)*( k22(i) * HI(i,j,k)**2._RKIND
!     &                    + k13(i) * H2I(i,j,k)/2._RKIND))
!            tau = (H2dmag/1.e-5)**-1._RKIND
!            tau = max(tau, 1.e-5)
!            atten = min((1.-exp(-tau))/tau,1.0)
            atten = 1._RKIND
            edot(i) = edot(i) + chunit * H2delta(i) * atten
!     &       + H2I(i,j,k)*( k21(i) * HI(i,j,k)**2._RKIND
!     &                    - k23(i) * H2I(i,j,k))
!H * (k22 * H^2 - k13 * H_2) + H_2 * (k21 * H^2 - k23 * H_2) */
         endif                  ! itmask
         enddo
      endif

!     Add photo-ionization rates if needed

#ifdef RADIATION
      if (iradtrans == 1) then
         if (irt_honly == 0) then
            do i = is+1, ie+1
               if (itmask(i)) then
                  HIdot(i) = HIdot(i) - kphHI(i,j,k)*HI(i,j,k)
                  dedot(i) = dedot(i) + kphHI(i,j,k)*HI(i,j,k)
     &                 + kphHeI(i,j,k) * HeI(i,j,k) / 4._RKIND
     &                 + kphHeII(i,j,k) *HeII(i,j,k) / 4._RKIND
               endif
            enddo
         else
            do i = is+1, ie+1
               if (itmask(i)) then
                  HIdot(i) = HIdot(i) - kphHI(i,j,k)*HI(i,j,k)
                  dedot(i) = dedot(i) + kphHI(i,j,k)*HI(i,j,k)
               endif
            enddo
         endif
      endif
#endif /* RADIATION */

      return
      end


! -----------------------------------------------------------
!  This routine uses one linearly implicit Gauss-Seidel sweep of 
!   a backward-Euler time integrator to advance the rate equations 
!   by one (sub-)cycle (dtit).

      subroutine step_rate(de, HI, HII, HeI, HeII, HeIII, d,
     &                     HM, H2I, H2II, DI, DII, HDI, dtit,
     &                     in, jn, kn, is, ie, j, k, ispecies, idust, 
     &                     k1, k2, k3, k4, k5, k6, k7, k8, k9, k10, k11,
     &                     k12, k13, k14, k15, k16, k17, k18, k19, k22,
     &                     k24, k25, k26, k27, k28, k29, k30, 
     &                     k50, k51, k52, k53, k54, k55, k56, 
     &                     h2dust, rhoH,
     &                     k24shield, k25shield, k26shield, k31shield,
     &                     HIp, HIIp, HeIp, HeIIp, HeIIIp, dep,
     &                     HMp, H2Ip, H2IIp, DIp, DIIp, HDIp,
     &                     dedot_prev, HIdot_prev,
     &                     iradtrans, irt_honly, kphHI, kphHeI, kphHeII,
     &                     itmask)
c -------------------------------------------------------------------

      implicit NONE
#include "fortran_types.def"

!     arguments

      INTG_PREC ispecies, idust, in, jn, kn, is, ie, j, k, 
     &     iradtrans, irt_honly
      R_PREC    dtit(in), dedot_prev(in), HIdot_prev(in)
      LOGIC_PREC itmask(in)

!     Density fields

      R_PREC    de(in,jn,kn),   HI(in,jn,kn),   HII(in,jn,kn),
     &       HeI(in,jn,kn), HeII(in,jn,kn), HeIII(in,jn,kn),
     &         d(in,jn,kn)
      R_PREC    HM(in,jn,kn),  H2I(in,jn,kn), H2II(in,jn,kn)
      R_PREC    DI(in,jn,kn),  DII(in,jn,kn), HDI(in,jn,kn)

!     Radiation fields

      R_PREC    kphHI(in,jn,kn), kphHeI(in,jn,kn), kphHeII(in,jn,kn)

!     Rate values

      R_PREC k1 (in), k2 (in), k3 (in), k4 (in), k5 (in),
     &     k6 (in), k7 (in), k8 (in), k9 (in), k10(in),
     &     k11(in), k12(in), k13(in), k14(in), k15(in),
     &     k16(in), k17(in), k18(in), k19(in), k22(in),
     &     k50(in), k51(in), k52(in), k53(in), k54(in),
     &     k55(in), k56(in), h2dust(in), rhoH(in),
     &     k24shield(in), k25shield(in), k26shield(in), k31shield(in),
     &     k24, k25, k26, k27, k28, k29, k30

!     temporaries (passed in)

      R_PREC HIp(in), HIIp(in), HeIp(in), HeIIp(in), HeIIIp(in),
     &     HMp(in), H2Ip(in), H2IIp(in), dep(in),
     &     DIp(in), DIIp(in), HDIp(in)

!     locals

      INTG_PREC i
      R_PREC scoef, acoef

!   A) the 6-species integrator
!      
      if (ispecies == 1) then

         do i = is+1, ie+1
            if (itmask(i)) then

!        1) HI

            scoef  = k2(i)*HII(i,j,k)*de(i,j,k)
            acoef  = k1(i)*de(i,j,k)
#ifdef RADIATION
     &             + k24shield(i)
            if (iradtrans == 1) acoef = acoef + kphHI(i,j,k)
#endif /* RADIATION */
            HIp(i)  = (scoef*dtit(i) + HI(i,j,k)) / 
     $           (1._RKIND + acoef*dtit(i))
            if (HIp(i) .ne. HIp(i)) then
               write(*,*) '[0]HUGE HIp! :: ', i, j, k, HIp(i), HI(i,j,k),
     $              HII(i,j,k), de(i,j,k), kphHI(i,j,k), 
     $              scoef, acoef, dtit(i)
               ERROR_MESSAGE
            endif

!        2) HII
c 
            scoef  = k1(i)*HIp(i)*de(i,j,k)
#ifdef RADIATION
     &                   + k24shield(i)*HIp(i)
            if (iradtrans == 1) 
     &           scoef = scoef + kphHI(i,j,k)*HIp(i)
#endif /* RADIATION */
            acoef  = k2(i)*de (i,j,k)
            HIIp(i) = (scoef*dtit(i) + HII(i,j,k)) / 
     $           (1._RKIND +acoef*dtit(i))
!
            if (HIIp(i) <= 0.0) then  !#####
               write(*,*) 'negative HIIp! :: ', i, j, k, HIIp(i), 
     $              scoef, dtit(i), HII(i,j,k), acoef,
     $              k2(i), de(i,j,k),
     $              kphHI(i,j,k), HIp(i),
     $              k24shield(i)
            endif

!        3) Electron density

            scoef = 0._RKIND
#ifdef RADIATION
     &                 + k24shield(i)*HI(i,j,k)
     &                 + k25shield(i)*HeII(i,j,k)/4._RKIND
     &                 + k26shield(i)*HeI(i,j,k)/4._RKIND
            if (iradtrans == 1 .and. irt_honly == 0) 
     &           scoef = scoef + kphHI(i,j,k)   * HI(i,j,k)
     &           + kphHeI(i,j,k)  * HeI(i,j,k)/4._RKIND
     &           + kphHeII(i,j,k) * HeII(i,j,k)/4._RKIND
            if (iradtrans == 1 .and. irt_honly == 1) 
     &           scoef = scoef + kphHI(i,j,k)   * HI(i,j,k)
#endif /* RADIATION */
            acoef = -(k1(i)*HI(i,j,k)      - k2(i)*HII(i,j,k)
     &              + k3(i)*HeI(i,j,k)/4._RKIND  
     &              - k6(i)*HeIII(i,j,k)/4._RKIND
     &              + k5(i)*HeII(i,j,k)/4._RKIND 
     &              - k4(i)*HeII(i,j,k)/4._RKIND)
            dep(i)   = (scoef*dtit(i) + de(i,j,k))
     &                     / (1._RKIND + acoef*dtit(i))

         endif                  ! itmask
         enddo

      endif                     ! (ispecies == 1)

!  --- (B) Do helium chemistry in any case: (for all ispecies values) ---

      do i = is+1, ie+1
         if (itmask(i)) then

!        4) HeI

         scoef  = k4(i)*HeII(i,j,k)*de(i,j,k)
         acoef  = k3(i)*de(i,j,k)
#ifdef RADIATION
     &                + k26shield(i)
         if (iradtrans == 1 .and. irt_honly == 0) 
     $        acoef = acoef + kphHeI(i,j,k)
#endif /* RADIATION */
         HeIp(i)   = ( scoef*dtit(i) + HeI(i,j,k) ) 
     &              / ( 1._RKIND + acoef*dtit(i) )

!        5) HeII

         scoef  = k3(i)*HeIp(i)*de(i,j,k)
     &          + k6(i)*HeIII(i,j,k)*de(i,j,k)
#ifdef RADIATION
     &          + k26shield(i)*HeIp(i)
         if (iradtrans == 1 .and. irt_honly == 0) 
     $        scoef = scoef + kphHeI(i,j,k)*HeIp(i)
#endif /* RADIATION */
         acoef  = k4(i)*de(i,j,k) + k5(i)*de(i,j,k)
#ifdef RADIATION
     &          + k25shield(i)
         if (iradtrans == 1 .and. irt_honly == 0) 
     $        acoef = acoef + kphHeII(i,j,k)
#endif /* RADIATION */
         HeIIp(i)  = ( scoef*dtit(i) + HeII(i,j,k) )
     &              / ( 1._RKIND + acoef*dtit(i) )

!       6) HeIII

         scoef   = k5(i)*HeIIp(i)*de(i,j,k)
#ifdef RADIATION
     &           + k25shield(i)*HeIIp(i)
         if (iradtrans == 1 .and. irt_honly == 0) 
     $        scoef = scoef + kphHeII(i,j,k) * HeIIp(i)
#endif /* RADIATION */
         acoef   = k6(i)*de(i,j,k)
         HeIIIp(i)  = ( scoef*dtit(i) + HeIII(i,j,k) )
     &                / ( 1._RKIND + acoef*dtit(i) )

      endif                     ! itmask
      enddo

c --- (C) Now do extra 3-species for molecular hydrogen ---

      if (ispecies > 1) then

!        First, do HI/HII with molecular hydrogen terms

         do i = is+1, ie+1
            if (itmask(i)) then

!        1) HI
!     
            scoef  =      k2(i) * HII(i,j,k) * de(i,j,k) 
     &             + 2._RKIND*k13(i)* HI(i,j,k)  * H2I(i,j,k)/2._RKIND
     &             +      k11(i)* HII(i,j,k) * H2I(i,j,k)/2._RKIND
     &             + 2._RKIND*k12(i)* de(i,j,k)  * H2I(i,j,k)/2._RKIND
     &             +      k14(i)* HM(i,j,k)  * de(i,j,k)
     &             +      k15(i)* HM(i,j,k)  * HI(i,j,k)
     &             + 2._RKIND*k16(i)* HM(i,j,k)  * HII(i,j,k)
     &             + 2._RKIND*k18(i)* H2II(i,j,k)* de(i,j,k)/2._RKIND
     &             +      k19(i)* H2II(i,j,k)* HM(i,j,k)/2._RKIND
#ifdef RADIATION
     &             + 2._RKIND*k31shield(i) * H2I(i,j,k)/2._RKIND
#endif /* RADIATION */
            acoef  =      k1(i) * de(i,j,k)
     &             +      k7(i) * de(i,j,k)  
     &             +      k8(i) * HM(i,j,k)
     &             +      k9(i) * HII(i,j,k)
     &             +      k10(i)* H2II(i,j,k)/2._RKIND
     &             + 2._RKIND*k22(i)* HI(i,j,k)**2
#ifdef RADIATION
     &             + k24shield(i)
            if (iradtrans == 1) acoef = acoef + kphHI(i,j,k)
#endif /* RADIATION */

            if (idust > 0) then
               acoef = acoef + 2.d0 * h2dust(i) * rhoH(i)
            endif

            HIp(i)  = ( scoef*dtit(i) + HI(i,j,k) ) / 
     &                      ( 1._RKIND + acoef*dtit(i) )
            if (HIp(i) .ne. HIp(i)) then
<<<<<<< HEAD
               write(*,*) 'HUGE HIp! :: ', i, j, k, HIp(i), HI(i,j,k),
     $              HII(i,j,k), de(i,j,k), H2I(i,j,k), k31shield(i),
     $              kphHI(i,j,k)
=======
               write(*,*) '[1]HUGE HIp! :: ', i, j, k, HIp(i), HI(i,j,k),
     $              HII(i,j,k), de(i,j,k), H2I(i,j,k), kphHI(i,j,k)
               write(*,*) '[2]HUGE HIp! :: ', i, j, k, 
     $              scoef, acoef, dtit(i),
     $              k2(i), k11(i), k12(i), k13(i), k14(i), k15(i),
     $              k1(i), k7(i), k8(i), k9(i), k10(i), k22(i)
               ERROR_MESSAGE
>>>>>>> 63f0d789
            endif

!          2) HII

            scoef  =    k1(i)  * HI(i,j,k) * de(i,j,k)
     &             +    k10(i) * H2II(i,j,k)*HI(i,j,k)/2._RKIND
#ifdef RADIATION
     &             + k24shield(i)*HI(i,j,k)
            if (iradtrans == 1) 
     &           scoef = scoef + kphHI(i,j,k)*HI(i,j,k)
#endif /* RADIATION */
            acoef  =    k2(i)  * de(i,j,k)
     &             +    k9(i)  * HI(i,j,k)
     &             +    k11(i) * H2I(i,j,k)/2._RKIND
     &             +    k16(i) * HM(i,j,k)
     &             +    k17(i) * HM(i,j,k)
            HIIp(i)   = ( scoef*dtit(i) + HII(i,j,k) )
     &                      / ( 1._RKIND + acoef*dtit(i) )
!     
!          3) electrons:

            scoef =   k8(i) * HM(i,j,k) * HI(i,j,k)
     &             +  k15(i)* HM(i,j,k) * HI(i,j,k)
     &             +  k17(i)* HM(i,j,k) * HII(i,j,k)
!                  
#ifdef RADIATION
     &             + k24shield(i)*HIp(i)
     &             + k25shield(i)*HeIIp(i)/4._RKIND
     &             + k26shield(i)*HeIp(i)/4._RKIND
            if (iradtrans == 1 .and. irt_honly == 0) 
     &           scoef = scoef + kphHI(i,j,k)   * HIp(i)
     &           + kphHeI(i,j,k)  * HeIp(i)/4._RKIND
     &           + kphHeII(i,j,k) * HeIIp(i)/4._RKIND
            if (iradtrans == 1 .and. irt_honly == 1) 
     &           scoef = scoef + kphHI(i,j,k)   * HIp(i)
#endif /* RADIATION */
            acoef = - (k1(i) *HI(i,j,k)    - k2(i)*HII(i,j,k)
     &              +  k3(i) *HeI(i,j,k)/4._RKIND 
     &              - k6(i)*HeIII(i,j,k)/4._RKIND
     &              +  k5(i) *HeII(i,j,k)/4._RKIND
     &              - k4(i)*HeII(i,j,k)/4._RKIND
     &              +  k14(i)*HM(i,j,k)
     &              -  k7(i) *HI(i,j,k)
     &              -  k18(i)*H2II(i,j,k)/2._RKIND)
            dep(i)  = ( scoef*dtit(i) + de(i,j,k) )
     &                / ( 1._RKIND + acoef*dtit(i) )

!           7) H2

            scoef = 2._RKIND*(k8(i)  * HM(i,j,k)   * HI(i,j,k)
     &            +       k10(i) * H2II(i,j,k) * HI(i,j,k)/2._RKIND
     &            +       k19(i) * H2II(i,j,k) * HM(i,j,k)/2._RKIND
     &            +       k22(i) * HI(i,j,k) * (HI(i,j,k))**2._RKIND)
            acoef = ( k13(i)*HI(i,j,k) + k11(i)*HII(i,j,k)
     &              + k12(i)*de(i,j,k) )
#ifdef RADIATION
     &              + k29 + k31shield(i)
#endif /* RADIATION */

            if (idust > 0) then
               scoef = scoef + 2.d0 * h2dust(i) * HI(i,j,k) * rhoH(i)
            endif

            H2Ip(i) = ( scoef*dtit(i) + H2I(i,j,k) )
     &                / ( 1._RKIND + acoef*dtit(i) )

!           8) H-

            HMp(i) = ( k7(i)*HIp(i)*dep(i) )
     &             / ( (k8(i)+k15(i))*HIp(i)
     &             + ( k16(i)+k17(i))*HIIp(i)+k14(i)*dep(i)
#ifdef RADIATION
     &             + k27
#endif /* RADIATION */
     &                 )

!           9) H2+

            H2IIp(i) = 2._RKIND*( k9 (i)*HIp(i)*HIIp(i)
     &                    +   k11(i)*H2Ip(i)/2._RKIND*HIIp(i)
     &                    +   k17(i)*HMp(i)*HIIp(i)
#ifdef RADIATION
     &                    + k29*H2Ip(i)
#endif /* RADIATION */
     &                    )
     &                 /  ( k10(i)*HIp(i) + k18(i)*dep(i)
     &                    + k19(i)*HMp(i)
#ifdef RADIATION
     &                    + (k28+k30)
#endif /* RADIATION */
     &                    )

         endif                  ! itmask
         enddo
!     
      endif                     ! H2

!  --- (D) Now do extra 3-species for molecular HD ---
!     
      if (ispecies > 2) then
         do i = is+1, ie+1
            if (itmask(i)) then
!     
!         1) DI
!     
            scoef =   (       k2(i) * DII(i,j,k) * de(i,j,k)
     &                 +      k51(i)* DII(i,j,k) * HI(i,j,k)
     &                 + 2._RKIND*k55(i)* HDI(i,j,k) *HI(i,j,k)/3._RKIND
     &                 )
            acoef  =    k1(i) * de(i,j,k)
     &             +    k50(i) * HII(i,j,k)
     &             +    k54(i) * H2I(i,j,k)/2._RKIND
     &             +    k56(i) * HM(i,j,k)
#ifdef RADIATION
     &             + k24shield(i)
            if (iradtrans == 1) acoef = acoef + kphHI(i,j,k)
#endif /* RADIATION */
            DIp(i)    = ( scoef*dtit(i) + DI(i,j,k) ) / 
     &                  ( 1._RKIND + acoef*dtit(i) )

!         2) DII
c 
            scoef =   (   k1(i)  * DI(i,j,k) * de(i,j,k)
     &            +       k50(i) * HII(i,j,k)* DI(i,j,k)
     &            +  2._RKIND*k53(i) * HII(i,j,k)* HDI(i,j,k)/3._RKIND
     &            )
#ifdef RADIATION
     &            + k24shield(i)*DI(i,j,k)
            if (iradtrans == 1) 
     &           scoef = scoef + kphHI(i,j,k)*DI(i,j,k)
#endif /* RADIATION */
            acoef =    k2(i)  * de(i,j,k)
     &            +    k51(i) * HI(i,j,k)
     &            +    k52(i) * H2I(i,j,k)/2._RKIND

            DIIp(i)   = ( scoef*dtit(i) + DII(i,j,k) )
     &                 / ( 1._RKIND + acoef*dtit(i) )

!          3) HDI
c 
            scoef = 3._RKIND*(k52(i) * DII(i,j,k)* H2I(i,j,k)/4._RKIND
     &             +      k54(i) * DI(i,j,k) * H2I(i,j,k)/4._RKIND
     &             + 2._RKIND*k56(i) * DI(i,j,k) * HM(i,j,k)/2._RKIND
     &                 )
            acoef  =    k53(i) * HII(i,j,k)
     &             +    k55(i) * HI(i,j,k)

            HDIp(i)   = ( scoef*dtit(i) + HDI(i,j,k) )
     &                 / ( 1._RKIND + acoef*dtit(i) )

         endif                  ! itmask
         enddo
      endif

!   --- (E) Set densities from 1D temps to 3D fields ---

      do i = is+1, ie+1
         if (itmask(i)) then
         HIdot_prev(i) = abs(HI(i,j,k)-HIp(i))/max(dtit(i), tiny)
         HI(i,j,k)    = max(HIp(i), tiny)
         HII(i,j,k)   = max(HIIp(i), tiny)
         HeI(i,j,k)   = max(HeIp(i), tiny)
         HeII(i,j,k)  = max(HeIIp(i), tiny)
         HeIII(i,j,k) = max(HeIIIp(i), 1.e-5_RKIND*tiny)

!        de(i,j,k)    = dep(i)

!        Use charge conservation to determine electron fraction

         dedot_prev(i) = de(i,j,k)
         de(i,j,k) = HII(i,j,k) + HeII(i,j,k)/4._RKIND + 
     &        HeIII(i,j,k)/2._RKIND
         if (ispecies > 1) 
     &      de(i,j,k) = de(i,j,k) - HM(i,j,k) + H2II(i,j,k)/2._RKIND
         dedot_prev(i) = abs(de(i,j,k)-dedot_prev(i))/
     &                         max(dtit(i),tiny)

         if (ispecies > 1) then
            HM(i,j,k)    = max(HMp(i), tiny)
            H2I(i,j,k)   = max(H2Ip(i), tiny)
            H2II(i,j,k)  = max(H2IIp(i), tiny)
         endif

         if (ispecies > 2) then
            DI(i,j,k)    = max(DIp(i), tiny)
            DII(i,j,k)   = max(DIIp(i), tiny)
            HDI(i,j,k)   = max(HDIp(i), tiny)
         endif
      endif                     ! itmask
!     

      if (HI(i,j,k) .ne. HI(i,j,k)) then
         write(*,*) 'HUGE HI! :: ', i, j, k, HI(i,j,k)
      endif

      enddo                     ! end loop over i

      return
      end

! ------------------------------------------------------------------
!   This routine correct the highest abundence species to
!     insure conservation of particle number and charge.

      subroutine make_consistent(de, HI, HII, HeI, HeII, HeIII,
     &                        HM, H2I, H2II, DI, DII, HDI, metal, d,
     &                        is, ie, js, je, ks, ke,
     &                        in, jn, kn, ispecies, imetal, fh, dtoh)
! -------------------------------------------------------------------

      implicit NONE
#include "fortran_types.def"

!     Arguments

      INTG_PREC in, jn, kn, is, ie, js, je, ks, ke, ispecies, imetal
      R_PREC    de(in,jn,kn),   HI(in,jn,kn),   HII(in,jn,kn),
     &       HeI(in,jn,kn), HeII(in,jn,kn), HeIII(in,jn,kn),
     &         d(in,jn,kn), metal(in,jn,kn)
      R_PREC    HM(in,jn,kn),  H2I(in,jn,kn), H2II(in,jn,kn)
      R_PREC    DI(in,jn,kn),  DII(in,jn,kn), HDI(in,jn,kn)  
      R_PREC    fh, dtoh

!     Parameters

      INTG_PREC ijk
      parameter (ijk = MAX_ANY_SINGLE_DIRECTION)

!     locals

      INTG_PREC i, j, k
      R_PREC totalH(ijk), totalHe(ijk), 
     &     totalD, correctH, correctHe, correctD
      R_PREC metalfree(ijk)

!     Loop over all zones

      do k = ks+1, ke+1
      do j = js+1, je+1

!     Compute total densities of H and He
!         (ensure non-negativity)

      if (imetal == 1) then
         do i = is+1, ie+1
            metalfree(i) = d(i,j,k) - metal(i,j,k)
         enddo
      else
         do i = is+1, ie+1
            metalfree(i) = d(i,j,k)
         enddo
      endif

      do i = is+1, ie+1
         HI   (i,j,k) = abs(HI   (i,j,k))
         HII  (i,j,k) = abs(HII  (i,j,k))
         HeI  (i,j,k) = abs(HeI  (i,j,k))
         HeII (i,j,k) = abs(HeII (i,j,k))
         HeIII(i,j,k) = abs(HeIII(i,j,k))
         totalH(i) = HI(i,j,k) + HII(i,j,k)
         totalHe(i) = HeI(i,j,k) + HeII(i,j,k) + HeIII(i,j,k)
      enddo

!     include molecular hydrogen

      if (ispecies > 1) then
         do i = is+1, ie+1
            HM   (i,j,k) = abs(HM   (i,j,k))
            H2II (i,j,k) = abs(H2II (i,j,k))
            H2I  (i,j,k) = abs(H2I  (i,j,k))
            totalH(i) = totalH(i) + HM(i,j,k) + H2I(i,j,k) + H2II(i,j,k)
         enddo
      endif

!     Correct densities by keeping fractions the same

      do i = is+1, ie+1
         correctH = fh*metalfree(i)/totalH(i)
         HI(i,j,k)  = HI(i,j,k)*correctH
         HII(i,j,k) = HII(i,j,k)*correctH

         correctHe = (1._RKIND - fh)*metalfree(i)/totalHe(i)
         HeI(i,j,k)   = HeI(i,j,k)*correctHe
         HeII(i,j,k)  = HeII(i,j,k)*correctHe
         HeIII(i,j,k) = HeIII(i,j,k)*correctHe

!     Correct molecular hydrogen-related fractions

         if (ispecies > 1) then
            HM   (i,j,k) = HM(i,j,k)*correctH
            H2II (i,j,k) = H2II(i,j,k)*correctH
            H2I  (i,j,k) = H2I(i,j,k)*correctH
         endif
      enddo

!     Do the same thing for deuterium (ignore HD) Assumes dtoh is small

      if (ispecies > 2) then
         do i = is+1, ie+1
            DI  (i,j,k) = abs(DI  (i,j,k))
            DII (i,j,k) = abs(DII (i,j,k))
            HDI (i,j,k) = abs(HDI (i,j,k))
            totalD = DI(i,j,k) + DII(i,j,k) + 
     &           2._RKIND/3._RKIND*HDI(i,j,k)
            correctD = fh*dtoh*metalfree(i)/totalD
            DI  (i,j,k) = DI (i,j,k)*correctD
            DII (i,j,k) = DII(i,j,k)*correctD
            HDI (i,j,k) = HDI(i,j,k)*correctD
         enddo
      endif

!       Set the electron density

      do i = is+1, ie+1
         de (i,j,k) = HII(i,j,k) + HeII(i,j,k)/4._RKIND + 
     &        HeIII(i,j,k)/2._RKIND
         if (ispecies > 1) de(i,j,k) = de(i,j,k)
     &             - HM(i,j,k) + H2II(i,j,k)/2._RKIND
      enddo

      enddo  ! end loop over j
      enddo  ! end loop over k

      return
      end<|MERGE_RESOLUTION|>--- conflicted
+++ resolved
@@ -1708,11 +1708,6 @@
             HIp(i)  = ( scoef*dtit(i) + HI(i,j,k) ) / 
      &                      ( 1._RKIND + acoef*dtit(i) )
             if (HIp(i) .ne. HIp(i)) then
-<<<<<<< HEAD
-               write(*,*) 'HUGE HIp! :: ', i, j, k, HIp(i), HI(i,j,k),
-     $              HII(i,j,k), de(i,j,k), H2I(i,j,k), k31shield(i),
-     $              kphHI(i,j,k)
-=======
                write(*,*) '[1]HUGE HIp! :: ', i, j, k, HIp(i), HI(i,j,k),
      $              HII(i,j,k), de(i,j,k), H2I(i,j,k), kphHI(i,j,k)
                write(*,*) '[2]HUGE HIp! :: ', i, j, k, 
@@ -1720,7 +1715,6 @@
      $              k2(i), k11(i), k12(i), k13(i), k14(i), k15(i),
      $              k1(i), k7(i), k8(i), k9(i), k10(i), k22(i)
                ERROR_MESSAGE
->>>>>>> 63f0d789
             endif
 
 !          2) HII
