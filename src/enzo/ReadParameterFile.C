--- conflicted
+++ resolved
@@ -992,7 +992,6 @@
     ret += sscanf(line, "CoolingPowerCutOffDensity1 = %"GSYM, &CoolingPowerCutOffDensity1);
     ret += sscanf(line, "CoolingPowerCutOffDensity2 = %"GSYM, &CoolingPowerCutOffDensity2);
     ret += sscanf(line, "UseCUDA = %"ISYM,&UseCUDA);
-<<<<<<< HEAD
     ret += sscanf(line, "ClusterSMBHFeedback = %"ISYM, &ClusterSMBHFeedback);
     ret += sscanf(line, "ClusterSMBHJetMdot = %"FSYM, &ClusterSMBHJetMdot);
     ret += sscanf(line, "ClusterSMBHJetVelocity = %"FSYM, &ClusterSMBHJetVelocity);
@@ -1014,14 +1013,12 @@
     ret += sscanf(line, "ClusterSMBHAccretionTime = %"FSYM, &ClusterSMBHAccretionTime);
     ret += sscanf(line, "ClusterSMBHJetDim = %"ISYM, &ClusterSMBHJetDim);
     ret += sscanf(line, "ClusterSMBHAccretionEpsilon = %"FSYM, &ClusterSMBHAccretionEpsilon);
-=======
 
     ret += sscanf(line, "ExtraOutputs = %"ISYM" %"ISYM" %"ISYM" %"ISYM" %"ISYM" %"ISYM" %"ISYM" %"ISYM" %"ISYM" %"ISYM"", ExtraOutputs,
 		  ExtraOutputs +1,ExtraOutputs +2,ExtraOutputs +3,
 		  ExtraOutputs +4,ExtraOutputs +5,ExtraOutputs +6,
 		  ExtraOutputs +7,ExtraOutputs +8,ExtraOutputs +9);
     ret += sscanf(line, "CorrectParentBoundaryFlux             = %"ISYM, &CorrectParentBoundaryFlux);
->>>>>>> aaf89f0b
     ret += sscanf(line, "MoveParticlesBetweenSiblings = %"ISYM,
 		  &MoveParticlesBetweenSiblings);
     ret += sscanf(line, "ParticleSplitterIterations = %"ISYM,
