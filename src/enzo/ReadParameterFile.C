--- conflicted
+++ resolved
@@ -929,7 +929,6 @@
   delete [] dummy;
   rewind(fptr);
 
-<<<<<<< HEAD
   /* Now we know which hydro solver we're using, we can assign the
      default Riemann solver and flux reconstruction methods.  These
      parameters aren't used for PPM_LagrangeRemap and Zeus. */
@@ -947,8 +946,6 @@
   }
 
   //  OutputTemperature = ((ProblemType == 7) || (ProblemType == 11));
-=======
->>>>>>> e1f418be
 
   /* Even if this is not cosmology, due to a check for nested grid cosmology
      in ProtoSubgrid_AcceptableGrid.C, we'll set the default for this here. */
