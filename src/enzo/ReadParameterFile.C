--- conflicted
+++ resolved
@@ -947,8 +947,6 @@
     }
   }
 
-<<<<<<< HEAD
-=======
   /* If set, initialze Cosmic Ray Efficiency Models */
 
   if(CRModel){
@@ -958,16 +956,6 @@
     }
   }
 
-  /* If set, initialize CloudyCooling. */
-
-  if (MetalCooling == CLOUDY_METAL_COOLING) {
-    if (InitializeCloudyCooling(MetaData.Time) == FAIL) {
-      fprintf(stderr, "Error in InitializeCloudyCooling.\n");
-      return FAIL;
-    }
-  }
-
->>>>>>> 017a54ef
   /* If using the internal radiation field, initialize it. */
  
   if (RadiationFieldType >= 10 && RadiationFieldType <= 11)
