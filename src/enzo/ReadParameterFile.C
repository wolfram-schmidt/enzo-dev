/***********************************************************************
/
/  READ A PARAMETER FILE
/
/  written by: Greg Bryan
/  date:       November, 1994
/  modified1:  Robert Harkness
/  date:       June 25, 2006
/  modified2:  Robert Harkness
/  date:       February 29th, 2008
/  modified3:  Robert Harkness
/  date:       May, 2008
/
/  PURPOSE:
/
/  RETURNS: SUCCESS or FAIL
/
************************************************************************/
 
// This routine reads the parameter file in the argument and sets parameters
//   based on it.
 
#include <stdio.h>
#include <string.h>
#include <stdlib.h>
#include <unistd.h>
#include <math.h>
#include <vector>

#ifdef CONFIG_USE_LIBCONFIG
#include <libconfig.h++>
#endif
 
#include "ErrorExceptions.h"
#include "macros_and_parameters.h"
#include "typedefs.h"
#include "global_data.h"
#include "Fluxes.h"
#include "GridList.h"
#include "ExternalBoundary.h"
#include "Grid.h"
#include "TopGridData.h"
#include "hydro_rk/EOS.h" 

/* This variable is declared here and only used in Grid_ReadGrid. */
 


/* function prototypes */

void my_exit(int status); 
int ReadListOfFloats(FILE *fptr, int N, float floats[]);
int ReadListOfInts(FILE *fptr, int N, int nums[]);
int CosmologyReadParameters(FILE *fptr, FLOAT *StopTime, FLOAT *InitTime);
int ReadUnits(FILE *fptr);
int InitializeCosmicRayData();
int InitializeRateData(FLOAT Time);
int InitializeEquilibriumCoolData(FLOAT Time);
int InitializeGadgetEquilibriumCoolData(FLOAT Time);
int InitializeRadiationFieldData(FLOAT Time);
int GetUnits(float *DensityUnits, float *LengthUnits,
	     float *TemperatureUnits, float *TimeUnits,
	     float *VelocityUnits, double *MassUnits, FLOAT Time);
int ReadEvolveRefineFile(void);
 
int CheckShearingBoundaryConsistency(TopGridData &MetaData); 
void get_uuid(char *buffer);

int ReadParameterFile(FILE *fptr, TopGridData &MetaData, float *Initialdt)
{
#ifndef CONFIG_USE_LIBCONFIG
  /* declarations */

  
  char line[MAX_LINE_LENGTH];
  int i, dim, ret, int_dummy;
  float TempFloat;
  char *dummy = new char[MAX_LINE_LENGTH];
  dummy[0] = 0;
  int comment_count = 0;
 
  /* read until out of lines */

  rewind(fptr);
  while ((fgets(line, MAX_LINE_LENGTH, fptr) != NULL) 
      && (comment_count < 2)) {

    ret = 0;
 
    /* read MetaData parameters */
 
    ret += sscanf(line, "InitialCycleNumber = %"ISYM, &MetaData.CycleNumber);
    ret += sscanf(line, "InitialTime        = %"PSYM, &MetaData.Time);
    ret += sscanf(line, "InitialCPUTime     = %lf", &MetaData.CPUTime);
    ret += sscanf(line, "Initialdt          = %"FSYM, Initialdt);
 
    ret += sscanf(line, "CheckpointRestart = %"ISYM, &CheckpointRestart);
    ret += sscanf(line, "StopTime    = %"PSYM, &MetaData.StopTime);
    ret += sscanf(line, "StopCycle   = %"ISYM, &MetaData.StopCycle);
    ret += sscanf(line, "StopSteps   = %"ISYM, &MetaData.StopSteps);
    ret += sscanf(line, "StopCPUTime = %"FSYM, &MetaData.StopCPUTime);
    ret += sscanf(line, "ResubmitOn  = %"ISYM, &MetaData.ResubmitOn);
    if (sscanf(line, "ResubmitCommand = %s", dummy) == 1) 
      MetaData.ResubmitCommand = dummy;

    ret += sscanf(line, "MaximumTopGridTimeStep = %"FSYM,
		  &MetaData.MaximumTopGridTimeStep);

    ret += sscanf(line, "TimeLastRestartDump = %"FSYM,
		  &MetaData.TimeLastRestartDump);
    ret += sscanf(line, "dtRestartDump       = %"FSYM, &MetaData.dtRestartDump);
    ret += sscanf(line, "TimeLastDataDump    = %"PSYM,
		  &MetaData.TimeLastDataDump);
    ret += sscanf(line, "dtDataDump          = %"PSYM, &MetaData.dtDataDump);
    ret += sscanf(line, "TimeLastHistoryDump = %"PSYM,
		  &MetaData.TimeLastHistoryDump);
    ret += sscanf(line, "dtHistoryDump       = %"PSYM, &MetaData.dtHistoryDump);
 
    ret += sscanf(line, "TracerParticleOn  = %"ISYM, &TracerParticleOn);
    ret += sscanf(line, "WriteGhostZones = %"ISYM, &WriteGhostZones);
    ret += sscanf(line, "ReadGhostZones = %"ISYM, &ReadGhostZones);
    ret += sscanf(line, "OutputParticleTypeGrouping = %"ISYM,
                        &OutputParticleTypeGrouping);
    ret += sscanf(line, "TimeLastTracerParticleDump = %"PSYM,
                  &MetaData.TimeLastTracerParticleDump);
    ret += sscanf(line, "dtTracerParticleDump       = %"PSYM,
                  &MetaData.dtTracerParticleDump);
    ret += sscanf(line, "TimeLastInterpolatedDataDump    = %"PSYM,
		  &MetaData.TimeLastInterpolatedDataDump);
    ret += sscanf(line, "dtInterpolatedDataDump          = %"PSYM, 
		  &MetaData.dtInterpolatedDataDump);
 
    ret += sscanf(line, "NewMovieLeftEdge  = %"PSYM" %"PSYM" %"PSYM, 
		  MetaData.NewMovieLeftEdge,
		  MetaData.NewMovieLeftEdge+1, 
		  MetaData.NewMovieLeftEdge+2);
    ret += sscanf(line, "NewMovieRightEdge = %"PSYM" %"PSYM" %"PSYM, 
		  MetaData.NewMovieRightEdge, 
		  MetaData.NewMovieRightEdge+1,
		  MetaData.NewMovieRightEdge+2);

    ret += sscanf(line, "CycleLastRestartDump = %"ISYM,
		  &MetaData.CycleLastRestartDump);
    ret += sscanf(line, "CycleSkipRestartDump = %"ISYM,
		  &MetaData.CycleSkipRestartDump);
    ret += sscanf(line, "CycleLastDataDump    = %"ISYM,
		  &MetaData.CycleLastDataDump);
    ret += sscanf(line, "CycleSkipDataDump    = %"ISYM,
		  &MetaData.CycleSkipDataDump);
    ret += sscanf(line, "CycleLastHistoryDump = %"ISYM,
		  &MetaData.CycleLastHistoryDump);
    ret += sscanf(line, "CycleSkipHistoryDump = %"ISYM,
		  &MetaData.CycleSkipHistoryDump);
    ret += sscanf(line, "CycleSkipGlobalDataDump = %"ISYM, //AK
                  &MetaData.CycleSkipGlobalDataDump);
    ret += sscanf(line, "OutputFirstTimeAtLevel = %"ISYM,
		  &MetaData.OutputFirstTimeAtLevel);
    ret += sscanf(line, "StopFirstTimeAtLevel = %"ISYM,
		  &MetaData.StopFirstTimeAtLevel);
    ret += sscanf(line, "NumberOfOutputsBeforeExit = %"ISYM,
		  &MetaData.NumberOfOutputsBeforeExit);

    /* Maximum density directed output */
    ret += sscanf(line, "OutputOnDensity = %"ISYM,
           &OutputOnDensity);
    ret += sscanf(line, "StartDensityOutputs = %"FSYM,
           &StartDensityOutputs);
    ret += sscanf(line, "CurrentDensityOutput = %"FSYM,
           &CurrentDensityOutput);
    ret += sscanf(line, "IncrementDensityOutput = %"FSYM,
           &IncrementDensityOutput);

    /* Subcycle directed output */
    ret += sscanf(line, "SubcycleSkipDataDump = %"ISYM, 
                  &MetaData.SubcycleSkipDataDump);
    ret += sscanf(line, "SubcycleLastDataDump = %"ISYM, 
                  &MetaData.SubcycleLastDataDump);
    ret += sscanf(line, "SubcycleNumber = %"ISYM, 
                  &MetaData.SubcycleNumber);

    ret += sscanf(line,"FileDirectedOutput = %"ISYM,
		  &FileDirectedOutput);

    ret += sscanf(line,"HierarchyFileInputFormat = %"ISYM,
		  &HierarchyFileInputFormat);    
    ret += sscanf(line,"HierarchyFileOutputFormat = %"ISYM,
		  &HierarchyFileOutputFormat);    

    ret += sscanf(line, "RestartDumpNumber = %"ISYM, &MetaData.RestartDumpNumber);
    ret += sscanf(line, "DataDumpNumber    = %"ISYM, &MetaData.DataDumpNumber);
    ret += sscanf(line, "HistoryDumpNumber = %"ISYM, &MetaData.HistoryDumpNumber);
    ret += sscanf(line, "TracerParticleDumpNumber = %"ISYM, &MetaData.TracerParticleDumpNumber);
 
    if (sscanf(line, "RestartDumpName      = %s", dummy) == 1)
      MetaData.RestartDumpName = dummy;
    if (sscanf(line, "DataDumpName         = %s", dummy) == 1)
      MetaData.DataDumpName = dummy;
    if (sscanf(line, "HistoryDumpName      = %s", dummy) == 1)
      MetaData.HistoryDumpName = dummy;
    if (sscanf(line, "TracerParticleDumpName = %s", dummy) == 1)
      MetaData.TracerParticleDumpName = dummy;
    if (sscanf(line, "RedshiftDumpName     = %s", dummy) == 1)
      MetaData.RedshiftDumpName = dummy;
 
    if (sscanf(line, "RestartDumpDir      = %s", dummy) == 1)
      MetaData.RestartDumpDir = dummy;
    if (sscanf(line, "DataDumpDir         = %s", dummy) == 1)
      MetaData.DataDumpDir = dummy;
    if (sscanf(line, "HistoryDumpDir      = %s", dummy) == 1)
      MetaData.HistoryDumpDir = dummy;
    if (sscanf(line, "TracerParticleDumpDir = %s", dummy) == 1)
      MetaData.TracerParticleDumpDir = dummy;
    if (sscanf(line, "RedshiftDumpDir     = %s", dummy) == 1)
      MetaData.RedshiftDumpDir = dummy;
 
    if (sscanf(line, "LocalDir            = %s", dummy) == 1)
      MetaData.LocalDir = dummy;
    if (sscanf(line, "GlobalDir           = %s", dummy) == 1)
      MetaData.GlobalDir = dummy;
 
    if (sscanf(line, "CubeDump[%"ISYM"] = %s", &dim, dummy) == 2) {
      ret++; CubeDumps[dim] = dummy;
      if (dim >= MAX_CUBE_DUMPS) {
        ENZO_VFAIL("CubeDump %"ISYM" > maximum allowed.\n", dim)
      }
    }

    ret += sscanf(line, "NumberOfGhostZones = %"ISYM, &NumberOfGhostZones);
    ret += sscanf(line, "LoadBalancing = %"ISYM, &LoadBalancing);
    ret += sscanf(line, "ResetLoadBalancing = %"ISYM, &ResetLoadBalancing);
    ret += sscanf(line, "LoadBalancingCycleSkip = %"ISYM, &LoadBalancingCycleSkip);
    ret += sscanf(line, "LoadBalancingMinLevel = %"ISYM, &LoadBalancingMinLevel);
    ret += sscanf(line, "LoadBalancingMaxLevel = %"ISYM, &LoadBalancingMaxLevel);
 
    if (sscanf(line, "RebuildHierarchyCycleSkip[%"ISYM"] =", &int_dummy) == 1) {
      if (int_dummy > MAX_DEPTH_OF_HIERARCHY) {
	ENZO_VFAIL("Cannot set RebuildHierarchyCycleSkip[%"ISYM"], max hierarchy depth = %"ISYM".\n", int_dummy, MAX_DEPTH_OF_HIERARCHY);
      }
      ret += sscanf(line, "RebuildHierarchyCycleSkip[%"ISYM"] = %"ISYM,
		    &int_dummy, &RebuildHierarchyCycleSkip[int_dummy]);
    }

    if (sscanf(line, "TimeActionType[%"ISYM"] = %"ISYM, &dim, &int_dummy) == 2) {
      ret++;
      if (dim >= MAX_TIME_ACTIONS-1) {
	ENZO_VFAIL("Time action %"ISYM" > maximum allowed.\n", dim)
      }
      TimeActionType[dim] = int_dummy;
    }
    if (sscanf(line, "TimeActionRedshift[%"ISYM"] = ", &dim) == 1)
      ret += sscanf(line, "TimeActionRedshift[%"ISYM"] = %"PSYM, &dim,
		    TimeActionRedshift+dim);
    if (sscanf(line, "TimeActionTime[%"ISYM"] = ", &dim) == 1)
      ret += sscanf(line, "TimeActionTime[%"ISYM"] = %"PSYM, &dim,
		    TimeActionTime+dim);
    if (sscanf(line, "TimeActionParameter[%"ISYM"] = ", &dim) == 1)
      ret += sscanf(line, "TimeActionParameter[%"ISYM"] = %"FSYM, &dim,
		    TimeActionParameter+dim);
 
    ret += sscanf(line, "StaticHierarchy = %"ISYM, &MetaData.StaticHierarchy);
 
    ret += sscanf(line, "TopGridRank       = %"ISYM, &MetaData.TopGridRank);
    ret += sscanf(line, "TopGridDimensions = %"ISYM" %"ISYM" %"ISYM, MetaData.TopGridDims,
		  MetaData.TopGridDims+1, MetaData.TopGridDims+2);
 
    ret += sscanf(line, "TopGridGravityBoundary = %"ISYM,
		  &MetaData.GravityBoundary);
 
#ifdef TRANSFER
    if (sscanf(line, "RadHydroParamfile = %s", dummy) == 1)
      MetaData.RadHydroParameterFname = dummy;
#endif
    ret += sscanf(line, "ImplicitProblem = %"ISYM, &ImplicitProblem);
    ret += sscanf(line, "RadiativeTransferFLD   = %"ISYM, &RadiativeTransferFLD);
#ifdef EMISSIVITY
    ret += sscanf(line, "StarMakerEmissivityField = %"ISYM, 
		  &StarMakerEmissivityField);
    ret += sscanf(line, "uv_param = %"FSYM, &uv_param);
#endif

    ret += sscanf(line, "ParticleBoundaryType   = %"ISYM,
		  &MetaData.ParticleBoundaryType);
    ret += sscanf(line, "NumberOfParticles      = %"PISYM,
		  &MetaData.NumberOfParticles);
 
    ret += sscanf(line, "CourantSafetyNumber    = %"FSYM,
		  &MetaData.CourantSafetyNumber);
    ret += sscanf(line, "PPMFlatteningParameter = %"ISYM,
		  &MetaData.PPMFlatteningParameter);
    ret += sscanf(line, "PPMDiffusionParameter  = %"ISYM,
		  &MetaData.PPMDiffusionParameter);
    ret += sscanf(line, "PPMSteepeningParameter = %"ISYM,
		  &MetaData.PPMSteepeningParameter);
 
    /* read global Parameters */
 
    ret += sscanf(line, "ProblemType            = %"ISYM, &ProblemType);
#ifdef NEW_PROBLEM_TYPES
    if (sscanf(line, "ProblemTypeName = %s", dummy) == 1) {
      ProblemTypeName = dummy;
      ProblemType = -978;
      ret = 1;
    }
#endif
    ret += sscanf(line, "HydroMethod            = %"ISYM, &HydroMethod);

    ret += sscanf(line, "huge_number            = %"FSYM, &huge_number);
    ret += sscanf(line, "tiny_number            = %"FSYM, &tiny_number);
    ret += sscanf(line, "Gamma                  = %"FSYM, &Gamma);
    ret += sscanf(line, "PressureFree           = %"ISYM, &PressureFree);
    ret += sscanf(line, "RefineBy               = %"ISYM, &RefineBy);
    ret += sscanf(line, "MaximumRefinementLevel = %"ISYM,
		  &MaximumRefinementLevel);
    ret += sscanf(line, "MaximumGravityRefinementLevel = %"ISYM,
		  &MaximumGravityRefinementLevel);
    ret += sscanf(line, "MaximumParticleRefinementLevel = %"ISYM,
		  &MaximumParticleRefinementLevel);
    ret += sscanf(line, "CellFlaggingMethod     = %"ISYM" %"ISYM" %"ISYM" %"ISYM" %"ISYM" %"ISYM" %"ISYM,
	     CellFlaggingMethod+0, CellFlaggingMethod+1, CellFlaggingMethod+2,
	     CellFlaggingMethod+3, CellFlaggingMethod+4, CellFlaggingMethod+5,
	     CellFlaggingMethod+6);
    ret += sscanf(line, "FluxCorrection         = %"ISYM, &FluxCorrection);
    ret += sscanf(line, "InterpolationMethod    = %"ISYM, &InterpolationMethod);
    ret += sscanf(line, "ConservativeInterpolation = %"ISYM,
		  &ConservativeInterpolation);
    ret += sscanf(line, "MinimumEfficiency      = %"FSYM, &MinimumEfficiency);
    ret += sscanf(line, "SubgridSizeAutoAdjust  = %"ISYM, &SubgridSizeAutoAdjust);
    ret += sscanf(line, "OptimalSubgridsPerProcessor = %"ISYM, 
		  &OptimalSubgridsPerProcessor);
    ret += sscanf(line, "MinimumSubgridEdge     = %"ISYM, &MinimumSubgridEdge);
    ret += sscanf(line, "MaximumSubgridSize     = %"ISYM, &MaximumSubgridSize);
    ret += sscanf(line, "NumberOfBufferZones    = %"ISYM, &NumberOfBufferZones);
    ret += sscanf(line, "FastSiblingLocatorEntireDomain = %"ISYM, &FastSiblingLocatorEntireDomain);
    ret += sscanf(line, "MustRefineRegionMinRefinementLevel = %"ISYM,
		  &MustRefineRegionMinRefinementLevel);
    ret += sscanf(line, "MetallicityRefinementMinLevel = %"ISYM,
		  &MetallicityRefinementMinLevel);
    ret += sscanf(line, "MetallicityRefinementMinMetallicity = %"FSYM, 
		  &MetallicityRefinementMinMetallicity);
    ret += sscanf(line, "MetallicityRefinementMinDensity = %"FSYM, 
		  &MetallicityRefinementMinDensity);

    ret += sscanf(line, "DomainLeftEdge        = %"PSYM" %"PSYM" %"PSYM, DomainLeftEdge,
		  DomainLeftEdge+1, DomainLeftEdge+2);
    ret += sscanf(line, "DomainRightEdge       = %"PSYM" %"PSYM" %"PSYM, DomainRightEdge,
		  DomainRightEdge+1, DomainRightEdge+2);
    ret += sscanf(line, "GridVelocity          = %"FSYM" %"FSYM" %"FSYM, GridVelocity,
		  GridVelocity+1, GridVelocity+2);
    ret += sscanf(line, "RefineRegionAutoAdjust = %"ISYM, &RefineRegionAutoAdjust);
    ret += sscanf(line, "RefineRegionLeftEdge  = %"PSYM" %"PSYM" %"PSYM,
		  RefineRegionLeftEdge, RefineRegionLeftEdge+1,
		  RefineRegionLeftEdge+2);
    ret += sscanf(line, "RefineRegionRightEdge = %"PSYM" %"PSYM" %"PSYM,
		  RefineRegionRightEdge, RefineRegionRightEdge+1,
		  RefineRegionRightEdge+2);
    ret += sscanf(line, "MustRefineRegionLeftEdge  = %"PSYM" %"PSYM" %"PSYM,
		  MustRefineRegionLeftEdge, MustRefineRegionLeftEdge+1,
		  MustRefineRegionLeftEdge+2);
    ret += sscanf(line, "MustRefineRegionRightEdge  = %"PSYM" %"PSYM" %"PSYM,
		  MustRefineRegionRightEdge, MustRefineRegionRightEdge+1,
		  MustRefineRegionRightEdge+2);

    /* Read evolving RefineRegion */

    ret += sscanf(line, "RefineRegionTimeType = %"ISYM, &RefineRegionTimeType);
    if (sscanf(line, "RefineRegionFile = %s", dummy) == 1) {
      RefineRegionFile = dummy;
      ret++;
    }

    if (sscanf(line, "DatabaseLocation = %s", dummy) == 1) {
      DatabaseLocation = dummy;
      ret++;
    }

    if (sscanf(line, "DataLabel[%"ISYM"] = %s\n", &dim, dummy) == 2)
      DataLabel[dim] = dummy;
    if (sscanf(line, "DataUnits[%"ISYM"] = %s\n", &dim, dummy) == 2)
      DataUnits[dim] = dummy;
 
    ret += sscanf(line, "UniformGravity          = %"ISYM, &UniformGravity);
    ret += sscanf(line, "UniformGravityDirection = %"ISYM,
		  &UniformGravityDirection);
    ret += sscanf(line, "UniformGravityConstant  = %"FSYM,
		  &UniformGravityConstant);
 
    ret += sscanf(line, "PointSourceGravity         = %"ISYM,&PointSourceGravity);
    ret += sscanf(line, "PointSourceGravityPosition = %"PSYM" %"PSYM" %"PSYM,
		  PointSourceGravityPosition, PointSourceGravityPosition+1,
		  PointSourceGravityPosition+2);
    ret += sscanf(line, "PointSourceGravityConstant = %"FSYM,
		  &PointSourceGravityConstant);
    ret += sscanf(line, "PointSourceGravityCoreRadius = %"FSYM,
		  &PointSourceGravityCoreRadius);
 
    ret += sscanf(line, "ExternalGravity         = %"ISYM,&ExternalGravity);
    ret += sscanf(line, "ExternalGravityConstant = %"FSYM, &ExternalGravityConstant);
    ret += sscanf(line, "ExternalGravityRadius   = %"FSYM,&ExternalGravityRadius);
    ret += sscanf(line, "ExternalGravityDensity  = %"FSYM,&ExternalGravityDensity);
    ret += sscanf(line, "ExternalGravityPosition = %"PSYM" %"PSYM" %"PSYM,
		  ExternalGravityPosition, ExternalGravityPosition+1,
		  ExternalGravityPosition+2);
    ret += sscanf(line, "ExternalGravityOrientation = %"FSYM" %"FSYM" %"FSYM, 
		  ExternalGravityOrientation, ExternalGravityOrientation+1, 
		  ExternalGravityOrientation+2);

    ret += sscanf(line, "SelfGravity           = %"ISYM, &SelfGravity);
    ret += sscanf(line, "SelfGravityGasOff     = %"ISYM, &SelfGravityGasOff);
    ret += sscanf(line, "AccretionKernal       = %"ISYM, &AccretionKernal);
    ret += sscanf(line, "GravitationalConstant = %"FSYM, &GravitationalConstant);
    ret += sscanf(line, "S2ParticleSize        = %"FSYM, &S2ParticleSize);
    ret += sscanf(line, "GravityResolution     = %"FSYM, &GravityResolution);
    ret += sscanf(line, "ComputePotential      = %"ISYM, &ComputePotential);
    ret += sscanf(line, "PotentialIterations   = %"ISYM, &PotentialIterations);
    ret += sscanf(line, "WritePotential        = %"ISYM, &WritePotential);
    ret += sscanf(line, "BaryonSelfGravityApproximation = %"ISYM,
		  &BaryonSelfGravityApproximation);
 
    ret += sscanf(line, "GreensFunctionMaxNumber   = %"ISYM,
		  &GreensFunctionMaxNumber);
    ret += sscanf(line, "GreensFunctionMaxSize     = %"ISYM,
		  &GreensFunctionMaxSize);
 
    ret += sscanf(line, "DualEnergyFormalism     = %"ISYM, &DualEnergyFormalism);
    ret += sscanf(line, "DualEnergyFormalismEta1 = %"FSYM,
		  &DualEnergyFormalismEta1);
    ret += sscanf(line, "DualEnergyFormalismEta2 = %"FSYM,
		  &DualEnergyFormalismEta2);
    ret += sscanf(line, "ParticleCourantSafetyNumber = %"FSYM,
		  &ParticleCourantSafetyNumber);
    ret += sscanf(line, "RootGridCourantSafetyNumber = %"FSYM,
		  &RootGridCourantSafetyNumber);
    ret += sscanf(line, "RandomForcing = %"ISYM, &RandomForcing); //AK
    ret += sscanf(line, "RandomForcingEdot = %"FSYM, &RandomForcingEdot); //AK
    ret += sscanf(line, "RandomForcingMachNumber = %"FSYM, //AK
                  &RandomForcingMachNumber);
    ret += sscanf(line, "RadiativeCooling = %"ISYM, &RadiativeCooling);
    ret += sscanf(line, "RadiativeCoolingModel = %"ISYM, &RadiativeCoolingModel);
    ret += sscanf(line, "GadgetEquilibriumCooling = %"ISYM, &GadgetEquilibriumCooling);
    ret += sscanf(line, "MultiSpecies = %"ISYM, &MultiSpecies);
    ret += sscanf(line, "CIECooling = %"ISYM, &CIECooling);
    ret += sscanf(line, "H2OpticalDepthApproximation = %"ISYM, &H2OpticalDepthApproximation);
    ret += sscanf(line, "ThreeBodyRate = %"ISYM, &ThreeBodyRate);
    ret += sscanf(line, "H2FormationOnDust = %"ISYM, &H2FormationOnDust);
    if (sscanf(line, "CloudyCoolingGridFile = %s", dummy) == 1) {
      CloudyCoolingData.CloudyCoolingGridFile = dummy;
      ret++;
    }
    ret += sscanf(line, "IncludeCloudyHeating = %"ISYM, &CloudyCoolingData.IncludeCloudyHeating);
    ret += sscanf(line, "CMBTemperatureFloor = %"ISYM, &CloudyCoolingData.CMBTemperatureFloor);
    ret += sscanf(line, "CloudyElectronFractionFactor = %"FSYM,&CloudyCoolingData.CloudyElectronFractionFactor);
    ret += sscanf(line, "MetalCooling = %"ISYM"", &MetalCooling);
    if (sscanf(line, "MetalCoolingTable = %s", dummy) == 1) {
      MetalCoolingTable = dummy;
      ret++;
    }

    ret += sscanf(line, "ShockMethod = %"ISYM, &ShockMethod);
    ret += sscanf(line, "ShockTemperatureFloor = %"FSYM, &ShockTemperatureFloor);
    ret += sscanf(line, "StorePreShockFields = %"ISYM, &StorePreShockFields);
    ret += sscanf(line, "FindShocksOnlyOnOutput = %"ISYM, &FindShocksOnlyOnOutput);

    ret += sscanf(line, "RadiationFieldType = %"ISYM, &RadiationFieldType);
    ret += sscanf(line, "RadiationFieldRedshift = %"FSYM, &RadiationFieldRedshift);
    ret += sscanf(line, "TabulatedLWBackground = %"ISYM, &TabulatedLWBackground);
    ret += sscanf(line, "AdjustUVBackground = %"ISYM, &AdjustUVBackground);
    ret += sscanf(line, "AdjustUVBackgroundHighRedshift = %"ISYM, &AdjustUVBackgroundHighRedshift);
    ret += sscanf(line, "SetUVBAmplitude = %"FSYM, &SetUVBAmplitude);
    ret += sscanf(line, "SetHeIIHeatingScale = %"FSYM, &SetHeIIHeatingScale);
    ret += sscanf(line, "RadiationFieldLevelRecompute = %"ISYM, &RadiationFieldLevelRecompute);    
    ret += sscanf(line, "RadiationShield = %"ISYM, &RadiationData.RadiationShield);
    ret += sscanf(line, "RadiationSpectrumNormalization = %"FSYM, &CoolData.f3);
    ret += sscanf(line, "RadiationSpectrumSlope = %"FSYM, &CoolData.alpha0);
    ret += sscanf(line, "CoolDataf0to3 = %"FSYM, &CoolData.f0to3);
    ret += sscanf(line, "RadiationRedshiftOn = %"FSYM, &CoolData.RadiationRedshiftOn);
    ret += sscanf(line, "RadiationRedshiftOff = %"FSYM, &CoolData.RadiationRedshiftOff);
    ret += sscanf(line, "RadiationRedshiftFullOn = %"FSYM, &CoolData.RadiationRedshiftFullOn);
    ret += sscanf(line, "RadiationRedshiftDropOff = %"FSYM, &CoolData.RadiationRedshiftDropOff);
    ret += sscanf(line, "HydrogenFractionByMass = %"FSYM, &CoolData.HydrogenFractionByMass);
    ret += sscanf(line, "DeuteriumToHydrogenRatio = %"FSYM, &CoolData.DeuteriumToHydrogenRatio);
    ret += sscanf(line, "SolarMetalFractionByMass = %"FSYM, &CoolData.SolarMetalFractionByMass);
    ret += sscanf(line, "NumberOfTemperatureBins = %"ISYM, &CoolData.NumberOfTemperatureBins);
    ret += sscanf(line, "CoolDataIh2co = %"ISYM, &CoolData.ih2co);
    ret += sscanf(line, "CoolDataIpiht = %"ISYM, &CoolData.ipiht);
    ret += sscanf(line, "TemperatureStart = %"FSYM, &CoolData.TemperatureStart);
    ret += sscanf(line, "TemperatureEnd = %"FSYM, &CoolData.TemperatureEnd);
    ret += sscanf(line, "CoolDataCompXray = %"FSYM, &CoolData.comp_xray);
    ret += sscanf(line, "CoolDataTempXray = %"FSYM, &CoolData.temp_xray);
    ret += sscanf(line, "RateDataCaseBRecombination = %"ISYM, &RateData.CaseBRecombination);
    ret += sscanf(line, "NumberOfDustTemperatureBins = %"ISYM, &RateData.NumberOfDustTemperatureBins);
    ret += sscanf(line, "DustTemperatureStart = %"FSYM, &RateData.DustTemperatureStart);
    ret += sscanf(line, "DustTemperatureEnd = %"FSYM, &RateData.DustTemperatureEnd);
    ret += sscanf(line, "PhotoelectricHeating  = %"ISYM, &PhotoelectricHeating);
    ret += sscanf(line, "PhotoelectricHeatingRate = %"FSYM, &PhotoelectricHeatingRate);

    ret += sscanf(line, "OutputCoolingTime = %"ISYM, &OutputCoolingTime);
    ret += sscanf(line, "OutputTemperature = %"ISYM, &OutputTemperature);
    ret += sscanf(line, "OutputDustTemperature = %"ISYM, &OutputDustTemperature);

    ret += sscanf(line, "OutputSmoothedDarkMatter = %"ISYM, 
		  &OutputSmoothedDarkMatter);
    ret += sscanf(line, "SmoothedDarkMatterNeighbors = %"ISYM, 
		  &SmoothedDarkMatterNeighbors);
    ret += sscanf(line, "OutputGriddedStarParticle = %"ISYM, 
		  &OutputGriddedStarParticle);

    ret += sscanf(line, "ZEUSQuadraticArtificialViscosity = %"FSYM,
		  &ZEUSQuadraticArtificialViscosity);
    ret += sscanf(line, "ZEUSLinearArtificialViscosity = %"FSYM,
		  &ZEUSLinearArtificialViscosity);
 
    ret += sscanf(line, "UseMinimumPressureSupport = %"ISYM,
		  &UseMinimumPressureSupport);
    ret += sscanf(line, "MinimumPressureSupportParameter = %"FSYM,
		  &MinimumPressureSupportParameter);
    ret += sscanf(line, "RefineByJeansLengthSafetyFactor = %"FSYM,
		  &RefineByJeansLengthSafetyFactor);
    ret += sscanf(line, "JeansRefinementColdTemperature = %"FSYM,
		  &JeansRefinementColdTemperature);
    ret += sscanf(line, "RefineByResistiveLengthSafetyFactor = %" FSYM,
		  &RefineByResistiveLengthSafetyFactor);
    ret += sscanf(line, "MustRefineParticlesRefineToLevel = %"ISYM,
                  &MustRefineParticlesRefineToLevel);
    ret += sscanf(line, "MustRefineParticlesRefineToLevelAutoAdjust = %"ISYM,
                  &MustRefineParticlesRefineToLevelAutoAdjust);
    ret += sscanf(line, "MustRefineParticlesMinimumMass = %"FSYM,
                  &MustRefineParticlesMinimumMass);
    ret += sscanf(line, "ParticleTypeInFile = %"ISYM,
                  &ParticleTypeInFile);

    if (sscanf(line, "AvoidRefineRegionLevel[%"ISYM"] = %"ISYM,&dim,&int_dummy) == 2){
      if (dim > MAX_STATIC_REGIONS-1) {
        ENZO_VFAIL("AvoidRegion number %"ISYM" (MAX_STATIC_REGIONS) > MAX allowed\n", dim)
      }
      ret++;
      AvoidRefineRegionLevel[dim] = int_dummy;
    }
    if (sscanf(line, "AvoidRefineRegionLeftEdge[%"ISYM"] = ", &dim) == 1)
      ret += sscanf(line,
		    "AvoidRefineRegionLeftEdge[%"ISYM"] = %"PSYM" %"PSYM" %"PSYM,
		    &dim, AvoidRefineRegionLeftEdge[dim],
		    AvoidRefineRegionLeftEdge[dim]+1,
		    AvoidRefineRegionLeftEdge[dim]+2);
    if (sscanf(line, "AvoidRefineRegionRightEdge[%"ISYM"] = ", &dim) == 1)
      ret += sscanf(line,
		    "AvoidRefineRegionRightEdge[%"ISYM"] = %"PSYM" %"PSYM" %"PSYM,
		    &dim, AvoidRefineRegionRightEdge[dim],
		    AvoidRefineRegionRightEdge[dim]+1,
		    AvoidRefineRegionRightEdge[dim]+2);
 
    if (sscanf(line, "StaticRefineRegionLevel[%"ISYM"] = %"ISYM,&dim,&int_dummy) == 2){
      if (dim > MAX_STATIC_REGIONS-1) {
        ENZO_VFAIL("StaticRegion number %"ISYM" > MAX allowed\n", dim)
      }
      ret++;
      StaticRefineRegionLevel[dim] = int_dummy;
    }
    if (sscanf(line, "StaticRefineRegionLeftEdge[%"ISYM"] = ", &dim) == 1)
      ret += sscanf(line,
		    "StaticRefineRegionLeftEdge[%"ISYM"] = %"PSYM" %"PSYM" %"PSYM,
		    &dim, StaticRefineRegionLeftEdge[dim],
		    StaticRefineRegionLeftEdge[dim]+1,
		    StaticRefineRegionLeftEdge[dim]+2);
    if (sscanf(line, "StaticRefineRegionRightEdge[%"ISYM"] = ", &dim) == 1)
      ret += sscanf(line,
		    "StaticRefineRegionRightEdge[%"ISYM"] = %"PSYM" %"PSYM" %"PSYM,
		    &dim, StaticRefineRegionRightEdge[dim],
		    StaticRefineRegionRightEdge[dim]+1,
		    StaticRefineRegionRightEdge[dim]+2);
 
    ret += sscanf(line, "ParallelRootGridIO = %"ISYM, &ParallelRootGridIO);
 
    ret += sscanf(line, "ParallelParticleIO = %"ISYM, &ParallelParticleIO);
 
    ret += sscanf(line, "Unigrid = %"ISYM, &Unigrid);
    ret += sscanf(line, "UnigridTranspose = %"ISYM, &UnigridTranspose);
    ret += sscanf(line, "NumberOfRootGridTilesPerDimensionPerProcessor = %"ISYM, &NumberOfRootGridTilesPerDimensionPerProcessor);
 
    ret += sscanf(line, "PartitionNestedGrids = %"ISYM, &PartitionNestedGrids);
 
    ret += sscanf(line, "ExtractFieldsOnly = %"ISYM, &ExtractFieldsOnly);
 
    ret += sscanf(line, "CubeDumpEnabled = %"ISYM, &CubeDumpEnabled);
 
    ret += sscanf(line, "Debug1 = %"ISYM, &debug1);

    ret += sscanf(line, "Debug2 = %"ISYM, &debug2);

    ret += sscanf(line, "MemoryLimit = %lld", &MemoryLimit);

#ifdef STAGE_INPUT
    ret += sscanf(line, "StageInput = %"ISYM, &StageInput);
#endif

#ifdef OOC_BOUNDARY

    ret += sscanf(line, "ExternalBoundaryIO = %"ISYM, &ExternalBoundaryIO);

    ret += sscanf(line, "ExternalBoundaryTypeIO = %"ISYM, &ExternalBoundaryTypeIO);

    ret += sscanf(line, "ExternalBoundaryValueIO = %"ISYM, &ExternalBoundaryValueIO);

    ret += sscanf(line, "SimpleConstantBoundary = %"ISYM, &SimpleConstantBoundary);

#endif

    ret += sscanf(line, "SlopeFlaggingFields = "
		  " %"ISYM" %"ISYM" %"ISYM" %"ISYM" %"ISYM" %"ISYM" %"ISYM,
		  SlopeFlaggingFields+0, 
		  SlopeFlaggingFields+1,
		  SlopeFlaggingFields+2, 
		  SlopeFlaggingFields+3,
		  SlopeFlaggingFields+4,
		  SlopeFlaggingFields+5,
		  SlopeFlaggingFields+6);
    
    ret += sscanf(line, "MinimumSlopeForRefinement = " 	  
		  " %"FSYM" %"FSYM" %"FSYM" %"FSYM" %"FSYM" %"FSYM" %"FSYM,
	
		  MinimumSlopeForRefinement+0,
		  MinimumSlopeForRefinement+1,
		  MinimumSlopeForRefinement+2,
		  MinimumSlopeForRefinement+3,
		  MinimumSlopeForRefinement+4,  
		  MinimumSlopeForRefinement+5,
		  MinimumSlopeForRefinement+6);

 
    ret += sscanf(line, "MinimumOverDensityForRefinement  = "
		  " %"FSYM" %"FSYM" %"FSYM" %"FSYM" %"FSYM" %"FSYM" %"FSYM,
		  MinimumOverDensityForRefinement+0, 
		  MinimumOverDensityForRefinement+1,
		  MinimumOverDensityForRefinement+2, 
		  MinimumOverDensityForRefinement+3,
		  MinimumOverDensityForRefinement+4, 
		  MinimumOverDensityForRefinement+5,
		  MinimumOverDensityForRefinement+6);
    ret += sscanf(line, "MinimumMassForRefinement  = "
		  " %"FSYM" %"FSYM" %"FSYM" %"FSYM" %"FSYM" %"FSYM" %"FSYM,
		  MinimumMassForRefinement+0, 
		  MinimumMassForRefinement+1,
		  MinimumMassForRefinement+2, 
		  MinimumMassForRefinement+3,
		  MinimumMassForRefinement+4, 
		  MinimumMassForRefinement+5,
		  MinimumMassForRefinement+6);
    ret += sscanf(line, "MinimumMassForRefinementLevelExponent = "
		  " %"FSYM" %"FSYM" %"FSYM" %"FSYM" %"FSYM" %"FSYM" %"FSYM,
		  MinimumMassForRefinementLevelExponent+0,
		  MinimumMassForRefinementLevelExponent+1,
		  MinimumMassForRefinementLevelExponent+2,
		  MinimumMassForRefinementLevelExponent+3,
		  MinimumMassForRefinementLevelExponent+4,
		  MinimumMassForRefinementLevelExponent+5,
		  MinimumMassForRefinementLevelExponent+6);
    ret += sscanf(line, "MinimumSlopeForRefinement ="
		  " %"FSYM" %"FSYM" %"FSYM" %"FSYM" %"FSYM" %"FSYM" %"FSYM,
		  MinimumSlopeForRefinement+0,
		  MinimumSlopeForRefinement+1,
		  MinimumSlopeForRefinement+2,
		  MinimumSlopeForRefinement+3,
		  MinimumSlopeForRefinement+4,
		  MinimumSlopeForRefinement+5,
		  MinimumSlopeForRefinement+6);
    ret += sscanf(line, "MinimumPressureJumpForRefinement = %"FSYM,
		  &MinimumPressureJumpForRefinement);
    ret += sscanf(line, "MinimumShearForRefinement = %"FSYM,
		  &MinimumShearForRefinement);
    ret += sscanf(line, "MinimumEnergyRatioForRefinement = %"FSYM,
		  &MinimumEnergyRatioForRefinement);
    ret += sscanf(line, "ShockwaveRefinementMinMach = %"FSYM,
                 &ShockwaveRefinementMinMach);
    ret += sscanf(line, "ShockwaveRefinementMinVelocity = %"FSYM,
                 &ShockwaveRefinementMinVelocity);
    ret += sscanf(line, "ShockwaveRefinementMaxLevel = %"ISYM,
                 &ShockwaveRefinementMaxLevel);
    ret += sscanf(line, "ComovingCoordinates = %"ISYM,&ComovingCoordinates);
    ret += sscanf(line, "StarParticleCreation = %"ISYM, &StarParticleCreation);
    ret += sscanf(line, "BigStarFormation = %"ISYM, &BigStarFormation);
    ret += sscanf(line, "BigStarFormationDone = %"ISYM, &BigStarFormationDone);
    ret += sscanf(line, "BigStarSeparation = %"FSYM, &BigStarSeparation);
    ret += sscanf(line, "SimpleQ = %lf", &SimpleQ);
    ret += sscanf(line, "SimpleRampTime = %"FSYM, &SimpleRampTime);
    ret += sscanf(line, "StarFormationOncePerRootGridTimeStep = %"ISYM, &StarFormationOncePerRootGridTimeStep);
    ret += sscanf(line, "StarParticleFeedback = %"ISYM, &StarParticleFeedback);
    ret += sscanf(line, "NumberOfParticleAttributes = %"ISYM,
		  &NumberOfParticleAttributes);
    ret += sscanf(line, "AddParticleAttributes = %"ISYM, &AddParticleAttributes);

    /* read data which defines the boundary conditions */
 
    ret += sscanf(line, "LeftFaceBoundaryCondition  = %"ISYM" %"ISYM" %"ISYM,
		  MetaData.LeftFaceBoundaryCondition,
		  MetaData.LeftFaceBoundaryCondition+1,
		  MetaData.LeftFaceBoundaryCondition+2);
    
     ret += sscanf(line, "RightFaceBoundaryCondition = %"ISYM" %"ISYM" %"ISYM,
 		  MetaData.RightFaceBoundaryCondition,
 		  MetaData.RightFaceBoundaryCondition+1,
 		  MetaData.RightFaceBoundaryCondition+2);
  
    if (sscanf(line, "BoundaryConditionName         = %s", dummy) == 1)
      MetaData.BoundaryConditionName = dummy;

    if (sscanf(line, "MetaDataIdentifier = %s", dummy) == 1) {
      MetaData.MetaDataIdentifier = dummy;
      ret++;
    }
    if (sscanf(line, "MetaDataSimulationUUID = %s", dummy) == 1) {
      MetaData.SimulationUUID = dummy;
      ret++;
    }
    if (sscanf(line, "MetaDataDatasetUUID = %s", dummy) == 1) {
      MetaData.RestartDatasetUUID = dummy;
      ret++;
    }
    if (sscanf(line, "MetaDataInitialConditionsUUID = %s", dummy) == 1) {
      MetaData.InitialConditionsUUID = dummy;
      ret++;
    }
 
    /* Check version number. */
 
    if (sscanf(line, "VersionNumber = %"FSYM, &TempFloat) == 1) {
      ret++;
      if (fabs(TempFloat - VERSION) >= 1.0e-3 &&
	  MyProcessorNumber == ROOT_PROCESSOR)
	fprintf(stderr, "Warning: Incorrect version number.\n");
    }
 
    /* Read star particle parameters. */

    ret += sscanf(line, "StarMakerTypeIaSNe = %"ISYM,
		  &StarMakerTypeIaSNe);
    ret += sscanf(line, "StarMakerPlanetaryNebulae = %"ISYM,
		  &StarMakerPlanetaryNebulae);
    ret += sscanf(line, "StarMakerOverDensityThreshold = %"FSYM,
		  &StarMakerOverDensityThreshold);
    ret += sscanf(line, "StarMakerSHDensityThreshold = %"FSYM,
		  &StarMakerSHDensityThreshold);
    ret += sscanf(line, "StarMakerMassEfficiency = %"FSYM,
		  &StarMakerMassEfficiency);
    ret += sscanf(line, "StarMakerMinimumMass = %"FSYM, &StarMakerMinimumMass);
    ret += sscanf(line, "StarMakerMinimumDynamicalTime = %"FSYM,
                  &StarMakerMinimumDynamicalTime);
    ret += sscanf(line, "StarMassEjectionFraction = %"FSYM,
		  &StarMassEjectionFraction);
    ret += sscanf(line, "StarMetalYield = %"FSYM, &StarMetalYield);
    ret += sscanf(line, "StarEnergyToThermalFeedback = %"FSYM,
		  &StarEnergyToThermalFeedback);
    ret += sscanf(line, "StarEnergyToStellarUV = %"FSYM, &StarEnergyToStellarUV);
    ret += sscanf(line, "StarEnergyToQuasarUV = %"FSYM, &StarEnergyToQuasarUV);
    ret += sscanf(line, "StarFeedbackDistRadius = %"ISYM, &StarFeedbackDistRadius);
    ret += sscanf(line, "StarFeedbackDistCellStep = %"ISYM, &StarFeedbackDistCellStep);

    ret += sscanf(line, "StarClusterUseMetalField = %"ISYM, 
		  &StarClusterUseMetalField);
    ret += sscanf(line, "StarClusterMinDynamicalTime = %"FSYM, 
		  &StarClusterMinDynamicalTime);
    ret += sscanf(line, "StarClusterHeliumIonization = %"ISYM, 
		  &StarClusterHeliumIonization);
    ret += sscanf(line, "StarClusterUnresolvedModel = %"ISYM, 
		  &StarClusterUnresolvedModel);
    ret += sscanf(line, "StarClusterIonizingLuminosity = %lf", 
		  &StarClusterIonizingLuminosity);
    ret += sscanf(line, "StarClusterSNEnergy = %lf", &StarClusterSNEnergy);
    ret += sscanf(line, "StarClusterSNRadius = %"FSYM, &StarClusterSNRadius);
    ret += sscanf(line, "StarClusterFormEfficiency = %"FSYM, 
		  &StarClusterFormEfficiency);
    ret += sscanf(line, "StarClusterMinimumMass = %"FSYM, 
		  &StarClusterMinimumMass);
    ret += sscanf(line, "StarClusterCombineRadius = %"FSYM,
		  &StarClusterCombineRadius);
    ret += sscanf(line, "StarClusterRegionLeftEdge = %"FSYM" %"FSYM" %"FSYM,
		  StarClusterRegionLeftEdge, StarClusterRegionLeftEdge+1, 
		  StarClusterRegionLeftEdge+2);
    ret += sscanf(line, "StarClusterRegionRightEdge = %"FSYM" %"FSYM" %"FSYM,
		  StarClusterRegionRightEdge, StarClusterRegionRightEdge+1, 
		  StarClusterRegionRightEdge+2);

    ret += sscanf(line, "PopIIIStarMass = %"FSYM, &PopIIIStarMass);
    ret += sscanf(line, "PopIIIInitialMassFunction = %"ISYM, 
		  &PopIIIInitialMassFunction);
    ret += sscanf(line, "PopIIIInitialMassFunctionSeed = %"ISYM, 
		  &PopIIIInitialMassFunctionSeed);
    ret += sscanf(line, "PopIIIInitialMassFunctionCalls = %"ISYM, 
		  &PopIIIInitialMassFunctionCalls);
    ret += sscanf(line, "PopIIIMassRange = %"FSYM" %"FSYM,
		  &PopIIILowerMassCutoff, &PopIIIUpperMassCutoff);
    ret += sscanf(line, "PopIIIInitialMassFunctionSlope = %"FSYM, 
		  &PopIIIInitialMassFunctionSlope);
    ret += sscanf(line, "PopIIIBlackHoles = %"ISYM, &PopIIIBlackHoles);
    ret += sscanf(line, "PopIIIBHLuminosityEfficiency = %"FSYM, 
		  &PopIIIBHLuminosityEfficiency);
    ret += sscanf(line, "PopIIIOverDensityThreshold = %"FSYM,
		  &PopIIIOverDensityThreshold);
    ret += sscanf(line, "PopIIIH2CriticalFraction = %"FSYM,
		  &PopIIIH2CriticalFraction);
    ret += sscanf(line, "PopIIIMetalCriticalFraction = %"FSYM,
		  &PopIIIMetalCriticalFraction);
    ret += sscanf(line, "PopIIISupernovaRadius = %"FSYM, &PopIIISupernovaRadius);
    ret += sscanf(line, "PopIIISupernovaUseColour = %"ISYM, 
		  &PopIIISupernovaUseColour);
    ret += sscanf(line, "PopIIISupernovaMustRefine = %"ISYM,
		  &PopIIISupernovaMustRefine);
    ret += sscanf(line, "PopIIISupernovaMustRefineResolution = %"ISYM,
		  &PopIIISupernovaMustRefineResolution);
    ret += sscanf(line, "PopIIIHeliumIonization = %"ISYM, 
		  &PopIIIHeliumIonization);

    ret += sscanf(line, "PopIIIColorDensityThreshold = %"FSYM,
		  &PopIIIColorDensityThreshold);
    ret += sscanf(line, "PopIIIColorMass = %"FSYM,
		  &PopIIIColorMass);

    ret += sscanf(line, "MBHAccretion = %"ISYM, &MBHAccretion);
    ret += sscanf(line, "MBHAccretionRadius = %"FSYM, &MBHAccretionRadius);
    ret += sscanf(line, "MBHAccretingMassRatio = %"FSYM, &MBHAccretingMassRatio);
    ret += sscanf(line, "MBHAccretionFixedTemperature = %"FSYM, &MBHAccretionFixedTemperature);
    ret += sscanf(line, "MBHAccretionFixedRate = %"FSYM, &MBHAccretionFixedRate);
    ret += sscanf(line, "MBHTurnOffStarFormation = %"ISYM, &MBHTurnOffStarFormation);
    ret += sscanf(line, "MBHCombineRadius = %"FSYM, &MBHCombineRadius);
    ret += sscanf(line, "MBHMinDynamicalTime = %"FSYM, &MBHMinDynamicalTime);
    ret += sscanf(line, "MBHMinimumMass = %"FSYM, &MBHMinimumMass);

    ret += sscanf(line, "MBHFeedback = %"ISYM, &MBHFeedback);
    ret += sscanf(line, "MBHFeedbackRadiativeEfficiency = %"FSYM, &MBHFeedbackRadiativeEfficiency);
    ret += sscanf(line, "MBHFeedbackEnergyCoupling = %"FSYM, &MBHFeedbackEnergyCoupling);
    ret += sscanf(line, "MBHFeedbackMassEjectionFraction = %"FSYM, &MBHFeedbackMassEjectionFraction);
    ret += sscanf(line, "MBHFeedbackMetalYield = %"FSYM, &MBHFeedbackMetalYield);
    ret += sscanf(line, "MBHFeedbackThermalRadius = %"FSYM, &MBHFeedbackThermalRadius);
    ret += sscanf(line, "MBHFeedbackJetsThresholdMass = %"FSYM, &MBHFeedbackJetsThresholdMass);

    ret += sscanf(line, "MBHParticleIO = %"ISYM,
		  &MBHParticleIO);
    if (sscanf(line, "MBHParticleIOFilename = %s", dummy) == 1)
      MBHParticleIOFilename = dummy;
    if (sscanf(line, "MBHInsertLocationFilename = %s", dummy) == 1)
      MBHInsertLocationFilename = dummy;

    ret += sscanf(line, "H2StarMakerEfficiency = %"FSYM,
		  &H2StarMakerEfficiency);
    ret += sscanf(line, "H2StarMakerNumberDensityThreshold = %"FSYM,
		  &H2StarMakerNumberDensityThreshold);
    ret += sscanf(line, "H2StarMakerMinimumMass = %"FSYM,
		  &H2StarMakerMinimumMass);
    ret += sscanf(line, "H2StarMakerMinimumH2FractionForStarFormation = %"FSYM,
		  &H2StarMakerMinimumH2FractionForStarFormation);
    ret += sscanf(line, "H2StarMakerStochastic = %"ISYM,
		  &H2StarMakerStochastic);
    ret += sscanf(line, "H2StarMakerUseSobolevColumn = %"ISYM,
		  &H2StarMakerUseSobolevColumn);
    ret += sscanf(line, "H2StarMakerSigmaOverR = %"FSYM,
		  &H2StarMakerSigmaOverR);
    ret += sscanf(line, "H2StarMakerAssumeColdWarmPressureBalance = %"ISYM,
		  &H2StarMakerAssumeColdWarmPressureBalance);
    ret += sscanf(line, "H2StarMakerH2DissociationFlux_MW = %"FSYM,
		  &H2StarMakerH2DissociationFlux_MW);
    ret += sscanf(line, "H2StarMakerH2FloorInColdGas = %"FSYM,
		  &H2StarMakerH2FloorInColdGas);
    ret += sscanf(line, "H2StarMakerColdGasTemperature = %"FSYM,
		  &H2StarMakerColdGasTemperature);

    /* Read Movie Dump parameters */

    ret += sscanf(line, "MovieSkipTimestep = %"ISYM, &MovieSkipTimestep);
    ret += sscanf(line, "Movie3DVolumes = %"ISYM, &Movie3DVolumes);
    ret += sscanf(line, "MovieVertexCentered = %"ISYM, &MovieVertexCentered);
    ret += sscanf(line, "NewMovieParticleOn = %"ISYM, &NewMovieParticleOn);
    ret += sscanf(line, "MovieDataField = %"ISYM" %"ISYM" %"ISYM" %"ISYM" %"ISYM" %"ISYM,
		  MovieDataField+0, MovieDataField+1, MovieDataField+2,
		  MovieDataField+3, MovieDataField+4, MovieDataField+5);
    ret += sscanf(line, "NewMovieDumpNumber = %"ISYM, &NewMovieDumpNumber);
    if (sscanf(line, "NewMovieName = %s", dummy) == 1)
      NewMovieName = dummy;
    ret += sscanf(line, "MovieTimestepCounter = %"ISYM, &MetaData.MovieTimestepCounter);

    ret += sscanf(line, "MultiMetals = %"ISYM, &MultiMetals);
    ret += sscanf(line, "IsotropicConduction = %"ISYM, &IsotropicConduction);
    ret += sscanf(line, "AnisotropicConduction = %"ISYM, &AnisotropicConduction);
    ret += sscanf(line, "IsotropicConductionSpitzerFraction = %"FSYM, &IsotropicConductionSpitzerFraction);
    ret += sscanf(line, "AnisotropicConductionSpitzerFraction = %"FSYM, &AnisotropicConductionSpitzerFraction);
    ret += sscanf(line, "ConductionCourantSafetyNumber = %"FSYM, &ConductionCourantSafetyNumber);

    ret += sscanf(line, "RadiativeTransfer = %"ISYM, &RadiativeTransfer);
    ret += sscanf(line, "RadiationXRaySecondaryIon = %"ISYM, &RadiationXRaySecondaryIon);
    ret += sscanf(line, "RadiationXRayComptonHeating = %"ISYM, &RadiationXRayComptonHeating);

    /* Shearing Box Boundary parameters */

    ret += sscanf(line, "AngularVelocity = %"FSYM, &AngularVelocity);
    ret += sscanf(line, "VelocityGradient = %"FSYM, &VelocityGradient);
    ret += sscanf(line, "ShearingVelocityDirection = %"ISYM, &ShearingVelocityDirection);
    ret += sscanf(line, "ShearingBoxProblemType = %"ISYM, &ShearingBoxProblemType);  
    

#ifdef STAGE_INPUT
    sscanf(line, "LocalPath = %s\n", LocalPath);
    sscanf(line, "GlobalPath = %s\n", GlobalPath);
#endif

    /* Embedded Python */
    ret += sscanf(line, "PythonTopGridSkip = %"ISYM, &PythonTopGridSkip);
    ret += sscanf(line, "PythonSubcycleSkip = %"ISYM, &PythonSubcycleSkip);
    ret += sscanf(line, "PythonReloadScript = %"ISYM, &PythonReloadScript);
#ifdef USE_PYTHON
    ret += sscanf(line, "NumberOfPythonCalls = %"ISYM, &NumberOfPythonCalls);
    ret += sscanf(line, "NumberOfPythonTopGridCalls = %"ISYM, &NumberOfPythonTopGridCalls);
    ret += sscanf(line, "NumberOfPythonSubcycleCalls = %"ISYM, &NumberOfPythonSubcycleCalls);
#endif

    /* EnzoTiming Parameters */
    ret += sscanf(line, "TimingCycleSkip = %"ISYM, &TimingCycleSkip);

    /* Inline halo finder */

    ret += sscanf(line, "InlineHaloFinder = %"ISYM, &InlineHaloFinder);
    ret += sscanf(line, "HaloFinderSubfind = %"ISYM, &HaloFinderSubfind);
    ret += sscanf(line, "HaloFinderOutputParticleList = %"ISYM, 
		  &HaloFinderOutputParticleList);
    ret += sscanf(line, "HaloFinderRunAfterOutput = %"ISYM, 
		  &HaloFinderRunAfterOutput);
    ret += sscanf(line, "HaloFinderLinkingLength = %"FSYM, 
		  &HaloFinderLinkingLength);
    ret += sscanf(line, "HaloFinderMinimumSize = %"ISYM, &HaloFinderMinimumSize);
    ret += sscanf(line, "HaloFinderCycleSkip = %"ISYM, &HaloFinderCycleSkip);
    ret += sscanf(line, "HaloFinderTimestep = %"FSYM, &HaloFinderTimestep);
    ret += sscanf(line, "HaloFinderLastTime = %"PSYM, &HaloFinderLastTime);

    /* This Block for Stanford Hydro */

    ret += sscanf(line, "UseHydro               = %"ISYM, &UseHydro);


    /* Sink particles (for present day star formation) & winds */
    ret += sscanf(line, "SinkMergeDistance     = %"FSYM, &SinkMergeDistance); 
    ret += sscanf(line, "SinkMergeMass         = %"FSYM, &SinkMergeMass);
    ret += sscanf(line, "StellarWindFeedback   = %"ISYM, &StellarWindFeedback);
    ret += sscanf(line, "StellarWindTurnOnMass = %"FSYM, &StellarWindTurnOnMass);
    ret += sscanf(line, "MSStellarWindTurnOnMass = %"FSYM, &MSStellarWindTurnOnMass);

    ret += sscanf(line, "VelAnyl = %"ISYM, &VelAnyl);
    ret += sscanf(line, "BAnyl = %"ISYM, &BAnyl);


    /* Read MHD Paramters */
    ret += sscanf(line, "UseDivergenceCleaning = %"ISYM"", &UseDivergenceCleaning);
    ret += sscanf(line, "DivergenceCleaningBoundaryBuffer = %"ISYM"", &DivergenceCleaningBoundaryBuffer);
    ret += sscanf(line, "DivergenceCleaningThreshold = %"FSYM, &DivergenceCleaningThreshold);
    ret += sscanf(line, "PoissonApproximationThreshold = %"FSYM, &PoissonApproximationThreshold);
    ret += sscanf(line, "PoissonBoundaryType = %"ISYM"", &PoissonBoundaryType);
   

    ret += sscanf(line, "AngularVelocity = %"FSYM, &AngularVelocity);
    ret += sscanf(line, "VelocityGradient = %"FSYM, &VelocityGradient);
    ret += sscanf(line, "UseDrivingField = %"ISYM"", &UseDrivingField);
    ret += sscanf(line, "DrivingEfficiency = %"FSYM, &DrivingEfficiency);

    ret += sscanf(line, "StringKick = %"FSYM, &StringKick);
    ret += sscanf(line, "StringKickDimension = %"ISYM, &StringKickDimension);
    ret += sscanf(line, "UsePhysicalUnit = %"ISYM"", &UsePhysicalUnit);
    ret += sscanf(line, "Theta_Limiter = %"FSYM, &Theta_Limiter);
    ret += sscanf(line, "RKOrder = %"ISYM"", &RKOrder);
    ret += sscanf(line, "UseFloor = %"ISYM"", &UseFloor);
    ret += sscanf(line, "UseViscosity = %"ISYM"", &UseViscosity);
    ret += sscanf(line, "ViscosityCoefficient = %"FSYM, &ViscosityCoefficient);  
    ret += sscanf(line, "UseAmbipolarDiffusion = %"ISYM"", &UseAmbipolarDiffusion);
    ret += sscanf(line, "UseResistivity = %"ISYM"", &UseResistivity);
    ret += sscanf(line, "SmallRho = %g", &SmallRho);
    ret += sscanf(line, "SmallP = %g", &SmallP);
    ret += sscanf(line, "SmallT = %g", &SmallT);
    ret += sscanf(line, "MaximumAlvenSpeed = %g", &MaximumAlvenSpeed);
    ret += sscanf(line, "Coordinate = %"ISYM, &Coordinate);
    ret += sscanf(line, "RiemannSolver = %"ISYM, &RiemannSolver);
    ret += sscanf(line, "RiemannSolverFallback = %"ISYM, &RiemannSolverFallback);
    ret += sscanf(line, "ConservativeReconstruction = %"ISYM, &ConservativeReconstruction);
    ret += sscanf(line, "PositiveReconstruction = %"ISYM, &PositiveReconstruction);
    ret += sscanf(line, "ReconstructionMethod = %"ISYM, &ReconstructionMethod);

    ret += sscanf(line, "EOSType = %"ISYM, &EOSType);
    ret += sscanf(line, "EOSSoundSpeed = %"FSYM, &EOSSoundSpeed);
    ret += sscanf(line, "EOSCriticalDensity = %"FSYM, &EOSCriticalDensity);
    ret += sscanf(line, "EOSGamma = %"FSYM, &EOSGamma);
    ret += sscanf(line, "UseConstantAcceleration = %"ISYM, &UseConstantAcceleration);
    ret += sscanf(line, "ConstantAcceleration = %"GSYM" %"GSYM" %"GSYM, &ConstantAcceleration[0],
		  &ConstantAcceleration[1], &ConstantAcceleration[2]);
    ret += sscanf(line, "Mu = %"FSYM, &Mu);
    ret += sscanf(line, "DivBDampingLength = %"FSYM, &DivBDampingLength);
    ret += sscanf(line, "CoolingCutOffDensity1 = %"GSYM, &CoolingCutOffDensity1);
    ret += sscanf(line, "CoolingCutOffDensity2 = %"GSYM, &CoolingCutOffDensity2);
    ret += sscanf(line, "CoolingCutOffTemperature = %"GSYM, &CoolingCutOffTemperature);
    ret += sscanf(line, "CoolingPowerCutOffDensity1 = %"GSYM, &CoolingPowerCutOffDensity1);
    ret += sscanf(line, "CoolingPowerCutOffDensity2 = %"GSYM, &CoolingPowerCutOffDensity2);
    ret += sscanf(line, "UseCUDA = %"ISYM,&UseCUDA);

<<<<<<< HEAD
    ret += sscanf(line, "ExtraOutputs = %"ISYM" %"ISYM" %"ISYM" %"ISYM" %"ISYM" %"ISYM" %"ISYM" %"ISYM" %"ISYM" %"ISYM"", ExtraOutputs,
		  ExtraOutputs +1,ExtraOutputs +2,ExtraOutputs +3,
		  ExtraOutputs +4,ExtraOutputs +5,ExtraOutputs +6,
		  ExtraOutputs +7,ExtraOutputs +8,ExtraOutputs +9);
=======
    ret += sscanf(line, "CorrectParentBoundaryFlux             = %"ISYM, &CorrectParentBoundaryFlux);
>>>>>>> e9a93f9b
    ret += sscanf(line, "MoveParticlesBetweenSiblings = %"ISYM,
		  &MoveParticlesBetweenSiblings);
    ret += sscanf(line, "ParticleSplitterIterations = %"ISYM,
		  &ParticleSplitterIterations);
    ret += sscanf(line, "ParticleSplitterChildrenParticleSeparation = %"FSYM,
		  &ParticleSplitterChildrenParticleSeparation);
    ret += sscanf(line, "ResetMagneticField = %"ISYM,
		  &ResetMagneticField);
    ret += sscanf(line, "ResetMagneticFieldAmplitude  =  %"GSYM" %"GSYM" %"GSYM, 
		  ResetMagneticFieldAmplitude,
		  ResetMagneticFieldAmplitude+1,
		  ResetMagneticFieldAmplitude+2);

    ret += sscanf(line, "UseGasDrag = %"ISYM, &UseGasDrag);
    ret += sscanf(line, "GasDragCoefficient = %"GSYM, &GasDragCoefficient);


    /* If the dummy char space was used, then make another. */
 
    if (*dummy != 0) {
      dummy = new char[MAX_LINE_LENGTH];
      ret++;
    }
 
    /* check to see if the line belongs to one of the test problems */
 
    if (strstr(line, "ShockTube")           ) ret++;
    if (strstr(line, "WavePool" )           ) ret++;
    if (strstr(line, "ShockPool")           ) ret++;
    if (strstr(line, "DoubleMach")          ) ret++;
    if (strstr(line, "Implosion")           ) ret++;
    if (strstr(line, "SedovBlast")          ) ret++;
    if (strstr(line, "Units")               ) ret++;
    if (strstr(line, "RadiatingShock")      ) ret++;
    if (strstr(line, "RotatingCylinder")    ) ret++;
    if (strstr(line, "RotatingSphere")    ) ret++;
    if (strstr(line, "StratifiedMediumExplosion")) ret++;
    if (strstr(line, "TestOrbit")    ) ret++;
    if (strstr(line, "KelvinHelmholtz")     ) ret++;
    if (strstr(line, "KH")                  ) ret++;
    if (strstr(line, "Noh")                 ) ret++;
    if (strstr(line, "TestProblem")         ) ret++;
    if (strstr(line, "ZeldovichPancake")    ) ret++;
    if (strstr(line, "PressurelessCollapse")) ret++;
    if (strstr(line, "AdiabaticExpansion" ) ) ret++;
    if (strstr(line, "CosmologySimulation") ) ret++;
    if (strstr(line, "TestGravity"        ) ) ret++;
    if (strstr(line, "SphericalInfall"    ) ) ret++;
    if (strstr(line, "TestGravitySphere"  ) ) ret++;
    if (strstr(line, "Cluster"            ) ) ret++;
    if (strstr(line, "CollapseTest"       ) ) ret++;
    if (strstr(line, "Cosmology"          ) ) ret++;
    if (strstr(line, "SupernovaRestart"   ) ) ret++;
    if (strstr(line, "TracerParticleCreation")) ret++;
    if (strstr(line, "TurbulenceSimulation")) ret++;
    if (strstr(line, "ProtostellarCollapse")) ret++;
    if (strstr(line, "GalaxySimulation")) ret++;
    if (strstr(line, "ConductionTest")) ret++;
    if (strstr(line, "ConductionBubble")) ret++;
    if (strstr(line, "ConductionCloud")) ret++;
    if (strstr(line, "CoolingTest")) ret++;
    if (strstr(line, "OneZoneFreefall")) ret++;
    if (strstr(line, "ShearingBox")) ret++;
    if (strstr(line, "PoissonSolverTest")) ret++;
    /* 7.22.10 - CBH: Added 5 following lines to avoid runtime warnings from 
    extra params previously added to code (but not read_params) by others.*/
    if (strstr(line, "Cloudy")              ) ret++;
    if (strstr(line, "IsothermalSoundSpeed")) ret++;
    if (strstr(line, "dtPhoton")            ) ret++;
    if (strstr(line, "CurrentTimeIdentifier")) ret++;
    if (strstr(line, "MetaDataRestart")     ) ret++;
    if (strstr(line, "MustRefine") ) ret++;
    if (strstr(line, "AccretionKernal")     ) ret++;
    if (strstr(line, "PopIII")              ) ret++;
#ifdef TRANSFER
    if (strstr(line, "Radiative")           ) ret++;
    if (strstr(line, "PhotonTest")          ) ret++;
#endif
    if (strstr(line, "MHDDRF")              ) ret++;

    if (strstr(line, "\"\"\"")              ) comment_count++;

    /* if the line is suspicious, issue a warning */
 
    if (ret == 0 && strstr(line, "=") != NULL && line[0] != '#')
      if (MyProcessorNumber == ROOT_PROCESSOR)
	fprintf(stderr, "warning: the following parameter line was not interpreted:\n%s", line);
 
  }

  // HierarchyFile IO sanity check

  // Note that although I only do not allow HierarchyFileInputFormat=2
  // (both ASCII and HDF5 input), it is supported internally for
  // debugging purpose.
  if ((HierarchyFileInputFormat < 0) || (HierarchyFileInputFormat > 1))
    ENZO_FAIL("Invalid HierarchyFileInputFormat. Must be 0 (HDF5) or 1 (ASCII).")

  if ((HierarchyFileOutputFormat < 0) || (HierarchyFileOutputFormat > 2))
    ENZO_FAIL("Invalid HierarchyFileOutputFormat. Must be 0 (HDF5), 1 (ASCII), or 2 (both).")
  

  /* clean up */
 
  delete [] dummy;
  rewind(fptr);

  /* Now we know which hydro solver we're using, we can assign the
     default Riemann solver and flux reconstruction methods.  These
     parameters aren't used for PPM_LagrangeRemap and Zeus. */

  if (HydroMethod == PPM_DirectEuler) {
    if (RiemannSolver == INT_UNDEFINED) 
      RiemannSolver = TwoShock;
    if (ReconstructionMethod == INT_UNDEFINED)
      ReconstructionMethod = PPM;
    if (ReconstructionMethod == PLM) {
      if (MyProcessorNumber == ROOT_PROCESSOR)
	printf("ReconstructionMethod = PLM.\n"
	       "These are the defaults for the MUSCL (hydro_rk) solvers,\n"
	       "but don't exist for the FORTRAN solvers (HydroMethod = 0).  "
	       "-- To override this, do not set ReconstructionMethod or set it to 1\n");
      ENZO_FAIL("Stopped in ReadParameterFile.\n");
      //      RiemannSolver = TwoShock;
      //      ReconstructionMethod = PPM;
    }
    if (RiemannSolver == -HLL) RiemannSolver = HLL;
  } else if (HydroMethod == HD_RK || HydroMethod == MHD_RK) {
    if (RiemannSolver == INT_UNDEFINED) 
      RiemannSolver = HLL;
    if (ReconstructionMethod == INT_UNDEFINED)
      ReconstructionMethod = PLM;
  }

  if (HydroMethod==MHD_RK) useMHD = 1;
  //if (HydroMethod==MHD_Li) useMHDCT = 1;
  //if (useMHDCT) CorrectParentBoundaryFlux = TRUE;

  //  OutputTemperature = ((ProblemType == 7) || (ProblemType == 11));

  /* Even if this is not cosmology, due to a check for nested grid cosmology
     in ProtoSubgrid_AcceptableGrid.C, we'll set the default for this here. */
  CosmologySimulationNumberOfInitialGrids = 1;

  if (HydroMethod != MHD_RK)
    BAnyl = 0; // set this to zero no matter what unless we have a magnetic field to analyze.

  if ((HydroMethod != MHD_RK) && (UseGasDrag != 0))
    {
      if(MyProcessorNumber == ROOT_PROCESSOR ) {
	fprintf(stderr, "WARNING:  UseGasDrag != 0 yet HM=MHD_RK \n");
	fprintf(stderr, "WARNING:  setting UseGasDrag = 0. I.e no Gas drag included. \n");
	UseGasDrag = 0; 
      }
    }


  /* Count static nested grids since this isn't written in the
     parameter file */

  for (i = 0; i < MAX_STATIC_REGIONS; i++)
    if (StaticRefineRegionLevel[i] != INT_UNDEFINED)
      CosmologySimulationNumberOfInitialGrids++;
 
  /* If we have turned on Comoving coordinates, read cosmology parameters. */
 
  if (ComovingCoordinates) {

    // Always output temperature in cosmology runs
    OutputTemperature = TRUE;

    if (CosmologyReadParameters(fptr, &MetaData.StopTime, &MetaData.Time)
	== FAIL) {
      ENZO_FAIL("Error in ReadCosmologyParameters.\n");
    }
    rewind(fptr);
  }
  else {
    if (ReadUnits(fptr) == FAIL){
      ENZO_FAIL("Error in ReadUnits. ");
    }
    rewind(fptr);
  }

  // make sure that MHD is turned on if we're trying to use anisotropic conduction.
  // if not, alert user.
  if(AnisotropicConduction==TRUE && useMHD==0){
    ENZO_FAIL("AnisotropicConduction can only be used if MHD is turned on!\n");
  }  
  if(AnisotropicConduction==TRUE && MetaData.TopGridRank < 2){
    ENZO_FAIL("AnisotropicConduction can only be used if TopGridRank is >= 2!\n");
  }


  /*
    if (EOSType == 3) // an isothermal equation of state implies the adiabatic index = 1 
    Gamma = 1; 
  */

  /* convert MustRefineParticlesMinimumMass from a mass into a density, 
     ASSUMING CUBE simulation space */
    MustRefineParticlesMinimumMass /= POW(1/(float(MetaData.TopGridDims[0])
				       *POW(float(RefineBy), float(MustRefineParticlesRefineToLevel))),3);


    /* Use Physical units stuff */

  float DensityUnits = 1.0, LengthUnits = 1.0, TemperatureUnits = 1.0, 
    TimeUnits = 1.0, VelocityUnits = 1.0, PressureUnits = 1.0;
  double MassUnits = 1.0;
  if (UsePhysicalUnit) {
    GetUnits(&DensityUnits, &LengthUnits, &TemperatureUnits, &TimeUnits, &VelocityUnits, 
	     &MassUnits, MetaData.Time);
    PressureUnits = DensityUnits*pow(VelocityUnits,2);
    /*IMOPORTANT: If change anything here must change both equivilant parts in WriteParameterFile.C as well */

    /* Change input physical parameters into code units */
    MustRefineParticlesMinimumMass /= MassUnits; 
    StarMakerOverDensityThreshold /= DensityUnits;
    //  StarEnergyFeedbackRate = StarEnergyFeedbackRate/pow(LengthUnits,2)*pow(TimeUnits,3);
    
    if (SinkMergeDistance > 1.0)
      SinkMergeDistance /= LengthUnits;
    //printf(" \n SinkMergeDistance = %"FSYM"\n \n", SinkMergeDistance);
    SmallRho /= DensityUnits;
    SmallP /= PressureUnits;
    SmallT /= TemperatureUnits;
    MaximumAlvenSpeed /= VelocityUnits;
    EOSSoundSpeed /=  VelocityUnits;
    float h, cs, dpdrho, dpde;
    EOS(SmallP, SmallRho, SmallEint, h, cs, dpdrho, dpde, EOSType, 1);
    if (debug && (HydroMethod == HD_RK || HydroMethod == MHD_RK))
      printf("smallrho=%g, smallp=%g, smalleint=%g, DensityUnits = %g, PressureUnits=%g, MaximumAlvenSpeed=%g\n",
	     SmallRho, SmallP, SmallEint,DensityUnits, PressureUnits, MaximumAlvenSpeed);
    for (int i = 0; i < MAX_FLAGGING_METHODS; i++) 
      if (MinimumMassForRefinement[i] != FLOAT_UNDEFINED) {
	MinimumMassForRefinement[i] /= MassUnits;
      }
    if (GravitationalConstant > 12.49 && GravitationalConstant < 12.61) {
      GravitationalConstant = 4.0 * 3.1415926 * 6.6726e-8 * DensityUnits * pow(TimeUnits,2);
      printf("Gravitational Constant recalculated from 4pi to 4piG in code units\n");
    }

  }

  /* For !restart, this only ruins the units because MinimumOverDensityForRefinement is already 
     set in SetDefaultGlobalValues and not FLOAT_UNDEFINED.
     For restart, MinimumOverDensityForRefinement is not even needs to be read because only 
     MinimumMassForRefinement is used for CellFlagging.  
     So, why did we have to do this in the first place?  - Ji-hoon Kim in Apr.2010
     (The counterpart in WriteParameterFile is also commented out) */   //#####

  /*
  if (!ComovingCoordinates && UsePhysicalUnit) 
    for (int i = 0; i < MAX_FLAGGING_METHODS; i++) 
      if (MinimumOverDensityForRefinement[i] != FLOAT_UNDEFINED) {
	MinimumOverDensityForRefinement[i] /= DensityUnits;
      }
  */
  
  /* If RefineRegionTimeType is 0 or 1, read in the input file. */
  if ((RefineRegionTimeType == 0) || (RefineRegionTimeType == 1)) {
      if (ReadEvolveRefineFile() == FAIL) {
        ENZO_FAIL("Error in ReadEvolveRefineFile.");
      }
  }

  /* If GadgetEquilibriumCooling == TRUE, we don't want MultiSpecies
     or RadiationFieldType to be on - both are taken care of in
     the Gadget cooling routine.  Therefore, we turn them off!
     Also, initialize the Gadget equilibrium cooling data. */

  if(GadgetEquilibriumCooling == TRUE){

    if(MyProcessorNumber == ROOT_PROCESSOR ) {
      fprintf(stderr, "WARNING:  GadgetEquilibriumCooling = 1.  Forcing\n");
      fprintf(stderr, "WARNING:  RadiationFieldType = 0, MultiSpecies = 0, and\n");
      fprintf(stderr, "WARNING:  RadiativeCooling = 1.\n");
    }

    RadiationFieldType = 0;
    MultiSpecies       = 0;
    RadiativeCooling   = 1;

    // initialize Gadget equilibrium cooling
    if (InitializeGadgetEquilibriumCoolData(MetaData.Time) == FAIL) {
            ENZO_FAIL("Error in InitializeGadgetEquilibriumCoolData.");
    } 
  }

  /* If set, initialize the RadiativeCooling and RateEquations data. */

  if (MultiSpecies > 0) {
    if (InitializeRateData(MetaData.Time) == FAIL) {
      ENZO_FAIL("Error in InitializeRateData.");
    }
  }
 
  if (MultiSpecies             == 0 && 
      MetalCooling             == 0 &&
      GadgetEquilibriumCooling == 0 &&
      RadiativeCooling          > 0) {
    if (InitializeEquilibriumCoolData(MetaData.Time) == FAIL) {
      ENZO_FAIL("Error in InitializeEquilibriumCoolData.");
    }
  }

  /* If using the internal radiation field, initialize it. */
 
  if (RadiationFieldType == 11) 
    RadiationData.RadiationShield = TRUE; 
  else if (RadiationFieldType == 10)
    RadiationData.RadiationShield = FALSE; 

  if ((RadiationFieldType >= 10 && RadiationFieldType <= 11) ||
      RadiationData.RadiationShield == TRUE)
    if (InitializeRadiationFieldData(MetaData.Time) == FAIL) {
	ENZO_FAIL("Error in InitializeRadiationFieldData.");
      }
 
  /* If using MBHFeedback = 2 to 5 (Star->FeedbackFlag = MBH_JETS), 
     you need MBHParticleIO for angular momentum */

  if (MBHFeedback >= 2 && MBHFeedback <= 5) 
    MBHParticleIO = TRUE;

  /* Turn off DualEnergyFormalism for zeus hydro (and a few other things). */
 
  if (HydroMethod == Zeus_Hydro) {
    ConservativeInterpolation = FALSE;
    DualEnergyFormalism       = FALSE;
    //    FluxCorrection            = FALSE;
  }

  if (DualEnergyFormalism > 0 && EOSType > 0)
    ENZO_FAIL("DualEnergyFormalism should be off for EOSType > 0");

  /* Set some star feedback parameters. */

  if ((STARFEED_METHOD(NORMAL_STAR) || STARFEED_METHOD(UNIGRID_STAR)) && 
      (StarFeedbackDistRadius > 0)) {

    // Calculate number of cells in the shape over which to distribute feedback.
    StarFeedbackDistRadius = min(StarFeedbackDistRadius,
				 StarFeedbackDistCellStep);
    int i, j, k, cell_step;

    StarFeedbackDistTotalCells = 0;
    for (k = -StarFeedbackDistRadius;k <= StarFeedbackDistRadius;k++) {
      for (j = -StarFeedbackDistRadius;j <= StarFeedbackDistRadius;j++) {
	for (i = -StarFeedbackDistRadius;i <= StarFeedbackDistRadius;i++) {
	  cell_step = fabs(k) + fabs(j) + fabs(i);
	  if (cell_step <= StarFeedbackDistCellStep) {
	    StarFeedbackDistTotalCells++;
	  }
       }
      }
    }
    if (MyProcessorNumber == ROOT_PROCESSOR) {
      fprintf(stderr,"Total cells for star feedback smoothing: %"ISYM".\n",
	      StarFeedbackDistTotalCells);
    }
  }
 
  /* For rk_hydro, we need to set some variables */

  if (DualEnergyFormalism) {
    NEQ_HYDRO = 6;
    NEQ_MHD   = 10;
    ieint = 5;
    iBx = 6;
    iBy = 7;
    iBz = 8;
    iPhi = 9;
    iEint = 5;
  }

  // Don't include free electron field
  switch (MultiSpecies) {
  case 0:  NSpecies = 0;  break;
  case 1:  NSpecies = 5;  break;
  case 2:  NSpecies = 8;  break;
  case 3:  NSpecies = 11; break;
  default: NSpecies = 0;  break;
  }

  // Determine color fields (NColor) later inside a grid object.
  // ...

  /* Set the number of particle attributes, if left unset. */
 
  if (NumberOfParticleAttributes == INT_UNDEFINED)
    if (StarParticleCreation || StarParticleFeedback) {
      NumberOfParticleAttributes = 3;
      if (StarMakerTypeIaSNe) NumberOfParticleAttributes++;
    } else {
      NumberOfParticleAttributes = 0;
    }
 
#ifdef UNUSED
  if (MaximumGravityRefinementLevel == INT_UNDEFINED)
    MaximumGravityRefinementLevel = (RadiativeCooling && SelfGravity
				     && HydroMethod == Zeus_Hydro) ?
       max(MaximumRefinementLevel-2, 5) : MaximumRefinementLevel;
#else
  if (MaximumGravityRefinementLevel == INT_UNDEFINED)
    MaximumGravityRefinementLevel = MaximumRefinementLevel;
#endif

    ret += sscanf(line, "IsothermalSoundSpeed = %"GSYM, &IsothermalSoundSpeed);
    ret += sscanf(line, "RefineByJeansLengthUnits = %"ISYM, &RefineByJeansLengthUnits);
 
  MaximumGravityRefinementLevel =
    min(MaximumGravityRefinementLevel, MaximumRefinementLevel);
 
  /* If MultiSpecies < 2, we can't simulate Pop III star formation */

  if (MultiSpecies < 2 && STARMAKE_METHOD(POP3_STAR)) {
    if (MyProcessorNumber == ROOT_PROCESSOR)
      fprintf(stderr, "Cannot form Pop III stars without H2 cooling!\n"
	      "Turning Pop III star formation OFF.\n");
    StarParticleCreation -= 1 << POP3_STAR;
  }

  /* Use the value in MaximumParticleRefinementLevel to set the smoothing
     radius for the particles, to be used to Grid_DepositPositions. */
 
  if (MaximumParticleRefinementLevel >= 0)
    DepositPositionsParticleSmoothRadius =
      (DomainRightEdge[0] - DomainLeftEdge[0])/
      (float(MetaData.TopGridDims[0])*
       POW(float(RefineBy), float(MaximumParticleRefinementLevel)));
  else
    DepositPositionsParticleSmoothRadius = 0;
 
  

//  PPMDiffusion causes an out-of-bounds condition as currently written
//  The following is an over-ride to force PPMDiffusion OFF. This has
//  been fixed in this latest version (AK).

//  NOTE: The fix keeps the code from crashing, but is not a proper 
//  implementation of PPM diffusion.  The reason why is that Enzo typically
//  uses 3 ghost zones, and the correct PPM diffusion implementation requires
//  4 parameters.  SO, you should not use this parameter for, e.g., cosmology
//  runs unless you know what you're doing.  (BWO)

  if (MetaData.PPMDiffusionParameter != 0 && ProblemType != 60 // Turbulence
                                          && ProblemType != 4  // Double Mach Reflection test
                                          && ProblemType != 6  // Implosion test
                                          && ProblemType != 7  // SedovBlast test
                                          && ProblemType != 8  // KH test
                                          && ProblemType != 9  // Noh test
                                          && ProblemType != 11 // Radiating shock test
                                          ) {
    if (MyProcessorNumber == ROOT_PROCESSOR)
      printf("WARNING! Setting MetaData.PPMDiffusionParameter = 0\n");
    MetaData.PPMDiffusionParameter = 0;
  }
 
  if (PartitionNestedGrids == 1) {
    if (MyProcessorNumber == ROOT_PROCESSOR)
      printf("WARNING! PartitionNestedGrids = 1 forces Parallel IO = 1\n");
    ParallelRootGridIO = 1;
    ParallelParticleIO = 1;
  }

  if(ProblemType==70 && UseHydro==1){
    printf("ReadParameterFile: ProblemType=70.  Disabling hydrodynamics!\n");
    UseHydro=FALSE;
  }


  if ((MetaData.GravityBoundary != TopGridPeriodic) &&
      (UnigridTranspose)) {
    /* it turns out that Robert Harkness' unigrid transpose stuff is incompatible with the top
       grid isolated gravity boundary conditions.  I'm not 100 percent sure why this is - in the 
       meantime, just double-check to make sure that if one tries to use the isolated boundary
       conditions when the unigrid transpose stuff is on, the code crashes loudly.
       -- BWO, 26 June 2008 */
      if (MyProcessorNumber == ROOT_PROCESSOR){
	fprintf(stderr, "\n\n");
	fprintf(stderr, "  ************************************************************************\n");
	fprintf(stderr, "  ****  D'oh!  At present, you cannot use isolated top grid boundary  ****\n");
	fprintf(stderr, "  ****  conditions with the top grid unigrid bookkeeping scheme.      ****\n");
	fprintf(stderr, "  ****  Consult Brian O'Shea for the details of this wackiness,       ****\n");
	fprintf(stderr, "  ****  and in the meantime enzo DISABLED unigrid tranposition!       ****\n");
	fprintf(stderr, "  ************************************************************************\n");      
	fprintf(stderr, "\n\n");
      }
      UnigridTranspose = FALSE;
    }

  /* If the restart dump parameters were set to the previous defaults
     (dtRestartDump = 5 hours), then set back to current default,
     which is no restart dumps. */

  float tol = 1e-6;
  if (ABS(MetaData.dtRestartDump - 3600.0*5) / (3600.0*5) < tol &&
      ABS(MetaData.TimeLastRestartDump) < tol) {
    if (MyProcessorNumber == ROOT_PROCESSOR)
      fprintf(stderr, 
	      "==================================================\n"
	      "-> Turning off restart dumps because the previous\n"
	      "default was set to 5 hours but not used.  To avoid this warning,\n"
	      "set dtRestartDump to a negative value.  If you wanted to use\n"
	      "restart dumps, please set it != 18000.\n"
	      "==================================================\n");
    MetaData.dtRestartDump = FLOAT_UNDEFINED;
  }

  /* If refining by must-refine particles, particle mass refinement
     must be turned on. */

  int method;
  bool TurnOnParticleMassRefinement = false;
  for (method = 0; method < MAX_FLAGGING_METHODS; method++) 
    if (CellFlaggingMethod[method] == 8) {
      TurnOnParticleMassRefinement = true;
      break;
    }
  for (method = 0; method < MAX_FLAGGING_METHODS; method++) 
    if (CellFlaggingMethod[method] == 4) {
      TurnOnParticleMassRefinement = false;
      break;
    }
  if (TurnOnParticleMassRefinement) {
    method = 0;
    while (CellFlaggingMethod[method] != INT_UNDEFINED)
      method++;
    CellFlaggingMethod[method] = 4;
  }


  /* If we're refining the region around P3 supernovae,
     MustRefineByParticles must be set.  Check this.  */

  if (PopIIISupernovaMustRefine == TRUE) {
    bool TurnOnParticleMustRefine = true;
    for (method = 0; method < MAX_FLAGGING_METHODS; method++)
      if (CellFlaggingMethod[method] == 8)
	TurnOnParticleMustRefine = false;
    if (TurnOnParticleMustRefine) {
      method = 0;
      while (CellFlaggingMethod[method] != INT_UNDEFINED)
	method++;
      CellFlaggingMethod[method] = 8;
    }

    /* Check if the must refine level is still at the default.  If so,
       break because it's zero!  Won't do anything, and the user will
       be disappointed to find that the simulation didn't refine
       around the SN. */

    if (MustRefineParticlesRefineToLevel == 0)
      ENZO_FAIL("MustRefineParticlesRefineToLevel is still ZERO, and you set"
		"PopIIISupernovaMustRefine.  Set the level or turn off"
		"PopIIISupernovaMustRefine.");
  } // ENDIF PopIIISupernovaMustRefine

  if (TracerParticleOn) {
    ParticleTypeInFile = TRUE;
  }

  if (OutputParticleTypeGrouping && (!ParticleTypeInFile)) {
    OutputParticleTypeGrouping = FALSE;
  }
 
  //  if (WritePotential && ComovingCoordinates && SelfGravity) {
  if (WritePotential && SelfGravity) {
    CopyGravPotential = TRUE;
  }

  // Keep track of number of outputs left until exit.
  MetaData.OutputsLeftBeforeExit = MetaData.NumberOfOutputsBeforeExit;

  if (MyProcessorNumber == ROOT_PROCESSOR) {
 
    if ( MetaData.GlobalDir != NULL ) {
      fprintf(stderr, "Output to Global Dir %s\n", MetaData.GlobalDir);
    }
 
    if ( MetaData.LocalDir != NULL ) {
      fprintf(stderr, "Output to Local Dir %s\n", MetaData.LocalDir);
    }

  }
 
  if ( (MetaData.GlobalDir != NULL) && (MetaData.LocalDir != NULL) ) {
    ENZO_FAIL("Cannot select GlobalDir AND LocalDir!\n");
  }
 
  char *cwd_buffer = new char[MAX_LINE_LENGTH];
  size_t cwd_buffer_len = MAX_LINE_LENGTH;
 
  if ( (MetaData.GlobalDir == NULL) && (MetaData.LocalDir == NULL) ) {
    /*if(getcwd(cwd_buffer, cwd_buffer_len) == NULL) {
      fprintf(stderr, "GETCWD call FAILED\n");
    }
    if (MyProcessorNumber == ROOT_PROCESSOR)
      fprintf(stderr,"CWD %s\n", cwd_buffer);
    */
    /* No one seems to want GlobalDir to default to abspath(CWD).  I'm leaving
       the code here in case you do. MJT */ 
    strcpy(cwd_buffer, ".");
    MetaData.GlobalDir = cwd_buffer;
    if (MyProcessorNumber == ROOT_PROCESSOR)
      fprintf(stderr,"Global Dir set to %s\n", cwd_buffer);
  }

  /* Generate unique identifier if one wasn't found. */
  if(MetaData.SimulationUUID == NULL){
    MetaData.SimulationUUID = new char[MAX_LINE_LENGTH];
    get_uuid(MetaData.SimulationUUID);
  }
 
   for (int i=0; i<MetaData.TopGridRank;i++)
    TopGridDx[i]=(DomainRightEdge[i]-DomainLeftEdge[i])/MetaData.TopGridDims[i];

 //  for (int i=0; i<MetaData.TopGridRank; i++)
//      fprintf (stderr, "read  %"ISYM"  %"ISYM" \n", 
// 	      MetaData.LeftFaceBoundaryCondition[i], 
// 	      MetaData.RightFaceBoundaryCondition[i]);

  if (UseCUDA) {
    LoadBalancing = 0; // Should explore how LoadBalancing = 1 gives problems with CUDA
#ifndef ECUDA
    printf("This executable was compiled without CUDA support.\n");
    printf("use \n");
    printf("make cuda-yes\n");
    printf("Exiting.\n");
    my_exit(EXIT_SUCCESS);
#endif
  }


  if (debug) printf("Initialdt in ReadParameterFile = %e\n", *Initialdt);

  //

  CheckShearingBoundaryConsistency(MetaData);
  return SUCCESS;
#endif /* ndef CONFIG_USE_LIBCONFIG */
}<|MERGE_RESOLUTION|>--- conflicted
+++ resolved
@@ -993,14 +993,11 @@
     ret += sscanf(line, "CoolingPowerCutOffDensity2 = %"GSYM, &CoolingPowerCutOffDensity2);
     ret += sscanf(line, "UseCUDA = %"ISYM,&UseCUDA);
 
-<<<<<<< HEAD
     ret += sscanf(line, "ExtraOutputs = %"ISYM" %"ISYM" %"ISYM" %"ISYM" %"ISYM" %"ISYM" %"ISYM" %"ISYM" %"ISYM" %"ISYM"", ExtraOutputs,
 		  ExtraOutputs +1,ExtraOutputs +2,ExtraOutputs +3,
 		  ExtraOutputs +4,ExtraOutputs +5,ExtraOutputs +6,
 		  ExtraOutputs +7,ExtraOutputs +8,ExtraOutputs +9);
-=======
     ret += sscanf(line, "CorrectParentBoundaryFlux             = %"ISYM, &CorrectParentBoundaryFlux);
->>>>>>> e9a93f9b
     ret += sscanf(line, "MoveParticlesBetweenSiblings = %"ISYM,
 		  &MoveParticlesBetweenSiblings);
     ret += sscanf(line, "ParticleSplitterIterations = %"ISYM,
