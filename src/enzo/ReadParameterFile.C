/***********************************************************************
/
/  READ A PARAMETER FILE
/
/  written by: Greg Bryan
/  date:       November, 1994
/  modified1:  Robert Harkness
/  date:       June 25, 2006
/  modified2:  Robert Harkness
/  date:       February 29th, 2008
/  modified3:  Robert Harkness
/  date:       May, 2008
/
/  PURPOSE:
/
/  RETURNS: SUCCESS or FAIL
/
************************************************************************/

// This routine reads the parameter file in the argument and sets parameters
//   based on it.

#include "preincludes.h"
#include <stdlib.h>
#include <unistd.h>
#include <vector>
#include "macros_and_parameters.h"
#include "typedefs.h"
#include "global_data.h"
#include "Fluxes.h"
#include "GridList.h"
#include "ExternalBoundary.h"
#include "Grid.h"
#include "TopGridData.h"
#include "hydro_rk/EOS.h"
#include "CosmologyParameters.h"
#include "phys_constants.h"
#include "ActiveParticle.h"

/* This variable is declared here and only used in Grid_ReadGrid. */



/* function prototypes */

void my_exit(int status);
int ReadListOfFloats(FILE *fptr, int N, float floats[]);
int ReadListOfInts(FILE *fptr, int N, int nums[]);
int CosmologyReadParameters(FILE *fptr, FLOAT *StopTime, FLOAT *InitTime);
int GrackleReadParameters(FILE *fptr, FLOAT InitTime);
int GrackleSetDefaultParameters(FILE *fptr);
int ReadUnits(FILE *fptr);
int InitializeCosmicRayData();
int InitializeRateData(FLOAT Time);
int InitializeEquilibriumCoolData(FLOAT Time);
int InitializeGadgetEquilibriumCoolData(FLOAT Time);
int InitializeRadiationFieldData(FLOAT Time);
int GetUnits(float *DensityUnits, float *LengthUnits,
	     float *TemperatureUnits, float *TimeUnits,
	     float *VelocityUnits, double *MassUnits, FLOAT Time);
int CosmologyComputeExpansionFactor(FLOAT time, FLOAT *a, FLOAT *dadt);
int ReadEvolveRefineFile(void);

int CheckShearingBoundaryConsistency(TopGridData &MetaData);
void get_uuid(char *buffer);

int ReadParameterFile(FILE *fptr, TopGridData &MetaData, float *Initialdt)
{

  /* declarations */


  char line[MAX_LINE_LENGTH];
  int i, dim, ret, int_dummy;
  float TempFloat, float_dummy;
  char *dummy = new char[MAX_LINE_LENGTH];
  dummy[0] = 0;
  int comment_count = 0;

  char **active_particle_types;
  active_particle_types = new char*[MAX_ACTIVE_PARTICLE_TYPES];
  int active_particles = 0;

  /* Check if use_grackle is True and copy over default parameters to
     their Enzo equivalents */
  if (GrackleSetDefaultParameters(fptr) == FAIL){
    ENZO_FAIL("Error in GrackleSetDefaultParameters.\n");
  }
  rewind(fptr);

  /* read until out of lines */

  rewind(fptr);
  while ((fgets(line, MAX_LINE_LENGTH, fptr) != NULL)
      && (comment_count < 2)) {

    ret = 0;

    /* read MetaData parameters */

    ret += sscanf(line, "InitialCycleNumber = %"ISYM, &MetaData.CycleNumber);
    ret += sscanf(line, "InitialTime        = %"PSYM, &MetaData.Time);
    ret += sscanf(line, "InitialCPUTime     = %lf", &MetaData.CPUTime);
    ret += sscanf(line, "Initialdt          = %"FSYM, Initialdt);

    ret += sscanf(line, "CheckpointRestart = %"ISYM, &CheckpointRestart);
    ret += sscanf(line, "StopTime    = %"PSYM, &MetaData.StopTime);
    ret += sscanf(line, "StopCycle   = %"ISYM, &MetaData.StopCycle);
    ret += sscanf(line, "StopSteps   = %"ISYM, &MetaData.StopSteps);
    ret += sscanf(line, "StopCPUTime = %"FSYM, &MetaData.StopCPUTime);
    ret += sscanf(line, "ResubmitOn  = %"ISYM, &MetaData.ResubmitOn);
    if (sscanf(line, "ResubmitCommand = %s", dummy) == 1)
      MetaData.ResubmitCommand = dummy;

    ret += sscanf(line, "MaximumTopGridTimeStep = %"FSYM,
		  &MetaData.MaximumTopGridTimeStep);

    ret += sscanf(line, "TimeLastRestartDump = %"FSYM,
		  &MetaData.TimeLastRestartDump);
    ret += sscanf(line, "dtRestartDump       = %"FSYM, &MetaData.dtRestartDump);
    ret += sscanf(line, "TimeLastDataDump    = %"PSYM,
		  &MetaData.TimeLastDataDump);
    ret += sscanf(line, "dtDataDump          = %"PSYM, &MetaData.dtDataDump);
    ret += sscanf(line, "TimeLastHistoryDump = %"PSYM,
		  &MetaData.TimeLastHistoryDump);
    ret += sscanf(line, "dtHistoryDump       = %"PSYM, &MetaData.dtHistoryDump);

    ret += sscanf(line, "TracerParticleOn  = %"ISYM, &TracerParticleOn);
    ret += sscanf(line, "TracerParticleOutputVelocity  = %"ISYM, &TracerParticleOutputVelocity);
    ret += sscanf(line, "WriteGhostZones = %"ISYM, &WriteGhostZones);
    ret += sscanf(line, "ReadGhostZones = %"ISYM, &ReadGhostZones);
    ret += sscanf(line, "OutputParticleTypeGrouping = %"ISYM,
                        &OutputParticleTypeGrouping);
    ret += sscanf(line, "TimeLastTracerParticleDump = %"PSYM,
                  &MetaData.TimeLastTracerParticleDump);
    ret += sscanf(line, "dtTracerParticleDump       = %"PSYM,
                  &MetaData.dtTracerParticleDump);
    ret += sscanf(line, "TimeLastInterpolatedDataDump    = %"PSYM,
		  &MetaData.TimeLastInterpolatedDataDump);
    ret += sscanf(line, "dtInterpolatedDataDump          = %"PSYM,
		  &MetaData.dtInterpolatedDataDump);

    ret += sscanf(line, "NewMovieLeftEdge  = %"PSYM" %"PSYM" %"PSYM,
		  MetaData.NewMovieLeftEdge,
		  MetaData.NewMovieLeftEdge+1,
		  MetaData.NewMovieLeftEdge+2);
    ret += sscanf(line, "NewMovieRightEdge = %"PSYM" %"PSYM" %"PSYM,
		  MetaData.NewMovieRightEdge,
		  MetaData.NewMovieRightEdge+1,
		  MetaData.NewMovieRightEdge+2);

    ret += sscanf(line, "CycleLastRestartDump = %"ISYM,
		  &MetaData.CycleLastRestartDump);
    ret += sscanf(line, "CycleSkipRestartDump = %"ISYM,
		  &MetaData.CycleSkipRestartDump);
    ret += sscanf(line, "CycleLastDataDump    = %"ISYM,
		  &MetaData.CycleLastDataDump);
    ret += sscanf(line, "CycleSkipDataDump    = %"ISYM,
		  &MetaData.CycleSkipDataDump);
    ret += sscanf(line, "CycleLastHistoryDump = %"ISYM,
		  &MetaData.CycleLastHistoryDump);
    ret += sscanf(line, "CycleSkipHistoryDump = %"ISYM,
		  &MetaData.CycleSkipHistoryDump);
    ret += sscanf(line, "CycleSkipGlobalDataDump = %"ISYM, //AK
                  &MetaData.CycleSkipGlobalDataDump);
    ret += sscanf(line, "OutputFirstTimeAtLevel = %"ISYM,
		  &MetaData.OutputFirstTimeAtLevel);
    ret += sscanf(line, "StopFirstTimeAtLevel = %"ISYM,
		  &MetaData.StopFirstTimeAtLevel);
    ret += sscanf(line, "NumberOfOutputsBeforeExit = %"ISYM,
		  &MetaData.NumberOfOutputsBeforeExit);

    /* Maximum density directed output */
    ret += sscanf(line, "OutputOnDensity = %"ISYM,
           &OutputOnDensity);
    ret += sscanf(line, "StartDensityOutputs = %"FSYM,
           &StartDensityOutputs);
    ret += sscanf(line, "CurrentDensityOutput = %"FSYM,
           &CurrentDensityOutput);
    ret += sscanf(line, "IncrementDensityOutput = %"FSYM,
           &IncrementDensityOutput);
    ret += sscanf(line, "StopFirstTimeAtDensity = %"FSYM,
           &StopFirstTimeAtDensity);
    ret += sscanf(line, "StopFirstTimeAtMetalEnrichedDensity = %"FSYM,
           &StopFirstTimeAtMetalEnrichedDensity);
    ret += sscanf(line, "EnrichedMetalFraction = %"FSYM,
           &EnrichedMetalFraction);

    /* Subcycle directed output */
    ret += sscanf(line, "SubcycleSkipDataDump = %"ISYM,
                  &MetaData.SubcycleSkipDataDump);
    ret += sscanf(line, "SubcycleLastDataDump = %"ISYM,
                  &MetaData.SubcycleLastDataDump);
    ret += sscanf(line, "SubcycleNumber = %"ISYM,
                  &MetaData.SubcycleNumber);

    ret += sscanf(line,"FileDirectedOutput = %"ISYM,
		  &FileDirectedOutput);

    ret += sscanf(line,"HierarchyFileInputFormat = %"ISYM,
		  &HierarchyFileInputFormat);
    ret += sscanf(line,"HierarchyFileOutputFormat = %"ISYM,
		  &HierarchyFileOutputFormat);

    ret += sscanf(line, "RestartDumpNumber = %"ISYM, &MetaData.RestartDumpNumber);
    ret += sscanf(line, "DataDumpNumber    = %"ISYM, &MetaData.DataDumpNumber);
    ret += sscanf(line, "HistoryDumpNumber = %"ISYM, &MetaData.HistoryDumpNumber);
    ret += sscanf(line, "TracerParticleDumpNumber = %"ISYM, &MetaData.TracerParticleDumpNumber);

    if (sscanf(line, "RestartDumpName      = %s", dummy) == 1)
      MetaData.RestartDumpName = dummy;
    if (sscanf(line, "DataDumpName         = %s", dummy) == 1)
      MetaData.DataDumpName = dummy;
    if (sscanf(line, "HistoryDumpName      = %s", dummy) == 1)
      MetaData.HistoryDumpName = dummy;
    if (sscanf(line, "TracerParticleDumpName = %s", dummy) == 1)
      MetaData.TracerParticleDumpName = dummy;
    if (sscanf(line, "RedshiftDumpName     = %s", dummy) == 1)
      MetaData.RedshiftDumpName = dummy;

    if (sscanf(line, "RestartDumpDir      = %s", dummy) == 1)
      MetaData.RestartDumpDir = dummy;
    if (sscanf(line, "DataDumpDir         = %s", dummy) == 1)
      MetaData.DataDumpDir = dummy;
    if (sscanf(line, "HistoryDumpDir      = %s", dummy) == 1)
      MetaData.HistoryDumpDir = dummy;
    if (sscanf(line, "TracerParticleDumpDir = %s", dummy) == 1)
      MetaData.TracerParticleDumpDir = dummy;
    if (sscanf(line, "RedshiftDumpDir     = %s", dummy) == 1)
      MetaData.RedshiftDumpDir = dummy;

    if (sscanf(line, "LocalDir            = %s", dummy) == 1)
      MetaData.LocalDir = dummy;
    if (sscanf(line, "GlobalDir           = %s", dummy) == 1)
      MetaData.GlobalDir = dummy;

    if (sscanf(line, "CubeDump[%"ISYM"] = %s", &dim, dummy) == 2) {
      ret++; CubeDumps[dim] = dummy;
      if (dim >= MAX_CUBE_DUMPS) {
        ENZO_VFAIL("CubeDump %"ISYM" > maximum allowed.\n", dim)
      }
    }

    ret += sscanf(line, "NumberOfGhostZones = %"ISYM, &NumberOfGhostZones);
    ret += sscanf(line, "LoadBalancing = %"ISYM, &LoadBalancing);
    ret += sscanf(line, "ResetLoadBalancing = %"ISYM, &ResetLoadBalancing);
    ret += sscanf(line, "LoadBalancingCycleSkip = %"ISYM, &LoadBalancingCycleSkip);
    ret += sscanf(line, "LoadBalancingMinLevel = %"ISYM, &LoadBalancingMinLevel);
    ret += sscanf(line, "LoadBalancingMaxLevel = %"ISYM, &LoadBalancingMaxLevel);

    ret += sscanf(line, "ConductionDynamicRebuildHierarchy = %"ISYM,
                  &ConductionDynamicRebuildHierarchy);
    ret += sscanf(line, "ConductionDynamicRebuildMinLevel = %"ISYM,
                  &ConductionDynamicRebuildMinLevel);
    if (sscanf(line, "RebuildHierarchyCycleSkip[%"ISYM"] =", &int_dummy) == 1) {
      if (int_dummy > MAX_DEPTH_OF_HIERARCHY) {
	ENZO_VFAIL("Cannot set RebuildHierarchyCycleSkip[%"ISYM"], max hierarchy depth = %"ISYM".\n", int_dummy, MAX_DEPTH_OF_HIERARCHY);
      }
      ret += sscanf(line, "RebuildHierarchyCycleSkip[%"ISYM"] = %"ISYM,
		    &int_dummy, &RebuildHierarchyCycleSkip[int_dummy]);
    }

    if (sscanf(line, "TimeActionType[%"ISYM"] = %"ISYM, &dim, &int_dummy) == 2) {
      ret++;
      if (dim >= MAX_TIME_ACTIONS-1) {
	ENZO_VFAIL("Time action %"ISYM" > maximum allowed.\n", dim)
      }
      TimeActionType[dim] = int_dummy;
    }
    if (sscanf(line, "TimeActionRedshift[%"ISYM"] = ", &dim) == 1)
      ret += sscanf(line, "TimeActionRedshift[%"ISYM"] = %"PSYM, &dim,
		    TimeActionRedshift+dim);
    if (sscanf(line, "TimeActionTime[%"ISYM"] = ", &dim) == 1)
      ret += sscanf(line, "TimeActionTime[%"ISYM"] = %"PSYM, &dim,
		    TimeActionTime+dim);
    if (sscanf(line, "TimeActionParameter[%"ISYM"] = ", &dim) == 1)
      ret += sscanf(line, "TimeActionParameter[%"ISYM"] = %"FSYM, &dim,
		    TimeActionParameter+dim);

    ret += sscanf(line, "StaticHierarchy = %"ISYM, &MetaData.StaticHierarchy);

    ret += sscanf(line, "TopGridRank       = %"ISYM, &MetaData.TopGridRank);
    ret += sscanf(line, "TopGridDimensions = %"ISYM" %"ISYM" %"ISYM, MetaData.TopGridDims,
		  MetaData.TopGridDims+1, MetaData.TopGridDims+2);

    ret += sscanf(line, "TopGridGravityBoundary = %"ISYM,
		  &MetaData.GravityBoundary);

#ifdef TRANSFER
    if (sscanf(line, "RadHydroParamfile = %s", dummy) == 1)
      MetaData.RadHydroParameterFname = dummy;
#endif
    ret += sscanf(line, "ImplicitProblem = %"ISYM, &ImplicitProblem);
    ret += sscanf(line, "RadiativeTransferFLD   = %"ISYM, &RadiativeTransferFLD);
#ifdef EMISSIVITY
    ret += sscanf(line, "StarMakerEmissivityField = %"ISYM,
		  &StarMakerEmissivityField);
    ret += sscanf(line, "uv_param = %"FSYM, &uv_param);
#endif

    ret += sscanf(line, "ParticleBoundaryType   = %"ISYM,
		  &MetaData.ParticleBoundaryType);
    ret += sscanf(line, "NumberOfParticles      = %"PISYM,
		  &MetaData.NumberOfParticles);

    ret += sscanf(line, "CourantSafetyNumber    = %"FSYM,
		  &MetaData.CourantSafetyNumber);
    ret += sscanf(line, "PPMFlatteningParameter = %"ISYM,
		  &MetaData.PPMFlatteningParameter);
    ret += sscanf(line, "PPMDiffusionParameter  = %"ISYM,
		  &MetaData.PPMDiffusionParameter);
    ret += sscanf(line, "PPMSteepeningParameter = %"ISYM,
		  &MetaData.PPMSteepeningParameter);

    /* read global Parameters */

    ret += sscanf(line, "ProblemType            = %"ISYM, &ProblemType);
#ifdef NEW_PROBLEM_TYPES
    if (sscanf(line, "ProblemTypeName = %s", dummy) == 1) {
      ProblemTypeName = dummy;
      ProblemType = -978;
      ret = 1;
    }
#endif
    ret += sscanf(line, "HydroMethod            = %"ISYM, &HydroMethod);

    ret += sscanf(line, "huge_number            = %"FSYM, &huge_number);
    ret += sscanf(line, "tiny_number            = %"FSYM, &tiny_number);
    ret += sscanf(line, "Gamma                  = %"FSYM, &Gamma);
    ret += sscanf(line, "PressureFree           = %"ISYM, &PressureFree);

/* FDM: read FDM parameters */
    ret += sscanf(line, "QuantumPressure          = %"ISYM, &QuantumPressure);
    ret += sscanf(line, "FDMCollapseAbsorbingBoundary          = %"ISYM, &FDMCollapseAbsorbingBoundary);
    ret += sscanf(line, "FDMMass          = %"FSYM, &FDMMass);

    ret += sscanf(line, "RefineBy               = %"ISYM, &RefineBy);
    ret += sscanf(line, "MaximumRefinementLevel = %"ISYM,
		  &MaximumRefinementLevel);
    ret += sscanf(line, "MaximumGravityRefinementLevel = %"ISYM,
		  &MaximumGravityRefinementLevel);
    ret += sscanf(line, "MaximumParticleRefinementLevel = %"ISYM,
		  &MaximumParticleRefinementLevel);
    ret += sscanf(line, "CellFlaggingMethod     = %"ISYM" %"ISYM" %"ISYM" %"ISYM" %"ISYM" %"ISYM" %"ISYM,
	     CellFlaggingMethod+0, CellFlaggingMethod+1, CellFlaggingMethod+2,
	     CellFlaggingMethod+3, CellFlaggingMethod+4, CellFlaggingMethod+5,
	     CellFlaggingMethod+6);
    ret += sscanf(line, "ThreshMin              = %"FSYM" %"FSYM" %"FSYM" %"FSYM" %"FSYM" %"FSYM" %"FSYM,
                  ThreshMin+0, ThreshMin+1, ThreshMin+2, ThreshMin+3,
                  ThreshMin+4, ThreshMin+5, ThreshMin+6);
    ret += sscanf(line, "ThreshFct              = %"FSYM" %"FSYM" %"FSYM" %"FSYM" %"FSYM" %"FSYM" %"FSYM,
                  ThreshFct+0, ThreshFct+1, ThreshFct+2, ThreshFct+3,
                  ThreshFct+4, ThreshFct+5, ThreshFct+6);
    ret += sscanf(line, "FluxCorrection         = %"ISYM, &FluxCorrection);
    ret += sscanf(line, "UseCoolingTimestep     = %"ISYM, &UseCoolingTimestep);
    ret += sscanf(line, "CoolingTimestepSafetyFactor = %"FSYM, &CoolingTimestepSafetyFactor);
    ret += sscanf(line, "InterpolationMethod    = %"ISYM, &InterpolationMethod);
    ret += sscanf(line, "ConservativeInterpolation = %"ISYM,
		  &ConservativeInterpolation);
    ret += sscanf(line, "MinimumEfficiency      = %"FSYM, &MinimumEfficiency);
    ret += sscanf(line, "SubgridSizeAutoAdjust  = %"ISYM, &SubgridSizeAutoAdjust);
    ret += sscanf(line, "OptimalSubgridsPerProcessor = %"ISYM,
		  &OptimalSubgridsPerProcessor);
    ret += sscanf(line, "MinimumSubgridEdge     = %"ISYM, &MinimumSubgridEdge);
    ret += sscanf(line, "MaximumSubgridSize     = %"ISYM, &MaximumSubgridSize);
    ret += sscanf(line, "CriticalGridRatio      = %"FSYM, &CriticalGridRatio);
    ret += sscanf(line, "NumberOfBufferZones    = %"ISYM, &NumberOfBufferZones);
    ret += sscanf(line, "FastSiblingLocatorEntireDomain = %"ISYM, &FastSiblingLocatorEntireDomain);
    ret += sscanf(line, "MustRefineRegionMinRefinementLevel = %"ISYM,
		  &MustRefineRegionMinRefinementLevel);
    ret += sscanf(line, "MetallicityRefinementMinLevel = %"ISYM,
		  &MetallicityRefinementMinLevel);
    ret += sscanf(line, "MetallicityRefinementMinMetallicity = %"FSYM,
		  &MetallicityRefinementMinMetallicity);
    ret += sscanf(line, "MetallicityRefinementMinDensity = %"FSYM,
		  &MetallicityRefinementMinDensity);

    ret += sscanf(line, "DomainLeftEdge        = %"PSYM" %"PSYM" %"PSYM, DomainLeftEdge,
		  DomainLeftEdge+1, DomainLeftEdge+2);
    ret += sscanf(line, "DomainRightEdge       = %"PSYM" %"PSYM" %"PSYM, DomainRightEdge,
		  DomainRightEdge+1, DomainRightEdge+2);
    ret += sscanf(line, "GridVelocity          = %"FSYM" %"FSYM" %"FSYM, GridVelocity,
		  GridVelocity+1, GridVelocity+2);
    ret += sscanf(line, "RefineRegionAutoAdjust = %"ISYM, &RefineRegionAutoAdjust);
    ret += sscanf(line, "RefineRegionLeftEdge  = %"PSYM" %"PSYM" %"PSYM,
		  RefineRegionLeftEdge, RefineRegionLeftEdge+1,
		  RefineRegionLeftEdge+2);
    ret += sscanf(line, "RefineRegionRightEdge = %"PSYM" %"PSYM" %"PSYM,
		  RefineRegionRightEdge, RefineRegionRightEdge+1,
		  RefineRegionRightEdge+2);
    ret += sscanf(line, "MustRefineRegionLeftEdge  = %"PSYM" %"PSYM" %"PSYM,
		  MustRefineRegionLeftEdge, MustRefineRegionLeftEdge+1,
		  MustRefineRegionLeftEdge+2);
    ret += sscanf(line, "MustRefineRegionRightEdge  = %"PSYM" %"PSYM" %"PSYM,
		  MustRefineRegionRightEdge, MustRefineRegionRightEdge+1,
		  MustRefineRegionRightEdge+2);

    /* Parameters for the MultiRefineRegion mechanics */

    ret += sscanf(line, "MultiRefineRegionMaximumOuterLevel  = %"ISYM, &MultiRefineRegionMaximumOuterLevel);
    ret += sscanf(line, "MultiRefineRegionMinimumOuterLevel  = %"ISYM, &MultiRefineRegionMinimumOuterLevel);
    if (sscanf(line, "MultiRefineRegionMaximumLevel[%"ISYM"] = %"ISYM, &dim, &int_dummy) == 2)
      {
	if (dim > MAX_STATIC_REGIONS-1)
	  ENZO_VFAIL("MultiRefineRegion number %"ISYM" (MAX_STATIC_REGIONS) > MAX allowed\n", dim);
	ret++;
	MultiRefineRegionMaximumLevel[dim] = int_dummy;
      }
    if (sscanf(line, "MultiRefineRegionGeometry[%"ISYM"] = %"ISYM, &dim, &int_dummy) == 2){
      ret++;
      MultiRefineRegionGeometry[dim] = int_dummy;
    }
    if (sscanf(line, "MultiRefineRegionMinimumLevel[%"ISYM"] = %"ISYM, &dim, &int_dummy) == 2){
      ret++;
      MultiRefineRegionMinimumLevel[dim] = int_dummy;
    }
    if (sscanf(line, "MultiRefineRegionRadius[%"ISYM"] = %"PSYM, &dim, &float_dummy) == 2){
      ret++;
      MultiRefineRegionRadius[dim] = float_dummy;
    }
    if (sscanf(line, "MultiRefineRegionWidth[%"ISYM"] = %"PSYM, &dim, &float_dummy) == 2){
      ret++;
      MultiRefineRegionWidth[dim] = float_dummy;
    }
    if (sscanf(line, "MultiRefineRegionStaggeredRefinement[%"ISYM"] = %"PSYM, &dim, &float_dummy) == 2){
      ret++;
      MultiRefineRegionStaggeredRefinement[dim] = float_dummy;
    }
    if (sscanf(line, "MultiRefineRegionCenter[%"ISYM"] = ", &dim) == 1)
      ret += sscanf(line,
		    "MultiRefineRegionCenter[%"ISYM"] = %"PSYM" %"PSYM" %"PSYM,
		    &dim, MultiRefineRegionCenter[dim],
		    MultiRefineRegionCenter[dim]+1,
		    MultiRefineRegionCenter[dim]+2);
    if (sscanf(line, "MultiRefineRegionOrientation[%"ISYM"] = ", &dim) == 1)
      ret += sscanf(line,
		    "MultiRefineRegionOrientation[%"ISYM"] = %"PSYM" %"PSYM" %"PSYM,
		    &dim, MultiRefineRegionOrientation[dim],
		    MultiRefineRegionOrientation[dim]+1,
		    MultiRefineRegionOrientation[dim]+2);
    if (sscanf(line, "MultiRefineRegionLeftEdge[%"ISYM"] = ", &dim) == 1)
      ret += sscanf(line,
		    "MultiRefineRegionLeftEdge[%"ISYM"] = %"PSYM" %"PSYM" %"PSYM,
		    &dim, MultiRefineRegionLeftEdge[dim],
		    MultiRefineRegionLeftEdge[dim]+1,
		    MultiRefineRegionLeftEdge[dim]+2);
    if (sscanf(line, "MultiRefineRegionRightEdge[%"ISYM"] = ", &dim) == 1)
      ret += sscanf(line,
		    "MultiRefineRegionRightEdge[%"ISYM"] = %"PSYM" %"PSYM" %"PSYM,
		    &dim, MultiRefineRegionRightEdge[dim],
		    MultiRefineRegionRightEdge[dim]+1,
		    MultiRefineRegionRightEdge[dim]+2);

    /* Read evolving RefineRegion */

    ret += sscanf(line, "RefineRegionTimeType = %"ISYM, &RefineRegionTimeType);
    if (sscanf(line, "RefineRegionFile = %s", dummy) == 1) {
      RefineRegionFile = dummy;
      ret++;
    }

    /* Read evolving MustRefineRegion */

    ret += sscanf(line, "MustRefineRegionTimeType = %"ISYM, &MustRefineRegionTimeType);
    if (sscanf(line, "MustRefineRegionFile = %s", dummy) == 1) {
      MustRefineRegionFile = dummy;
      ret++;
    }

    /* cooling refinement region inputs */

    ret += sscanf(line, "UseCoolingRefineRegion        = %"ISYM, &UseCoolingRefineRegion);
    ret += sscanf(line, "EvolveCoolingRefineRegion     = %"ISYM, &EvolveCoolingRefineRegion);

    ret += sscanf(line, "CoolingRefineRegionLeftEdge  = %"PSYM" %"PSYM" %"PSYM,
		  CoolingRefineRegionLeftEdge, CoolingRefineRegionLeftEdge+1,
		  CoolingRefineRegionLeftEdge+2);
    ret += sscanf(line, "CoolingRefineRegionRightEdge  = %"PSYM" %"PSYM" %"PSYM,
		  CoolingRefineRegionRightEdge, CoolingRefineRegionRightEdge+1,
		  CoolingRefineRegionRightEdge+2);

    ret += sscanf(line, "CoolingRefineRegionTimeType = %"ISYM, &CoolingRefineRegionTimeType);
    if (sscanf(line, "CoolingRefineRegionFile = %s", dummy) == 1) {
      CoolingRefineRegionFile = dummy;
      ret++;
    }


    if (sscanf(line, "DatabaseLocation = %s", dummy) == 1) {
      DatabaseLocation = dummy;
      ret++;
    }

    if (sscanf(line, "DataLabel[%"ISYM"] = %s\n", &dim, dummy) == 2)
      DataLabel[dim] = dummy;
    if (sscanf(line, "DataUnits[%"ISYM"] = %s\n", &dim, dummy) == 2)
      DataUnits[dim] = dummy;

    ret += sscanf(line, "StoreDomainBoundaryMassFlux  = %"ISYM, &StoreDomainBoundaryMassFlux);
    if (sscanf(line, "BoundaryMassFluxFilename = %s", dummy) == 1) {
      BoundaryMassFluxFilename = dummy;
      ret++;
    }

    if (sscanf(line, "BoundaryMassFluxFieldNumbers[%"ISYM"]     = %"ISYM, &dim, &int_dummy)){
      BoundaryMassFluxFieldNumbers[dim] = int_dummy; ret++;
    }

    if (sscanf(line, "BoundaryMassFluxContainer[%"ISYM"]        = %"FSYM, &dim, &float_dummy)){
       BoundaryMassFluxContainer[dim] = float_dummy; ret++;
    }

    ret += sscanf(line, "UniformGravity          = %"ISYM, &UniformGravity);
    ret += sscanf(line, "UniformGravityDirection = %"ISYM,
		  &UniformGravityDirection);
    ret += sscanf(line, "UniformGravityConstant  = %"FSYM,
		  &UniformGravityConstant);

    ret += sscanf(line, "PointSourceGravity         = %"ISYM,&PointSourceGravity);
    ret += sscanf(line, "PointSourceGravityPosition = %"PSYM" %"PSYM" %"PSYM,
		  PointSourceGravityPosition, PointSourceGravityPosition+1,
		  PointSourceGravityPosition+2);
    ret += sscanf(line, "PointSourceGravityConstant = %"FSYM,
		  &PointSourceGravityConstant);
    ret += sscanf(line, "PointSourceGravityCoreRadius = %"FSYM,
		  &PointSourceGravityCoreRadius);

    ret += sscanf(line, "PointSourceGravityCutoffRadius = %"FSYM,
                  &PointSourceGravityCutoffRadius); // LI/WS for the cloud in a wind
    ret += sscanf(line, "CloudWindCentralDensity = %"FSYM,&CloudWindCentralDensity);

    ret += sscanf(line, "DiskGravity                        = %"ISYM,&DiskGravity);
    ret += sscanf(line, "DiskGravityPosition                = %"PSYM" %"PSYM" %"PSYM,
      DiskGravityPosition, DiskGravityPosition+1, DiskGravityPosition+2);
    ret += sscanf(line, "DiskGravityAngularMomentum         = %"PSYM" %"PSYM" %"PSYM,
      DiskGravityAngularMomentum,DiskGravityAngularMomentum+1,
      DiskGravityAngularMomentum+2);
    ret += sscanf(line, "DiskGravityStellarDiskMass         = %"FSYM,&DiskGravityStellarDiskMass);
    ret += sscanf(line, "DiskGravityStellarDiskScaleHeightR = %"FSYM,&DiskGravityStellarDiskScaleHeightR);
    ret += sscanf(line, "DiskGravityStellarDiskScaleHeightz = %"FSYM,&DiskGravityStellarDiskScaleHeightz);
    ret += sscanf(line, "DiskGravityStellarBulgeMass        = %"FSYM,&DiskGravityStellarBulgeMass);
    ret += sscanf(line, "DiskGravityStellarBulgeR           = %"FSYM,&DiskGravityStellarBulgeR);
    ret += sscanf(line, "DiskGravityDarkMatterUseNFW        = %"ISYM,&DiskGravityDarkMatterUseNFW);
    ret += sscanf(line, "DiskGravityDarkMatterMass          = %"FSYM,&DiskGravityDarkMatterMass);
    ret += sscanf(line, "DiskGravityDarkMatterConcentration = %"FSYM,&DiskGravityDarkMatterConcentration);
    ret += sscanf(line, "DiskGravityDarkMatterUseB95        = %"ISYM,&DiskGravityDarkMatterUseB95);
    ret += sscanf(line, "DiskGravityDarkMatterR             = %"FSYM,&DiskGravityDarkMatterR);
    ret += sscanf(line, "DiskGravityDarkMatterDensity       = %"FSYM,&DiskGravityDarkMatterDensity);

    ret += sscanf(line, "ExternalGravity         = %"ISYM,&ExternalGravity);
    ret += sscanf(line, "ExternalGravityConstant = %"FSYM, &ExternalGravityConstant);
    ret += sscanf(line, "ExternalGravityRadius   = %"FSYM,&ExternalGravityRadius);
    ret += sscanf(line, "ExternalGravityDensity  = %"FSYM,&ExternalGravityDensity);
    ret += sscanf(line, "ExternalGravityPosition = %"PSYM" %"PSYM" %"PSYM,
		  ExternalGravityPosition, ExternalGravityPosition+1,
		  ExternalGravityPosition+2);
    ret += sscanf(line, "ExternalGravityOrientation = %"FSYM" %"FSYM" %"FSYM,
		  ExternalGravityOrientation, ExternalGravityOrientation+1,
		  ExternalGravityOrientation+2);

    ret += sscanf(line, "SelfGravity           = %"ISYM, &SelfGravity);
    ret += sscanf(line, "SelfGravityGasOff     = %"ISYM, &SelfGravityGasOff);
    ret += sscanf(line, "AccretionKernal       = %"ISYM, &AccretionKernal);
    ret += sscanf(line, "GravitationalConstant = %"FSYM, &GravitationalConstant);
    ret += sscanf(line, "ComputePotential      = %"ISYM, &ComputePotential);
    ret += sscanf(line, "PotentialIterations   = %"ISYM, &PotentialIterations);
    ret += sscanf(line, "WritePotential        = %"ISYM, &WritePotential);
    ret += sscanf(line, "ParticleSubgridDepositMode  = %"ISYM, &ParticleSubgridDepositMode);
    ret += sscanf(line, "WriteAcceleration      = %"ISYM, &WriteAcceleration);

    ret += sscanf(line, "DualEnergyFormalism     = %"ISYM, &DualEnergyFormalism);
    ret += sscanf(line, "DualEnergyFormalismEta1 = %"FSYM,
		  &DualEnergyFormalismEta1);
    ret += sscanf(line, "DualEnergyFormalismEta2 = %"FSYM,
		  &DualEnergyFormalismEta2);
    ret += sscanf(line, "ParticleCourantSafetyNumber = %"FSYM,
		  &ParticleCourantSafetyNumber);
    ret += sscanf(line, "RootGridCourantSafetyNumber = %"FSYM,
		  &RootGridCourantSafetyNumber);
    ret += sscanf(line, "RandomForcing = %"ISYM, &RandomForcing); //AK
    ret += sscanf(line, "RandomForcingEdot = %"FSYM, &RandomForcingEdot); //AK
    ret += sscanf(line, "RandomForcingMachNumber = %"FSYM, //AK
                  &RandomForcingMachNumber);

    ret += sscanf(line, "DrivenFlowProfile = %"ISYM, &DrivenFlowProfile);
    ret += sscanf(line, "DrivenFlowWeight = %"FSYM, &DrivenFlowWeight);
    ret += sscanf(line, "DrivenFlowAlpha = %"ISYM" %"ISYM" %"ISYM,
                  DrivenFlowAlpha, DrivenFlowAlpha+1, DrivenFlowAlpha+2);
    ret += sscanf(line, "DrivenFlowSeed = %"ISYM, &DrivenFlowSeed);
    ret += sscanf(line, "DrivenFlowBandWidth = %"FSYM"%"FSYM"%"FSYM,
                  DrivenFlowBandWidth, DrivenFlowBandWidth+1, DrivenFlowBandWidth+2);
    ret += sscanf(line, "DrivenFlowVelocity = %"FSYM"%"FSYM"%"FSYM,
                  DrivenFlowVelocity, DrivenFlowVelocity+1, DrivenFlowVelocity+2);
    ret += sscanf(line, "DrivenFlowAutoCorrl = %"FSYM"%"FSYM"%"FSYM,
                     DrivenFlowAutoCorrl, DrivenFlowAutoCorrl+1, DrivenFlowAutoCorrl+2);

    ret += sscanf(line, "UseSGSModel = %"ISYM, &UseSGSModel);
    ret += sscanf(line, "UseSGSDiffusion = %"ISYM, &UseSGSDiffusion);
    ret += sscanf(line, "SGSEnergies = %"ISYM, &SGSEnergies);
    ret += sscanf(line, "SGSFilterStencil = %"ISYM, &SGSFilterStencil);
    ret += sscanf(line, "SGSFilterWidth = %"FSYM, &SGSFilterWidth);
    ret += sscanf(line, "SGSFilterWeights = %"FSYM"%"FSYM"%"FSYM"%"FSYM,
        &SGSFilterWeights[0],&SGSFilterWeights[1],&SGSFilterWeights[2],&SGSFilterWeights[3]);
    ret += sscanf(line, "SGScoeffERS2M2Star = %"FSYM, &SGScoeffERS2M2Star);
    ret += sscanf(line, "SGScoeffEVStarEnS2Star = %"FSYM, &SGScoeffEVStarEnS2Star);
    ret += sscanf(line, "SGScoeffEnS2StarTrace = %"FSYM, &SGScoeffEnS2StarTrace);
    ret += sscanf(line, "SGScoeffNLemfCompr = %"FSYM, &SGScoeffNLemfCompr);
    ret += sscanf(line, "SGScoeffNLu = %"FSYM, &SGScoeffNLu);
    ret += sscanf(line, "SGScoeffNLuNormedEnS2Star = %"FSYM, &SGScoeffNLuNormedEnS2Star);
    ret += sscanf(line, "SGScoeffNLb =%"FSYM, &SGScoeffNLb);
    ret += sscanf(line, "SGScoeffNLe =%"FSYM, &SGScoeffNLe);
    ret += sscanf(line, "SGScoeffNLm =%"FSYM, &SGScoeffNLm);
    ret += sscanf(line, "SGScoeffSSu = %"FSYM, &SGScoeffSSu);
    ret += sscanf(line, "SGScoeffSSb =%"FSYM, &SGScoeffSSb);
    ret += sscanf(line, "SGScoeffSSemf = %"FSYM, &SGScoeffSSemf);


    ret += sscanf(line, "RadiativeCooling = %"ISYM, &RadiativeCooling);
    ret += sscanf(line, "RadiativeCoolingModel = %"ISYM, &RadiativeCoolingModel);
    ret += sscanf(line, "GadgetEquilibriumCooling = %"ISYM, &GadgetEquilibriumCooling);
    ret += sscanf(line, "MultiSpecies = %"ISYM, &MultiSpecies);
    ret += sscanf(line, "CIECooling = %"ISYM, &CIECooling);
    ret += sscanf(line, "H2OpticalDepthApproximation = %"ISYM, &H2OpticalDepthApproximation);
    ret += sscanf(line, "ThreeBodyRate = %"ISYM, &ThreeBodyRate);
    ret += sscanf(line, "H2FormationOnDust = %"ISYM, &H2FormationOnDust);
    if (sscanf(line, "CloudyCoolingGridFile = %s", dummy) == 1) {
      CloudyCoolingData.CloudyCoolingGridFile = dummy;
      ret++;
    }
    ret += sscanf(line, "IncludeCloudyHeating = %"ISYM, &CloudyCoolingData.IncludeCloudyHeating);
    ret += sscanf(line, "CMBTemperatureFloor = %"ISYM, &CloudyCoolingData.CMBTemperatureFloor);
    ret += sscanf(line, "CloudyElectronFractionFactor = %"FSYM,&CloudyCoolingData.CloudyElectronFractionFactor);
    ret += sscanf(line, "MetalCooling = %"ISYM"", &MetalCooling);
    if (sscanf(line, "MetalCoolingTable = %s", dummy) == 1) {
      MetalCoolingTable = dummy;
      ret++;
    }

    ret += sscanf(line, "CRModel = %"ISYM, &CRModel);
    ret += sscanf(line, "CRDiffusion = %"ISYM, &CRDiffusion);
    ret += sscanf(line, "CRHeating = %"ISYM, &CRHeating);
    ret += sscanf(line, "CRStreaming = %"ISYM, &CRStreaming);
    ret += sscanf(line, "CRStreamVelocityFactor = %"FSYM, &CRStreamVelocityFactor);
    ret += sscanf(line, "CRStreamStabilityFactor = %"FSYM, &CRStreamStabilityFactor);
    ret += sscanf(line, "CRkappa = %"FSYM, &CRkappa);
    ret += sscanf(line, "CRCourantSafetyNumber = %"FSYM, &CRCourantSafetyNumber);
    ret += sscanf(line, "CRFeedback = %"FSYM, &CRFeedback);
    ret += sscanf(line, "CRdensFloor = %"FSYM, &CRdensFloor);
    ret += sscanf(line, "CRmaxSoundSpeed = %"FSYM, &CRmaxSoundSpeed);
    ret += sscanf(line, "CRgamma = %"FSYM, &CRgamma);
    ret += sscanf(line, "CosmologySimulationUniformCR = %"FSYM, &CosmologySimulationUniformCR); // FIXME  

    ret += sscanf(line, "ShockMethod = %"ISYM, &ShockMethod);
    ret += sscanf(line, "ShockTemperatureFloor = %"FSYM, &ShockTemperatureFloor);
    ret += sscanf(line, "StorePreShockFields = %"ISYM, &StorePreShockFields);
    ret += sscanf(line, "FindShocksOnlyOnOutput = %"ISYM, &FindShocksOnlyOnOutput);

    ret += sscanf(line, "RadiationFieldType = %"ISYM, &RadiationFieldType);
    ret += sscanf(line, "RadiationFieldRedshift = %"FSYM, &RadiationFieldRedshift);
    ret += sscanf(line, "TabulatedLWBackground = %"ISYM, &TabulatedLWBackground);
    ret += sscanf(line, "AdjustUVBackground = %"ISYM, &AdjustUVBackground);
    ret += sscanf(line, "AdjustUVBackgroundHighRedshift = %"ISYM, &AdjustUVBackgroundHighRedshift);
    ret += sscanf(line, "SetUVBAmplitude = %"FSYM, &SetUVBAmplitude);
    ret += sscanf(line, "SetHeIIHeatingScale = %"FSYM, &SetHeIIHeatingScale);
    ret += sscanf(line, "RadiationFieldLevelRecompute = %"ISYM, &RadiationFieldLevelRecompute);
    ret += sscanf(line, "RadiationShield = %"ISYM, &RadiationData.RadiationShield);
    ret += sscanf(line, "RadiationSpectrumNormalization = %"FSYM, &CoolData.f3);
    ret += sscanf(line, "RadiationSpectrumSlope = %"FSYM, &CoolData.alpha0);
    ret += sscanf(line, "CoolDataf0to3 = %"FSYM, &CoolData.f0to3);
    ret += sscanf(line, "RadiationRedshiftOn = %"FSYM, &CoolData.RadiationRedshiftOn);
    ret += sscanf(line, "RadiationRedshiftOff = %"FSYM, &CoolData.RadiationRedshiftOff);
    ret += sscanf(line, "RadiationRedshiftFullOn = %"FSYM, &CoolData.RadiationRedshiftFullOn);
    ret += sscanf(line, "RadiationRedshiftDropOff = %"FSYM, &CoolData.RadiationRedshiftDropOff);
    ret += sscanf(line, "HydrogenFractionByMass = %"FSYM, &CoolData.HydrogenFractionByMass);
    ret += sscanf(line, "DeuteriumToHydrogenRatio = %"FSYM, &CoolData.DeuteriumToHydrogenRatio);
    ret += sscanf(line, "SolarMetalFractionByMass = %"FSYM, &CoolData.SolarMetalFractionByMass);
    ret += sscanf(line, "NumberOfTemperatureBins = %"ISYM, &CoolData.NumberOfTemperatureBins);
    ret += sscanf(line, "CoolDataIh2co = %"ISYM, &CoolData.ih2co);
    ret += sscanf(line, "CoolDataIpiht = %"ISYM, &CoolData.ipiht);
    ret += sscanf(line, "TemperatureStart = %"FSYM, &CoolData.TemperatureStart);
    ret += sscanf(line, "TemperatureEnd = %"FSYM, &CoolData.TemperatureEnd);
    ret += sscanf(line, "CoolDataCompXray = %"FSYM, &CoolData.comp_xray);
    ret += sscanf(line, "CoolDataTempXray = %"FSYM, &CoolData.temp_xray);
    ret += sscanf(line, "RateDataCaseBRecombination = %"ISYM, &RateData.CaseBRecombination);
    ret += sscanf(line, "NumberOfDustTemperatureBins = %"ISYM, &RateData.NumberOfDustTemperatureBins);
    ret += sscanf(line, "DustTemperatureStart = %"FSYM, &RateData.DustTemperatureStart);
    ret += sscanf(line, "DustTemperatureEnd = %"FSYM, &RateData.DustTemperatureEnd);
    ret += sscanf(line, "PhotoelectricHeating  = %"ISYM, &PhotoelectricHeating);
    ret += sscanf(line, "PhotoelectricHeatingRate = %"FSYM, &PhotoelectricHeatingRate);

    ret += sscanf(line, "OutputCoolingTime = %"ISYM, &OutputCoolingTime);
    ret += sscanf(line, "OutputTemperature = %"ISYM, &OutputTemperature);
    ret += sscanf(line, "OutputDustTemperature = %"ISYM, &OutputDustTemperature);

    ret += sscanf(line, "OutputSmoothedDarkMatter = %"ISYM,
		  &OutputSmoothedDarkMatter);
    ret += sscanf(line, "SmoothedDarkMatterNeighbors = %"ISYM,
		  &SmoothedDarkMatterNeighbors);
    ret += sscanf(line, "OutputGriddedStarParticle = %"ISYM,
		  &OutputGriddedStarParticle);

    ret += sscanf(line, "ZEUSQuadraticArtificialViscosity = %"FSYM,
		  &ZEUSQuadraticArtificialViscosity);
    ret += sscanf(line, "ZEUSLinearArtificialViscosity = %"FSYM,
		  &ZEUSLinearArtificialViscosity);

    ret += sscanf(line, "UseMinimumPressureSupport = %"ISYM,
		  &UseMinimumPressureSupport);
    ret += sscanf(line, "MinimumPressureSupportParameter = %"FSYM,
		  &MinimumPressureSupportParameter);
    ret += sscanf(line, "RefineByJeansLengthSafetyFactor = %"FSYM,
		  &RefineByJeansLengthSafetyFactor);
    ret += sscanf(line, "JeansRefinementColdTemperature = %"FSYM,
		  &JeansRefinementColdTemperature);
    ret += sscanf(line, "RefineByResistiveLengthSafetyFactor = %" FSYM,
		  &RefineByResistiveLengthSafetyFactor);
    ret += sscanf(line, "MustRefineParticlesRefineToLevel = %"ISYM,
                  &MustRefineParticlesRefineToLevel);
    ret += sscanf(line, "MustRefineParticlesCreateParticles = %"ISYM,
                  &MustRefineParticlesCreateParticles);
    ret += sscanf(line, "MustRefineParticlesLeftEdge  = %"PSYM" %"PSYM" %"PSYM,
                  MustRefineParticlesLeftEdge, MustRefineParticlesLeftEdge+1,
                  MustRefineParticlesLeftEdge+2);
    ret += sscanf(line, "MustRefineParticlesRightEdge = %"PSYM" %"PSYM" %"PSYM,
                  MustRefineParticlesRightEdge, MustRefineParticlesRightEdge+1,
                  MustRefineParticlesRightEdge+2);
    ret += sscanf(line, "MustRefineParticlesRefineToLevelAutoAdjust = %"ISYM,
                  &MustRefineParticlesRefineToLevelAutoAdjust);
    ret += sscanf(line, "MustRefineParticlesMinimumMass = %"FSYM,
                  &MustRefineParticlesMinimumMass);
    ret += sscanf(line, "ParticleTypeInFile = %"ISYM,
                  &ParticleTypeInFile);

    if (sscanf(line, "AvoidRefineRegionLevel[%"ISYM"] = %"ISYM,&dim,&int_dummy) == 2){
      if (dim > MAX_STATIC_REGIONS-1) {
        ENZO_VFAIL("AvoidRegion number %"ISYM" (MAX_STATIC_REGIONS) > MAX allowed\n", dim)
      }
      ret++;
      AvoidRefineRegionLevel[dim] = int_dummy;
    }
    if (sscanf(line, "AvoidRefineRegionLeftEdge[%"ISYM"] = ", &dim) == 1)
      ret += sscanf(line,
		    "AvoidRefineRegionLeftEdge[%"ISYM"] = %"PSYM" %"PSYM" %"PSYM,
		    &dim, AvoidRefineRegionLeftEdge[dim],
		    AvoidRefineRegionLeftEdge[dim]+1,
		    AvoidRefineRegionLeftEdge[dim]+2);
    if (sscanf(line, "AvoidRefineRegionRightEdge[%"ISYM"] = ", &dim) == 1)
      ret += sscanf(line,
		    "AvoidRefineRegionRightEdge[%"ISYM"] = %"PSYM" %"PSYM" %"PSYM,
		    &dim, AvoidRefineRegionRightEdge[dim],
		    AvoidRefineRegionRightEdge[dim]+1,
		    AvoidRefineRegionRightEdge[dim]+2);

    if (sscanf(line, "StaticRefineRegionLevel[%"ISYM"] = %"ISYM,&dim,&int_dummy) == 2){
      if (dim > MAX_STATIC_REGIONS-1) {
        ENZO_VFAIL("StaticRegion number %"ISYM" > MAX allowed\n", dim)
      }
      ret++;
      StaticRefineRegionLevel[dim] = int_dummy;
    }
    if (sscanf(line, "StaticRefineRegionLeftEdge[%"ISYM"] = ", &dim) == 1)
      ret += sscanf(line,
		    "StaticRefineRegionLeftEdge[%"ISYM"] = %"PSYM" %"PSYM" %"PSYM,
		    &dim, StaticRefineRegionLeftEdge[dim],
		    StaticRefineRegionLeftEdge[dim]+1,
		    StaticRefineRegionLeftEdge[dim]+2);
    if (sscanf(line, "StaticRefineRegionRightEdge[%"ISYM"] = ", &dim) == 1)
      ret += sscanf(line,
		    "StaticRefineRegionRightEdge[%"ISYM"] = %"PSYM" %"PSYM" %"PSYM,
		    &dim, StaticRefineRegionRightEdge[dim],
		    StaticRefineRegionRightEdge[dim]+1,
		    StaticRefineRegionRightEdge[dim]+2);

    ret += sscanf(line, "ParallelRootGridIO = %"ISYM, &ParallelRootGridIO);

    ret += sscanf(line, "ParallelParticleIO = %"ISYM, &ParallelParticleIO);

    ret += sscanf(line, "Unigrid = %"ISYM, &Unigrid);
    ret += sscanf(line, "UnigridTranspose = %"ISYM, &UnigridTranspose);
    ret += sscanf(line, "NumberOfRootGridTilesPerDimensionPerProcessor = %"ISYM, &NumberOfRootGridTilesPerDimensionPerProcessor);
    ret += sscanf(line, "UserDefinedRootGridLayout = %"ISYM" %"ISYM" %"ISYM, &UserDefinedRootGridLayout[0],
                  &UserDefinedRootGridLayout[1], &UserDefinedRootGridLayout[2]);

    ret += sscanf(line, "PartitionNestedGrids = %"ISYM, &PartitionNestedGrids);

    ret += sscanf(line, "ExtractFieldsOnly = %"ISYM, &ExtractFieldsOnly);

    ret += sscanf(line, "CubeDumpEnabled = %"ISYM, &CubeDumpEnabled);

    ret += sscanf(line, "Debug1 = %"ISYM, &debug1);

    ret += sscanf(line, "Debug2 = %"ISYM, &debug2);

    ret += sscanf(line, "MemoryLimit = %lld", &MemoryLimit);

#ifdef STAGE_INPUT
    ret += sscanf(line, "StageInput = %"ISYM, &StageInput);
#endif

#ifdef OOC_BOUNDARY

    ret += sscanf(line, "ExternalBoundaryIO = %"ISYM, &ExternalBoundaryIO);

    ret += sscanf(line, "ExternalBoundaryTypeIO = %"ISYM, &ExternalBoundaryTypeIO);

    ret += sscanf(line, "ExternalBoundaryValueIO = %"ISYM, &ExternalBoundaryValueIO);

    ret += sscanf(line, "SimpleConstantBoundary = %"ISYM, &SimpleConstantBoundary);

#endif

    ret += sscanf(line, "SlopeFlaggingFields = "
		  " %"ISYM" %"ISYM" %"ISYM" %"ISYM" %"ISYM" %"ISYM" %"ISYM,
		  SlopeFlaggingFields+0,
		  SlopeFlaggingFields+1,
		  SlopeFlaggingFields+2,
		  SlopeFlaggingFields+3,
		  SlopeFlaggingFields+4,
		  SlopeFlaggingFields+5,
		  SlopeFlaggingFields+6);

    ret += sscanf(line, "MinimumSlopeForRefinement = "
		  " %"FSYM" %"FSYM" %"FSYM" %"FSYM" %"FSYM" %"FSYM" %"FSYM,

		  MinimumSlopeForRefinement+0,
		  MinimumSlopeForRefinement+1,
		  MinimumSlopeForRefinement+2,
		  MinimumSlopeForRefinement+3,
		  MinimumSlopeForRefinement+4,
		  MinimumSlopeForRefinement+5,
		  MinimumSlopeForRefinement+6);

     ret += sscanf(line, "SecondDerivativeFlaggingFields = "
		  " %"ISYM" %"ISYM" %"ISYM" %"ISYM" %"ISYM" %"ISYM" %"ISYM,
		  SecondDerivativeFlaggingFields+0,
		  SecondDerivativeFlaggingFields+1,
		  SecondDerivativeFlaggingFields+2,
		  SecondDerivativeFlaggingFields+3,
		  SecondDerivativeFlaggingFields+4,
		  SecondDerivativeFlaggingFields+5,
		  SecondDerivativeFlaggingFields+6);

    ret += sscanf(line, "MinimumSecondDerivativeForRefinement = "
		  " %"FSYM" %"FSYM" %"FSYM" %"FSYM" %"FSYM" %"FSYM" %"FSYM,

		  MinimumSecondDerivativeForRefinement+0,
		  MinimumSecondDerivativeForRefinement+1,
		  MinimumSecondDerivativeForRefinement+2,
		  MinimumSecondDerivativeForRefinement+3,
		  MinimumSecondDerivativeForRefinement+4,
		  MinimumSecondDerivativeForRefinement+5,
		  MinimumSecondDerivativeForRefinement+6);

    ret += sscanf(line, "SecondDerivativeEpsilon  = %"FSYM,
		  &SecondDerivativeEpsilon);

    ret += sscanf(line, "MinimumOverDensityForRefinement  = "
		  " %"FSYM" %"FSYM" %"FSYM" %"FSYM" %"FSYM" %"FSYM" %"FSYM,
		  MinimumOverDensityForRefinement+0,
		  MinimumOverDensityForRefinement+1,
		  MinimumOverDensityForRefinement+2,
		  MinimumOverDensityForRefinement+3,
		  MinimumOverDensityForRefinement+4,
		  MinimumOverDensityForRefinement+5,
		  MinimumOverDensityForRefinement+6);

    ret += sscanf(line, "MinimumMassForRefinement  = "
		  " %"FSYM" %"FSYM" %"FSYM" %"FSYM" %"FSYM" %"FSYM" %"FSYM,
		  MinimumMassForRefinement+0,
		  MinimumMassForRefinement+1,
		  MinimumMassForRefinement+2,
		  MinimumMassForRefinement+3,
		  MinimumMassForRefinement+4,
		  MinimumMassForRefinement+5,
		  MinimumMassForRefinement+6);

    ret += sscanf(line, "MinimumMassForRefinementLevelExponent = "
		  " %"FSYM" %"FSYM" %"FSYM" %"FSYM" %"FSYM" %"FSYM" %"FSYM,
		  MinimumMassForRefinementLevelExponent+0,
		  MinimumMassForRefinementLevelExponent+1,
		  MinimumMassForRefinementLevelExponent+2,
		  MinimumMassForRefinementLevelExponent+3,
		  MinimumMassForRefinementLevelExponent+4,
		  MinimumMassForRefinementLevelExponent+5,
		  MinimumMassForRefinementLevelExponent+6);

    ret += sscanf(line, "MinimumPressureJumpForRefinement = %"FSYM,
		  &MinimumPressureJumpForRefinement);
    ret += sscanf(line, "OldShearMethod = %"ISYM,
		  &OldShearMethod);
    ret += sscanf(line, "MinimumShearForRefinement = %"FSYM,
		  &MinimumShearForRefinement);
    ret += sscanf(line, "MinimumEnergyRatioForRefinement = %"FSYM,
		  &MinimumEnergyRatioForRefinement);
    ret += sscanf(line, "ShockwaveRefinementMinMach = %"FSYM,
                 &ShockwaveRefinementMinMach);
    ret += sscanf(line, "ShockwaveRefinementMinVelocity = %"FSYM,
                 &ShockwaveRefinementMinVelocity);
    ret += sscanf(line, "ShockwaveRefinementMaxLevel = %"ISYM,
                 &ShockwaveRefinementMaxLevel);
    ret += sscanf(line, "ComovingCoordinates = %"ISYM,&ComovingCoordinates);
    ret += sscanf(line, "StarParticleCreation = %"ISYM, &StarParticleCreation);
    ret += sscanf(line, "BigStarFormation = %"ISYM, &BigStarFormation);
    ret += sscanf(line, "BigStarFormationDone = %"ISYM, &BigStarFormationDone);
    ret += sscanf(line, "BigStarSeparation = %"FSYM, &BigStarSeparation);
    ret += sscanf(line, "SimpleQ = %lf", &SimpleQ);
    ret += sscanf(line, "SimpleRampTime = %"FSYM, &SimpleRampTime);
    ret += sscanf(line, "StarFormationOncePerRootGridTimeStep = %"ISYM, &StarFormationOncePerRootGridTimeStep);
    ret += sscanf(line, "StarParticleFeedback = %"ISYM, &StarParticleFeedback);
    ret += sscanf(line, "StarParticleRadiativeFeedback = %"ISYM, &StarParticleRadiativeFeedback);
    ret += sscanf(line, "NumberOfParticleAttributes = %"ISYM,
		  &NumberOfParticleAttributes);

    /* read data which defines the boundary conditions */

    ret += sscanf(line, "LeftFaceBoundaryCondition  = %"ISYM" %"ISYM" %"ISYM,
		  MetaData.LeftFaceBoundaryCondition,
		  MetaData.LeftFaceBoundaryCondition+1,
		  MetaData.LeftFaceBoundaryCondition+2);

     ret += sscanf(line, "RightFaceBoundaryCondition = %"ISYM" %"ISYM" %"ISYM,
 		  MetaData.RightFaceBoundaryCondition,
 		  MetaData.RightFaceBoundaryCondition+1,
 		  MetaData.RightFaceBoundaryCondition+2);

    if (sscanf(line, "BoundaryConditionName         = %s", dummy) == 1)
      MetaData.BoundaryConditionName = dummy;

    if (sscanf(line, "MetaDataIdentifier = %s", dummy) == 1) {
      MetaData.MetaDataIdentifier = dummy;
      ret++;
    }
    if (sscanf(line, "MetaDataSimulationUUID = %s", dummy) == 1) {
      MetaData.SimulationUUID = dummy;
      ret++;
    }
    if (sscanf(line, "MetaDataDatasetUUID = %s", dummy) == 1) {
      MetaData.RestartDatasetUUID = dummy;
      ret++;
    }
    if (sscanf(line, "MetaDataInitialConditionsUUID = %s", dummy) == 1) {
      MetaData.InitialConditionsUUID = dummy;
      ret++;
    }

    /* Check version number. */

    if (sscanf(line, "VersionNumber = %"FSYM, &TempFloat) == 1) {
      ret++;
      if (fabs(TempFloat - VERSION) >= 1.0e-3 &&
	  MyProcessorNumber == ROOT_PROCESSOR)
	fprintf(stderr, "Warning: Incorrect version number.\n");
    }

    /* Read Galaxy Simulation Wind Boundary Variabels */

     ret += sscanf(line, "GalaxySimulationRPSWind = %"ISYM,&GalaxySimulationRPSWind);
     ret += sscanf(line, "GalaxySimulationRPSWindShockSpeed = %"FSYM,&GalaxySimulationRPSWindShockSpeed);
     ret += sscanf(line, "GalaxySimulationRPSWindDelay = %"FSYM,&GalaxySimulationRPSWindDelay);
     ret += sscanf(line, "GalaxySimulationRPSWindDensity = %"FSYM,&GalaxySimulationRPSWindDensity);
     ret += sscanf(line, "GalaxySimulationRPSWindTotalEnergy = %"FSYM,&GalaxySimulationRPSWindTotalEnergy);
     ret += sscanf(line, "GalaxySimulationRPSWindPressure = %"FSYM,&GalaxySimulationRPSWindPressure);
     ret += sscanf(line, "GalaxySimulationRPSWindVelocity = %"PSYM" %"PSYM" %"PSYM,
      GalaxySimulationRPSWindVelocity, GalaxySimulationRPSWindVelocity+1, GalaxySimulationRPSWindVelocity+2);
     ret += sscanf(line, "GalaxySimulationPreWindDensity = %"FSYM,&GalaxySimulationPreWindDensity);
     ret += sscanf(line, "GalaxySimulationPreWindTotalEnergy = %"FSYM,&GalaxySimulationPreWindTotalEnergy);
     ret += sscanf(line, "GalaxySimulationPreWindVelocity = %"PSYM" %"PSYM" %"PSYM,
         GalaxySimulationPreWindVelocity,GalaxySimulationPreWindVelocity+1,GalaxySimulationPreWindVelocity+2);

    /* Read star particle parameters. */

    ret += sscanf(line, "StarMakerTypeIaSNe = %"ISYM,
		  &StarMakerTypeIaSNe);
    ret += sscanf(line, "StarMakerTypeIISNeMetalField = %"ISYM,
		  &StarMakerTypeIISNeMetalField);
    ret += sscanf(line, "StarMakerPlanetaryNebulae = %"ISYM,
		  &StarMakerPlanetaryNebulae);
    ret += sscanf(line, "StarMakerOverDensityThreshold = %"FSYM,
		  &StarMakerOverDensityThreshold);
    ret += sscanf(line, "StarMakerUseOverDensityThreshold = %"ISYM,
          &StarMakerUseOverDensityThreshold);
    ret += sscanf(line, "StarMakerMaximumFractionCell = %"FSYM,
          &StarMakerMaximumFractionCell);
    ret += sscanf(line, "StarMakerSHDensityThreshold = %"FSYM,
		  &StarMakerSHDensityThreshold);
    ret += sscanf(line, "StarMakerTimeIndependentFormation = %"ISYM,
		  &StarMakerTimeIndependentFormation);
    ret += sscanf(line, "StarMakerMassEfficiency = %"FSYM,
		  &StarMakerMassEfficiency);
    ret += sscanf(line, "StarMakerMinimumMass = %"FSYM, &StarMakerMinimumMass);
    ret += sscanf(line, "StarMakerMinimumDynamicalTime = %"FSYM,
      &StarMakerMinimumDynamicalTime);
    ret += sscanf(line, "StarMakerVelDivCrit = %"ISYM,
      &StarMakerVelDivCrit);
    ret += sscanf(line, "StarMakerSelfBoundCrit = %"ISYM,
      &StarMakerSelfBoundCrit);
    ret += sscanf(line, "StarMakerThermalCrit = %"ISYM,
      &StarMakerThermalCrit);
    ret += sscanf(line, "StarMakerUseJeansMass = %"ISYM,
		  &StarMakerUseJeansMass);
    ret += sscanf(line, "StarMakerH2Crit = %"ISYM,
      &StarMakerH2Crit);
    ret += sscanf(line, "StarMakerTemperatureThreshold = %"FSYM,
      &StarMakerTemperatureThreshold);
    ret += sscanf(line, "StarMassEjectionFraction = %"FSYM,
		  &StarMassEjectionFraction);
    ret += sscanf(line, "StarMetalYield = %"FSYM, &StarMetalYield);
    ret += sscanf(line, "StarEnergyToThermalFeedback = %"FSYM,
		  &StarEnergyToThermalFeedback);
    ret += sscanf(line, "StarEnergyToStellarUV = %"FSYM, &StarEnergyToStellarUV);
    ret += sscanf(line, "StarEnergyToQuasarUV = %"FSYM, &StarEnergyToQuasarUV);
    ret += sscanf(line, "StarFeedbackKineticFraction = %"FSYM,
    	&StarFeedbackKineticFraction);
    ret += sscanf(line, "StarMakerExplosionDelayTime = %"FSYM,
    	&StarMakerExplosionDelayTime);
    ret += sscanf(line, "StarFeedbackDistRadius = %"ISYM, &StarFeedbackDistRadius);
    ret += sscanf(line, "StarFeedbackDistCellStep = %"ISYM, &StarFeedbackDistCellStep);

    ret += sscanf(line, "StarClusterUseMetalField = %"ISYM,
		  &StarClusterUseMetalField);
    ret += sscanf(line, "StarClusterMinDynamicalTime = %"FSYM,
		  &StarClusterMinDynamicalTime);
    ret += sscanf(line, "StarClusterHeliumIonization = %"ISYM,
		  &StarClusterHeliumIonization);
    ret += sscanf(line, "StarClusterUnresolvedModel = %"ISYM,
		  &StarClusterUnresolvedModel);
    ret += sscanf(line, "StarClusterIonizingLuminosity = %lf",
		  &StarClusterIonizingLuminosity);
    ret += sscanf(line, "StarClusterSNEnergy = %lf", &StarClusterSNEnergy);
    ret += sscanf(line, "StarClusterSNRadius = %"FSYM, &StarClusterSNRadius);
    ret += sscanf(line, "StarClusterFormEfficiency = %"FSYM,
		  &StarClusterFormEfficiency);
    ret += sscanf(line, "StarClusterMinimumMass = %"FSYM,
		  &StarClusterMinimumMass);
    ret += sscanf(line, "StarClusterCombineRadius = %"FSYM,
		  &StarClusterCombineRadius);
    ret += sscanf(line, "StarClusterRegionLeftEdge = %"FSYM" %"FSYM" %"FSYM,
		  StarClusterRegionLeftEdge, StarClusterRegionLeftEdge+1,
		  StarClusterRegionLeftEdge+2);
    ret += sscanf(line, "StarClusterRegionRightEdge = %"FSYM" %"FSYM" %"FSYM,
		  StarClusterRegionRightEdge, StarClusterRegionRightEdge+1,
		  StarClusterRegionRightEdge+2);

    ret += sscanf(line, "PopIIIStarMass = %"FSYM, &PopIIIStarMass);
    ret += sscanf(line, "PopIIIInitialMassFunction = %"ISYM,
		  &PopIIIInitialMassFunction);
    ret += sscanf(line, "PopIIIInitialMassFunctionSeed = %"ISYM,
		  &PopIIIInitialMassFunctionSeed);
    ret += sscanf(line, "PopIIIInitialMassFunctionCalls = %"ISYM,
		  &PopIIIInitialMassFunctionCalls);
    ret += sscanf(line, "PopIIIMassRange = %"FSYM" %"FSYM,
		  &PopIIILowerMassCutoff, &PopIIIUpperMassCutoff);
    ret += sscanf(line, "PopIIIInitialMassFunctionSlope = %"FSYM,
		  &PopIIIInitialMassFunctionSlope);
    ret += sscanf(line, "PopIIIBlackHoles = %"ISYM, &PopIIIBlackHoles);
    ret += sscanf(line, "PopIIIBHLuminosityEfficiency = %"FSYM,
		  &PopIIIBHLuminosityEfficiency);
    ret += sscanf(line, "PopIIIOverDensityThreshold = %"FSYM,
		  &PopIIIOverDensityThreshold);
    ret += sscanf(line, "PopIIIH2CriticalFraction = %"FSYM,
		  &PopIIIH2CriticalFraction);
    ret += sscanf(line, "PopIIIMetalCriticalFraction = %"FSYM,
		  &PopIIIMetalCriticalFraction);
    ret += sscanf(line, "PopIIISupernovaRadius = %"FSYM, &PopIIISupernovaRadius);
    ret += sscanf(line, "PopIIISupernovaUseColour = %"ISYM,
		  &PopIIISupernovaUseColour);
    ret += sscanf(line, "PopIIISupernovaMustRefine = %"ISYM,
		  &PopIIISupernovaMustRefine);
    ret += sscanf(line, "PopIIISupernovaMustRefineResolution = %"ISYM,
		  &PopIIISupernovaMustRefineResolution);
    ret += sscanf(line, "PopIIIHeliumIonization = %"ISYM,
		  &PopIIIHeliumIonization);

    ret += sscanf(line, "PopIIIColorDensityThreshold = %"FSYM,
		  &PopIIIColorDensityThreshold);
    ret += sscanf(line, "PopIIIColorMass = %"FSYM,
		  &PopIIIColorMass);
    ret += sscanf(line, "PopIIIUseHypernova = %"ISYM,
		  &PopIIIUseHypernova);
    ret += sscanf(line, "PopIIISupernovaExplosions = %"ISYM,
		  &PopIIISupernovaExplosions);
    ret += sscanf(line, "PopIIIOutputOnFeedback = %"ISYM,
		  &PopIIIOutputOnFeedback);

    ret += sscanf(line, "MBHAccretion = %"ISYM, &MBHAccretion);
    ret += sscanf(line, "MBHAccretionRadius = %"FSYM, &MBHAccretionRadius);
    ret += sscanf(line, "MBHAccretingMassRatio = %"FSYM, &MBHAccretingMassRatio);
    ret += sscanf(line, "MBHAccretionFixedTemperature = %"FSYM, &MBHAccretionFixedTemperature);
    ret += sscanf(line, "MBHAccretionFixedRate = %"FSYM, &MBHAccretionFixedRate);
    ret += sscanf(line, "MBHTurnOffStarFormation = %"ISYM, &MBHTurnOffStarFormation);
    ret += sscanf(line, "MBHCombineRadius = %"FSYM, &MBHCombineRadius);
    ret += sscanf(line, "MBHMinDynamicalTime = %"FSYM, &MBHMinDynamicalTime);
    ret += sscanf(line, "MBHMinimumMass = %"FSYM, &MBHMinimumMass);

    ret += sscanf(line, "MBHFeedback = %"ISYM, &MBHFeedback);
    ret += sscanf(line, "MBHFeedbackRadiativeEfficiency = %"FSYM, &MBHFeedbackRadiativeEfficiency);
    ret += sscanf(line, "MBHFeedbackEnergyCoupling = %"FSYM, &MBHFeedbackEnergyCoupling);
    ret += sscanf(line, "MBHFeedbackMassEjectionFraction = %"FSYM, &MBHFeedbackMassEjectionFraction);
    ret += sscanf(line, "MBHFeedbackMetalYield = %"FSYM, &MBHFeedbackMetalYield);
    ret += sscanf(line, "MBHFeedbackThermalRadius = %"FSYM, &MBHFeedbackThermalRadius);
    ret += sscanf(line, "MBHFeedbackJetsThresholdMass = %"FSYM, &MBHFeedbackJetsThresholdMass);

    ret += sscanf(line, "MBHParticleIO = %"ISYM,
		  &MBHParticleIO);
    if (sscanf(line, "MBHParticleIOFilename = %s", dummy) == 1)
      MBHParticleIOFilename = dummy;
    if (sscanf(line, "MBHInsertLocationFilename = %s", dummy) == 1)
      MBHInsertLocationFilename = dummy;

    ret += sscanf(line, "H2StarMakerEfficiency = %"FSYM,
		  &H2StarMakerEfficiency);
    ret += sscanf(line, "H2StarMakerNumberDensityThreshold = %"FSYM,
		  &H2StarMakerNumberDensityThreshold);
    ret += sscanf(line, "H2StarMakerMinimumMass = %"FSYM,
		  &H2StarMakerMinimumMass);
    ret += sscanf(line, "H2StarMakerMinimumH2FractionForStarFormation = %"FSYM,
		  &H2StarMakerMinimumH2FractionForStarFormation);
    ret += sscanf(line, "H2StarMakerStochastic = %"ISYM,
		  &H2StarMakerStochastic);
    ret += sscanf(line, "H2StarMakerUseSobolevColumn = %"ISYM,
		  &H2StarMakerUseSobolevColumn);
    ret += sscanf(line, "H2StarMakerSigmaOverR = %"FSYM,
		  &H2StarMakerSigmaOverR);
    ret += sscanf(line, "H2StarMakerAssumeColdWarmPressureBalance = %"ISYM,
		  &H2StarMakerAssumeColdWarmPressureBalance);
    ret += sscanf(line, "H2StarMakerH2DissociationFlux_MW = %"FSYM,
		  &H2StarMakerH2DissociationFlux_MW);
    ret += sscanf(line, "H2StarMakerH2FloorInColdGas = %"FSYM,
		  &H2StarMakerH2FloorInColdGas);
    ret += sscanf(line, "H2StarMakerColdGasTemperature = %"FSYM,
		  &H2StarMakerColdGasTemperature);

    ret += sscanf(line, "StarMakerMinimumMassRamp = %"ISYM,
		  &StarMakerMinimumMassRamp);
    ret += sscanf(line, "StarMakerMinimumMassRampStartTime = %"FSYM,
		  &StarMakerMinimumMassRampStartTime);
    ret += sscanf(line, "StarMakerMinimumMassRampStartMass = %"FSYM,
		  &StarMakerMinimumMassRampStartMass);
    ret += sscanf(line, "StarMakerMinimumMassRampEndTime = %"FSYM,
		  &StarMakerMinimumMassRampEndTime);
    ret += sscanf(line, "StarMakerMinimumMassRampEndMass = %"FSYM,
		  &StarMakerMinimumMassRampEndMass);

    ret += sscanf(line, "StarFeedbackThermalEfficiencyRamp = %"ISYM,
		  &StarFeedbackThermalEfficiencyRamp);
    ret += sscanf(line, "StarFeedbackThermalEfficiencyRampStartTime = %"FSYM,
		  &StarFeedbackThermalEfficiencyRampStartTime);
    ret += sscanf(line, "StarFeedbackThermalEfficiencyRampStartValue = %"FSYM,
		  &StarFeedbackThermalEfficiencyRampStartValue);
    ret += sscanf(line, "StarFeedbackThermalEfficiencyRampEndTime = %"FSYM,
		  &StarFeedbackThermalEfficiencyRampEndTime);
    ret += sscanf(line, "StarFeedbackThermalEfficiencyRampEndValue = %"FSYM,
		  &StarFeedbackThermalEfficiencyRampEndValue);

    /* Read Movie Dump parameters */

    ret += sscanf(line, "MovieSkipTimestep = %"ISYM, &MovieSkipTimestep);
    ret += sscanf(line, "Movie3DVolumes = %"ISYM, &Movie3DVolumes);
    ret += sscanf(line, "MovieVertexCentered = %"ISYM, &MovieVertexCentered);
    ret += sscanf(line, "NewMovieParticleOn = %"ISYM, &NewMovieParticleOn);
    ret += sscanf(line, "MovieDataField = %"ISYM" %"ISYM" %"ISYM" %"ISYM" %"ISYM" %"ISYM,
		  MovieDataField+0, MovieDataField+1, MovieDataField+2,
		  MovieDataField+3, MovieDataField+4, MovieDataField+5);
    ret += sscanf(line, "NewMovieDumpNumber = %"ISYM, &NewMovieDumpNumber);
    if (sscanf(line, "NewMovieName = %s", dummy) == 1)
      NewMovieName = dummy;
    ret += sscanf(line, "MovieTimestepCounter = %"ISYM, &MetaData.MovieTimestepCounter);

    ret += sscanf(line, "MultiMetals = %"ISYM, &MultiMetals);
    ret += sscanf(line, "IsotropicConduction = %"ISYM, &IsotropicConduction);
    ret += sscanf(line, "AnisotropicConduction = %"ISYM, &AnisotropicConduction);
    ret += sscanf(line, "IsotropicConductionSpitzerFraction = %"FSYM, &IsotropicConductionSpitzerFraction);
    ret += sscanf(line, "AnisotropicConductionSpitzerFraction = %"FSYM, &AnisotropicConductionSpitzerFraction);
    ret += sscanf(line, "ConductionCourantSafetyNumber = %"FSYM, &ConductionCourantSafetyNumber);
    ret += sscanf(line, "SpeedOfLightTimeStepLimit = %"ISYM, &SpeedOfLightTimeStepLimit);

    ret += sscanf(line, "RadiativeTransfer = %"ISYM, &RadiativeTransfer);
    ret += sscanf(line, "RadiationXRaySecondaryIon = %"ISYM, &RadiationXRaySecondaryIon);
    ret += sscanf(line, "RadiationXRayComptonHeating = %"ISYM, &RadiationXRayComptonHeating);

    /* Shearing Box Boundary parameters */

    ret += sscanf(line, "AngularVelocity = %"FSYM, &AngularVelocity);
    ret += sscanf(line, "VelocityGradient = %"FSYM, &VelocityGradient);
    ret += sscanf(line, "ShearingVelocityDirection = %"ISYM, &ShearingVelocityDirection);
    ret += sscanf(line, "ShearingBoxProblemType = %"ISYM, &ShearingBoxProblemType);


#ifdef STAGE_INPUT
    sscanf(line, "LocalPath = %s\n", LocalPath);
    sscanf(line, "GlobalPath = %s\n", GlobalPath);
#endif

    /* Embedded Python */
    ret += sscanf(line, "PythonTopGridSkip = %"ISYM, &PythonTopGridSkip);
    ret += sscanf(line, "PythonSubcycleSkip = %"ISYM, &PythonSubcycleSkip);
    ret += sscanf(line, "PythonReloadScript = %"ISYM, &PythonReloadScript);
#ifdef USE_PYTHON
    ret += sscanf(line, "NumberOfPythonCalls = %"ISYM, &NumberOfPythonCalls);
    ret += sscanf(line, "NumberOfPythonTopGridCalls = %"ISYM, &NumberOfPythonTopGridCalls);
    ret += sscanf(line, "NumberOfPythonSubcycleCalls = %"ISYM, &NumberOfPythonSubcycleCalls);
#endif

    /* EnzoTiming Parameters */
    ret += sscanf(line, "TimingCycleSkip = %"ISYM, &TimingCycleSkip);

    /* Inline halo finder */

    ret += sscanf(line, "InlineHaloFinder = %"ISYM, &InlineHaloFinder);
    ret += sscanf(line, "HaloFinderSubfind = %"ISYM, &HaloFinderSubfind);
    ret += sscanf(line, "HaloFinderOutputParticleList = %"ISYM,
		  &HaloFinderOutputParticleList);
    ret += sscanf(line, "HaloFinderRunAfterOutput = %"ISYM,
		  &HaloFinderRunAfterOutput);
    ret += sscanf(line, "HaloFinderLinkingLength = %"FSYM,
		  &HaloFinderLinkingLength);
    ret += sscanf(line, "HaloFinderMinimumSize = %"ISYM, &HaloFinderMinimumSize);
    ret += sscanf(line, "HaloFinderCycleSkip = %"ISYM, &HaloFinderCycleSkip);
    ret += sscanf(line, "HaloFinderTimestep = %"FSYM, &HaloFinderTimestep);
    ret += sscanf(line, "HaloFinderLastTime = %"PSYM, &HaloFinderLastTime);

    /* This Block for Stanford Hydro */

    ret += sscanf(line, "UseHydro               = %"ISYM, &UseHydro);


    /* Sink particles (for present day star formation) & winds */
    ret += sscanf(line, "SinkMergeDistance     = %"FSYM, &SinkMergeDistance);
    ret += sscanf(line, "SinkMergeMass         = %"FSYM, &SinkMergeMass);
    ret += sscanf(line, "StellarWindFeedback   = %"ISYM, &StellarWindFeedback);
    ret += sscanf(line, "StellarWindTurnOnMass = %"FSYM, &StellarWindTurnOnMass);
    ret += sscanf(line, "MSStellarWindTurnOnMass = %"FSYM, &MSStellarWindTurnOnMass);

    ret += sscanf(line, "VelAnyl = %"ISYM, &VelAnyl);
    ret += sscanf(line, "BAnyl = %"ISYM, &BAnyl);
    ret += sscanf(line, "WriteExternalAccel = %"ISYM, &WriteExternalAccel);


    /* Read MHD Paramters */
    ret += sscanf(line, "UsePoissonDivergenceCleaning = %"ISYM"", &UsePoissonDivergenceCleaning);
    ret += sscanf(line, "PoissonDivergenceCleaningBoundaryBuffer = %"ISYM"",
                        &PoissonDivergenceCleaningBoundaryBuffer);
    ret += sscanf(line, "PoissonDivergenceCleaningThreshold = %"FSYM, &PoissonDivergenceCleaningThreshold);
    ret += sscanf(line, "PoissonApproximationThreshold = %"FSYM, &PoissonApproximationThreshold);
    ret += sscanf(line, "PoissonBoundaryType = %"ISYM"", &PoissonBoundaryType);
    //Read old parameter names for kindness.
    ret += sscanf(line, "UseDivergenceCleaning = %"ISYM"", &UsePoissonDivergenceCleaning);
    ret += sscanf(line, "DivergenceCleaningBoundaryBuffer = %"ISYM"", &PoissonDivergenceCleaningBoundaryBuffer);
    ret += sscanf(line, "DivergenceCleaningThreshold = %"FSYM, &PoissonDivergenceCleaningThreshold);


    ret += sscanf(line, "AngularVelocity = %"FSYM, &AngularVelocity);
    ret += sscanf(line, "VelocityGradient = %"FSYM, &VelocityGradient);
    ret += sscanf(line, "UseDrivingField = %"ISYM"", &UseDrivingField);
    ret += sscanf(line, "DrivingEfficiency = %"FSYM, &DrivingEfficiency);

    ret += sscanf(line, "StringKick = %"FSYM, &StringKick);
    ret += sscanf(line, "StringKickDimension = %"ISYM, &StringKickDimension);
    ret += sscanf(line, "UsePhysicalUnit = %"ISYM"", &UsePhysicalUnit);
    ret += sscanf(line, "Theta_Limiter = %"FSYM, &Theta_Limiter);
    ret += sscanf(line, "UseFloor = %"ISYM"", &UseFloor);
    ret += sscanf(line, "UseViscosity = %"ISYM"", &UseViscosity);
    ret += sscanf(line, "ViscosityCoefficient = %"FSYM, &ViscosityCoefficient);
    ret += sscanf(line, "UseAmbipolarDiffusion = %"ISYM"", &UseAmbipolarDiffusion);
    ret += sscanf(line, "UseResistivity = %"ISYM"", &UseResistivity);
    ret += sscanf(line, "SmallRho = %"FSYM, &SmallRho);
    ret += sscanf(line, "SmallP = %"FSYM, &SmallP);
    ret += sscanf(line, "SmallT = %"FSYM, &SmallT);
    ret += sscanf(line, "MaximumAlvenSpeed = %"FSYM, &MaximumAlvenSpeed);
    ret += sscanf(line, "Coordinate = %"ISYM, &Coordinate);
    ret += sscanf(line, "RiemannSolver = %"ISYM, &RiemannSolver);
    ret += sscanf(line, "RiemannSolverFallback = %"ISYM, &RiemannSolverFallback);
    ret += sscanf(line, "ConservativeReconstruction = %"ISYM, &ConservativeReconstruction);
    ret += sscanf(line, "PositiveReconstruction = %"ISYM, &PositiveReconstruction);
    ret += sscanf(line, "ReconstructionMethod = %"ISYM, &ReconstructionMethod);
    ret += sscanf(line, "MixSpeciesAndColors = %"ISYM"", &MixSpeciesAndColors);

    ret += sscanf(line, "EOSType = %"ISYM, &EOSType);
    ret += sscanf(line, "EOSSoundSpeed = %"FSYM, &EOSSoundSpeed);
    ret += sscanf(line, "EOSCriticalDensity = %"FSYM, &EOSCriticalDensity);
    ret += sscanf(line, "EOSGamma = %"FSYM, &EOSGamma);
    ret += sscanf(line, "UseConstantAcceleration = %"ISYM, &UseConstantAcceleration);
    ret += sscanf(line, "ConstantAcceleration = %"GSYM" %"GSYM" %"GSYM, &ConstantAcceleration[0],
		  &ConstantAcceleration[1], &ConstantAcceleration[2]);
    ret += sscanf(line, "Mu = %"FSYM, &Mu);
    ret += sscanf(line, "DivBDampingLength = %"FSYM, &DivBDampingLength);
    ret += sscanf(line, "UseCUDA = %"ISYM,&UseCUDA);
    ret += sscanf(line, "ClusterSMBHFeedback = %"ISYM, &ClusterSMBHFeedback);
    ret += sscanf(line, "ClusterSMBHJetMdot = %"FSYM, &ClusterSMBHJetMdot);
    ret += sscanf(line, "ClusterSMBHJetVelocity = %"FSYM, &ClusterSMBHJetVelocity);
    ret += sscanf(line, "ClusterSMBHJetRadius = %"FSYM, &ClusterSMBHJetRadius);
    ret += sscanf(line, "ClusterSMBHJetLaunchOffset = %"FSYM, &ClusterSMBHJetLaunchOffset);
    ret += sscanf(line, "ClusterSMBHStartTime = %"FSYM, &ClusterSMBHStartTime);
    ret += sscanf(line, "ClusterSMBHTramp = %"FSYM, &ClusterSMBHTramp);
    ret += sscanf(line, "ClusterSMBHJetOpenAngleRadius = %"FSYM, &ClusterSMBHJetOpenAngleRadius);
    ret += sscanf(line, "ClusterSMBHFastJetRadius = %"FSYM, &ClusterSMBHFastJetRadius);
    ret += sscanf(line, "ClusterSMBHFastJetVelocity = %"FSYM, &ClusterSMBHFastJetVelocity);
    ret += sscanf(line, "ClusterSMBHJetEdot = %"FSYM, &ClusterSMBHJetEdot);
    ret += sscanf(line, "ClusterSMBHKineticFraction = %"FSYM, &ClusterSMBHKineticFraction);
    ret += sscanf(line, "ClusterSMBHJetAngleTheta = %"FSYM, &ClusterSMBHJetAngleTheta);
    ret += sscanf(line, "ClusterSMBHJetAnglePhi = %"FSYM, &ClusterSMBHJetAnglePhi);
    ret += sscanf(line, "ClusterSMBHJetPrecessionPeriod = %"FSYM, &ClusterSMBHJetPrecessionPeriod);
    ret += sscanf(line, "ClusterSMBHCalculateGasMass = %"ISYM, &ClusterSMBHCalculateGasMass);
    ret += sscanf(line, "ClusterSMBHFeedbackSwitch = %"ISYM, &ClusterSMBHFeedbackSwitch);
    ret += sscanf(line, "ClusterSMBHEnoughColdGas = %"FSYM, &ClusterSMBHEnoughColdGas);
    ret += sscanf(line, "ClusterSMBHAccretionTime = %"FSYM, &ClusterSMBHAccretionTime);
    ret += sscanf(line, "ClusterSMBHJetDim = %"ISYM, &ClusterSMBHJetDim);
    ret += sscanf(line, "ClusterSMBHAccretionEpsilon = %"FSYM, &ClusterSMBHAccretionEpsilon);
    ret += sscanf(line, "ClusterSMBHDiskRadius = %"FSYM, &ClusterSMBHDiskRadius);
    ret += sscanf(line, "ClusterSMBHBCG = %"FSYM, &ClusterSMBHBCG);
    ret += sscanf(line, "ClusterSMBHMass = %"FSYM, &ClusterSMBHMass);
    ret += sscanf(line, "EllipticalGalaxyRe = %"FSYM, &EllipticalGalaxyRe);
    ret += sscanf(line, "OldStarFeedbackAlpha = %"FSYM, &OldStarFeedbackAlpha);
    ret += sscanf(line, "SNIaFeedbackEnergy = %"FSYM, &SNIaFeedbackEnergy);
    ret += sscanf(line, "StellarWindSpeed = %"FSYM, &StellarWindSpeed);
    ret += sscanf(line, "StellarWindDensity = %"FSYM, &StellarWindDensity);
    ret += sscanf(line, "StellarWindRadius = %"FSYM, &StellarWindRadius);
    ret += sscanf(line, "StellarWindTemperature = %"FSYM, &StellarWindTemperature);
    ret += sscanf(line, "StellarWindCenterPosition = %"PSYM" %"PSYM" %"PSYM,
      StellarWindCenterPosition, StellarWindCenterPosition+1, StellarWindCenterPosition+2);

    ret += sscanf(line, "ExtraOutputs = %"ISYM" %"ISYM" %"ISYM" %"ISYM" %"ISYM" %"ISYM" %"ISYM" %"ISYM" %"ISYM" %"ISYM"", ExtraOutputs,
		  ExtraOutputs +1,ExtraOutputs +2,ExtraOutputs +3,
		  ExtraOutputs +4,ExtraOutputs +5,ExtraOutputs +6,
		  ExtraOutputs +7,ExtraOutputs +8,ExtraOutputs +9);

    //MHDCT variables
    ret += sscanf(line, "MHDCTPowellSource             = %"ISYM, &MHDCTPowellSource);
    ret += sscanf(line, "MHDCTDualEnergyMethod             = %"ISYM, &MHDCTDualEnergyMethod);
    ret += sscanf(line, "MHDCTSlopeLimiter             = %"ISYM, &MHDCTSlopeLimiter);
    ret += sscanf(line, "WriteBoundary          = %"ISYM, &WriteBoundary);
    ret += sscanf(line,"TracerParticlesAddToRestart = %"ISYM,&TracerParticlesAddToRestart);
    ret += sscanf(line, "IsothermalSoundSpeed = %"GSYM, &IsothermalSoundSpeed);

    ret += sscanf(line,"CT_AthenaDissipation = %"FSYM,&CT_AthenaDissipation);
    ret += sscanf(line,"MHD_WriteElectric = %"ISYM,&MHD_WriteElectric);

    ret += sscanf(line,"tiny_pressure = %"FSYM,&tiny_pressure);
    ret += sscanf(line,"MHD_CT_Method = %"ISYM,&MHD_CT_Method);

    ret += sscanf(line,"NumberOfGhostZones = %"ISYM,&NumberOfGhostZones);
    ret += sscanf(line,"MHD_ProjectB = %"ISYM,&MHD_ProjectB);
    ret += sscanf(line,"MHD_ProjectE = %"ISYM,&MHD_ProjectE);
    ret += sscanf(line,"EquationOfState = %"ISYM,&EquationOfState);
    if(sscanf(line, "MHDLabel[%"ISYM"] = %s\n", &dim, dummy) == 2)
      MHDLabel[dim] = dummy;
    if(sscanf(line, "MHDUnits[%"ISYM"] = %s\n", &dim, dummy) == 2)
      MHDUnits[dim] = dummy;
    if(sscanf(line, "MHDcLabel[%"ISYM"] = %s\n", &dim, dummy) == 2){
        ENZO_FAIL("Looks like you're restarting an OLD MHDCT run. \n Run src/CenteredBremover.py on your dataset.\n");
    }
    if(sscanf(line, "MHDeLabel[%"ISYM"] = %s\n", &dim, dummy) ==2)
      MHDeLabel[dim] = dummy;
    if(sscanf(line, "MHDeUnits[%"ISYM"] = %s\n", &dim, dummy) == 2)
      MHDeUnits[dim] = dummy;

    ret += sscanf(line, "CorrectParentBoundaryFlux             = %"ISYM, &CorrectParentBoundaryFlux);
    ret += sscanf(line, "MoveParticlesBetweenSiblings = %"ISYM,
		  &MoveParticlesBetweenSiblings);
    ret += sscanf(line, "ParticleSplitterIterations = %"ISYM,
		  &ParticleSplitterIterations);
    ret += sscanf(line, "ParticleSplitterRandomSeed = %"ISYM,
		  &ParticleSplitterRandomSeed);
    ret += sscanf(line, "ParticleSplitterChildrenParticleSeparation = %"FSYM,
		  &ParticleSplitterChildrenParticleSeparation);
    ret += sscanf(line, "ParticleSplitterMustRefine = %"ISYM,
		  &ParticleSplitterMustRefine);
    if (sscanf(line, "ParticleSplitterMustRefineIDFile = %s", dummy) == 1)
      ParticleSplitterMustRefineIDFile = dummy;
    ret += sscanf(line, "ParticleSplitterFraction    = %"FSYM" %"FSYM" %"FSYM" %"FSYM"",
                  ParticleSplitterFraction+0, ParticleSplitterFraction+1, ParticleSplitterFraction+2,
                  ParticleSplitterFraction+3);
    ret += sscanf(line, "ParticleSplitterCenter    = %"PSYM" %"PSYM" %"PSYM"",
                  ParticleSplitterCenter+0, ParticleSplitterCenter+1, ParticleSplitterCenter+2);
    ret += sscanf(line, "ParticleSplitterCenterRegion  = %"FSYM" %"FSYM" %"FSYM" %"FSYM"",
                  ParticleSplitterCenterRegion+0, ParticleSplitterCenterRegion+1,
		  ParticleSplitterCenterRegion+2, ParticleSplitterCenterRegion+3);
    ret += sscanf(line, "ResetMagneticField = %"ISYM,
		  &ResetMagneticField);
    ret += sscanf(line, "ResetMagneticFieldAmplitude  =  %"GSYM" %"GSYM" %"GSYM,
		  ResetMagneticFieldAmplitude,
		  ResetMagneticFieldAmplitude+1,
		  ResetMagneticFieldAmplitude+2);

    if (sscanf(line, "AppendActiveParticleType = %s", dummy) == 1) {
      printf("%s: Found Active Particle %s\n", __FUNCTION__, dummy);
      active_particle_types[active_particles] = dummy;
      active_particles++;
    }
    ret += sscanf(line, "ActiveParticleDensityThreshold = %"FSYM,
		  &ActiveParticleDensityThreshold);
    ret += sscanf(line, "SmartStarAccretion    = %"ISYM, &SmartStarAccretion);
    ret += sscanf(line, "SmartStarFeedback     = %"ISYM, &SmartStarFeedback);
    ret += sscanf(line, "SmartStarEddingtonCap = %"ISYM, &SmartStarEddingtonCap);
    ret += sscanf(line, "SmartStarBHFeedback = %"ISYM, &SmartStarBHFeedback);
    ret += sscanf(line, "SmartStarBHJetFeedback  = %"ISYM, &SmartStarBHJetFeedback);
    ret += sscanf(line, "SmartStarBHThermalFeedback  = %"ISYM, &SmartStarBHThermalFeedback);
    ret += sscanf(line, "SmartStarBHRadiativeFeedback = %"ISYM, &SmartStarBHRadiativeFeedback);
    ret += sscanf(line, "SmartStarStellarRadiativeFeedback = %"ISYM, &SmartStarStellarRadiativeFeedback);

    ret += sscanf(line, "SmartStarFeedbackEnergyCoupling       = %"FSYM, &SmartStarFeedbackEnergyCoupling);
    ret += sscanf(line, "SmartStarFeedbackJetsThresholdMass    = %"FSYM, &SmartStarFeedbackJetsThresholdMass);
    ret += sscanf(line, "SmartStarSMSLifetime                  = %"FSYM, &SmartStarSMSLifetime);
    ret += sscanf(line, "SmartStarSuperEddingtonAdjustment  = %"ISYM, &SmartStarSuperEddingtonAdjustment);
    ret += sscanf(line, "SmartStarJetVelocity                  = %"FSYM, &SmartStarJetVelocity);
    ret += sscanf(line, "UseGasDrag = %"ISYM, &UseGasDrag);
    ret += sscanf(line, "GasDragCoefficient = %"GSYM, &GasDragCoefficient);

    // Parameters for magnetic feedback from supernovae
    ret += sscanf(line, "UseMagneticSupernovaFeedback = %"ISYM, &UseMagneticSupernovaFeedback);
    ret += sscanf(line,"MagneticSupernovaRadius = %"FSYM, &MagneticSupernovaRadius);
    ret += sscanf(line,"MagneticSupernovaEnergy = %"FSYM, &MagneticSupernovaEnergy);
    ret += sscanf(line,"MagneticSupernovaDuration = %"FSYM, &MagneticSupernovaDuration);

    // Rotating Pop III Models
    ret += sscanf(line, "PopIIIRotating  = %"ISYM, &PopIIIRotating);

    /* If the dummy char space was used, then make another. */

    if (*dummy != 0) {
      dummy = new char[MAX_LINE_LENGTH];
      dummy[0] = 0;
      ret++;
    }

    /* check to see if the line belongs to one of the test problems */

    if (strstr(line, "ShockTube")           ) ret++;
    if (strstr(line, "WavePool" )           ) ret++;
    if (strstr(line, "ShockPool")           ) ret++;
    if (strstr(line, "DoubleMach")          ) ret++;
    if (strstr(line, "Implosion")           ) ret++;
    if (strstr(line, "SedovBlast")          ) ret++;
    if (strstr(line, "Units")               ) ret++;
    if (strstr(line, "RadiatingShock")      ) ret++;
    if (strstr(line, "RotatingCylinder")    ) ret++;
    if (strstr(line, "RotatingDisk")    ) ret++;
    if (strstr(line, "RotatingSphere")    ) ret++;
    if (strstr(line, "StratifiedMediumExplosion")) ret++;
    if (strstr(line, "TestOrbit")    ) ret++;
    if (strstr(line, "KelvinHelmholtz")     ) ret++;
    if (strstr(line, "KH")                  ) ret++;
    if (strstr(line, "Noh")                 ) ret++;
    if (strstr(line, "TestProblem")         ) ret++;
    if (strstr(line, "ZeldovichPancake")    ) ret++;
    if (strstr(line, "PressurelessCollapse")) ret++;
    if (strstr(line, "AdiabaticExpansion" ) ) ret++;
    if (strstr(line, "CosmologySimulation") ) ret++;
    if (strstr(line, "TestGravity"        ) ) ret++;
    if (strstr(line, "SphericalInfall"    ) ) ret++;
    if (strstr(line, "TestGravitySphere"  ) ) ret++;
    if (strstr(line, "Cluster"            ) ) ret++;
    if (strstr(line, "CollapseTest"       ) ) ret++;
    if (strstr(line, "Cosmology"          ) ) ret++;
    if (strstr(line, "SupernovaRestart"   ) ) ret++;
    if (strstr(line, "TracerParticleCreation")) ret++;
    if (strstr(line, "TurbulenceSimulation")) ret++;
    if (strstr(line, "ProtostellarCollapse")) ret++;
    if (strstr(line, "GalaxySimulation")
			&& !strstr(line,"RPSWind") && !strstr(line,"PreWind") ) ret++;
    if (strstr(line, "AgoraRestart")) ret++;
    if (strstr(line, "ConductionTest")) ret++;
    if (strstr(line, "ConductionBubble")) ret++;
    if (strstr(line, "ConductionCloud")) ret++;
    if (strstr(line, "CoolingTest")) ret++;
    if (strstr(line, "OneZoneFreefall")) ret++;
    if (strstr(line, "ShearingBox")) ret++;
    if (strstr(line, "PoissonSolverTest")) ret++;
    /* 7.22.10 - CBH: Added 5 following lines to avoid runtime warnings from
    extra params previously added to code (but not read_params) by others.*/
    if (strstr(line, "Cloudy")              ) ret++;
    if (strstr(line, "IsothermalSoundSpeed")) ret++;
    if (strstr(line, "dtPhoton")            ) ret++;
    if (strstr(line, "CurrentTimeIdentifier")) ret++;
    if (strstr(line, "MetaDataRestart")     ) ret++;
    if (strstr(line, "MustRefine") ) ret++;
    if (strstr(line, "AccretionKernal")     ) ret++;
    if (strstr(line, "PopIII")              ) ret++;
#ifdef TRANSFER
    if (strstr(line, "Radiative")           ) ret++;
    if (strstr(line, "PhotonTest")          ) ret++;
#endif
    if (strstr(line, "MHDDRF")              ) ret++;
    if (strstr(line, "DrivenFlowMach")      ) ret++;
    if (strstr(line, "DrivenFlowMagField")  ) ret++;
    if (strstr(line, "DrivenFlowDensity")   ) ret++;
    if (strstr(line, "DrivenFlowPressure")  ) ret++;
<<<<<<< HEAD
    if (strstr(line, "Disk")                ) ret++;
    if (strstr(line, "Halo")                ) ret++;
    if (strstr(line, "UseParticles")        ) ret++;
    if (strstr(line, "UseGas")              ) ret++;
    if (strstr(line, "UseMetals")           ) ret++;
    if (strstr(line, "InitialTemperature")  ) ret++;
    if (strstr(line, "InitialDensity")      ) ret++;
    if (strstr(line, "InitialMagnField")    ) ret++;
    
=======
    if (strstr(line, "CloudWind")           ) ret++;

>>>>>>> 600caad8
    if (strstr(line, "\"\"\"")              ) comment_count++;

    /* if the line is suspicious, issue a warning */

    if (ret == 0 && strstr(line, "=") != NULL && line[0] != '#')
      if (MyProcessorNumber == ROOT_PROCESSOR)
	fprintf(stderr, "warning: the following parameter line was not interpreted:\n%s", line);

  }

  // Enable the active particles that were selected.
  for (i = 0;i < active_particles;i++) {
    if (MyProcessorNumber == ROOT_PROCESSOR) {
      fprintf(stdout, "Enabling particle type %s\n", active_particle_types[i]);
    }
    EnableActiveParticleType(active_particle_types[i]);
    delete [] active_particle_types[i];
  }
  delete [] active_particle_types;

  // HierarchyFile IO sanity check

  // Note that although I only do not allow HierarchyFileInputFormat=2
  // (both ASCII and HDF5 input), it is supported internally for
  // debugging purpose.
  if ((HierarchyFileInputFormat < 0) || (HierarchyFileInputFormat > 1))
    ENZO_FAIL("Invalid HierarchyFileInputFormat. Must be 0 (HDF5) or 1 (ASCII).")

  if ((HierarchyFileOutputFormat < 0) || (HierarchyFileOutputFormat > 2))
    ENZO_FAIL("Invalid HierarchyFileOutputFormat. Must be 0 (HDF5), 1 (ASCII), or 2 (both).")

  // While we're examining the hierarchy, check that the MultiRefinedRegion doesn't demand more refinement that we've got
  for (int ireg = 0; ireg < MAX_STATIC_REGIONS; ireg++)
    if (MultiRefineRegionGeometry[ireg] >= 0)
      if (MultiRefineRegionMaximumLevel[ireg] > MaximumRefinementLevel)
	ENZO_VFAIL("MultiRefineRegionMaximumLevel[%"ISYM"] = %"ISYM"  > MaximumRefinementLevel\n", ireg, MultiRefineRegionMaximumLevel[ireg]);



  /* clean up */

  delete [] dummy;
  rewind(fptr);


/*  If stochastic forcing is used, initialize the object
 *  but only if it is not a fresh simulation*/
  if (DrivenFlowProfile && MetaData.Time != 0.) {
    for (dim = 0; dim < MetaData.TopGridRank; dim++)
                 DrivenFlowDomainLength[dim] = DomainRightEdge[dim] - DomainLeftEdge[dim];

    Forcing.Init(MetaData.TopGridRank,
                 DrivenFlowProfile,
                 DrivenFlowAlpha,
                 DrivenFlowDomainLength,
                 DrivenFlowBandWidth,
                 DrivenFlowVelocity,
                 DrivenFlowAutoCorrl,
                 DrivenFlowWeight,
                 DrivenFlowSeed);
  }

  /* In order to use filtered fields we need additional ghost zones */
  if (SGSFilterStencil/2 + 2 > NumberOfGhostZones)
    ENZO_FAIL("SGS filtering needs additional ghost zones!\n");

  // all these models are calculated based on the partial derivatives of
  // the primitive quantities
  if (SGScoeffERS2M2Star != 0. ||
      SGScoeffEVStarEnS2Star != 0. ||
      SGScoeffEnS2StarTrace != 0. ||
      SGScoeffNLemfCompr != 0. ||
      SGScoeffNLu != 0. ||
      SGScoeffNLuNormedEnS2Star != 0. ||
      SGScoeffNLb != 0. ||
      SGScoeffNLe != 0. )

      SGSNeedJacobians = 1;

  // the scale-similarity type models need filtered mixed quantities
  if (SGScoeffSSu != 0. ||
      SGScoeffSSb != 0. ||
      SGScoeffSSemf != 0.)

      SGSNeedMixedFilteredQuantities = 1;

  if (! (HydroMethod == MHD_Li || HydroMethod == MHD_RK) && (
    SGScoeffNLemfCompr != 0. ||
    SGScoeffNLb != 0. ||
    SGScoeffERS2M2Star != 0. ||
    SGScoeffSSb != 0. ||
    SGScoeffSSemf != 0))
    ENZO_FAIL("SGS terms related to MHD should be set to 0 for hydro sims.\n");



  /* Now we know which hydro solver we're using, we can assign the
     default Riemann solver and flux reconstruction methods.  These
     parameters aren't used for PPM_LagrangeRemap and Zeus. */

  if (HydroMethod == PPM_DirectEuler) {
    if (RiemannSolver == INT_UNDEFINED)
      RiemannSolver = TwoShock;
    if (ReconstructionMethod == INT_UNDEFINED)
      ReconstructionMethod = PPM;
    if (ReconstructionMethod == PLM) {
      if (MyProcessorNumber == ROOT_PROCESSOR)
	printf("ReconstructionMethod = PLM.\n"
	       "These are the defaults for the MUSCL (hydro_rk) solvers,\n"
	       "but don't exist for the FORTRAN solvers (HydroMethod = 0).  "
	       "-- To override this, do not set ReconstructionMethod or set it to 1\n");
      ENZO_FAIL("Stopped in ReadParameterFile.\n");
      //      RiemannSolver = TwoShock;
      //      ReconstructionMethod = PPM;
    }
    if (RiemannSolver == -HLL) RiemannSolver = HLL;
  } else if (HydroMethod == HD_RK || HydroMethod == MHD_RK) {
    if (RiemannSolver == INT_UNDEFINED)
      RiemannSolver = HLL;
    if (ReconstructionMethod == INT_UNDEFINED)
      ReconstructionMethod = PLM;
  }

  else if (HydroMethod == MHD_Li )
    if (RiemannSolver == INT_UNDEFINED)
        RiemannSolver = HLLD;
    if (ReconstructionMethod == INT_UNDEFINED)
        ReconstructionMethod = PLM;

  if (HydroMethod==MHD_RK) UseMHD = 1;
  if (HydroMethod==MHD_Li) {UseMHDCT = 1; UseMHD = 1;}
  if (HydroMethod==MHD_Li ||HydroMethod==MHD_RK || HydroMethod==HD_RK ){
      MaxVelocityIndex = 3;
  }else{
      MaxVelocityIndex = MetaData.TopGridRank ;
  }
  if (UseMHDCT) CorrectParentBoundaryFlux = TRUE;

    if (DualEnergyFormalism == FALSE)
        MHDCTDualEnergyMethod = 0;
    else
      if ( MHDCTDualEnergyMethod == INT_UNDEFINED || MHDCTDualEnergyMethod == 0)
        MHDCTDualEnergyMethod = 2;

  //  OutputTemperature = ((ProblemType == 7) || (ProblemType == 11));

  /* Even if this is not cosmology, due to a check for nested grid cosmology
     in ProtoSubgrid_AcceptableGrid.C, we'll set the default for this here. */
  CosmologySimulationNumberOfInitialGrids = 1;

  if (HydroMethod != MHD_RK && UseMHDCT != 1)
    BAnyl = 0; // set this to zero no matter what unless we have a magnetic field to analyze.

  if ((HydroMethod != MHD_RK) && (UseGasDrag != 0))
    {
      if(MyProcessorNumber == ROOT_PROCESSOR ) {
	fprintf(stderr, "WARNING:  UseGasDrag != 0 yet HM=MHD_RK \n");
	fprintf(stderr, "WARNING:  setting UseGasDrag = 0. I.e no Gas drag included. \n");
	UseGasDrag = 0;
      }
    }


  /* Count static nested grids since this isn't written in the
     parameter file */

  for (i = 0; i < MAX_STATIC_REGIONS; i++)
    if (StaticRefineRegionLevel[i] != INT_UNDEFINED)
      CosmologySimulationNumberOfInitialGrids++;

  /* If we have turned on Comoving coordinates, read cosmology parameters. */

  if (ComovingCoordinates) {

    // Always output temperature in cosmology runs
    OutputTemperature = TRUE;

    if (CosmologyReadParameters(fptr, &MetaData.StopTime, &MetaData.Time)
	== FAIL) {
      ENZO_FAIL("Error in ReadCosmologyParameters.\n");
    }
    rewind(fptr);
  }
  else {
    if (ReadUnits(fptr) == FAIL){
      ENZO_FAIL("Error in ReadUnits. ");
    }
    rewind(fptr);
  }

  // make sure that MHD is turned on if we're trying to use anisotropic conduction.
  // if not, alert user.
  if(AnisotropicConduction==TRUE && UseMHD==0){
    ENZO_FAIL("AnisotropicConduction can only be used if MHD is turned on!\n");
  }
  if(AnisotropicConduction==TRUE && MetaData.TopGridRank < 2){
    ENZO_FAIL("AnisotropicConduction can only be used if TopGridRank is >= 2!\n");
  }

  if(EquationOfState == 1 && HydroMethod != MHD_Li){
    ENZO_FAIL("If EquationOfState = 1, you must be using MHD-CT!\n");
  }


  /*
    if (EOSType == 3) // an isothermal equation of state implies the adiabatic index = 1
    Gamma = 1;
  */

  /* convert MustRefineParticlesMinimumMass from a mass into a density,
     ASSUMING CUBE simulation space */
    MustRefineParticlesMinimumMass /= POW(1/(float(MetaData.TopGridDims[0])
				       *POW(float(RefineBy), float(MustRefineParticlesRefineToLevel))),3);


    /* Use Physical units stuff */

  float DensityUnits = 1.0, LengthUnits = 1.0, TemperatureUnits = 1.0,
    TimeUnits = 1.0, VelocityUnits = 1.0, PressureUnits = 1.0;
  double MassUnits = 1.0;
  if (UsePhysicalUnit) {
    GetUnits(&DensityUnits, &LengthUnits, &TemperatureUnits, &TimeUnits, &VelocityUnits,
	     &MassUnits, MetaData.Time);
    PressureUnits = DensityUnits*pow(VelocityUnits,2);
    /*IMOPORTANT: If change anything here must change both equivilant parts in WriteParameterFile.C as well */

    /* Change input physical parameters into code units */
    MustRefineParticlesMinimumMass /= MassUnits;
    StarMakerOverDensityThreshold /= DensityUnits;
    //  StarEnergyFeedbackRate = StarEnergyFeedbackRate/pow(LengthUnits,2)*pow(TimeUnits,3);

    if (SinkMergeDistance > 1.0)
      SinkMergeDistance /= LengthUnits;
    //printf(" \n SinkMergeDistance = %"FSYM"\n \n", SinkMergeDistance);
    SmallRho /= DensityUnits;
    SmallP /= PressureUnits;
    SmallT /= TemperatureUnits;
    MaximumAlvenSpeed /= VelocityUnits;
    EOSSoundSpeed /=  VelocityUnits;
    float h, cs, dpdrho, dpde;
    EOS(SmallP, SmallRho, SmallEint, h, cs, dpdrho, dpde, EOSType, 1);
    if (debug && (HydroMethod == HD_RK || HydroMethod == MHD_RK))
      printf("smallrho=%g, smallp=%g, smalleint=%g, DensityUnits = %g, PressureUnits=%g, MaximumAlvenSpeed=%g\n",
	     SmallRho, SmallP, SmallEint,DensityUnits, PressureUnits, MaximumAlvenSpeed);
    for (int i = 0; i < MAX_FLAGGING_METHODS; i++)
      if (MinimumMassForRefinement[i] != FLOAT_UNDEFINED) {
	MinimumMassForRefinement[i] /= MassUnits;
      }
    if (GravitationalConstant > 12.49 && GravitationalConstant < 12.61) {
      GravitationalConstant = 4.0 * pi * GravConst * DensityUnits * pow(TimeUnits,2);
      printf("Gravitational Constant recalculated from 4pi to 4piG in code units\n");
    }

  }

  /* For !restart, this only ruins the units because MinimumOverDensityForRefinement is already
     set in SetDefaultGlobalValues and not FLOAT_UNDEFINED.
     For restart, MinimumOverDensityForRefinement is not even needs to be read because only
     MinimumMassForRefinement is used for CellFlagging.
     So, why did we have to do this in the first place?  - Ji-hoon Kim in Apr.2010
     (The counterpart in WriteParameterFile is also commented out) */   //#####

  /*
  if (!ComovingCoordinates && UsePhysicalUnit)
    for (int i = 0; i < MAX_FLAGGING_METHODS; i++)
      if (MinimumOverDensityForRefinement[i] != FLOAT_UNDEFINED) {
	MinimumOverDensityForRefinement[i] /= DensityUnits;
      }
  */

  /* If TimeType is 0 or 1 for RefineRegion, MustRefineRegion, or CoolingRefineRegion, read in the input file. */
  if ((RefineRegionTimeType == 0) || (RefineRegionTimeType == 1)
      || (MustRefineRegionTimeType == 0) || (MustRefineRegionTimeType == 1)
      || (CoolingRefineRegionTimeType == 0) || (CoolingRefineRegionTimeType == 1)) {
      if (ReadEvolveRefineFile() == FAIL) {
        ENZO_FAIL("Error in ReadEvolveRefineFile.");
      }
  }

  if( ((RefineRegionTimeType==1) || (MustRefineRegionTimeType==1) || (CoolingRefineRegionTimeType==1)) && (ComovingCoordinates==0)){
    ENZO_FAIL("You cannot have ComovingCoordinates turned off if your RegionTimeType is set to 1!");
  }



  // Check if Grackle is being used, and read in parameters if so
  if (GrackleReadParameters(fptr, MetaData.Time) == FAIL){
    ENZO_FAIL("Error in GrackleReadParameters.\n");
  }
  rewind(fptr);

  if (use_grackle == FALSE) {
    /* If Grackle is not being used, handle other possible cooling / chemistry settings  */

    /* If GadgetEquilibriumCooling == TRUE, we don't want MultiSpecies
    or RadiationFieldType to be on - both are taken care of in
    the Gadget cooling routine.  Therefore, we turn them off!
    Also, initialize the Gadget equilibrium cooling data. */

    if (GadgetEquilibriumCooling == TRUE){

      if(MyProcessorNumber == ROOT_PROCESSOR ) {
        fprintf(stderr, "WARNING:  GadgetEquilibriumCooling = 1.  Forcing\n");
        fprintf(stderr, "WARNING:  RadiationFieldType = 0, MultiSpecies = 0, and\n");
        fprintf(stderr, "WARNING:  RadiativeCooling = 1.\n");
      }

      RadiationFieldType = 0;
      MultiSpecies       = 0;
      RadiativeCooling   = 1;

      // initialize Gadget equilibrium cooling
      if (InitializeGadgetEquilibriumCoolData(MetaData.Time) == FAIL) {
        ENZO_FAIL("Error in InitializeGadgetEquilibriumCoolData.");
      }
    }

    /* If set, initialize the RadiativeCooling and RateEquations data. */

    if (MultiSpecies > 0) {
      if (InitializeRateData(MetaData.Time) == FAIL) {
        ENZO_FAIL("Error in InitializeRateData.");
      }
    }

    if (MultiSpecies             == 0 &&
        MetalCooling             == 0 &&
        GadgetEquilibriumCooling == 0 &&
        RadiativeCooling          > 0) {
      if (InitializeEquilibriumCoolData(MetaData.Time) == FAIL) {
        ENZO_FAIL("Error in InitializeEquilibriumCoolData.");
      }
    }

    /* If using the internal radiation field, initialize it. */

    if (RadiationFieldType == 11)
      RadiationData.RadiationShield = TRUE;
    else if (RadiationFieldType == 10)
      RadiationData.RadiationShield = FALSE;

    if ((RadiationFieldType >= 10 && RadiationFieldType <= 11) ||
        RadiationData.RadiationShield == TRUE)
      if (InitializeRadiationFieldData(MetaData.Time) == FAIL) {
	ENZO_FAIL("Error in InitializeRadiationFieldData.");
      }

  } // else (if Grackle == False )

  /* If using MBHFeedback = 2 to 5 (Star->FeedbackFlag = MBH_JETS),
     you need MBHParticleIO for angular momentum */

  if (MBHFeedback >= 2 && MBHFeedback <= 5)
    MBHParticleIO = TRUE;

  /* Turn off DualEnergyFormalism for zeus hydro (and a few other things). */

  if (HydroMethod == Zeus_Hydro) {
    ConservativeInterpolation = FALSE;
    DualEnergyFormalism       = FALSE;
    //    FluxCorrection            = FALSE;
  }

  if (DualEnergyFormalism > 0 && EOSType > 0)
    ENZO_FAIL("DualEnergyFormalism should be off for EOSType > 0");

  /* Set some star feedback parameters. */

  if ((STARFEED_METHOD(NORMAL_STAR) || STARFEED_METHOD(UNIGRID_STAR)) || 
      (STARFEED_METHOD(SINGLE_SUPERNOVA) ) &&
      (StarFeedbackDistRadius > 0)) {

    // Calculate number of cells in the shape over which to distribute feedback.
    StarFeedbackDistRadius = min(StarFeedbackDistRadius,
				 StarFeedbackDistCellStep);
    int i, j, k, cell_step;

    StarFeedbackDistTotalCells = 0;
    for (k = -StarFeedbackDistRadius;k <= StarFeedbackDistRadius;k++) {
      for (j = -StarFeedbackDistRadius;j <= StarFeedbackDistRadius;j++) {
	for (i = -StarFeedbackDistRadius;i <= StarFeedbackDistRadius;i++) {
	  cell_step = ABS(k) + ABS(j) + ABS(i);
	  if (cell_step <= StarFeedbackDistCellStep) {
	    StarFeedbackDistTotalCells++;
	  }
       }
      }
    }
    if (MyProcessorNumber == ROOT_PROCESSOR) {
      fprintf(stderr,"Total cells for star feedback smoothing: %"ISYM".\n",
	      StarFeedbackDistTotalCells);
    }
  }

  /* For rk_hydro, we need to set some variables */

  if (DualEnergyFormalism) {
    NEQ_HYDRO = 6;
    NEQ_MHD   = 10;
    ieint = 5;
    iBx = 6;
    iBy = 7;
    iBz = 8;
    iPhi = 9;
    iEint = 5;
  }
  if (( CRModel ) && ( HydroMethod == 4 )){
    // Along with the variables above, iCR is a hard-coded index used in arrays generated
    // in the hydro_rk riemann solvers
    NEQ_MHD += 1;
    if (DualEnergyFormalism)
      iCR = 10;
    else iCR = 9;
  }

  // Determine color fields (NColor) later inside a grid object.
  // Don't include free electron field
  switch (MultiSpecies) {
  case 0:  NSpecies = 0;  break;
  case 1:  NSpecies = 5;  break;
  case 2:  NSpecies = 8;  break;
  case 3:  NSpecies = 11; break;
  default: NSpecies = 0;  break;
  }

#ifdef UNUSED
  if (MaximumGravityRefinementLevel == INT_UNDEFINED)
    MaximumGravityRefinementLevel = (RadiativeCooling && SelfGravity
				     && HydroMethod == Zeus_Hydro) ?
       max(MaximumRefinementLevel-2, 5) : MaximumRefinementLevel;
#else
  if (MaximumGravityRefinementLevel == INT_UNDEFINED)
    MaximumGravityRefinementLevel = MaximumRefinementLevel;
#endif

  MaximumGravityRefinementLevel =
    min(MaximumGravityRefinementLevel, MaximumRefinementLevel);

  /* If MultiSpecies < 2, we can't simulate Pop III star formation */

  if (MultiSpecies < 2 && STARMAKE_METHOD(POP3_STAR)) {
    if (MyProcessorNumber == ROOT_PROCESSOR)
      fprintf(stderr, "Cannot form Pop III stars without H2 cooling!\n"
	      "Turning Pop III star formation OFF.\n");
    StarParticleCreation -= 1 << POP3_STAR;
  }

  /* Use the value in MaximumParticleRefinementLevel to set the smoothing
     radius for the particles, to be used to Grid_DepositPositions. */

  if (MaximumParticleRefinementLevel >= 0)
    DepositPositionsParticleSmoothRadius =
      (DomainRightEdge[0] - DomainLeftEdge[0])/
      (float(MetaData.TopGridDims[0])*
       POW(float(RefineBy), float(MaximumParticleRefinementLevel)));
  else
    DepositPositionsParticleSmoothRadius = 0;



//  PPMDiffusion causes an out-of-bounds condition as currently written
//  The following is an over-ride to force PPMDiffusion OFF. This has
//  been fixed in this latest version (AK).

//  NOTE: The fix keeps the code from crashing, but is not a proper
//  implementation of PPM diffusion.  The reason why is that Enzo typically
//  uses 3 ghost zones, and the correct PPM diffusion implementation requires
//  4 parameters.  SO, you should not use this parameter for, e.g., cosmology
//  runs unless you know what you're doing.  (BWO)

  if (MetaData.PPMDiffusionParameter != 0 && ProblemType != 60 // Turbulence
                                          && ProblemType != 4  // Double Mach Reflection test
                                          && ProblemType != 6  // Implosion test
                                          && ProblemType != 7  // SedovBlast test
                                          && ProblemType != 8  // KH test
                                          && ProblemType != 9  // Noh test
                                          && ProblemType != 11 // Radiating shock test
                                          ) {
    if (MyProcessorNumber == ROOT_PROCESSOR)
      printf("WARNING! Setting MetaData.PPMDiffusionParameter = 0\n");
    MetaData.PPMDiffusionParameter = 0;
  }

  if (PartitionNestedGrids == 1) {
    if (MyProcessorNumber == ROOT_PROCESSOR)
      printf("WARNING! PartitionNestedGrids = 1 forces Parallel IO = 1\n");
    ParallelRootGridIO = 1;
    ParallelParticleIO = 1;
  }

  if(ProblemType==70 && UseHydro==1){
    printf("ReadParameterFile: ProblemType=70.  Disabling hydrodynamics!\n");
    UseHydro=FALSE;
  }



  if ((MetaData.GravityBoundary != TopGridPeriodic) &&
      (UnigridTranspose)) {
    /* it turns out that Robert Harkness' unigrid transpose stuff is incompatible with the top
       grid isolated gravity boundary conditions.  I'm not 100 percent sure why this is - in the
       meantime, just double-check to make sure that if one tries to use the isolated boundary
       conditions when the unigrid transpose stuff is on, the code crashes loudly.
       -- BWO, 26 June 2008 */
    ENZO_FAIL("Parameter mismatch: TopGridGravityBoundary = 1 only works with UnigridTranspose = 0");
  }

  /* If the restart dump parameters were set to the previous defaults
     (dtRestartDump = 5 hours), then set back to current default,
     which is no restart dumps. */

  float tol = 1e-6;
  if (ABS(MetaData.dtRestartDump - 3600.0*5) / (3600.0*5) < tol &&
      ABS(MetaData.TimeLastRestartDump) < tol) {
    if (MyProcessorNumber == ROOT_PROCESSOR)
      fprintf(stderr,
	      "==================================================\n"
	      "-> Turning off restart dumps because the previous\n"
	      "default was set to 5 hours but not used.  To avoid this warning,\n"
	      "set dtRestartDump to a negative value.  If you wanted to use\n"
	      "restart dumps, please set it != 18000.\n"
	      "==================================================\n");
    MetaData.dtRestartDump = FLOAT_UNDEFINED;
  }

  /* If refining by must-refine particles, particle mass refinement
     must be turned on. */

  int method;
  bool TurnOnParticleMassRefinement = false;
  for (method = 0; method < MAX_FLAGGING_METHODS; method++)
    if (CellFlaggingMethod[method] == 8) {
      TurnOnParticleMassRefinement = true;
      break;
    }
  for (method = 0; method < MAX_FLAGGING_METHODS; method++)
    if (CellFlaggingMethod[method] == 4) {
      TurnOnParticleMassRefinement = false;
      break;
    }
  if (TurnOnParticleMassRefinement) {
    method = 0;
    while (CellFlaggingMethod[method] != INT_UNDEFINED)
      method++;
    CellFlaggingMethod[method] = 4;
  }


  /* If we're refining the region around P3 supernovae,
     MustRefineByParticles must be set.  Check this.  */

  if (PopIIISupernovaMustRefine == TRUE) {
    bool TurnOnParticleMustRefine = true;
    for (method = 0; method < MAX_FLAGGING_METHODS; method++)
      if (CellFlaggingMethod[method] == 8)
	TurnOnParticleMustRefine = false;
    if (TurnOnParticleMustRefine) {
      method = 0;
      while (CellFlaggingMethod[method] != INT_UNDEFINED)
	method++;
      CellFlaggingMethod[method] = 8;
    }

    /* Check if the must refine level is still at the default.  If so,
       break because it's zero!  Won't do anything, and the user will
       be disappointed to find that the simulation didn't refine
       around the SN. */

    if (MustRefineParticlesRefineToLevel == 0)
      ENZO_FAIL("MustRefineParticlesRefineToLevel is still ZERO, and you set"
		"PopIIISupernovaMustRefine.  Set the level or turn off"
		"PopIIISupernovaMustRefine.");
  } // ENDIF PopIIISupernovaMustRefine
//del

  if (TracerParticleOn) {
    ParticleTypeInFile = TRUE;
  }

  if (OutputParticleTypeGrouping && (!ParticleTypeInFile)) {
    OutputParticleTypeGrouping = FALSE;
  }

  //  if (WritePotential && ComovingCoordinates && SelfGravity) {
  if (WritePotential && SelfGravity) {
    CopyGravPotential = TRUE;
  }

  // Keep track of number of outputs left until exit.
  MetaData.OutputsLeftBeforeExit = MetaData.NumberOfOutputsBeforeExit;

  if (MyProcessorNumber == ROOT_PROCESSOR) {

    if ( MetaData.GlobalDir != NULL ) {
      fprintf(stderr, "Output to Global Dir %s\n", MetaData.GlobalDir);
    }

    if ( MetaData.LocalDir != NULL ) {
      fprintf(stderr, "Output to Local Dir %s\n", MetaData.LocalDir);
    }

  }

  if ( (MetaData.GlobalDir != NULL) && (MetaData.LocalDir != NULL) ) {
    ENZO_FAIL("Cannot select GlobalDir AND LocalDir!\n");
  }

  char *cwd_buffer = new char[MAX_LINE_LENGTH];
  size_t cwd_buffer_len = MAX_LINE_LENGTH;

  if ( (MetaData.GlobalDir == NULL) && (MetaData.LocalDir == NULL) ) {
    /*if(getcwd(cwd_buffer, cwd_buffer_len) == NULL) {
      fprintf(stderr, "GETCWD call FAILED\n");
    }
    if (MyProcessorNumber == ROOT_PROCESSOR)
      fprintf(stderr,"CWD %s\n", cwd_buffer);
    */
    /* No one seems to want GlobalDir to default to abspath(CWD).  I'm leaving
       the code here in case you do. MJT */
    strcpy(cwd_buffer, ".");
    MetaData.GlobalDir = cwd_buffer;
    if (MyProcessorNumber == ROOT_PROCESSOR)
      fprintf(stderr,"Global Dir set to %s\n", cwd_buffer);
  }

#ifdef USE_UUID
  /* Generate unique identifier if one wasn't found. */
  if(MetaData.SimulationUUID == NULL){
    MetaData.SimulationUUID = new char[MAX_LINE_LENGTH];
    get_uuid(MetaData.SimulationUUID);
  }
#endif

   for (int i=0; i<MetaData.TopGridRank;i++)
    TopGridDx[i]=(DomainRightEdge[i]-DomainLeftEdge[i])/MetaData.TopGridDims[i];

 //  for (int i=0; i<MetaData.TopGridRank; i++)
//      fprintf (stderr, "read  %"ISYM"  %"ISYM" \n",
// 	      MetaData.LeftFaceBoundaryCondition[i],
// 	      MetaData.RightFaceBoundaryCondition[i]);

  if (UseCUDA) {
    LoadBalancing = 0; // Should explore how LoadBalancing = 1 gives problems with CUDA
#ifndef ECUDA
    printf("This executable was compiled without CUDA support.\n");
    printf("use \n");
    printf("make cuda-yes\n");
    printf("Exiting.\n");
    my_exit(EXIT_SUCCESS);
#endif
  }

  /* Cosmic ray diffusion should be off if Cosmic rays are off */
  if(CRDiffusion > 0 && CRModel == 0){
    ENZO_FAIL("CRDiffusion can only be used if CRModel is turned on!!\n");
  }

  if (CRModel == 1  &&  HydroMethod == 4 && DualEnergyFormalism == 0){
    ENZO_FAIL("CR physics can only be used with HydroMethod = 4 if DualEnergyFormalism is turned on!\n");
  }

  if (debug) printf("Initialdt in ReadParameterFile = %e\n", *Initialdt);

  //

  CheckShearingBoundaryConsistency(MetaData);

  /* Check that all of the parameters are set for minimum stellar mass ramp --
     if all of them are NOT set, things will behave oddly. */
  if(StarMakerMinimumMassRamp > 0){
    if(StarMakerMinimumMassRampStartTime == FLOAT_UNDEFINED ||
       StarMakerMinimumMassRampStartMass == FLOAT_UNDEFINED ||
       StarMakerMinimumMassRampEndTime   == FLOAT_UNDEFINED ||
       StarMakerMinimumMassRampEndMass   == FLOAT_UNDEFINED){
      fprintf(stderr,"You're using StarMakerMinimumMassRamp but need to set ALL of your start and end times and masses!\n");
      my_exit(EXIT_FAILURE);
    }
  } // if(StarMakerMinimumMassRamp > 0)

  /* Ditto for thermal feedback efficiency ramp */
  if(StarFeedbackThermalEfficiencyRamp > 0){
    if(StarFeedbackThermalEfficiencyRampStartTime == FLOAT_UNDEFINED ||
       StarFeedbackThermalEfficiencyRampStartValue == FLOAT_UNDEFINED ||
       StarFeedbackThermalEfficiencyRampEndTime   == FLOAT_UNDEFINED ||
       StarFeedbackThermalEfficiencyRampEndValue   == FLOAT_UNDEFINED){
      fprintf(stderr,"You're using StarFeedbackThermalEfficiencyRamp but need to set ALL of your start and end times and values!\n");
      my_exit(EXIT_FAILURE);
    }
  } // if(StarFeedbackThermalEfficiencyRamp > 0)

  return SUCCESS;

}<|MERGE_RESOLUTION|>--- conflicted
+++ resolved
@@ -1485,7 +1485,6 @@
     if (strstr(line, "DrivenFlowMagField")  ) ret++;
     if (strstr(line, "DrivenFlowDensity")   ) ret++;
     if (strstr(line, "DrivenFlowPressure")  ) ret++;
-<<<<<<< HEAD
     if (strstr(line, "Disk")                ) ret++;
     if (strstr(line, "Halo")                ) ret++;
     if (strstr(line, "UseParticles")        ) ret++;
@@ -1493,12 +1492,9 @@
     if (strstr(line, "UseMetals")           ) ret++;
     if (strstr(line, "InitialTemperature")  ) ret++;
     if (strstr(line, "InitialDensity")      ) ret++;
-    if (strstr(line, "InitialMagnField")    ) ret++;
-    
-=======
+    if (strstr(line, "InitialMagnField")    ) ret++;    
     if (strstr(line, "CloudWind")           ) ret++;
 
->>>>>>> 600caad8
     if (strstr(line, "\"\"\"")              ) comment_count++;
 
     /* if the line is suspicious, issue a warning */
