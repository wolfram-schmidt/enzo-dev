/***********************************************************************
/
/  GRID CLASS (CHANGE STAR PARTICLE TYPE AT THE END OF ITS LIFE)
/
/  written by: John Wise
/  date:       February, 2010
/  modified1:  
/
/  PURPOSE:    This was initially written for converting the particle 
/              type to MUST_REFINE at the end of a stellar lifetime so 
/              the supernova bubbles are resolved.  Does not touch the
/              star type in the Star class!
/
************************************************************************/
 
#include <stdio.h>
#include <math.h>
#include "ErrorExceptions.h"
#include "macros_and_parameters.h"
#include "typedefs.h"
#include "global_data.h"
#include "Fluxes.h"
#include "GridList.h"
#include "ExternalBoundary.h"
#include "Grid.h"
#include "phys_constants.h"

int GetUnits(float *DensityUnits, float *LengthUnits,
	     float *TemperatureUnits, float *TimeUnits,
	     float *VelocityUnits, FLOAT Time);

// Below
double CalculateBlastWaveRadius(double Mass, double n0, double Time);

int grid::ChangeParticleTypeBeforeSN(int _type, int level, 
				     int *ParticleBufferSize)
{

  /* If there are no stars in this grid, return. */

  if (Stars == NULL)
    return SUCCESS;

  const float pc = 3.086e18, Msun = 1.989e33;
  const float PISNLowerMass = 140.0, PISNUpperMass = 260.0;
  const float StartRefineAtTime = 0.99;  // Percentage of stellar lifetime
  const float EndRefineAtTime = 1.0;
  const float AmbientDensity = 1.0;  // For SN shock radius (cm^-3)

  // The refined region will be 2*BufferZone*SNradius wide
  const float BufferZone = 1.1;  

  int i;
  float factor, Diameter, DesiredResolution;
  Star *ThisStar;
  float LengthUnits, TimeUnits, TemperatureUnits, VelocityUnits, 
    DensityUnits;

  /* Currently only works for Pop III pair-instability SN! */

  for (ThisStar = Stars; ThisStar; ThisStar = ThisStar->NextStar) {

    if (ThisStar->type == PopIII) {

      factor = (this->Time - ThisStar->BirthTime) / ThisStar->LifeTime;

      if ((ThisStar->Mass >= PISNLowerMass && ThisStar->Mass <= PISNUpperMass && 
	   factor > StartRefineAtTime) ||

	  // After SNe, mass reduced to 1e-10
	  (factor > 1 && factor < EndRefineAtTime && 
	   ThisStar->Mass <= 1e-9)) {

	  // Find the assoicated regular particle and change its type
	  for (i = 0; i < NumberOfParticles; i++) {
	    if (ParticleNumber[i] == ThisStar->Identifier) {

	      /* If resetting, put particle type back to its original
		 value, which is stored in the Star class. */

	      printf("Changing particle type %d->%d(%d).  Lived %f\n",
		     ParticleType[i], _type, ThisStar->type,
		     this->Time - ThisStar->BirthTime);

	      if (_type == PARTICLE_TYPE_RESET)
		ParticleType[i] = ThisStar->type;
	      else
		ParticleType[i] = _type;

	      /* Determine how big the buffer between the particle and
		 new grid edges must be. */

	      if (ParticleBufferSize != NULL) {

		GetUnits(&DensityUnits, &LengthUnits, &TemperatureUnits,
			 &TimeUnits, &VelocityUnits, Time);
		
		// Before SN energy injection
		if (factor < 1) {

		  Diameter = 2 * BufferZone * PopIIISupernovaRadius * 
		    (pc/LengthUnits);

		} 

		// After SN.  Must calculate blastwave radius to fully
		// contain blastwave in refined region.
		else {

		  Diameter = 2*BufferZone *
		    float(CalculateBlastWaveRadius
			  (ThisStar->FinalMass, AmbientDensity, 
			   (factor-1)*TimeUnits) 
			  / double(LengthUnits));

		} // ENDELSE factor < 1

		// Given how many cells we want to resolve the
		// diameter, calculate the refinement level
		DesiredResolution = 
		  Diameter / PopIIISupernovaMustRefineResolution;
		MustRefineParticlesRefineToLevel = level +
		  nint(ceil(logf(CellWidth[0][0]/DesiredResolution) /
			    logf(RefineBy)));
		printf("Diameter = %g, factor = %f, Need_dx = %g (%g), "
		       "MustRefineTo = %d\n",
		       Diameter, factor, DesiredResolution, CellWidth[0][0],
		       MustRefineParticlesRefineToLevel);
		MustRefineParticlesRefineToLevel =
		  min(max(MustRefineParticlesRefineToLevel, 0),
		      MaximumRefinementLevel);

		// Now calculate the number of cells we want to refine
		// around the particle.
		*ParticleBufferSize = int(Diameter / CellWidth[0][0]);
		*ParticleBufferSize = max(*ParticleBufferSize, 1) + 1;
		printf("ParticleBufferSize = %d (%f)\n",
		       *ParticleBufferSize, Diameter/CellWidth[0][0]);

	      } // ENDIF ParticleBufferSize != NULL
	    } // ENDIF matching ID
	  } // ENDFOR particles

      } // ENDIF PISN mass range or dead
    } // ENDIF PopIII

  } // ENDFOR stars
  
  return SUCCESS;

}


/* Calculate radius of SN shock.  First calculate the radius when it
   becomes Sedov-Taylor.  Before then, use the velocity from a free
   expansion blastwave.  See Draine & Woods (1991).  Afterwards, use
   Sedov-Taylor. */

double CalculateBlastWaveRadius(double Mass, double n0, double Time)
{

  /* INPUTS: 
       Mass = ejecta mass (solar masses), 
       n0 = ambient density (cm^-3), 
       Time = time after SN (sec) 
  */
  
  /* ASSUMES POP III PAIR-INSTABILITY SUPERNOVA FOR ENERGY */

<<<<<<< HEAD
  const float pc = 3.086e18, mh = 1.673e-24, Msun = 1.989e33;
=======
  const float pc = 3.086e18, Msun = 1.989e33;
  const float kb = 1.38e-16;
>>>>>>> 2a7b5de2

  FLOAT StartTime, SoundCrossingTime;
  float HeliumCoreMass, TransitionTime, ShockVelocity, STradius;
  float BlastWaveRadius, SoundSpeed, SNTemperature;
  double SNenergy, Time2;

  HeliumCoreMass = (13.0/24.0) * (Mass - 20);
  SNenergy = (5.0 + 1.304 * (HeliumCoreMass - 64.0)) * 1e51;
  
  // Time (units = sec) when blastwave transitions to Sedov-Taylor
  TransitionTime = 2.923e10 * powf(n0, -1./3.) * 
    powf(Mass / 100.0, 5./6.) / sqrt(SNenergy / 1e51);
  
  // With a constant shock velocity, calculate time it takes for
  // blastwave to travel from r=0 to r=PopIIISupernovaRadius
  ShockVelocity = 1.165 * sqrt(2.0 * SNenergy / (Mass * Msun));
  StartTime = PopIIISupernovaRadius * pc / ShockVelocity;

  // Because we inject thermal energy, the blastwave is delayed by a
  // sound crossing time.
  SNTemperature = min(double(Mass*Msun) / double(mh) / kboltz, 1e8);
  SoundSpeed = sqrt(kboltz * SNTemperature / (0.6*mh));
  SoundCrossingTime = PopIIISupernovaRadius * pc / SoundSpeed;

  // units in cm
  STradius = 3.62e19 * powf(Mass/100., 1./3.) * powf(n0, -1./3.);

  printf("Mass=%g, n0=%g, Time=%g\n", Mass, n0, Time);
  printf("SNenergy = %lg\n"
	 "TransitionTime = %g\n"
	 "SoundCrossingTime = %g\n"
	 "ShockVelocity = %g\n"
	 "StartTime = %g\n"
	 "STradius = %g\n", SNenergy, TransitionTime, SoundCrossingTime,
	 ShockVelocity, StartTime, STradius);

  // Correct the time by a sound crossing time and StartTime (see above)
  //Time = max(Time-StartTime-SoundCrossingTime, 0);
  printf("\t Time = %g\n", Time);

  // Free expansion (for now, assume a constant velocity.  In reality,
  // it slows by a factor of 2 near the transition to the ST phase)
  if (Time < TransitionTime) {

    BlastWaveRadius = PopIIISupernovaRadius * pc + ShockVelocity * Time;
    printf("Free expansion\n");

  } // ENDIF Free expansion phase

  // Sedov-Taylor
  else {

    Time2 = Time*Time;
    BlastWaveRadius = 1.165 * pow(SNenergy*Time2 / double(n0*mh), 0.2);
    printf("Sedov-Taylor, radius = %g\n", BlastWaveRadius);

  } // ENDELSE ST phase

  return BlastWaveRadius;

}<|MERGE_RESOLUTION|>--- conflicted
+++ resolved
@@ -167,12 +167,7 @@
   
   /* ASSUMES POP III PAIR-INSTABILITY SUPERNOVA FOR ENERGY */
 
-<<<<<<< HEAD
-  const float pc = 3.086e18, mh = 1.673e-24, Msun = 1.989e33;
-=======
   const float pc = 3.086e18, Msun = 1.989e33;
-  const float kb = 1.38e-16;
->>>>>>> 2a7b5de2
 
   FLOAT StartTime, SoundCrossingTime;
   float HeliumCoreMass, TransitionTime, ShockVelocity, STradius;
