--- conflicted
+++ resolved
@@ -99,14 +99,8 @@
 	       RefinedFluxes->LeftFluxStartGlobalIndex[dim][j])  ||
 	      (InitialFluxes->LeftFluxEndGlobalIndex[dim][j] !=
 	       RefinedFluxes->LeftFluxEndGlobalIndex[dim][j])) {
-<<<<<<< HEAD
-	    fprintf(stderr,"InitialFluxes & RefinedFluxes are different\n");
-    
-	    return FAIL;
-=======
 	    fprintf(stderr,"InitialFluxes & RefinedFluxes are different.\n");
 	    ENZO_FAIL("");
->>>>>>> 758ca3d7
 	  }
  
 	/* Error check Fluxes to make sure they all exist. */
