//
// OutputFromEvolveLevel.C
// 
// Written by: David Collins 
// date      : June 10, 2009, 3:37 pm
// 
// Purpose   : Control various outputs from the EvolveLevel routine.
#include "preincludes.h"
 
#ifdef USE_MPI
#include "mpi.h"
#endif /* USE_MPI */
 
#include <stdlib.h>
#include <stdio.h>
#include <unistd.h>
#include <math.h>

#include "ErrorExceptions.h"
#include "performance.h"
#include "macros_and_parameters.h"
#include "typedefs.h"
#include "global_data.h"
#include "Fluxes.h"
#include "GridList.h"
#include "ExternalBoundary.h"
#include "Grid.h"
#include "Hierarchy.h"
#include "TopGridData.h"
#include "LevelHierarchy.h"
#include "CommunicationUtilities.h"
#include "ImplicitProblemABC.h"


int WriteTracerParticleData(char *basename, int filenumber,
		   LevelHierarchyEntry *LevelArray[], TopGridData *MetaData,
		   FLOAT WriteTime);
//#ifdef USE_HDF5_GROUPS
int Group_WriteAllData(char *basename, int filenumber, HierarchyEntry *TopGrid,
		       TopGridData &MetaData, ExternalBoundary *Exterior,
<<<<<<< HEAD
#ifdef TRANSFER
		       ImplicitProblemABC *ImplicitSolver,
#endif
		       FLOAT WriteTime = -1);
=======
		       FLOAT WriteTime = -1, int CheckpointDump = FALSE);
>>>>>>> a15bd158
// #else
// int WriteAllData(char *basename, int filenumber, HierarchyEntry *TopGrid,
//                  TopGridData &MetaData, ExternalBoundary *Exterior,
//#ifdef TRANSFER
//	            ImplicitProblemABC *ImplicitSolver,
//#endif
//                  FLOAT WriteTime = -1);
// #endif
void my_exit(int status);
int GenerateGridArray(LevelHierarchyEntry *LevelArray[], int level,
		      HierarchyEntry **Grids[]);
int GetUnits(float *DensityUnits, float *LengthUnits,
	     float *TemperatureUnits, float *TimeUnits,
	     float *VelocityUnits, FLOAT Time);

#define TIME_MESSAGING 

EXTERN int LevelCycleCount[MAX_DEPTH_OF_HIERARCHY];

int OutputFromEvolveLevel(LevelHierarchyEntry *LevelArray[],TopGridData *MetaData,
			  int level, ExternalBoundary *Exterior
#ifdef TRANSFER
			  , ImplicitProblemABC *ImplicitSolver
#endif
			  ){

  int WriteOutput = FALSE, ExitEnzo = FALSE, NumberOfGrids;
  int PackedStatus = 0;
  int CheckpointDump = FALSE;

  //Do all "bottom of hierarchy" checks
  if (LevelArray[level+1] == NULL){
    
    /* Check for tracer particle output */
    
    if (LevelArray[level]->GridData->ReturnTime() >=
	MetaData->TimeLastTracerParticleDump + MetaData->dtTracerParticleDump &&
	MetaData->dtTracerParticleDump > 0.0) {
      MetaData->TimeLastTracerParticleDump += MetaData->dtTracerParticleDump;
      if (WriteTracerParticleData(MetaData->TracerParticleDumpName,
				  MetaData->TracerParticleDumpNumber++,
				  LevelArray, MetaData,
				  LevelArray[level]->GridData->ReturnTime()) == FAIL) {
		ENZO_FAIL("Error in WriteTracerParticleData.");
      }
    }
    
    /* Check for new level output */

    if (MetaData->OutputFirstTimeAtLevel > 0 &&
	level >= MetaData->OutputFirstTimeAtLevel){
      MetaData->OutputFirstTimeAtLevel = level+1;
      WriteOutput = TRUE;
    }

    if(OutputOnDensity == 1) {

      /* Get our units, but only if we need to. */
      float DensityUnits = 1, LengthUnits = 1, TemperatureUnits = 1,
            TimeUnits = 1, VelocityUnits = 1;
      FLOAT Time = LevelArray[level]->GridData->ReturnTime();
      if (GetUnits(&DensityUnits, &LengthUnits, &TemperatureUnits,
            &TimeUnits, &VelocityUnits, Time) == FAIL) {
        ENZO_FAIL("Error in GetUnits.");
      }

      /* Make sure we are all synced up across processors. */
      CurrentMaximumDensity = CommunicationMaxValue(CurrentMaximumDensity);
      if(log10(CurrentMaximumDensity*DensityUnits) > CurrentDensityOutput) {
        while (log10(CurrentMaximumDensity*DensityUnits) > CurrentDensityOutput) {
          CurrentDensityOutput += IncrementDensityOutput;
        }
        fprintf(stderr, "Outputting based on DensMax == %0.3f (now set to %0.3f)\n",
            log10(CurrentMaximumDensity*DensityUnits), CurrentDensityOutput);
        WriteOutput = TRUE;
      }
    }

    // File directed output:
    // Existence of the file outputNow will cause enzo to output the next time the bottom
    //    of the hierarchy is reached.
    // a file subcycleCount will change the number of subcycle skip output
    // a file stopNow will output and then exit enzo.
    
    int outputNow = -1, stopNow = -1, subcycleCount=-1, checkpointDumpNow=-1;
    if( FileDirectedOutput == TRUE){

    if(MyProcessorNumber == ROOT_PROCESSOR) {
      
      outputNow = access("outputNow", F_OK);
      subcycleCount = access("subcycleCount", F_OK);
      stopNow = access("stopNow", F_OK) ;
      
      checkpointDumpNow = access("checkpointDump", F_OK);

      if ( outputNow != -1 ){
	printf("Detected outputNow\n");
	WriteOutput = TRUE;
      }

      if( stopNow != -1 ) {
	printf("Detected stopNow\n");
	ExitEnzo = TRUE;
	WriteOutput = TRUE;
      }

      if( checkpointDumpNow != -1 ) {
	//ExitEnzo = TRUE;
	WriteOutput = TRUE;
	CheckpointDump = TRUE;
      }

      /* Check to see if new subcycle information has been given to us */
      
      if ( subcycleCount != -1 ){
	printf("Detected subcycleCount\n");
	
	FILE *fptr; 
	if ((fptr = fopen("subcycleCount", "r")) == NULL) {
	  fprintf(stderr, "Error opening subcycle file subcycleCount.  Continuing.\n");
	}
	else {
	  /* Grab the number of cycles to dump on */
	  char line[MAX_LINE_LENGTH];
	  if (fgets(line, MAX_LINE_LENGTH, fptr) == NULL) {
	    fprintf(stderr, "Error reading subcycle file subcycleCount.  Skipping.\n");
	  } else {
	    sscanf(line, "%"ISYM, &MetaData->SubcycleSkipDataDump);
	    MetaData->SubcycleLastDataDump = MetaData->SubcycleNumber;
	  }
	  fclose(fptr);
	}
      }
      
      if (MyProcessorNumber == ROOT_PROCESSOR){
	if( outputNow != -1 )
	  if (unlink("outputNow")) {
 	    ENZO_FAIL("Error deleting 'outputNow'");
	  }
	if( subcycleCount != -1 )
	  if (unlink("subcycleCount")) {
	    fprintf(stderr, "Error deleting subcycleCount.\n");
	  }
	if( stopNow != -1 )
	  if (unlink("stopNow")) {
   	    ENZO_FAIL("Error deleting stopNow");
	  } 
	if( checkpointDumpNow != -1 )
	  if (unlink("checkpointDump")) {
   	    ENZO_FAIL("Error deleting checkpointDump");
	  } 
      } 

    }//Root Processor only

    /* This should be packed up */

    WriteOutput = CommunicationMaxValue(WriteOutput);
    ExitEnzo = CommunicationMaxValue(ExitEnzo);
    CheckpointDump = CommunicationMaxValue(CheckpointDump);

    }//File Directed Output
    
    /* We also reset checkpoint state here */
    if (CheckpointRestart == TRUE) CheckpointRestart = FALSE;


    /* Check to see if we should start outputting interpolated data based on
       the time passed (dtInterpolatedDataDump < dtDataDump).
       This is mostly for making movies or looking at the interim data where TopGrid dt is too long.
       In principle, this output shouldn't be used for restart. */

    if (LevelArray[level]->GridData->ReturnTime() >= 
	MetaData->TimeLastInterpolatedDataDump + MetaData->dtInterpolatedDataDump   && 
	MetaData->dtInterpolatedDataDump > 0.0) {
      printf("Writing data based on dtInterpolatedDataDump (%"FSYM" %"FSYM" %"FSYM")\n",
	     LevelArray[level]->GridData->ReturnTime(), MetaData->TimeLastInterpolatedDataDump,
	     MetaData->dtInterpolatedDataDump);
      MetaData->TimeLastInterpolatedDataDump += MetaData->dtInterpolatedDataDump;
      WriteOutput = TRUE;
    }

    /* Check to see if we should start outputting interpolated data based on
       the cycles of the highest level */
    
    if (MetaData->SubcycleNumber >= MetaData->SubcycleLastDataDump +
	MetaData->SubcycleSkipDataDump   &&
	MetaData->SubcycleSkipDataDump > 0) {
      printf("Writing data based on SubcycleDumpSkipping (%"ISYM" %"ISYM" %"ISYM")\n",
	     MetaData->SubcycleNumber, MetaData->SubcycleLastDataDump,
	     MetaData->SubcycleSkipDataDump);
      MetaData->SubcycleLastDataDump += MetaData->SubcycleSkipDataDump;
      WriteOutput= TRUE;
    } 
    
    if (MetaData->StopFirstTimeAtLevel > 0 &&
	level >= MetaData->StopFirstTimeAtLevel){
      ExitEnzo = TRUE;
      WriteOutput = TRUE;
    }

  }//Finest Level

  FILE *Exit_fptr;

  if( WriteOutput == TRUE ){    
    LevelHierarchyEntry *Temp2 = LevelArray[0];
    while (Temp2->NextGridThisLevel != NULL)
      Temp2 = Temp2->NextGridThisLevel; /* ugh: find last in linked list */
    //#ifdef USE_HDF5_GROUPS
    if (Group_WriteAllData(MetaData->DataDumpName, MetaData->DataDumpNumber++,
			   Temp2->GridHierarchyEntry, *MetaData, Exterior,
<<<<<<< HEAD
#ifdef TRANSFER
			   ImplicitSolver,
#endif
			   LevelArray[level]->GridData->ReturnTime()) == FAIL) {
      fprintf(stderr, "Error in Group_WriteAllData.\n");
      return FAIL;
=======
			   LevelArray[level]->GridData->ReturnTime(), CheckpointDump) == FAIL) {
            ENZO_FAIL("Error in Group_WriteAllData.");
>>>>>>> a15bd158
    }
// #else
//     if (WriteAllData(MetaData->DataDumpName, MetaData->DataDumpNumber++,
// 		     Temp2->GridHierarchyEntry, *MetaData, Exterior, 
//#ifdef TRANSFER
//		     ImplicitSolver,
//#endif
// 		     LevelArray[level]->GridData->ReturnTime()) == FAIL) {
//       fprintf(stderr, "Error in WriteAllData.\n");
//       ENZO_FAIL("");
//     }
// #endif
  }//WriteOutput == TRUE

  if( ExitEnzo == TRUE ){
    if (MovieSkipTimestep != INT_UNDEFINED) {
      fprintf(stderr, "Closing movie file.\n");
      MetaData->AmiraGrid.AMRHDF5Close();
    }
    if (MyProcessorNumber == ROOT_PROCESSOR) {
      fprintf(stderr, "Stopping due to request on level %"ISYM"\n", level);
      Exit_fptr = fopen("RunFinished", "w");
      fclose(Exit_fptr);
    }
    my_exit(EXIT_SUCCESS);
  }
  
  
  return SUCCESS;
}<|MERGE_RESOLUTION|>--- conflicted
+++ resolved
@@ -38,14 +38,10 @@
 //#ifdef USE_HDF5_GROUPS
 int Group_WriteAllData(char *basename, int filenumber, HierarchyEntry *TopGrid,
 		       TopGridData &MetaData, ExternalBoundary *Exterior,
-<<<<<<< HEAD
 #ifdef TRANSFER
 		       ImplicitProblemABC *ImplicitSolver,
 #endif
-		       FLOAT WriteTime = -1);
-=======
 		       FLOAT WriteTime = -1, int CheckpointDump = FALSE);
->>>>>>> a15bd158
 // #else
 // int WriteAllData(char *basename, int filenumber, HierarchyEntry *TopGrid,
 //                  TopGridData &MetaData, ExternalBoundary *Exterior,
@@ -258,24 +254,15 @@
     //#ifdef USE_HDF5_GROUPS
     if (Group_WriteAllData(MetaData->DataDumpName, MetaData->DataDumpNumber++,
 			   Temp2->GridHierarchyEntry, *MetaData, Exterior,
-<<<<<<< HEAD
 #ifdef TRANSFER
 			   ImplicitSolver,
 #endif
-			   LevelArray[level]->GridData->ReturnTime()) == FAIL) {
-      fprintf(stderr, "Error in Group_WriteAllData.\n");
-      return FAIL;
-=======
 			   LevelArray[level]->GridData->ReturnTime(), CheckpointDump) == FAIL) {
             ENZO_FAIL("Error in Group_WriteAllData.");
->>>>>>> a15bd158
     }
 // #else
 //     if (WriteAllData(MetaData->DataDumpName, MetaData->DataDumpNumber++,
 // 		     Temp2->GridHierarchyEntry, *MetaData, Exterior, 
-//#ifdef TRANSFER
-//		     ImplicitSolver,
-//#endif
 // 		     LevelArray[level]->GridData->ReturnTime()) == FAIL) {
 //       fprintf(stderr, "Error in WriteAllData.\n");
 //       ENZO_FAIL("");
@@ -296,6 +283,5 @@
     my_exit(EXIT_SUCCESS);
   }
   
-  
   return SUCCESS;
 }