#ifdef FLUX_FIX
/***********************************************************************
/
/  GRID CLASS (CORRECT SOLUTION GIVEN ORIGINAL AND REFINED FLUXES)
/
/  written by: Greg Bryan
/  date:       November, 1994
/  modified1:  Robert Harkness
/  date:       January, 2003
/	       Include extra fields beyond Metallicity!
/  modified2:  David Collins & Rick Wagner
/  date:       May, 2005
/	       Include flux correction for outside grids.
/              Re-instated CorrectBoundaryFlux code.
/  modified2: David Collins, 2005
/              Updated algebra so Cosmological Expansion is also
/              conservative.  This fix also came with fixes to euler.src and
/              Grid_GetProjectedBoundaryFluxes.C, so make sure you get those.
/
/  PURPOSE:    Ensures conservation of stuff.
/
/  RETURNS: SUCCESS or FAIL 
/
************************************************************************/
 
// Given both the original and refined fluxes for a subgrid in the current
//   grid, correct the solution in the cells just outside the solution to
//   reflect the new fluxes (which are determined from the solution of
//   the subgrid).
//   Note that if the subgrid is on the boundary of the current grid, we
//     do not correct the values but instead replace the boundary fluxes
//     for the current time step (BoundaryFluxesThisTimeStep).
//   Also note that subgrids sharing a face with This Grid, but not proper subgrids,
//   also need to be taken into account.
 
#include <stdio.h>
#include <math.h>
#include "ErrorExceptions.h"
#include "macros_and_parameters.h"
#include "typedefs.h"
#include "global_data.h"
#include "Fluxes.h"
#include "GridList.h"
#include "ExternalBoundary.h"
#include "Grid.h"
 
/* function prototypes */
 
int FindField(int f, int farray[], int n);
int CosmologyComputeExpansionFactor(FLOAT time, FLOAT *a, FLOAT *dadt);
 
int grid::CorrectForRefinedFluxes(fluxes *InitialFluxes,
				  fluxes *RefinedFluxes,
				  fluxes *BoundaryFluxesThisTimeStep,
				  int SUBlingGrid,
				  TopGridData *MetaData)
{
 
  // Return if this doesn't concern us.
 
  if (ProcessorNumber != MyProcessorNumber || !UseHydro)
    return SUCCESS;
 
  // declarations
 
  int i1, i2, i, j, k, dim, field, ffield, index;
  int FieldIndex, FluxIndex, GridFluxIndex, Offset, RefinedFluxIndex;
  int End[MAX_DIMENSION], Start[MAX_DIMENSION];
 
  //Dimensions of Initial and Refined fluxes.  ("Dim" should be "InitialDim")
  int Dim[MAX_DIMENSION],RefinedDim[MAX_DIMENSION] = {0,0,0};
 
  //Dimension and Start Index for the ParentGrid (this grid) boundary flux.
  int GridFluxDim[MAX_DIMENSION], GridFluxStartIndex[MAX_DIMENSION];
 
  // Used for calculating position in the RefinedFlux and InitialFlux data structure.
  int RefinedOffset[MAX_DIMENSION] ={0,0,0}, InitialOffset[MAX_DIMENSION] = {0,0,0};
 
  //Internal flags: Correct the BaryonField
  int CorrectLeftBaryonField, CorrectRightBaryonField;
  //For correction of the Parent Grid (this grid) boundary flux.
  int CorrectLeftBoundaryFlux, CorrectRightBoundaryFlux;
  float CorrectionAmountLeft, CorrectionAmountRight; 
 
  long_int GlobalDim;
 
  /* If there are no fields, don't do anything. */
 
  if (NumberOfBaryonFields > 0) {
 
    /* Find fields: density, total energy, velocity1-3. */
 
    int DensNum, GENum, Vel1Num, Vel2Num, Vel3Num, TENum, B1Num, B2Num, B3Num;
    if (this->IdentifyPhysicalQuantities(DensNum, GENum, Vel1Num, Vel2Num, 
					 Vel3Num, TENum, B1Num, B2Num, B3Num) == FAIL) {
            ENZO_FAIL("Error in grid->IdentifyPhysicalQuantities.");
    }

    //dcc kludge:  Just remove a(t)? 09/06/05 
    /* If using comoving coordinates, compute a(t) because we'll need it
       to multiply against the CellWidth. */

    //  DC revision September 16th 2005 
    //    FLOAT a = 1, dadt;
    //    if (ComovingCoordinates)
    //      if (CosmologyComputeExpansionFactor(Time, &a, &dadt) == FAIL) {
    //        ENZO_FAIL("Error in CosmologyComputeExpansionFactors.\n");
    //      }
 
 
    /* Main loop over all faces. */
 
    for (dim = 0; dim < GridRank; dim++) {
      if (GridDimension[dim] > 1) {
	
	/* Check that the dims of InitialFluxes & RefinedFluxes are the same */
 
	/* don't do this for SUBlings */
	if( SUBlingGrid == FALSE ){
	  for (j = 0; j < GridRank; j++)
	    if ((InitialFluxes->LeftFluxStartGlobalIndex[dim][j] !=
		 RefinedFluxes->LeftFluxStartGlobalIndex[dim][j])  ||
		(InitialFluxes->LeftFluxEndGlobalIndex[dim][j] !=
		 RefinedFluxes->LeftFluxEndGlobalIndex[dim][j])) {
//	      printf("dim=%d / j=%d //// %d == %d :: %d == %d\n", 
//		     dim, j, 
//		     InitialFluxes->LeftFluxStartGlobalIndex[dim][j],
//		     RefinedFluxes->LeftFluxStartGlobalIndex[dim][j],
//		     InitialFluxes->LeftFluxEndGlobalIndex[dim][j],
//		     RefinedFluxes->LeftFluxEndGlobalIndex[dim][j]);
	      ENZO_FAIL("InitialFluxes & RefinedFluxes are different.\n");
	    }
	  /* Error check Fluxes to make sure they all exist. */
	  for (field = 0; field < NumberOfBaryonFields; field++)
	    if ((InitialFluxes->LeftFluxes[field][dim] == NULL) ||
		(RefinedFluxes->LeftFluxes[field][dim] == NULL) ||
		(InitialFluxes->RightFluxes[field][dim] == NULL) ||
		(RefinedFluxes->RightFluxes[field][dim] == NULL)) {
	      ENZO_FAIL("Some Flux data is not present.\n");
	    }
	}
 
	//by default, we want to correct the flux.
	CorrectLeftBaryonField = CorrectRightBaryonField = TRUE;
	if( SUBlingGrid == TRUE ){
	
	  /* calculate Global dimensions on this level */
	  GlobalDim = 	nlongint(( DomainRightEdge[dim] - DomainLeftEdge[dim])
				 / CellWidth[dim][0]);
	
	  /* get the dims of the refined fluxes to calculate
	     array indices */
	
	  for (i = 0; i < MAX_DIMENSION; i++){
	    RefinedDim[i] = RefinedFluxes->LeftFluxEndGlobalIndex[dim][i] -
	      RefinedFluxes->LeftFluxStartGlobalIndex[dim][i] + 1;
	  }
	
	  /* check if SUBling left or right edge lies on
	     Domain boundary, and if so, modulo the indices,
	     otherwise, bump the indices to match the initial flux's.
	  */
	
	  if( RefinedFluxes->LeftFluxStartGlobalIndex[dim][dim] == 0 &&
	      MetaData->LeftFaceBoundaryCondition[dim] == periodic ){
	    RefinedFluxes->LeftFluxStartGlobalIndex[dim][dim] = GlobalDim - 1;
	    RefinedFluxes->LeftFluxEndGlobalIndex[dim][dim] = GlobalDim - 1;
	  }else{
	    RefinedFluxes->LeftFluxStartGlobalIndex[dim][dim]--;
	    RefinedFluxes->LeftFluxEndGlobalIndex[dim][dim]--;
	  }
	
	
	  if( RefinedFluxes->RightFluxStartGlobalIndex[dim][dim] == GlobalDim - 1 &&
	      MetaData->RightFaceBoundaryCondition[dim] == periodic){
	    RefinedFluxes->RightFluxStartGlobalIndex[dim][dim] = 0;
	    RefinedFluxes->RightFluxEndGlobalIndex[dim][dim] = 0;
	  }else{
	    RefinedFluxes->RightFluxStartGlobalIndex[dim][dim]++;
	    RefinedFluxes->RightFluxEndGlobalIndex[dim][dim]++;
	  }
	
	  /* check to see if we're doing this dimension at all.
	     only the dimension of contact needs to be checked,
	     since SUBling grids can only have contact along a
	     single axis. any corrections to this statement
	     earns a beer */
	
	
	  //note these are integers, so comparing them directly is ok.
	  //Also note that here we don't do the complete check for SUBling-ness.
	  //More logic is necessary for any two arbitrary grids, but it's been done
	  //already in populating the SUBling list.  Here, all we need
	  //to do is determine which face needs the correction, as we already know one exists.
	
	  if( InitialFluxes->RightFluxStartGlobalIndex[dim][dim] ==
	      RefinedFluxes->LeftFluxStartGlobalIndex[dim][dim] ){
	    CorrectRightBaryonField = TRUE;
	  }else{
	    CorrectRightBaryonField = FALSE;
	  }
	
	  if( InitialFluxes->LeftFluxStartGlobalIndex[dim][dim]==
	      RefinedFluxes->RightFluxStartGlobalIndex[dim][dim] ){
	    CorrectLeftBaryonField = TRUE;
	  }else{
	    CorrectLeftBaryonField = FALSE;
	  }
	
	  for (i = 0; i < MAX_DIMENSION; i++) {
	    /* calculate the offset, so the index of the refined fluxes can
	       be determined from the grid's index */
	    RefinedOffset[i] = max(InitialFluxes->LeftFluxStartGlobalIndex[dim][i]-
				   RefinedFluxes->LeftFluxStartGlobalIndex[dim][i],0);
	  }
 
	  RefinedFluxes->LeftFluxStartGlobalIndex[dim][dim]=0;
	  RefinedOffset[dim]=0;
 
	}//Subling == TRUE	
 
	if( CorrectLeftBaryonField || CorrectRightBaryonField){
	
	  /* Compute Start and end indicies of flux region (with respect to
	     the current grid's flux region). */
	
	  for (i = 0; i < MAX_DIMENSION; i++) {
	    Start[i] = 0;
	    End[i] = 0;
	  }
	
	  /* start index = subgrid flux left edge global index -
	     grid far left edge global index
	     end index = subgrid flux right edge -
	     grid far left edge global index. */
	
	  /* modified to account for different dimensions to the
	     initial and refined fluxes */
	
	  for (i = 0; i < GridRank; i++) {
	    Start[i] = max(InitialFluxes->LeftFluxStartGlobalIndex[dim][i],
			   RefinedFluxes->LeftFluxStartGlobalIndex[dim][i]) -
	      nlongint((CellLeftEdge[i][0] - DomainLeftEdge[i])/
		       CellWidth[i][0]);
	    End[i] = min(InitialFluxes->LeftFluxEndGlobalIndex[dim][i],
			 RefinedFluxes->LeftFluxEndGlobalIndex[dim][i]) -
	      nlongint((CellLeftEdge[i][0] - DomainLeftEdge[i])/
		       CellWidth[i][0]);
	
	
	    if (Start[i] < 0 || End[i] > GridDimension[i]) {
	      fprintf(stderr, "Start/End[%"ISYM"] = %"ISYM"/%"ISYM"\n",
		      dim, Start[i], End[i]);
	      fprintf(stderr, "%"GOUTSYM" %"GOUTSYM" %lld\n",
		      CellLeftEdge[i][0], CellWidth[i][0],
		      InitialFluxes->LeftFluxStartGlobalIndex[dim][i]);
	      ENZO_FAIL("Error in FluxFix_Grid_CorrectForRefinedFluxes!\n");
	    }
	  }
	
	  /* Correct vector to point at cells just outside the left face.
	     Start[dim] and End[dim] should be the same because the
	     layer to be corrected is but one cell thick. */
	
	  Start[dim] = max(Start[dim] - 1, 0);
	  End[dim]   = Start[dim];
 
	  /* Compute Dimensions of InitialFluxes */
	
	  for (i = 0; i < MAX_DIMENSION; i++)
	    Dim[i] = End[i] - Start[i] + 1;
	
	  /* Compute Offset (in baryon field) for right side of face.
	     The +2 is there because we want to correct the cells just the
	     right face.*/
	
	  Offset = InitialFluxes->RightFluxStartGlobalIndex[dim][dim] -
	    InitialFluxes->LeftFluxStartGlobalIndex[dim][dim] + 2;
	  Offset = min(Offset, GridDimension[dim]-1);  // this isn't needed (?)
 
 
	  //For SUBling grids, alter Offset, Start, and End to reflect that we're
	  //adjusting the INNER edge of the grid if the SUBgrid is outside of it.
 
	  if( SUBlingGrid ){
	    Offset -= 2;
	    Start[dim]++;
	    End[dim]++;
	
	    //Also correct Dim, the size of the Initial Flux: it comes from This Grid,
	    //not the Subgrid.
	
	    for(i=0;i<GridRank;i++)
	      if(i != dim){
		Dim[i] = GridEndIndex[i]-GridStartIndex[i]+1;
		InitialOffset[i] = max( RefinedFluxes->LeftFluxStartGlobalIndex[dim][i]-
					InitialFluxes->LeftFluxStartGlobalIndex[dim][i],
					0);
	      }else{
		Dim[i] = 1;
		InitialOffset[i] = 0;
	      }
	  }
	
	
	  /* Check to see if we should correct BoundaryFluxesThisTimeStep
	     instead of the fields themselves. */
	
	  CorrectLeftBoundaryFlux = FALSE;
	  CorrectRightBoundaryFlux = FALSE;
	
	  if (Start[dim] == GridStartIndex[dim]-1){
	    CorrectLeftBoundaryFlux = TRUE;
	    CorrectLeftBaryonField  = FALSE;
	  }
	  if (Start[dim] + Offset == GridEndIndex[dim]+1){
	    CorrectRightBoundaryFlux = TRUE;
	    CorrectRightBaryonField  = FALSE;
	  }
 
	  /* Set GridFluxStartIndex to the starting position of the flux
	     plane (i.e. exclude grid boundary zones), except for the direction
	     of the flux is set such that GridStartIndex[dim] - Start[dim] = 0 */
	
	  for (i = 0; i < MAX_DIMENSION; i++) {
	    GridFluxStartIndex[i] = GridStartIndex[i];
	    GridFluxDim[i] = GridEndIndex[i] - GridStartIndex[i] + 1;
	  }
	
	  GridFluxStartIndex[dim] = Start[dim];
	  GridFluxDim[dim] = 1;
	
	  /* Turn Offset (in dim direction) to Offset (in field array) */
	
	  for (i = 0; i < dim; i++)
	    Offset *= GridDimension[i];
	
	  /* Multiply faces by density to get conserved quantities
	     (only multiply fields which we are going to correct) */
	
	  if (HydroMethod != Zeus_Hydro) {

	    for (field = 0; field < NumberOfBaryonFields; field++) 
	      if (FieldTypeIsDensity(FieldType[field]) == FALSE &&
		  FieldTypeIsRadiation(FieldType[field]) == FALSE &&
		  FieldType[field] != Bfield1 &&
		  FieldType[field] != Bfield2 && FieldType[field] != Bfield3 &&
		  FieldType[field] != PhiField && 
		  FieldType[field] != DrivingField1 &&
		  FieldType[field] != DrivingField2 &&
		  FieldType[field] != DrivingField3 &&
		  FieldType[field] != GravPotential &&
		  FieldType[field] != DebugField &&
		(RadiativeCooling == 0 || (FieldType[field] != TotalEnergy && 
					   FieldType[field] != InternalEnergy))) {
		for (k = Start[2]; k <= End[2]; k++) {
		  for (j = Start[1]; j <= End[1]; j++) {
		    index = (k*GridDimension[1] + j)*GridDimension[0] + Start[0];
		    for (i = Start[0]; i <= End[0]; i++, index++) {
		      BaryonField[field][index] *= BaryonField[DensNum][index];
		      BaryonField[field][index+Offset] *= 
			BaryonField[DensNum][index+Offset];
		    }
		  }
		}
	      }
	  }

	  
	
	  /* Divide species by densities so that at the end we can multiply
	     them by the new density (species are not otherwise modified --
	     see the next comment).  This ensures that the species are changed
	     to keep the same fractional density. */
	
	  for (field = 0; field < NumberOfBaryonFields; field++)
	    if (FieldType[field] >= ElectronDensity &&
<<<<<<< HEAD
		FieldType[field] < FieldUndefined &&
=======
		FieldType[field] < Metallicity &&
		FieldTypeNoInterpolate(FieldType[field]) == FALSE &&
>>>>>>> 28b9c045
		FieldTypeIsRadiation(FieldType[field]) == FALSE)
	      for (k = Start[2]; k <= End[2]; k++)
		for (j = Start[1]; j <= End[1]; j++) {
		  index = (k*GridDimension[1] + j)*GridDimension[0] + Start[0];
		  for (i = Start[0]; i <= End[0]; i++, index++) {
		    BaryonField[field][index] /= BaryonField[DensNum][index];
		    BaryonField[field][index+Offset] /=
		      BaryonField[DensNum][index+Offset];
		  }
		}
	
	  /* Correct face for difference between refined and initial fluxes.
	     (Don't do this for energy if radiative cooling is on because it's
	     no longer conserved.  Similarly, don't do it for the species
	     because they are not individually conserved either -- in fact,
	     this could be done for the conserved quantities like charge,
	     total number density summed over ionization, etc.) */
	
	  if (Coordinate == Cartesian) {
	  for (field = 0; field < NumberOfBaryonFields; field++){
<<<<<<< HEAD
	    if ((RadiativeCooling == 0 || (FieldType[field] != TotalEnergy &&
					   FieldType[field] != InternalEnergy))
		&& (FieldType[field] < ElectronDensity) && 
=======
	    if ((FieldTypeNoInterpolate(FieldType[field]) == FALSE) &&
		(RadiativeCooling == 0 || (FieldType[field] != TotalEnergy &&
					   FieldType[field] != InternalEnergy)) &&
		(FieldType[field] < ElectronDensity) && 
>>>>>>> 28b9c045
		FieldType[field] != DrivingField1 &&
		FieldType[field] != DrivingField2 &&
		FieldType[field] != DrivingField3 &&
		FieldType[field] != GravPotential &&
		FieldType[field] != DebugField) {
	      for (k = Start[2]; k <= End[2]; k++){
		for (j = Start[1]; j <= End[1]; j++){
		  for (i = Start[0]; i <= End[0]; i++) {
		
		    /* Compute indexes. */
		
		    FieldIndex = (k*GridDimension[1] + j)*GridDimension[0] + i;
		    FluxIndex  = ((k - Start[2]+InitialOffset[2])*Dim[1] +
				  (j - Start[1]+InitialOffset[1]))*Dim[0] +
		      (i - Start[0]+InitialOffset[0]);
		
		    if( SUBlingGrid ){
		      RefinedFluxIndex = ((k - Start[2] + RefinedOffset[2])*RefinedDim[1] +
					  (j - Start[1] + RefinedOffset[1]))*RefinedDim[0] +
			(i - Start[0] + RefinedOffset[0]);
		
		    }else{
		      RefinedFluxIndex = FluxIndex;
		    }
		
		    GridFluxIndex =
		      (i - GridFluxStartIndex[0])
		      + (j - GridFluxStartIndex[1])*GridFluxDim[0]
		      + (k - GridFluxStartIndex[2])*GridFluxDim[1]*GridFluxDim[0];
		
		
<<<<<<< HEAD
//		    if (CorrectLeftBoundaryFlux)
=======
// 		    if (CorrectLeftBoundaryFlux)
>>>>>>> 28b9c045
//		      BoundaryFluxesThisTimeStep->LeftFluxes[field][dim][GridFluxIndex] =
//			RefinedFluxes->LeftFluxes[field][dim][FluxIndex];
		
		    if(CorrectLeftBaryonField){
		
		      if( SUBlingGrid == FALSE ){
			CorrectionAmountLeft = 
			  InitialFluxes->LeftFluxes[field][dim][FluxIndex] -
			  RefinedFluxes->LeftFluxes[field][dim][FluxIndex];
			BaryonField[field][FieldIndex] += CorrectionAmountLeft;
			
		      }else{ /* if( SUBlingGrid == False) */
			
			CorrectionAmountLeft = 
			  -(InitialFluxes->LeftFluxes[field][dim][FluxIndex] -
			    RefinedFluxes->RightFluxes[field][dim][RefinedFluxIndex]);
			BaryonField[field][FieldIndex] += CorrectionAmountLeft;
			
		      }
		    }
		
<<<<<<< HEAD
//		    if (CorrectRightBoundaryFlux)
=======
// 		    if (CorrectRightBoundaryFlux)
>>>>>>> 28b9c045
//		      BoundaryFluxesThisTimeStep->RightFluxes[field][dim] [GridFluxIndex] =
//			RefinedFluxes->RightFluxes[field][dim][FluxIndex];
		
		    /* update only if necessary */
		    if(CorrectRightBaryonField){
		
		      if( SUBlingGrid == FALSE ){

			CorrectionAmountRight = 
			  -(InitialFluxes->RightFluxes[field][dim][FluxIndex] -
			    RefinedFluxes->RightFluxes[field][dim][FluxIndex]);
			  
			BaryonField[field][FieldIndex + Offset] += CorrectionAmountRight;
			
		      }else{ /* if( SUBlingGrid == FALSE ){ */
			  CorrectionAmountRight = 
			    InitialFluxes->RightFluxes[field][dim][FluxIndex] -
			    RefinedFluxes->LeftFluxes[field][dim][RefinedFluxIndex];
			  BaryonField[field][FieldIndex + Offset] += CorrectionAmountRight;
			
		      } // else{ /* if( SUBlingGrid == FALSE ){ */
		    } // if(CorrectRightBaryonField)
		
		    if ((FieldTypeIsDensity(FieldType[field]) == TRUE ||
			 FieldType[field] == TotalEnergy ||
			 FieldType[field] == InternalEnergy)) {

		      /* If new density & energy is < 0 then undo the
			 flux correction. */

		      if (CorrectLeftBaryonField &&
			  BaryonField[field][FieldIndex] <= 0) {
			BaryonField[field][FieldIndex] -= CorrectionAmountLeft;

			if (SUBlingGrid == FALSE) {
<<<<<<< HEAD
			  printf("P(%d) -- CFRFl warn: %e %e %e %e %"ISYM
				 " %"ISYM" %"ISYM" %"ISYM" [%"ISYM"]\n",
				 MyProcessorNumber, BaryonField[field][FieldIndex],
				 InitialFluxes->LeftFluxes[field][dim][FluxIndex],
				 RefinedFluxes->LeftFluxes[field][dim][FluxIndex],
				 CorrectionAmount,
				 i, j, k, dim, field);
=======
			  if (debug)
			    printf("P(%d) -- CFRFl warn: %e %e %e %e %"ISYM
				   " %"ISYM" %"ISYM" %"ISYM" [%"ISYM"]\n",
				   MyProcessorNumber, BaryonField[field][FieldIndex],
				   InitialFluxes->LeftFluxes[field][dim][FluxIndex],
				   RefinedFluxes->LeftFluxes[field][dim][FluxIndex],
				   CorrectionAmountLeft,
				   i, j, k, dim, field);
>>>>>>> 28b9c045
			  for (ffield = 0; ffield < NumberOfBaryonFields; ffield++)
			    RefinedFluxes->LeftFluxes[ffield][dim][FluxIndex] =
			      InitialFluxes->LeftFluxes[ffield][dim][FluxIndex];
			} else {
<<<<<<< HEAD
			  printf("P(%d) -- CFRFlS warn: %e %e %e %e %"ISYM
				 " %"ISYM" %"ISYM" %"ISYM" [%"ISYM"]\n",
				 MyProcessorNumber, BaryonField[field][FieldIndex],
				 InitialFluxes->LeftFluxes[field][dim][FluxIndex],
				 RefinedFluxes->RightFluxes[field][dim][RefinedFluxIndex],
				 CorrectionAmount,
				 i, j, k, dim, field);
=======
			  if (debug)
			    printf("P(%d) -- CFRFlS warn: %e %e %e %e %"ISYM
				   " %"ISYM" %"ISYM" %"ISYM" [%"ISYM"]\n",
				   MyProcessorNumber, BaryonField[field][FieldIndex],
				   InitialFluxes->LeftFluxes[field][dim][FluxIndex],
				   RefinedFluxes->RightFluxes[field][dim][RefinedFluxIndex],
				   CorrectionAmountLeft,
				   i, j, k, dim, field);
>>>>>>> 28b9c045
			  for (ffield = 0; ffield < NumberOfBaryonFields; ffield++)
			    RefinedFluxes->RightFluxes[ffield][dim][RefinedFluxIndex] =
			      InitialFluxes->LeftFluxes[ffield][dim][FluxIndex];
			} // ENDELSE (SUBlingGrid == FALSE)
		      } // ENDIF CorrectLeftBaryonField

		      if (CorrectRightBaryonField &&
			  BaryonField[field][FieldIndex+Offset] <= 0) {
			BaryonField[field][FieldIndex+Offset] -= CorrectionAmountRight;

			if (SUBlingGrid == FALSE) {
<<<<<<< HEAD
			  printf("P(%d) -- CFRFr warn: %e %e %e %e %"ISYM
				 " %"ISYM" %"ISYM" %"ISYM" [%"ISYM"]\n",
				 MyProcessorNumber, BaryonField[field][FieldIndex],
				 InitialFluxes->RightFluxes[field][dim][FluxIndex],
				 RefinedFluxes->RightFluxes[field][dim][FluxIndex],
				 CorrectionAmount,
				 i, j, k, dim, field);
=======
			  if (debug)
			    printf("P(%d) -- CFRFr warn: %e %e %e %e %"ISYM
				   " %"ISYM" %"ISYM" %"ISYM" [%"ISYM"]\n",
				   MyProcessorNumber, BaryonField[field][FieldIndex],
				   InitialFluxes->RightFluxes[field][dim][FluxIndex],
				   RefinedFluxes->RightFluxes[field][dim][FluxIndex],
				   CorrectionAmountRight,
				   i, j, k, dim, field);
>>>>>>> 28b9c045
			  for (ffield = 0; ffield < NumberOfBaryonFields; ffield++)
			    RefinedFluxes->RightFluxes[ffield][dim][FluxIndex] =
			      InitialFluxes->RightFluxes[ffield][dim][FluxIndex];
			} else {
<<<<<<< HEAD
			  printf("P(%d) -- CFRFrS warn: %e %e %e %e %"ISYM
				 " %"ISYM" %"ISYM" %"ISYM" [%"ISYM"]\n",
				 MyProcessorNumber, BaryonField[field][FieldIndex],
				 InitialFluxes->LeftFluxes[field][dim][FluxIndex],
				 RefinedFluxes->RightFluxes[field][dim][RefinedFluxIndex],
				 CorrectionAmount,
				 i, j, k, dim, field);
=======
			  if (debug)
			    printf("P(%d) -- CFRFrS warn: %e %e %e %e %"ISYM
				   " %"ISYM" %"ISYM" %"ISYM" [%"ISYM"]\n",
				   MyProcessorNumber, BaryonField[field][FieldIndex],
				   InitialFluxes->LeftFluxes[field][dim][FluxIndex],
				   RefinedFluxes->RightFluxes[field][dim][RefinedFluxIndex],
				   CorrectionAmountRight,
				   i, j, k, dim, field);
>>>>>>> 28b9c045
			  for (ffield = 0; ffield < NumberOfBaryonFields; ffield++)
			    RefinedFluxes->LeftFluxes[ffield][dim][RefinedFluxIndex] =
			      InitialFluxes->RightFluxes[ffield][dim][FluxIndex];
			}
		      } // ENDIF CorrectRightBaryonField
		    }
		  }// for (i = Start[0]; i <= End[0]; i++) {
		} // for (j = Start[1]; j <= End[1]; j++){
	      } // for (k = Start[2]; k <= End[2]; k++){
	    }	// if ((RadiativeCooling == 0 || (FieldType[field] != TotalEnergy && etc
	  } // for (field = 0; field < NumberOfBaryonFields; field++){
	  }


	if (Coordinate == Cylindrical) {
	FLOAT xr, xl, xc, geofacr, geofacl;
	for (field = 0; field < NumberOfBaryonFields; field++) {
	  /*if ((RadiativeCooling == 0 || (FieldType[field] != TotalEnergy && 
	    FieldType[field] != InternalEnergy))
	    && (FieldType[field] < ElectronDensity) ) {*/
	  if (FieldType[field] < ElectronDensity &&
	      FieldType[field] != DrivingField1 &&
	      FieldType[field] != DrivingField2 &&
	      FieldType[field] != DrivingField3 &&
	      FieldType[field] != GravPotential &&
	      FieldType[field] != DebugField
	      ) {
	  for (k = Start[2]; k <= End[2]; k++) {
	    for (j = Start[1]; j <= End[1]; j++) {
	      for (i = Start[0]; i <= End[0]; i++) {
		/* Compute indexes. */
		FieldIndex = (k*GridDimension[1] + j)*GridDimension[0] + i;
		FluxIndex  = ((k - Start[2])*Dim[1] + (j - Start[1]))*Dim[0] +
		              (i - Start[0]);
		GridFluxIndex = 
                     (i - GridFluxStartIndex[0]) 
		   + (j - GridFluxStartIndex[1])*GridFluxDim[0]
		   + (k - GridFluxStartIndex[2])*GridFluxDim[1]*GridFluxDim[0];
		if (dim == 0) {
		  /* Left side */
		  xr = CellLeftEdge[0][i] + CellWidth[0][i];
                  xc = CellLeftEdge[0][i] + 0.5*CellWidth[0][i];
                  geofacr = xr/xc;
		  BaryonField[field][FieldIndex] +=
		    (InitialFluxes->LeftFluxes[field][dim][FluxIndex] -
		     RefinedFluxes->LeftFluxes[field][dim][FluxIndex] )*geofacr;

		  /* Right side */
		  xl = CellLeftEdge[0][i+Offset];
                  xc = xl + 0.5*CellWidth[0][i+Offset];
                  geofacl = xl/xc;
		  BaryonField[field][FieldIndex + Offset] -=
		    (InitialFluxes->RightFluxes[field][dim][FluxIndex] -
		     RefinedFluxes->RightFluxes[field][dim][FluxIndex] )*geofacl;
		}		
		if (dim == 1) {
		  /* Left side */
		  BaryonField[field][FieldIndex] +=
		    (InitialFluxes->LeftFluxes[field][dim][FluxIndex] -
		     RefinedFluxes->LeftFluxes[field][dim][FluxIndex] );
		  /* Right side */
		  BaryonField[field][FieldIndex + Offset] -=
		    (InitialFluxes->RightFluxes[field][dim][FluxIndex] -
		     RefinedFluxes->RightFluxes[field][dim][FluxIndex] );
		}		
		if (dim == 2) {

		  /* Left side */
		  xc = CellLeftEdge[0][i] + 0.5*CellWidth[0][i]; 
		  BaryonField[field][FieldIndex] +=
		    (InitialFluxes->LeftFluxes[field][dim][FluxIndex] -
		     RefinedFluxes->LeftFluxes[field][dim][FluxIndex] )*xc;
		  /* Right side */
		  xl = CellLeftEdge[0][i+Offset];
                  xc = xl + 0.5*CellWidth[0][i+Offset];
		  BaryonField[field][FieldIndex + Offset] -=
		    (InitialFluxes->RightFluxes[field][dim][FluxIndex] -
		     RefinedFluxes->RightFluxes[field][dim][FluxIndex] )*xc;

		}		
		/* Check for posivtivity and undo flux correction if negative */
		if ((FieldType[field] == Density || 
		     FieldType[field] == TotalEnergy ||
		     FieldType[field] == InternalEnergy) &&
		    BaryonField[field][FieldIndex] <= 0) {
		  /*if (debug) {
		    printf("CFRFl warn: %e %e %e %d %d %d %d [%d]\n",
			   BaryonField[field][FieldIndex],
			   InitialFluxes->LeftFluxes[field][dim][FluxIndex],
			   RefinedFluxes->LeftFluxes[field][dim][FluxIndex],
			   i, j, k, dim, field);
			   }*/
		  /* If new density & energy is < 0 then undo the flux correction. */
		  BaryonField[field][FieldIndex] -=
		     (InitialFluxes->LeftFluxes[field][dim][FluxIndex] -
		      RefinedFluxes->LeftFluxes[field][dim][FluxIndex] );
		  for (ffield = 0; ffield < NumberOfBaryonFields; ffield++)
		    RefinedFluxes->LeftFluxes[ffield][dim][FluxIndex] =
		      InitialFluxes->LeftFluxes[ffield][dim][FluxIndex];
		}
		if ((FieldType[field] == Density || 
		     FieldType[field] == TotalEnergy ||
		     FieldType[field] == InternalEnergy) &&
		    BaryonField[field][FieldIndex + Offset] <= 0.0) {
		  /*if (debug) {
		    printf("CFRFr warn: %e %e %e %d %d %d %d (%d) [%d]\n",
			   BaryonField[field][FieldIndex + Offset],
			   InitialFluxes->RightFluxes[field][dim][FluxIndex],
			   RefinedFluxes->RightFluxes[field][dim][FluxIndex],
			   i, j, k, dim, Offset, field);
			   }*/
		  /* If new density & energy is < 0 then undo the flux correction. */
		  BaryonField[field][FieldIndex + Offset] +=
		     (InitialFluxes->RightFluxes[field][dim][FluxIndex] -
		      RefinedFluxes->RightFluxes[field][dim][FluxIndex] );
		  for (ffield = 0; ffield < NumberOfBaryonFields; ffield++)
		    RefinedFluxes->RightFluxes[ffield][dim][FluxIndex] =
		      InitialFluxes->RightFluxes[ffield][dim][FluxIndex];
		}
	      }
	    }
	  }
	  
	  }
	}
	}
	

	    /* Return faces to original quantity. */
	
	  if (HydroMethod != Zeus_Hydro)
	    for (field = 0; field < NumberOfBaryonFields; field++)
	      if (FieldTypeIsDensity(FieldType[field]) == FALSE &&
		  FieldTypeIsRadiation(FieldType[field]) == FALSE &&
		  (RadiativeCooling == 0 || (FieldType[field] != TotalEnergy &&
					     FieldType[field] != InternalEnergy)) && 
		  FieldType[field] != Bfield1 &&
		  FieldType[field] != Bfield2 && FieldType[field] != Bfield3 &&
		  FieldType[field] != PhiField &&
		  FieldType[field] != DrivingField1 &&
		  FieldType[field] != DrivingField2 &&
		  FieldType[field] != DrivingField3 &&
		  FieldType[field] != GravPotential)
		for (k = Start[2]; k <= End[2]; k++)
		  for (j = Start[1]; j <= End[1]; j++) {
		    index = (k*GridDimension[1] + j)*GridDimension[0] + Start[0];
		    for (i = Start[0]; i <= End[0]; i++, index++) {
		      BaryonField[field][index] /= BaryonField[DensNum][index];
		      BaryonField[field][index+Offset] /=
			BaryonField[DensNum][index+Offset];
		    }
		  }
	
	  /* If appropriate, restore consistency between total and internal
	     energy in corrected faces. */
	
	  if (DualEnergyFormalism == TRUE && RadiativeCooling == FALSE){
	    float B2 = 0.0;
	    for (k = Start[2]; k <= End[2]; k++)
	      for (j = Start[1]; j <= End[1]; j++) {
		i1 = (k*GridDimension[1] + j)*GridDimension[0] + Start[0];
		i2 = i1 + Offset;
		for (i = Start[0]; i <= End[0]; i++, i1++, i2++) {
		  BaryonField[GENum][i1] = max(BaryonField[GENum][i1],
					       tiny_number);
		  BaryonField[GENum][i2] = max(BaryonField[GENum][i2],
					       tiny_number);
		  BaryonField[TENum][i1] = BaryonField[GENum][i1] +
		    0.5 * BaryonField[Vel1Num][i1] * BaryonField[Vel1Num][i1];
		  BaryonField[TENum][i2] = BaryonField[GENum][i2] +
		    0.5 * BaryonField[Vel1Num][i2] * BaryonField[Vel1Num][i2];
		  if (GridRank > 1) {
		    BaryonField[TENum][i1] +=
		      0.5 * BaryonField[Vel2Num][i1] * BaryonField[Vel2Num][i1];
		    BaryonField[TENum][i2] +=
		      0.5 * BaryonField[Vel2Num][i2] * BaryonField[Vel2Num][i2];
		  }
		  if (GridRank > 2) {
		    BaryonField[TENum][i1] +=
		      0.5 * BaryonField[Vel3Num][i1] * BaryonField[Vel3Num][i1];
		    BaryonField[TENum][i2] +=
		      0.5 * BaryonField[Vel3Num][i2] * BaryonField[Vel3Num][i2];
		  }

		  if (HydroMethod == MHD_RK) {
		    B2 = POW(BaryonField[B1Num][i1],2) + 
		      POW(BaryonField[B2Num][i1],2) +
		      POW(BaryonField[B3Num][i1],2);
		    BaryonField[TENum][i1] += 0.5 * B2 / BaryonField[DensNum][i1];
		    B2 = POW(BaryonField[B1Num][i2],2) + 
		      POW(BaryonField[B2Num][i2],2) +
		      POW(BaryonField[B3Num][i2],2);
		    BaryonField[TENum][i2] += 0.5 * B2 / BaryonField[DensNum][i2];
		}

		
		}		
	      } // end: loop over faces
	  } // end: if (DualEnergyFormalism)
	
	    /* Multiply species by density to return from fractional to real
	       density. (see comments above regarding species). */
	
	  for (field = 0; field < NumberOfBaryonFields; field++)
	    if (FieldType[field] >= ElectronDensity &&
<<<<<<< HEAD
		FieldType[field] < FieldUndefined &&
=======
		FieldType[field] < Metallicity &&
		FieldTypeNoInterpolate(FieldType[field]) == FALSE &&
>>>>>>> 28b9c045
		FieldTypeIsRadiation(FieldType[field]) == FALSE)
	      for (k = Start[2]; k <= End[2]; k++)
		for (j = Start[1]; j <= End[1]; j++) {
		  index = (k*GridDimension[1] + j)*GridDimension[0] + Start[0];
		  for (i = Start[0]; i <= End[0]; i++, index++) {
		    BaryonField[field][index] *= BaryonField[DensNum][index];
		    BaryonField[field][index+Offset] *=
		      BaryonField[DensNum][index+Offset];
		  }
		}
	
	} // if( CorrectLeftBaryonField || CorrectRightBaryonField){

      } // end: if GridDimension[dim] > 1
      /* delete Refined fluxes as they're not needed anymore. */
 
      for (field = 0; field < NumberOfBaryonFields; field++) {
	delete [] RefinedFluxes->LeftFluxes[field][dim];
	delete [] RefinedFluxes->RightFluxes[field][dim];
	RefinedFluxes->LeftFluxes[field][dim] = NULL;
	RefinedFluxes->RightFluxes[field][dim] = NULL;
      }
 
    } // next dimension
  } // Number of baryons fields > 0
 
  return SUCCESS;
 
}
#endif <|MERGE_RESOLUTION|>--- conflicted
+++ resolved
@@ -136,8 +136,9 @@
 		(RefinedFluxes->LeftFluxes[field][dim] == NULL) ||
 		(InitialFluxes->RightFluxes[field][dim] == NULL) ||
 		(RefinedFluxes->RightFluxes[field][dim] == NULL)) {
-	      ENZO_FAIL("Some Flux data is not present.\n");
-	    }
+	      fprintf(stderr,"Some Flux data is not present.\n");
+	    return FAIL;
+	  }
 	}
  
 	//by default, we want to correct the flux.
@@ -341,7 +342,8 @@
 	  if (HydroMethod != Zeus_Hydro) {
 
 	    for (field = 0; field < NumberOfBaryonFields; field++) 
-	      if (FieldTypeIsDensity(FieldType[field]) == FALSE &&
+	      if (FieldTypeNoInterpolate(FieldType[field]) == FALSE &&
+		  FieldTypeIsDensity(FieldType[field]) == FALSE &&
 		  FieldTypeIsRadiation(FieldType[field]) == FALSE &&
 		  FieldType[field] != Bfield1 &&
 		  FieldType[field] != Bfield2 && FieldType[field] != Bfield3 &&
@@ -375,12 +377,8 @@
 	
 	  for (field = 0; field < NumberOfBaryonFields; field++)
 	    if (FieldType[field] >= ElectronDensity &&
-<<<<<<< HEAD
-		FieldType[field] < FieldUndefined &&
-=======
 		FieldType[field] < Metallicity &&
 		FieldTypeNoInterpolate(FieldType[field]) == FALSE &&
->>>>>>> 28b9c045
 		FieldTypeIsRadiation(FieldType[field]) == FALSE)
 	      for (k = Start[2]; k <= End[2]; k++)
 		for (j = Start[1]; j <= End[1]; j++) {
@@ -401,16 +399,10 @@
 	
 	  if (Coordinate == Cartesian) {
 	  for (field = 0; field < NumberOfBaryonFields; field++){
-<<<<<<< HEAD
-	    if ((RadiativeCooling == 0 || (FieldType[field] != TotalEnergy &&
-					   FieldType[field] != InternalEnergy))
-		&& (FieldType[field] < ElectronDensity) && 
-=======
 	    if ((FieldTypeNoInterpolate(FieldType[field]) == FALSE) &&
 		(RadiativeCooling == 0 || (FieldType[field] != TotalEnergy &&
 					   FieldType[field] != InternalEnergy)) &&
 		(FieldType[field] < ElectronDensity) && 
->>>>>>> 28b9c045
 		FieldType[field] != DrivingField1 &&
 		FieldType[field] != DrivingField2 &&
 		FieldType[field] != DrivingField3 &&
@@ -442,11 +434,7 @@
 		      + (k - GridFluxStartIndex[2])*GridFluxDim[1]*GridFluxDim[0];
 		
 		
-<<<<<<< HEAD
-//		    if (CorrectLeftBoundaryFlux)
-=======
 // 		    if (CorrectLeftBoundaryFlux)
->>>>>>> 28b9c045
 //		      BoundaryFluxesThisTimeStep->LeftFluxes[field][dim][GridFluxIndex] =
 //			RefinedFluxes->LeftFluxes[field][dim][FluxIndex];
 		
@@ -468,11 +456,7 @@
 		      }
 		    }
 		
-<<<<<<< HEAD
-//		    if (CorrectRightBoundaryFlux)
-=======
 // 		    if (CorrectRightBoundaryFlux)
->>>>>>> 28b9c045
 //		      BoundaryFluxesThisTimeStep->RightFluxes[field][dim] [GridFluxIndex] =
 //			RefinedFluxes->RightFluxes[field][dim][FluxIndex];
 		
@@ -508,15 +492,6 @@
 			BaryonField[field][FieldIndex] -= CorrectionAmountLeft;
 
 			if (SUBlingGrid == FALSE) {
-<<<<<<< HEAD
-			  printf("P(%d) -- CFRFl warn: %e %e %e %e %"ISYM
-				 " %"ISYM" %"ISYM" %"ISYM" [%"ISYM"]\n",
-				 MyProcessorNumber, BaryonField[field][FieldIndex],
-				 InitialFluxes->LeftFluxes[field][dim][FluxIndex],
-				 RefinedFluxes->LeftFluxes[field][dim][FluxIndex],
-				 CorrectionAmount,
-				 i, j, k, dim, field);
-=======
 			  if (debug)
 			    printf("P(%d) -- CFRFl warn: %e %e %e %e %"ISYM
 				   " %"ISYM" %"ISYM" %"ISYM" [%"ISYM"]\n",
@@ -525,20 +500,10 @@
 				   RefinedFluxes->LeftFluxes[field][dim][FluxIndex],
 				   CorrectionAmountLeft,
 				   i, j, k, dim, field);
->>>>>>> 28b9c045
 			  for (ffield = 0; ffield < NumberOfBaryonFields; ffield++)
 			    RefinedFluxes->LeftFluxes[ffield][dim][FluxIndex] =
 			      InitialFluxes->LeftFluxes[ffield][dim][FluxIndex];
 			} else {
-<<<<<<< HEAD
-			  printf("P(%d) -- CFRFlS warn: %e %e %e %e %"ISYM
-				 " %"ISYM" %"ISYM" %"ISYM" [%"ISYM"]\n",
-				 MyProcessorNumber, BaryonField[field][FieldIndex],
-				 InitialFluxes->LeftFluxes[field][dim][FluxIndex],
-				 RefinedFluxes->RightFluxes[field][dim][RefinedFluxIndex],
-				 CorrectionAmount,
-				 i, j, k, dim, field);
-=======
 			  if (debug)
 			    printf("P(%d) -- CFRFlS warn: %e %e %e %e %"ISYM
 				   " %"ISYM" %"ISYM" %"ISYM" [%"ISYM"]\n",
@@ -547,7 +512,6 @@
 				   RefinedFluxes->RightFluxes[field][dim][RefinedFluxIndex],
 				   CorrectionAmountLeft,
 				   i, j, k, dim, field);
->>>>>>> 28b9c045
 			  for (ffield = 0; ffield < NumberOfBaryonFields; ffield++)
 			    RefinedFluxes->RightFluxes[ffield][dim][RefinedFluxIndex] =
 			      InitialFluxes->LeftFluxes[ffield][dim][FluxIndex];
@@ -559,15 +523,6 @@
 			BaryonField[field][FieldIndex+Offset] -= CorrectionAmountRight;
 
 			if (SUBlingGrid == FALSE) {
-<<<<<<< HEAD
-			  printf("P(%d) -- CFRFr warn: %e %e %e %e %"ISYM
-				 " %"ISYM" %"ISYM" %"ISYM" [%"ISYM"]\n",
-				 MyProcessorNumber, BaryonField[field][FieldIndex],
-				 InitialFluxes->RightFluxes[field][dim][FluxIndex],
-				 RefinedFluxes->RightFluxes[field][dim][FluxIndex],
-				 CorrectionAmount,
-				 i, j, k, dim, field);
-=======
 			  if (debug)
 			    printf("P(%d) -- CFRFr warn: %e %e %e %e %"ISYM
 				   " %"ISYM" %"ISYM" %"ISYM" [%"ISYM"]\n",
@@ -576,20 +531,10 @@
 				   RefinedFluxes->RightFluxes[field][dim][FluxIndex],
 				   CorrectionAmountRight,
 				   i, j, k, dim, field);
->>>>>>> 28b9c045
 			  for (ffield = 0; ffield < NumberOfBaryonFields; ffield++)
 			    RefinedFluxes->RightFluxes[ffield][dim][FluxIndex] =
 			      InitialFluxes->RightFluxes[ffield][dim][FluxIndex];
 			} else {
-<<<<<<< HEAD
-			  printf("P(%d) -- CFRFrS warn: %e %e %e %e %"ISYM
-				 " %"ISYM" %"ISYM" %"ISYM" [%"ISYM"]\n",
-				 MyProcessorNumber, BaryonField[field][FieldIndex],
-				 InitialFluxes->LeftFluxes[field][dim][FluxIndex],
-				 RefinedFluxes->RightFluxes[field][dim][RefinedFluxIndex],
-				 CorrectionAmount,
-				 i, j, k, dim, field);
-=======
 			  if (debug)
 			    printf("P(%d) -- CFRFrS warn: %e %e %e %e %"ISYM
 				   " %"ISYM" %"ISYM" %"ISYM" [%"ISYM"]\n",
@@ -598,7 +543,6 @@
 				   RefinedFluxes->RightFluxes[field][dim][RefinedFluxIndex],
 				   CorrectionAmountRight,
 				   i, j, k, dim, field);
->>>>>>> 28b9c045
 			  for (ffield = 0; ffield < NumberOfBaryonFields; ffield++)
 			    RefinedFluxes->LeftFluxes[ffield][dim][RefinedFluxIndex] =
 			      InitialFluxes->RightFluxes[ffield][dim][FluxIndex];
@@ -732,6 +676,7 @@
 	  if (HydroMethod != Zeus_Hydro)
 	    for (field = 0; field < NumberOfBaryonFields; field++)
 	      if (FieldTypeIsDensity(FieldType[field]) == FALSE &&
+		  FieldTypeNoInterpolate(FieldType[field]) == FALSE &&
 		  FieldTypeIsRadiation(FieldType[field]) == FALSE &&
 		  (RadiativeCooling == 0 || (FieldType[field] != TotalEnergy &&
 					     FieldType[field] != InternalEnergy)) && 
@@ -804,12 +749,8 @@
 	
 	  for (field = 0; field < NumberOfBaryonFields; field++)
 	    if (FieldType[field] >= ElectronDensity &&
-<<<<<<< HEAD
-		FieldType[field] < FieldUndefined &&
-=======
 		FieldType[field] < Metallicity &&
 		FieldTypeNoInterpolate(FieldType[field]) == FALSE &&
->>>>>>> 28b9c045
 		FieldTypeIsRadiation(FieldType[field]) == FALSE)
 	      for (k = Start[2]; k <= End[2]; k++)
 		for (j = Start[1]; j <= End[1]; j++) {
