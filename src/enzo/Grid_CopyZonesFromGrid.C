--- conflicted
+++ resolved
@@ -120,11 +120,8 @@
     OtherDim[dim]   = 1;
   }
 
-<<<<<<< HEAD
   //  PrintToScreenBoundaries(BaryonField[3], "Vz Before\n");
-=======
-  //PrintToScreenBoundaries(BaryonField[3], "Vz Before\n");
->>>>>>> 083e6bb4
+
  
   for (dim = 0; dim < GridRank; dim++)
     if (GridDimension[dim] > 1) {
@@ -301,12 +298,9 @@
  
   //Update the energys due to sheared boundaries
 
-<<<<<<< HEAD
+
   //  PrintToScreenBoundaries(BaryonField[3], "Vz After\n");
-=======
-  //PrintToScreenBoundaries(BaryonField[3], "Vz After\n");
->>>>>>> 083e6bb4
-
+  
   if (isShearing){
 
     int iden=FindField(Density, FieldType, NumberOfBaryonFields);
