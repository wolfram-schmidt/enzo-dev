/***********************************************************************
/
/  GRID CLASS (COPY OVERLAPPING ZONES FROM GRID IN ARGUMENT TO THIS GRID)
/
/  written by: Greg Bryan
/  date:       November, 1994
/  modified1:
/
/  PURPOSE:
/
/  RETURNS: FAIL or SUCCESS
/
************************************************************************/
 
// This routine copies zones which overlap from the grid in the argument
//   to the current grid.  We use only the active region of the OtherGrid,
//   but copy into the entire region (including boundaries) of this grid.
//
// The input argument EdgeOffset is the amount the corner of this grid is
//   considered to have moved for grid comparison and copying purposes.
//   See Grid_CheckForOverlappingZones for more details.

#ifdef USE_MPI
#include "mpi.h"
#endif /* USE_MPI */
 
#include <stdio.h>
#include <math.h>
#include "ErrorExceptions.h"
#include "macros_and_parameters.h"
#include "typedefs.h"
#include "global_data.h"
#include "Fluxes.h"
#include "GridList.h"
#include "ExternalBoundary.h"
#include "Grid.h"
#include "communication.h"


int FindField(int field, int farray[], int numfields);

 
int grid::CopyZonesFromGrid(grid *OtherGrid, FLOAT EdgeOffset[MAX_DIMENSION])
{
 
  /* Return if this doesn't involve us. */
 
  if (ProcessorNumber != MyProcessorNumber &&
      OtherGrid->ProcessorNumber != MyProcessorNumber)
    return SUCCESS;
 
//  printf("CopyZonesFromGrid: %"ISYM"\n", NumberOfBaryonFields);
 
  if (NumberOfBaryonFields == 0)
    return SUCCESS;
 
  this->DebugCheck("CopyZonesFromGrid (before)");
 
  /* declarations */
 
  int dim;

  
  bool shiftPos, shiftNeg; float delta;
  if (ShearingBoundaryDirection!=-1){
    FLOAT L=(DomainRightEdge[ShearingBoundaryDirection]-DomainLeftEdge[ShearingBoundaryDirection]);

    int dim;
    bool noMove=false;

    delta=L*AngularVelocity*VelocityGradient;
  
    //printf("L: %"GSYM" Delta: %"GSYM" %"GSYM" (%"GSYM" %"GSYM")\n", L, delta, delta, AngularVelocity, VelocityGradient);

<<<<<<< HEAD
    if (fabs(EdgeOffset[ShearingBoundaryDirection]-FLOAT(1.0)*L)<=
	CellWidth[ShearingBoundaryDirection][0]*0.1) 
      shiftPos=true;
    else shiftPos=false;
    if (fabs(EdgeOffset[ShearingBoundaryDirection]+FLOAT(1.0)*L)<=
=======
    if (ABS(EdgeOffset[ShearingBoundaryDirection]-FLOAT(1.0)*L)<=
	CellWidth[ShearingBoundaryDirection][0]*0.1) 
      shiftPos=true;
    else shiftPos=false;
    if (ABS(EdgeOffset[ShearingBoundaryDirection]+FLOAT(1.0)*L)<=
>>>>>>> 31550e82
	CellWidth[ShearingBoundaryDirection][0]*0.1) 
      shiftNeg=true;
    else shiftNeg=false;
  }

  bool isShearing= (ShearingBoundaryDirection!=-1 && (shiftNeg || shiftPos));

  /* Compute the left and right edges of this grid (including ghost zones). */
 
  FLOAT GridLeft[MAX_DIMENSION]; FLOAT GridRight[MAX_DIMENSION];
  for (dim = 0; dim < GridRank; dim++) {
    GridLeft[dim]  = CellLeftEdge[dim][0] + EdgeOffset[dim];
    GridRight[dim] = CellLeftEdge[dim][GridDimension[dim]-1] +
                     CellWidth[dim][GridDimension[dim]-1]    +
                     EdgeOffset[dim];
  }
 
  /* Do a quick check to see if there is any overlap. */
 
  for (dim = 0; dim < GridRank; dim++)
    if (GridLeft[dim]  >= OtherGrid->GridRightEdge[dim] ||
        GridRight[dim] <= OtherGrid->GridLeftEdge[dim]   )
      return SUCCESS;
 
  /* There is some overlap, so copy overlapping region */
 
  //FLOAT Left, Right;
  FLOAT Left[MAX_DIMENSION];
  FLOAT Right[MAX_DIMENSION];
  int Start[MAX_DIMENSION], End[MAX_DIMENSION];
  int StartOther[MAX_DIMENSION], Dim[MAX_DIMENSION];
  int OtherDim[MAX_DIMENSION];
 
  /* compute start and stop indicies of overlapping region for both this
     grid and the Other grid. */
 
  for (dim = 0; dim < MAX_DIMENSION; dim++) {
    Start[dim]      = 0;
    End[dim]        = 0;
    StartOther[dim] = 0;
    OtherDim[dim]   = 1;
  }

  //PrintToScreenBoundaries(BaryonField[3], "Vz Before\n");
 
  for (dim = 0; dim < GridRank; dim++)
    if (GridDimension[dim] > 1) {
 
      /* Compute left and right positions in problem space.
	 note: include buffer zones of this grid but not the other grid. */
 
      Left[dim]  = max(GridLeft[dim], OtherGrid->GridLeftEdge[dim]);
      Right[dim] = min(GridRight[dim], OtherGrid->GridRightEdge[dim]);
 
      /* Convert this to index positions in this grid */
 
      Start[dim] = nint((Left[dim]  - GridLeft[dim]) / CellWidth[dim][0]);
      End[dim]   = nint((Right[dim] - GridLeft[dim]) / CellWidth[dim][0]) - 1;

      if (ShearingVelocityDirection==dim && (shiftNeg || shiftPos)){
	if (isTopGrid()){   
	  //technically, the top grid only needs to extend in one direction because the copy will happen with either the end or the beginning.
	  Start[dim] = (int) ceil((Left[dim]  - GridLeft[dim]) / CellWidth[dim][0]);
	  End[dim]   = (int) ceil((Right[dim] - GridLeft[dim]) / CellWidth[dim][0]) - 1;
	}
       	else{
	  Start[dim] = (int) ceil((Left[dim]  - GridLeft[dim]) / CellWidth[dim][0]);
	  End[dim]   = (int) floor((Right[dim] - GridLeft[dim]) / CellWidth[dim][0]) - 1;
 	}
      }
 
      if (End[dim] - Start[dim] < 0)
	return SUCCESS;
 
      /* Compute index positions in the other grid */
 
      StartOther[dim] = nint((Left[dim] - OtherGrid->CellLeftEdge[dim][0])/
			     CellWidth[dim][0]);
 

      if (isShearing && ShearingVelocityDirection==dim)
	StartOther[dim] = (int) floor((Left[dim] - OtherGrid->CellLeftEdge[dim][0]) / 
				      CellWidth[dim][0]);
      
      /* Copy dimensions into temporary space */
 
      OtherDim[dim] = OtherGrid->GridDimension[dim];
    }
 
  /* Calculate dimensions */
 
  for (dim = 0; dim < MAX_DIMENSION; dim++)
    Dim[dim] = End[dim] - Start[dim] + 1;

  //need extra cell if you want to do shearing boundaries 
  //and that needs to be communicated from other grids possibly

  int ShearingCommunicationDims[3];
  if (isShearing){
    int x=Dim[ShearingVelocityDirection];
    int otherX=OtherDim[ShearingVelocityDirection];
    if (x+1<=otherX) 
      x=x+1;
    else x=otherX;

    for (dim = 0; dim < MAX_DIMENSION; dim++)
      if (dim==ShearingVelocityDirection)
	ShearingCommunicationDims[dim]=x;
      else
	ShearingCommunicationDims[dim] = Dim[dim];

  }
 
  /* If posting a receive, then record details of call. */

#ifdef USE_MPI
  if (CommunicationDirection == COMMUNICATION_POST_RECEIVE &&
      MyProcessorNumber == ProcessorNumber) {
    CommunicationReceiveGridOne[CommunicationReceiveIndex]  = this;
    CommunicationReceiveGridTwo[CommunicationReceiveIndex]  = OtherGrid;
    CommunicationReceiveCallType[CommunicationReceiveIndex] = 2;
    for (dim = 0; dim < GridRank; dim++)
      CommunicationReceiveArgument[dim][CommunicationReceiveIndex] = 
	EdgeOffset[dim];
  }
#endif /* USE_MPI */

  /* Copy data from other processor if needed (modify OtherDim and
     StartOther to reflect the fact that we are only coping part of
     the grid. */
 
  if (traceMPI) 
    fprintf(tracePtr, "CopyZones SendRegion from %"ISYM" to %"ISYM"\n", 
	    ProcessorNumber, OtherGrid->ProcessorNumber);
 

  if (ProcessorNumber != OtherGrid->ProcessorNumber) {
    if (isShearing)
      OtherGrid->CommunicationSendRegion(OtherGrid, ProcessorNumber,
					 ALL_FIELDS, NEW_ONLY, StartOther, 
					 ShearingCommunicationDims);
    else    
      OtherGrid->CommunicationSendRegion(OtherGrid, ProcessorNumber,
					 ALL_FIELDS, NEW_ONLY, StartOther, Dim);
    if (CommunicationDirection == COMMUNICATION_POST_RECEIVE ||
	CommunicationDirection == COMMUNICATION_SEND)
      return SUCCESS;    
    for (dim = 0; dim < GridRank; dim++) {
      if (isShearing) OtherDim[dim]=ShearingCommunicationDims[dim];
      else OtherDim[dim] = Dim[dim];
      StartOther[dim] = 0;
    }
  }
 
  /* Return if this is not our concern. */
 
  if (ProcessorNumber != MyProcessorNumber)
    return SUCCESS;
 
  /* Copy zones */
 

  //Shearing Boundary Variables
  float rho, vx, vy, vz, v2, b2, bx, by, bz;
  int thisindex, otherindex;
  FLOAT a,b;  FLOAT val1, val2;
  
  if (isShearing){
    a=GridLeft[ShearingVelocityDirection]/CellWidth[ShearingVelocityDirection][0]-
      floor(GridLeft[ShearingVelocityDirection]/CellWidth[ShearingVelocityDirection][0]);
    b=1.0-a;
  }

  int addDim[3] = {1, OtherDim[0], OtherDim[0]*OtherDim[1]};
  int velocityTypes[3]={Velocity1, Velocity2, Velocity3};


  // printf("Dim: %i %i %i  Start: %i %i %i   StartOther: %i %i %i\n", 
// 	  Dim[0], Dim[1], Dim[2], Start[0], Start[1], Start[2], 
// 	  StartOther[0],StartOther[1],StartOther[2]);


 
  for (int field = 0; field < NumberOfBaryonFields; field++)
 
   for (int k = 0; k < Dim[2]; k++)
      for (int j = 0; j < Dim[1]; j++) {
	thisindex = (0 + Start[0]) + (j + Start[1])*GridDimension[0] +
                    (k + Start[2])*GridDimension[0]*GridDimension[1];
	otherindex = (0 + StartOther[0]) + (j + StartOther[1])*OtherDim[0] +
                     (k + StartOther[2])*OtherDim[0]*OtherDim[1];
	for (int i = 0; i < Dim[0]; i++, thisindex++, otherindex++){
	  BaryonField[field][thisindex] =
	    OtherGrid->BaryonField[field][otherindex];

	  if (isShearing){
	    val1=OtherGrid->BaryonField[field][otherindex];
	    val2=OtherGrid->BaryonField[field][otherindex+ addDim[ShearingVelocityDirection]];
	    
	    BaryonField[field][thisindex] = (float) (b*val1+a*val2);

	    
	    if (FieldType[field]==velocityTypes[ShearingVelocityDirection]){ 
	      if (shiftNeg){
		BaryonField[field][thisindex] -=delta;	  
	      }
	      else if (shiftPos){
		BaryonField[field][thisindex] +=delta;
	      }

	      //    printf ("Neg: %d  Pos: %d, (%d %d %d) %"GSYM"\n", shiftNeg, shiftPos, i,j,k, 
	      //      BaryonField[field][thisindex]);
	    }
	  
	  
	  }
	}}
 
  //Update the energys due to sheared boundaries

  //PrintToScreenBoundaries(BaryonField[3], "Vz After\n");

  if (isShearing){

    int iden=FindField(Density, FieldType, NumberOfBaryonFields);
    int ivx=FindField(Velocity1, FieldType, NumberOfBaryonFields);
    int ivy=FindField(Velocity2, FieldType, NumberOfBaryonFields);
    int ivz=FindField(Velocity3, FieldType, NumberOfBaryonFields);
    int ietot=FindField(TotalEnergy, FieldType, NumberOfBaryonFields);
    int ieint=FindField(InternalEnergy, FieldType, NumberOfBaryonFields);
    
    int iBx, iBy, iBz;
    if (useMHD){
      iBx=FindField(Velocity1, FieldType, NumberOfBaryonFields);
      iBy=FindField(Velocity2, FieldType, NumberOfBaryonFields);
      if (GridRank==3) iBz=FindField(Velocity3, FieldType, NumberOfBaryonFields);
      
    }
    
    for (int k = 0; k < Dim[2]; k++)
      for (int j = 0; j < Dim[1]; j++) {
	thisindex = (0 + Start[0]) + (j + Start[1])*GridDimension[0] +
	  (k + Start[2])*GridDimension[0]*GridDimension[1];
	for (int i = 0; i < Dim[0]; i++, thisindex++){
	  rho= BaryonField[iden][thisindex];  
	  
	    
	  vx= BaryonField[ivx][thisindex];
	  vy= BaryonField[ivy][thisindex];  
	  if (GridRank==3) vz=BaryonField[ivz][thisindex];  
	  else vz=0.0;
	  v2=vx*vx+vy*vy+vz*vz;
	  
	  b2=0.0;
	  if (useMHD) {
	    bx= BaryonField[iBx][thisindex];
	    by= BaryonField[iBy][thisindex];  
	    if (GridRank==3) bz= BaryonField[iBz][thisindex];  
	    else
	      bz=0.0;
	    b2=bx*bx+by*by+bz*bz;
	  }
	  
	  BaryonField[ietot][thisindex] = BaryonField[ieint][thisindex]  + 0.5*v2 +0.5*b2/rho;
	  
	}}}
  
  /* Clean up if we have transfered data. */
  
  if (MyProcessorNumber != OtherGrid->ProcessorNumber)
    OtherGrid->DeleteAllFields();
  
  this->DebugCheck("CopyZonesFromGrid (after)");
  
  return SUCCESS;
  
}
  <|MERGE_RESOLUTION|>--- conflicted
+++ resolved
@@ -72,19 +72,11 @@
   
     //printf("L: %"GSYM" Delta: %"GSYM" %"GSYM" (%"GSYM" %"GSYM")\n", L, delta, delta, AngularVelocity, VelocityGradient);
 
-<<<<<<< HEAD
     if (fabs(EdgeOffset[ShearingBoundaryDirection]-FLOAT(1.0)*L)<=
 	CellWidth[ShearingBoundaryDirection][0]*0.1) 
       shiftPos=true;
     else shiftPos=false;
     if (fabs(EdgeOffset[ShearingBoundaryDirection]+FLOAT(1.0)*L)<=
-=======
-    if (ABS(EdgeOffset[ShearingBoundaryDirection]-FLOAT(1.0)*L)<=
-	CellWidth[ShearingBoundaryDirection][0]*0.1) 
-      shiftPos=true;
-    else shiftPos=false;
-    if (ABS(EdgeOffset[ShearingBoundaryDirection]+FLOAT(1.0)*L)<=
->>>>>>> 31550e82
 	CellWidth[ShearingBoundaryDirection][0]*0.1) 
       shiftNeg=true;
     else shiftNeg=false;
