/***********************************************************************
/
/  GRID CLASS (READ GRID)
/
/  written by: Greg Bryan
/  date:       November, 1994
/  modified1:  Robert Harkness, July 2002
/  modified2:  Alexei Kritsuk, Jan 2004   a trick for RandomForcing //AK
/  modified3:  Robert Harkness, Jan 2007 for HDF5 memory buffering
/  modified4:  Robert Harkness, April 2008
/  modified5:  Matthew Turk, September 2009 for refactoring and removing IO_TYPE
/  modified6:  Michael Kuhlen, October 2010, HDF5 hierarchy
/
/  PURPOSE:
/
************************************************************************/
 
//  Input a grid from file pointer fpt
 
#include <hdf5.h>
#include <string.h>
#include <stdio.h>
#include <stdlib.h>
#include <unistd.h>
#include <math.h>
#include <assert.h>
#include "h5utilities.h"
 
#include "ErrorExceptions.h"
#include "macros_and_parameters.h"
#include "typedefs.h"
#include "global_data.h"
#include "Fluxes.h"
#include "GridList.h"
#include "ExternalBoundary.h"
#include "Grid.h"
void my_exit(int status);
 
#ifdef PROTO /* Remove troublesome HDF PROTO declaration. */
#undef PROTO
#endif
 
// HDF5 function prototypes
 

 
// function prototypes
 
int ReadListOfFloats(FILE *fptr, int N, FLOAT floats[]);
int ReadListOfInts(FILE *fptr, int N, int nums[]);
 
static int GridReadDataGridCounter = 0;
 
 
#ifdef NEW_GRID_IO
int grid::Group_ReadGrid(FILE *fptr, int GridID, HDF5_hid_t file_id, 
<<<<<<< HEAD
=======
			 char DataFilename[],
>>>>>>> 28b9c045
			 int ReadText, int ReadData, bool ReadParticlesOnly,
			 int ReadEverything)
{
 
  int i, j, k, field, size, active_size, dim;
  char name[MAX_LINE_LENGTH], dummy[MAX_LINE_LENGTH];
  char logname[MAX_LINE_LENGTH];
  char procfilename[MAX_LINE_LENGTH];
 
  char id[MAX_GROUP_TAG_SIZE];
  char pid[MAX_TASK_TAG_SIZE];
  char gpid[MAX_TASK_TAG_SIZE];
 
  int ActiveDim[MAX_DIMENSION];
 
  FILE *log_fptr;
 
  hid_t       group_id, dset_id, old_fields;
  hid_t       file_dsp_id;
  hid_t       num_type;
 
  hsize_t     OutDims[MAX_DIMENSION];
  hsize_t     FullOutDims[MAX_DIMENSION];
  hsize_t     TempIntArray[MAX_DIMENSION];
 
  herr_t      h5_status;
  herr_t      h5_error = -1;
 
  int         num_size;
 
  char *ParticlePositionLabel[] =
    {"particle_position_x", "particle_position_y", "particle_position_z"};
  char *ParticleVelocityLabel[] =
    {"particle_velocity_x", "particle_velocity_y", "particle_velocity_z"};
#ifdef WINDS
  char *ParticleAttributeLabel[] =
    {"creation_time", "dynamical_time", "metallicity_fraction", "particle_jet_x", 
     "particle_jet_y", "particle_jet_z", "typeia_fraction"};
#else
  char *ParticleAttributeLabel[] = 
    {"creation_time", "dynamical_time", "metallicity_fraction", "typeia_fraction"};
#endif
 
  if(ReadText && HierarchyFileInputFormat == 1){

    /* Read general grid class data */

    /* make sure quantities defined at least for 3d */
 
    for (int dim = GridRank; dim < 3; dim++) {
      GridDimension[dim] = 1;
      GridStartIndex[dim] = 0;
      GridEndIndex[dim] = 0;
    }
    if (fscanf(fptr, "GridRank = %"ISYM"\n", &GridRank) != 1) {
            ENZO_FAIL("Error reading GridRank.");
    }
 
    if (fscanf(fptr, "GridDimension = ") != 0) {
            ENZO_FAIL("Error reading GridDimension(0).");
    }
 
    if (ReadListOfInts(fptr, GridRank, GridDimension) == FAIL) {
            ENZO_FAIL("Error reading GridDimension(1).");
    }
 
    fscanf(fptr, "GridStartIndex = ");
 
    if (ReadListOfInts(fptr, GridRank, GridStartIndex) == FAIL) {
            ENZO_FAIL("Error reading GridStartIndex.");
    }
 
    fscanf(fptr, "GridEndIndex = ");
 
    if (ReadListOfInts(fptr, GridRank, GridEndIndex) == FAIL) {
            ENZO_FAIL("Error reading GridEndIndex.");
    }
 
    fscanf(fptr, "GridLeftEdge = ");
 
    if (ReadListOfFloats(fptr, GridRank, GridLeftEdge) == FAIL) {
            ENZO_FAIL("Error reading GridLeftEdge.");
    }
 
    fscanf(fptr, "GridRightEdge = ");
 
    if (ReadListOfFloats(fptr, GridRank, GridRightEdge) == FAIL) {
            ENZO_FAIL("Error reading GridRightEdge.");
    }
 
    if (fscanf(fptr, "Time = %"PSYM"\n", &Time) != 1) {
            ENZO_FAIL("Error reading Time.");
    }
    if (ReadEverything == TRUE && 
       (fscanf(fptr, "OldTime = %"PSYM"\n", &OldTime) != 1)) {
            ENZO_FAIL("Error reading OldTime.");
    }
 
    if (fscanf(fptr, "SubgridsAreStatic = %"ISYM"\n", &SubgridsAreStatic) != 1) {
            ENZO_FAIL("Error reading SubgridsAreStatic.");
    }
 
    /* Read baryon field quantities. */
 
    if (fscanf(fptr, "NumberOfBaryonFields = %"ISYM"\n",
	       &NumberOfBaryonFields) != 1) {
            ENZO_FAIL("Error reading NumberOfBaryonFields.");
    }
    if (NumberOfBaryonFields > 0) {
 
      fscanf(fptr, "FieldType = ");
 
      if (ReadListOfInts(fptr, NumberOfBaryonFields, FieldType) == FAIL) {
		ENZO_FAIL("Error reading FieldType.");
      }
 
      fgetpos(fptr, &BaryonFileNamePosition); //AK
 
      if (fscanf(fptr, "BaryonFileName = %s\n", procfilename) != 1) {
		ENZO_FAIL("Error reading BaryonFileName.");
      }
 
      fscanf(fptr, "CourantSafetyNumber    = %"FSYM"\n", &CourantSafetyNumber);
      fscanf(fptr, "PPMFlatteningParameter = %"ISYM"\n", &PPMFlatteningParameter);
      fscanf(fptr, "PPMDiffusionParameter  = %"ISYM"\n", &PPMDiffusionParameter);
      fscanf(fptr, "PPMSteepeningParameter = %"ISYM"\n", &PPMSteepeningParameter);
    }

    /* 3) Read particle info */
 
    if (fscanf(fptr, "NumberOfParticles = %"ISYM"\n", &NumberOfParticles) != 1) {
            ENZO_FAIL("error reading NumberOfParticles.");
    }
 
    if (NumberOfParticles > 0) {
 
      /* Read particle file name. */
    
      if (fscanf(fptr, "ParticleFileName = %s\n", procfilename) != 1) {
		ENZO_FAIL("Error reading ParticleFileName.");
      }
    }
 
    /* 4) Read gravity info */
 
    if (SelfGravity)
      if (fscanf(fptr, "GravityBoundaryType = %"ISYM"\n",&GravityBoundaryType) != 1) {
		ENZO_FAIL("Error reading GravityBoundaryType.");
      }

    // If HierarchyFile has different Ghostzones (which should be a parameter not a macro ...)
    // (useful in a restart with different hydro/mhd solvers) 
    int ghosts =DEFAULT_GHOST_ZONES;
    if (GridStartIndex[0] != ghosts)  {
	if (GridID < 2)
     fprintf(stderr,"Grid_Group_ReadGrid: Adjusting Ghostzones which in the hierarchy file did not match the selected HydroMethod.\n");
      for (int dim=0; dim < GridRank; dim++) {
	GridDimension[dim]  = GridEndIndex[dim]-GridStartIndex[dim]+1+2*ghosts;
	GridStartIndex[dim] = ghosts;
	GridEndIndex[dim]   = GridStartIndex[dim]+GridDimension[dim]-1-2*ghosts;
	 if (GridID < 2) fprintf(stderr, "dim: GridStart,GridEnd,GridDim:  %i: %i %i %i\n",
				  dim, GridStartIndex[dim], GridEndIndex[dim], GridDimension[dim]);
      }
    }

  } // (if (ReadText && HierarchyFileInputFormat == 1) )

  // if HDF5 Hierarchy file, then copy DataFilename (read in
  // Grid::ReadHierarchyInformationHDF5.C) to procfilename
  if (HierarchyFileInputFormat % 2 == 0) {
    strcpy(procfilename, DataFilename);
  }

  snprintf(name, MAX_LINE_LENGTH-1, "/Grid%"GROUP_TAG_FORMAT""ISYM, GridID);

  if (NumberOfBaryonFields > 0 && ReadData && !ReadParticlesOnly &&
      (MyProcessorNumber == ProcessorNumber)) {

#ifndef SINGLE_HDF5_OPEN_ON_INPUT
    file_id = H5Fopen(procfilename,  H5F_ACC_RDONLY, H5P_DEFAULT);
    if( file_id == h5_error ) ENZO_VFAIL("Error opening %s", procfilename)
#endif
 
    group_id = H5Gopen(file_id, name);
    if( group_id == h5_error )ENZO_VFAIL("Error opening group %s", name)
 
    /* fill in ActiveDim for dims up to 3d */
 
    for (int dim = 0; dim < 3; dim++)
      ActiveDim[dim] = GridEndIndex[dim] - GridStartIndex[dim] +1;
 
    /* check dimensions of HDF file against this grid
       (note: we don't bother to check the coordinate arrays)  */
 
    size = 1;
    active_size = 1;
 
    for (int dim = 0; dim < GridRank; dim++) {
      size *= GridDimension[dim];
      active_size *= ActiveDim[dim];
    }
 
    //  CAUTION - are the coordinates reversed?
 
    for (int dim = 0; dim < GridRank; dim++) {
      OutDims[GridRank-dim-1] = ActiveDim[dim];
      FullOutDims[GridRank-dim-1] = GridDimension[dim];
    }
 
    /* allocate temporary space */
 
    float *temp = new float[active_size];
 
    if(ReadEverything == TRUE) {
      old_fields = H5Gopen(group_id, "OldFields");
      FLOAT dtFixedCopy;
      readAttribute(old_fields, HDF5_PREC, "Time", &this->Time, TRUE);
      readAttribute(old_fields, HDF5_PREC, "OldTime", &this->OldTime, TRUE);
      readAttribute(old_fields, HDF5_PREC, "dtFixed", &dtFixedCopy, TRUE);
      this->dtFixed = dtFixedCopy;
    }
 
    /* loop over fields, reading each one */

    for (field = 0; field < NumberOfBaryonFields; field++) {
      BaryonField[field] = new float[size];
      for (i = 0; i < size; i++)
        BaryonField[field][i] = 0;

      if(ReadEverything == FALSE) {
        this->read_dataset(GridRank, OutDims, DataLabel[field],
            group_id, HDF5_REAL, (VOIDP) temp,
            TRUE, BaryonField[field], ActiveDim);
      } else {
        this->read_dataset(GridRank, OutDims, DataLabel[field],
            group_id, HDF5_REAL, BaryonField[field],
            FALSE, NULL, NULL);

        OldBaryonField[field] = new float[size];
        for (i = 0; i < size; i++)
          OldBaryonField[field][i] = 0;

        this->read_dataset(GridRank, OutDims, DataLabel[field],
            old_fields, HDF5_REAL, OldBaryonField[field],
            FALSE, NULL, NULL);

      }

    } // end: loop over fields
 

    if (HydroMethod == MHD_RK) { // This is the MHD with Dedner divergence cleaning that needs an extra field
      // 

   
      int activesize = 1;
      for (int dim = 0; dim < GridRank; dim++)
	activesize *= (GridDimension[dim]-2*DEFAULT_GHOST_ZONES);
      
      if (divB == NULL) 
	divB = new float[activesize];
      
      /* if we restart from a different solvers output without a Phi Field create here and set to zero */
      int PhiNum; 
      if ((PhiNum = FindField(PhiField, FieldType, NumberOfBaryonFields)) < 0) {
	fprintf(stderr, "Starting with Dedner MHD method with no Phi field. \n");
	fprintf(stderr, "Adding it in Grid_ReadGrid.C \n");
	char *PhiName = "Phi";
	PhiNum = NumberOfBaryonFields;
	int PhiToAdd = PhiField;
	this->AddFields(&PhiToAdd, 1);
	DataLabel[PhiNum] = PhiName;
      } else { 
	if (0) 
	  for (int n = 0; n < size; n++)
	    BaryonField[PhiNum][n] = 0.;
      }

      /* if we restart from a different solvers output without a Phi_pField 
	 and yet want to use the divergence cleaning, create here and set to zero */
      if (UseDivergenceCleaning) {
	int Phi_pNum; 
	if ((Phi_pNum = FindField(Phi_pField, FieldType, NumberOfBaryonFields)) < 0) {
	  fprintf(stderr, "Want to use divergence cleaning with no Phi_p field. \n");
	  fprintf(stderr, "Adding it in Grid_ReadGrid.C \n");
	  char *Phi_pName = "Phi_p";
	  Phi_pNum = NumberOfBaryonFields;
	  int Phi_pToAdd = Phi_pField;
	  this->AddFields(&Phi_pToAdd, 1);
	  DataLabel[Phi_pNum] = Phi_pName;
	}
      }

      for (int dim = 0; dim < 3; dim++)
	if (gradPhi[dim] == NULL)
	  gradPhi[dim] = new float[activesize];
      
      for (int dim = GridRank; dim < 3; dim++)
	for (int n = 0; n < activesize; n++)
	  gradPhi[dim][n] = 0.0;
      
    } /* if HydroMethod == MHD */


    delete [] temp;
 
  }  // end:   if (NumberOfBaryonFields > 0 && ReadData &&
  //      (MyProcessorNumber == ProcessorNumber)) {

  /* Compute Flux quantities */

  this->PrepareGridDerivedQuantities();
 
 
  if (NumberOfParticles > 0 && ReadData &&
      (MyProcessorNumber == ProcessorNumber)) {
  
 
    /* Open file if not already done (note: particle name must = grid name). */
 
    if (NumberOfBaryonFields == 0 || ReadParticlesOnly) {
 
#ifndef SINGLE_HDF5_OPEN_ON_INPUT 
      file_id = H5Fopen(procfilename, H5F_ACC_RDONLY, H5P_DEFAULT);
      if( file_id == h5_error )ENZO_VFAIL("Error opening file %s", name)
#endif
 
      group_id = H5Gopen(file_id, name);
      if( group_id == h5_error )ENZO_VFAIL("Error opening group %s", name)
 
    } // end: if (NumberOfBaryonFields == 0)
 
    /* Allocate room for particles. */
 
    this->AllocateNewParticles(NumberOfParticles);
 
    TempIntArray[0] = NumberOfParticles;
 
    FLOAT *temp = new FLOAT[NumberOfParticles];
 
    /* Read ParticlePosition (use temporary buffer). */
 
    for (int dim = 0; dim < GridRank; dim++) {
      this->read_dataset(1, TempIntArray, ParticlePositionLabel[dim],
            group_id, HDF5_FILE_PREC, (VOIDP) ParticlePosition[dim], FALSE);
    }
 
    /* Read ParticleVelocity. */
 
    for (int dim = 0; dim < GridRank; dim++) {
      this->read_dataset(1, TempIntArray, ParticleVelocityLabel[dim],
            group_id, HDF5_REAL, (VOIDP) ParticleVelocity[dim], FALSE);
    }
 
    this->read_dataset(1, TempIntArray, "particle_mass",
          group_id, HDF5_REAL, (VOIDP) ParticleMass, FALSE);

    /* Read ParticleNumber into temporary buffer and Copy to ParticleNumber. */
 
    this->read_dataset(1, TempIntArray, "particle_index",
          group_id, HDF5_PINT, (VOIDP) ParticleNumber, FALSE);

    // Read ParticleType if present

    H5E_BEGIN_TRY{
      dset_id = H5Dopen(group_id, "particle_type");
    }H5E_END_TRY
 
    if (ParticleTypeInFile == TRUE && dset_id != h5_error) {

<<<<<<< HEAD
=======
      H5Dclose(dset_id);

>>>>>>> 28b9c045
      /* Read ParticleType into temporary buffer and Copy to ParticleType. */
      this->read_dataset(1, TempIntArray, "particle_type",
            group_id, HDF5_INT, (VOIDP) ParticleType, FALSE);
 
      int abs_type;
      for (i = 0; i < NumberOfParticles; i++) {
	abs_type = ABS(ParticleType[i]);
        if (abs_type < PARTICLE_TYPE_GAS ||
            abs_type > NUM_PARTICLE_TYPES-1) {
          ENZO_VFAIL("file: %s: particle %"ISYM" has unknown type %"ISYM"\n", name, i, ParticleType[i])
        }
      }
 
    } else {
 
      /* Otherwise create the type. */
 
      for (i = 0; i < NumberOfParticles; i++)
        ParticleType[i] = ReturnParticleType(i);
 
    }
 
 
    /* Read ParticleAttributes. */
    if (AddParticleAttributes) {
      for (j = 0; j < NumberOfParticleAttributes; j++) {
	ParticleAttribute[j] = new float[NumberOfParticles];
	for (i=0; i < NumberOfParticles; i++)
	  ParticleAttribute[j][i] = 0;
      }
    } else {
    for (j = 0; j < NumberOfParticleAttributes; j++) {

      H5E_BEGIN_TRY{
	dset_id = H5Dopen(group_id, ParticleAttributeLabel[j]);
      }H5E_END_TRY;

      if (dset_id != h5_error) {
	H5Dclose(dset_id);
	this->read_dataset(1, TempIntArray, ParticleAttributeLabel[j],
			   group_id, HDF5_REAL, (VOIDP) ParticleAttribute[j], 
			   FALSE);
      } else {
	ParticleAttribute[j] = new float[NumberOfParticles];
	for (i=0; i < NumberOfParticles; i++)
	  ParticleAttribute[j][i] = 0;
      }

    }
    } // ENDELSE add particle attributes
 
    delete [] temp;
 

  } // end: if (NumberOfParticles > 0) && ReadData && (MyProcessorNumber == ProcessorNumber)
 
  /* Close file. */
 
  if ( (MyProcessorNumber == ProcessorNumber) &&
       (NumberOfParticles > 0 || 
	(NumberOfBaryonFields > 0 && !ReadParticlesOnly))
       && ReadData ){
 
    if (ReadEverything == TRUE) this->ReadExtraFields(group_id);
    h5_status = H5Gclose(group_id);
    if( h5_status == h5_error ){ENZO_FAIL("Error in IO");}

#ifndef SINGLE_HDF5_OPEN_ON_INPUT 

    h5_status = H5Fclose(file_id);
    if( h5_status == h5_error ){ENZO_FAIL("Error in IO");}

#endif
  }
 
  return SUCCESS;
 
}
#endif

int grid::read_dataset(int ndims, hsize_t *dims, char *name, hid_t group,
                  hid_t data_type, void *read_to, int copy_back_active,
                  float *copy_to, int *active_dims)
{
  hid_t file_dsp_id;
  hid_t dset_id;
  hid_t h5_status;
  herr_t      h5_error = -1;
  int i, j, k, dim;
  /* get data into temporary array */

  file_dsp_id = H5Screate_simple((Eint32) ndims, dims, NULL);
  if( file_dsp_id == h5_error ){ENZO_FAIL("Error creating file dataspace");}

  dset_id =  H5Dopen(group, name);
  if( dset_id == h5_error )ENZO_VFAIL("Error opening %s", name)

  h5_status = H5Dread(dset_id, data_type, H5S_ALL, H5S_ALL, H5P_DEFAULT, (VOIDP) read_to);
  if( dset_id == h5_error )ENZO_VFAIL("Error reading %s", name)

  h5_status = H5Sclose(file_dsp_id);
  if( dset_id == h5_error )ENZO_VFAIL("Error closing dataspace %s", name)

  h5_status = H5Dclose(dset_id);
  if( dset_id == h5_error )ENZO_VFAIL("Error closing %s", name)

  if(copy_back_active == TRUE) {
    /* copy active region into whole grid */

    for (k = GridStartIndex[2]; k <= GridEndIndex[2]; k++)
      for (j = GridStartIndex[1]; j <= GridEndIndex[1]; j++)
        for (i = GridStartIndex[0]; i <= GridEndIndex[0]; i++){
          copy_to[i + j*GridDimension[0] +
            k*GridDimension[0]*GridDimension[1]] =
	      ((float *)read_to)[(i-GridStartIndex[0])                             +
	                         (j-GridStartIndex[1])*active_dims[0]              +
	                         (k-GridStartIndex[2])*active_dims[0]*active_dims[1] ];   
}
  }
  return SUCCESS;
}

int grid::ReadAllFluxes(hid_t grid_node)
{
  /* We get the attribute describing to us the number of subgrids. */

  int i;
  hid_t flux_group, subgrid_group;
  hid_t h5_error = -1;
  char name[255];

  readAttribute(grid_node, HDF5_INT, "NumberOfSubgrids", 
            (void *) &this->NumberOfSubgrids, 1);

  /* Now for every subgrid, we read a flux group, and all of its associated
     baryon fields. */

  //fprintf(stderr, "Received NumberOfSubgrids = %"ISYM"\n", this->NumberOfSubgrids);

  this->SubgridFluxStorage = new fluxes*[this->NumberOfSubgrids];

  flux_group = H5Gopen(grid_node, "Fluxes");
  if(flux_group == h5_error) ENZO_FAIL("Can't open Fluxes group");

  for(i = 0; i < this->NumberOfSubgrids; i++) {
    snprintf(name, 254, "Subgrid%08"ISYM, i);
    subgrid_group = H5Gopen(flux_group, name);
    if(subgrid_group == h5_error)ENZO_VFAIL("IO Problem opening %s", name)

      this->SubgridFluxStorage[i] = new fluxes;
    this->ReadFluxGroup(subgrid_group, this->SubgridFluxStorage[i]);
    H5Gclose(subgrid_group);
  }
  subgrid_group = H5Gopen(flux_group, "BoundaryFluxes");
  this->BoundaryFluxes = new fluxes;
  this->ReadFluxGroup(subgrid_group, this->BoundaryFluxes);

  H5Gclose(subgrid_group);
  H5Gclose(flux_group);

  return SUCCESS;

}

int grid::ReadFluxGroup(hid_t flux_group, fluxes *fluxgroup)
{
  hid_t h5_error = -1;
  hid_t axis_group = h5_error;
  hid_t left_group, right_group;
  int i, j, field, dim;
  hsize_t size;

  char name[255];

  for (dim = 0; dim < GridRank; dim++) {
    /* compute size (in floats) of flux storage */

    snprintf(name, 254, "Axis%"ISYM, dim);
    axis_group = H5Gopen(flux_group, name);
    if(axis_group == h5_error)ENZO_VFAIL("Can't open %s", name)

    size = 1;

    left_group = H5Gopen(axis_group, "Left");
    if(left_group == h5_error){ENZO_FAIL("IO Problem with Left");}

    right_group = H5Gopen(axis_group, "Right");
    if(right_group == h5_error){ENZO_FAIL("IO Problem with Right");}

    readAttribute(left_group, HDF5_I8, "StartIndex",
        fluxgroup->LeftFluxStartGlobalIndex[dim], TRUE);
    readAttribute(left_group, HDF5_I8, "EndIndex",
        fluxgroup->LeftFluxEndGlobalIndex[dim], TRUE);

    readAttribute(right_group, HDF5_I8, "StartIndex",
        fluxgroup->RightFluxStartGlobalIndex[dim], TRUE);
    readAttribute(right_group, HDF5_I8, "EndIndex",
        fluxgroup->RightFluxEndGlobalIndex[dim], TRUE);

    for (j = 0; j < GridRank; j++) {
      size *= fluxgroup->LeftFluxEndGlobalIndex[dim][j] -
        fluxgroup->LeftFluxStartGlobalIndex[dim][j] + 1;
    }

    for (field = 0; field < NumberOfBaryonFields; field++) {
      /* For now our use case ensures these will always exist forever
         and if they don't, we need a hard failure. */
      /* Note also that if you pass a pre-initialized fluxgroup, this will leak
         memory. */
      fluxgroup->LeftFluxes[field][dim]  = new float[size];
      fluxgroup->RightFluxes[field][dim]  = new float[size];

      this->read_dataset(1, &size, DataLabel[field], left_group,
          HDF5_REAL, (void *) fluxgroup->LeftFluxes[field][dim],
          FALSE);
    
      this->read_dataset(1, &size, DataLabel[field], right_group,
          HDF5_REAL, (void *) fluxgroup->RightFluxes[field][dim],
          FALSE);

    }
	for (field = NumberOfBaryonFields; field < MAX_NUMBER_OF_BARYON_FIELDS;
	     field++) {
          fluxgroup->LeftFluxes[field][dim] = NULL;
          fluxgroup->RightFluxes[field][dim] = NULL;
	}

    H5Gclose(left_group);
    H5Gclose(right_group);
    H5Gclose(axis_group);
  }

  return SUCCESS;
}

int grid::ReadExtraFields(hid_t group_id)
{
  hid_t acc_node;
  hid_t h5_error = -1;
  int size, dim;
  int ActiveDim[MAX_DIMENSION];
  hsize_t     OutDims[MAX_DIMENSION];
  hsize_t     FullOutDims[MAX_DIMENSION];
  hsize_t     GMFOutDims[MAX_DIMENSION];

  for (dim = 0; dim < 3; dim++)
    ActiveDim[dim] = GridEndIndex[dim] - GridStartIndex[dim] +1;

  for (dim = 0; dim < GridRank; dim++) {
    OutDims[GridRank-dim-1] = ActiveDim[dim];
    FullOutDims[GridRank-dim-1] = GridDimension[dim];
  }

  H5E_BEGIN_TRY{
    acc_node = H5Gopen(group_id, "Acceleration");
  }H5E_END_TRY
  /* We just check for existence, because for SOME REASON grids don't
     know their own level. */
  if(acc_node != h5_error){
    char acc_name[255];
    size = 1;
    for (dim = 0; dim < GridRank; dim++) size *= GridDimension[dim];
    float *temp = new float[size];
    for (dim = 0; dim < GridRank; dim++) {
      if(this->AccelerationField[dim] != NULL) {
        delete this->AccelerationField[dim];
      }
      snprintf(acc_name, 254, "AccelerationField%"ISYM, dim);
      this->read_dataset(GridRank, FullOutDims, acc_name,
          acc_node, HDF5_REAL, (VOIDP) AccelerationField[dim],
          FALSE, NULL, NULL);
    }
    delete temp;
    H5Gclose(acc_node);
  }
  H5E_BEGIN_TRY{
    acc_node = H5Dopen(group_id, "GravitatingMassField");
  }H5E_END_TRY
  if(acc_node != h5_error){
    H5Dclose(acc_node);
    this->InitializeGravitatingMassField(RefineBy);
    size = 1;
    for (dim = 0; dim < GridRank; dim++) {
        size *= GravitatingMassFieldDimension[dim];
        GMFOutDims[GridRank-dim-1] = GravitatingMassFieldDimension[dim];
    }
      if(this->GravitatingMassField != NULL)
        delete this->GravitatingMassField;
      //fprintf(stderr, "ALLOCATING %"ISYM" for GMF\n", size);
      this->GravitatingMassField = new float[size];
      this->read_dataset(GridRank, GMFOutDims, "GravitatingMassField",
          group_id, HDF5_REAL, (VOIDP) this->GravitatingMassField, FALSE);
  }

  H5E_BEGIN_TRY{
    acc_node = H5Dopen(group_id, "PotentialField");
  }H5E_END_TRY
  if(acc_node != h5_error){
    H5Dclose(acc_node);
    size = 1;
    for (dim = 0; dim < GridRank; dim++) {
        size *= GravitatingMassFieldDimension[dim];
        GMFOutDims[GridRank-dim-1] = GravitatingMassFieldDimension[dim];
    }
      if(this->PotentialField != NULL)
        delete this->PotentialField;
      //fprintf(stderr, "ALLOCATING %"ISYM" for PF\n", size);
      this->PotentialField = new float[size];
      this->read_dataset(GridRank, GMFOutDims, "PotentialField",
          group_id, HDF5_REAL, (VOIDP) this->PotentialField, FALSE);
  }

  this->ReadAllFluxes(group_id);
  return SUCCESS;
}<|MERGE_RESOLUTION|>--- conflicted
+++ resolved
@@ -54,10 +54,7 @@
  
 #ifdef NEW_GRID_IO
 int grid::Group_ReadGrid(FILE *fptr, int GridID, HDF5_hid_t file_id, 
-<<<<<<< HEAD
-=======
 			 char DataFilename[],
->>>>>>> 28b9c045
 			 int ReadText, int ReadData, bool ReadParticlesOnly,
 			 int ReadEverything)
 {
@@ -428,11 +425,8 @@
  
     if (ParticleTypeInFile == TRUE && dset_id != h5_error) {
 
-<<<<<<< HEAD
-=======
       H5Dclose(dset_id);
 
->>>>>>> 28b9c045
       /* Read ParticleType into temporary buffer and Copy to ParticleType. */
       this->read_dataset(1, TempIntArray, "particle_type",
             group_id, HDF5_INT, (VOIDP) ParticleType, FALSE);
