--- conflicted
+++ resolved
@@ -55,12 +55,9 @@
     case BlackHole:
       // nothing to do
       break;
-<<<<<<< HEAD
-=======
     case MBH:  // probably you wouldn't need this activation routine anyway (see mbh_maker)
       type = StarType;  
       break;
->>>>>>> 28b9c045
     } // ENDSWITCH type
   } // ENDIF FORMATION
 
