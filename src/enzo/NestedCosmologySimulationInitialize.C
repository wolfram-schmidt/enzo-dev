--- conflicted
+++ resolved
@@ -154,12 +154,9 @@
     ParticlePositionNames[dim] = NULL;
     ParticleDisplacementNames[dim] = NULL;
     CosmologySimulationParticleVelocityNames[dim] = NULL;
-<<<<<<< HEAD
     CosmologySimulationInitialUniformBField[dim] = 0.0;
-=======
     CosmologySimulationParticlePositionNames[dim] = NULL;
     CosmologySimulationParticleDisplacementNames[dim] = NULL;
->>>>>>> c11b1faa
   }
  
   // Set default parameters: parameters, names and subgrid info
@@ -959,34 +956,6 @@
     Temp = CurrentGrid;
     while (Temp != NULL) {
       ParticleTempCount = ParticleCount; // set particle count to beginning of this level (not used for ring IO)
-<<<<<<< HEAD
-      if (Temp->GridData->NestedCosmologySimulationInitializeGrid(gridnum,
-			     CosmologySimulationOmegaBaryonNow,
-			       CosmologySimulationOmegaCDMNow,
-			       CosmologySimulationInitialTemperature,
-			     DensityName, TotalEnergyName,
-			       GasEnergyName, VelocityNames,
-			       ParticlePositionName, ParticleVelocityName,
-			       ParticleMassName, ParticleTypeName,
-			     ParticleVelocityNames,
-			     SubgridsAreStatic, TotalRefinement,
-			     CosmologySimulationInitialFractionHII,
-			     CosmologySimulationInitialFractionHeII,
-			     CosmologySimulationInitialFractionHeIII,
-			     CosmologySimulationInitialFractionHM,
-			     CosmologySimulationInitialFractionH2I,
-			     CosmologySimulationInitialFractionH2II,
-			     CosmologySimulationInitialFractionMetal,
-			     CosmologySimulationUseMetallicityField,
-			     ParticleTempCount,
-			     CosmologySimulationManuallySetParticleMassRatio,
-			     CosmologySimulationManualParticleMassRatio,
-			     CosmologySimulationCalculatePositions,
-			     CosmologySimulationGridLeftEdge[gridnum],
-                             CosmologySimulationGridRightEdge[gridnum],
-                             CosmologySimulationInitialUniformBField
-						       ) == FAIL) {
-=======
       if (Temp->GridData->NestedCosmologySimulationInitializeGrid
 	  (gridnum, CosmologySimulationOmegaBaryonNow,
 	   CosmologySimulationOmegaCDMNow,
@@ -1011,9 +980,9 @@
 	   CosmologySimulationManualParticleMassRatio,
 	   CosmologySimulationCalculatePositions,
 	   CosmologySimulationGridLeftEdge[gridnum],
-	   CosmologySimulationGridRightEdge[gridnum]
+	   CosmologySimulationGridRightEdge[gridnum],
+	   CosmologySimulationInitialUniformBField
 	   ) == FAIL) {
->>>>>>> c11b1faa
 	ENZO_FAIL("Error in grid->NestedCosmologySimulationInitializeGrid.\n");
       }
  
