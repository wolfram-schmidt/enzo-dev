--- conflicted
+++ resolved
@@ -123,8 +123,6 @@
   char *MetalName = "Metal_Density";
   char *MetalIaName = "MetalSNIa_Density";
   char *ForbidName = "ForbiddenRefinement";
-<<<<<<< HEAD
-=======
   char *MachName   = "Mach";
   char *PSTempName = "PreShock_Temperature";
   char *PSDenName  = "PreShock_Density";
@@ -135,7 +133,6 @@
   char *DebugName = "Debug";
   char *Phi_pName = "Phip";
 
->>>>>>> 28b9c045
  
   char *ExtraNames[2] = {"Z_Field1", "Z_Field2"};
  
@@ -340,9 +337,6 @@
   if (CosmologySimulationParticleVelocityNames[0] != NULL &&
       !CosmologySimulationCalculatePositions) {
     ENZO_FAIL("CosmologySimulation: 1-component files only valid for use with "
-<<<<<<< HEAD
-	    "CosmologySimualtionCalculatePositions.\n");
-=======
 	    "CosmologySimulationCalculatePositions.\n");
   }
 
@@ -350,7 +344,6 @@
     if (MyProcessorNumber == ROOT_PROCESSOR)
       fprintf(stderr, "warning: mu = 0.6 assumed in initialization; setting mu = 0.6 for consistency.\n");
     Mu = 0.6;
->>>>>>> 28b9c045
   }
 
   // If temperature is left unset, set it assuming that T=550 K at z=200
@@ -731,8 +724,6 @@
   if (WritePotential)
     DataLabel[i++] = GPotName;
  
-<<<<<<< HEAD
-=======
   if (ShockMethod) {
     DataLabel[i++] = MachName;
     if(StorePreShockFields){
@@ -742,7 +733,6 @@
   } 
  
 
->>>>>>> 28b9c045
   for (j = 0; j < i; j++)
     DataUnits[j] = NULL;
  
@@ -976,32 +966,6 @@
  
     // Loop over all grids on this level
  
-<<<<<<< HEAD
-    if (Temp->GridData->NestedCosmologySimulationInitializeGrid(gridnum,
-			     CosmologySimulationOmegaBaryonNow,
-			       CosmologySimulationOmegaCDMNow,
-			       CosmologySimulationInitialTemperature,
-			     DensityName, TotalEnergyName,
-			       GasEnergyName, VelocityNames,
-			       ParticlePositionName, ParticleVelocityName,
-			       ParticleMassName, ParticleTypeName,
-			     ParticleVelocityNames,
-			     SubgridsAreStatic, TotalRefinement,
-			     CosmologySimulationInitialFractionHII,
-			     CosmologySimulationInitialFractionHeII,
-			     CosmologySimulationInitialFractionHeIII,
-			     CosmologySimulationInitialFractionHM,
-			     CosmologySimulationInitialFractionH2I,
-			     CosmologySimulationInitialFractionH2II,
-			     CosmologySimulationUseMetallicityField,
-			     MetaData.NumberOfParticles,
-			     CosmologySimulationManuallySetParticleMassRatio,
-			     CosmologySimulationManualParticleMassRatio,
-			     CosmologySimulationCalculatePositions
-						       ) == FAIL) {
-      ENZO_FAIL("Error in grid->NestedCosmologySimulationInitializeGrid.\n");
-    }
-=======
     Temp = CurrentGrid;
     while (Temp != NULL) {
       ParticleTempCount = ParticleCount; // set particle count to beginning of this level (not used for ring IO)
@@ -1035,7 +999,6 @@
 	   ) == FAIL) {
 	ENZO_FAIL("Error in grid->NestedCosmologySimulationInitializeGrid.\n");
       }
->>>>>>> 28b9c045
  
       Temp = Temp->NextGridThisLevel;
     } // end: loop over grids on this level
@@ -1069,16 +1032,8 @@
                                      TracerParticleCreationRightEdge,
                                      TracerParticleCreationSpacing,
                                      DummyNumberOfParticles) == FAIL) {
-<<<<<<< HEAD
-      ENZO_FAIL("Error in grid->TracerParticleCreateParticles\n");
-    }
- 
-    Temp = Temp->NextGridThisLevel;
-  }
-=======
 	ENZO_FAIL("Error in grid->TracerParticleCreateParticles\n");
       }
->>>>>>> 28b9c045
  
       Temp = Temp->NextGridThisLevel;
     }
