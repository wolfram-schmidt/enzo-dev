--- conflicted
+++ resolved
@@ -956,33 +956,6 @@
     Temp = CurrentGrid;
     while (Temp != NULL) {
       ParticleTempCount = ParticleCount; // set particle count to beginning of this level (not used for ring IO)
-<<<<<<< HEAD
-      if (Temp->GridData->NestedCosmologySimulationInitializeGrid(gridnum,
-			     CosmologySimulationOmegaBaryonNow,
-			       CosmologySimulationOmegaCDMNow,
-			       CosmologySimulationInitialTemperature,
-			     DensityName, TotalEnergyName,
-			       GasEnergyName, VelocityNames,
-			       ParticlePositionName, ParticleVelocityName,
-			       ParticleMassName, ParticleTypeName,
-			     ParticleVelocityNames,
-			     SubgridsAreStatic, TotalRefinement,
-			     CosmologySimulationInitialFractionHII,
-			     CosmologySimulationInitialFractionHeII,
-			     CosmologySimulationInitialFractionHeIII,
-			     CosmologySimulationInitialFractionHM,
-			     CosmologySimulationInitialFractionH2I,
-			     CosmologySimulationInitialFractionH2II,
-			     CosmologySimulationInitialFractionMetal,
-			     CosmologySimulationUseMetallicityField,
-			     ParticleTempCount,
-			     CosmologySimulationManuallySetParticleMassRatio,
-			     CosmologySimulationManualParticleMassRatio,
-			     CosmologySimulationCalculatePositions,
-			     CosmologySimulationGridLeftEdge[gridnum],
-			     CosmologySimulationGridRightEdge[gridnum]
-						       ) == FAIL) {
-=======
       if (Temp->GridData->NestedCosmologySimulationInitializeGrid
 	  (gridnum, CosmologySimulationOmegaBaryonNow,
 	   CosmologySimulationOmegaCDMNow,
@@ -1010,7 +983,6 @@
 	   CosmologySimulationGridRightEdge[gridnum],
 	   CosmologySimulationInitialUniformBField
 	   ) == FAIL) {
->>>>>>> fa30fa66
 	ENZO_FAIL("Error in grid->NestedCosmologySimulationInitializeGrid.\n");
       }
  
