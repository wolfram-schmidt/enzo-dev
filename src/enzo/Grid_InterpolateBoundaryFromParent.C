--- conflicted
+++ resolved
@@ -760,14 +760,9 @@
 	  }
 	}//ParentProc
       }//field
-<<<<<<< HEAD
       this->MHD_ProlongFree();
     }//useMHDCT
 #endif //MHDCT
-=======
-    }//UseMHDCT
-      this->MHD_ProlongFree();
->>>>>>> 72c078a8
   } // end: if (NumberOfBaryonFields > 0)
  
   this->DebugCheck("InterpolateBoundaryFromParent (after)");
