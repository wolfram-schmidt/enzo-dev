--- conflicted
+++ resolved
@@ -760,13 +760,8 @@
 	  }
 	}//ParentProc
       }//field
-<<<<<<< HEAD
     }//UseMHDCT
-=======
       this->MHD_ProlongFree();
-    }//useMHDCT
-#endif //MHDCT
->>>>>>> 72a631dd
   } // end: if (NumberOfBaryonFields > 0)
  
   this->DebugCheck("InterpolateBoundaryFromParent (after)");
