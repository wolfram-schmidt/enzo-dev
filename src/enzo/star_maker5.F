#include "fortran.def"
#include "phys_const.def"
#include "error.def"

c=======================================================================
c////////////////////////  SUBROUTINE STAR_MAKER \\\\\\\\\\\\\\\\\\\\\\\
c
      subroutine star_maker5(nx, ny, nz,
     &                      d, dm, temp, coolrate, u, v, w, cooltime,
     &                      dt, r, metal, dx, t, z, procnum, 
     &                      d1, x1, v1, t1,
     &                      nmax, xstart, ystart, zstart, ibuff, 
     &                      imetal, imethod, mintdyn,
     &                      odthresh, shdens,
     &                      masseff, smthresh, level, np,
     &                      xp, yp, zp, up, vp, wp,
     &                      mp, tdp, tcp, metalf,
     &                      rr_left0, rr_left1, rr_left2,
     &                      rr_right0, rr_right1, rr_right2,
     &                      imetalSNIa, metalSNIa, metalfSNIa)

c
c  CREATES STAR PARTICLES
c
c  written by:  Sam Skillman & Brian O'Shea
c  date:  23 June 2006
c    This algorithm is taken from Springel & Hernquist 2003,
c	  MNRAS 339,289-311.
c    All Equation numbers listed below are from their paper. 
c
c  modified by: Robert harkness, August 12th 2006
c               Use Fortran90 random numbers
c  modified by: Stephen Skory, June 30, 2008
c               Fix units and signs
c  modified by: Samuel Skillman, Stephen Skory, January 17th, 2010
c               More unit fixes, added the shdens parameter
c
c  
c  INPUTS:
c
c    d     - density field
c    dm    - dark matter field
c    temp  - temperature field
c    coolrate - cooling rate of gas in cgs [note - positive is heading, neg. is cooling]
c    u,v,w - velocity fields
c    cooltime - cooling time in code units
c    r     - refinement field (non-zero if zone is further refined)
c    metal - metallicity field
c    dt    - current timestep
c    dx    - zone size (code units)
c    t     - current time
c    z     - current redshift
c    d1,x1,v1,t1 - factors to convert d,dx,v,t to physical units
c    nx,ny,nz - dimensions of field arrays
c    ibuff    - number of buffer zones at each end of grid
c    imethod  - Hydro method (0/1 -- PPM DE/LR, 2 - ZEUS)
c    odthresh - Overdensity of the cell required to turn on star formation.
c    shdesn   - Critical density (rho_crit) for star formation, see Springel & Hernquist
c    masseff(not used) - gas-to-mass conversion efficiency ( 0<=masseff<=1 )
c    smthresh - mass of all stars that are created ~= 7.6e4 (msolar)
c    mintdyn  - timescale for star formation ~= 2.1e9 (yrs)
c    level - current level of refinement
c    procnum - processor number (for output)
c    rr_left, rr_right - refinement region left and right edges
c    imetalSNIa - SN Ia metallicity flag (0 - none, 1 - yes)
c
c  OUTPUTS:
c
c    np   - number of particles created
c    x/y/z start - starting position of grid origin
c    xp,yp,zp - positions of created particles
c    up,vp,wp - velocities of created particles
c    mp       - mass of new particles
c    tdp      - dynamical time of zone in which particle created
c    tcp      - creation time of particle
c    metalf   - metallicity fraction of particle
c    nmax     - particle array size specified by calling routine
c    metalfSNIa - metallicity fraction of particle (from SN Ia) ! MKRJ
c
c
c-----------------------------------------------------------------------
       implicit none
#include "fortran_types.def"
c-----------------------------------------------------------------------
c
c  Arguments
c
<<<<<<< HEAD
      INTG_PREC nx, ny, nz, ibuff, nmax, np, level, imetal, imethod
      INTG_PREC procnum
      R_PREC    d(nx,ny,nz), dm(nx,ny,nz)
      R_PREC    temp(nx,ny,nz), coolrate(nx,ny,nz)
      R_PREC    u(nx,ny,nz), v(nx,ny,nz), w(nx,ny,nz)
      R_PREC    r(nx,ny,nz), cooltime(nx,ny,nz), metal(nx,ny,nz)
      R_PREC    dt, dx, z
      R_PREC    d1, x1, v1, t1, msolar1
      P_PREC xstart, ystart, zstart, t
      P_PREC xp(nmax), yp(nmax), zp(nmax)
      R_PREC    up(nmax), vp(nmax), wp(nmax)
      R_PREC    mp(nmax), tdp(nmax), tcp(nmax), metalf(nmax)
      R_PREC    odthresh, shdens, masseff, smthresh, mintdyn
      P_PREC rr_left0, rr_left1, rr_left2
      P_PREC rr_right0, rr_right1, rr_right2
c
      R_PREC   sformsum
=======
      integer nx, ny, nz, ibuff, nmax, np, level, imetal, imethod
      integer procnum, imetalSNIa
      real    d(nx,ny,nz), dm(nx,ny,nz)
      real    temp(nx,ny,nz), coolrate(nx,ny,nz)
      real    u(nx,ny,nz), v(nx,ny,nz), w(nx,ny,nz)
      real    r(nx,ny,nz), cooltime(nx,ny,nz), metal(nx,ny,nz)
      real    metalSNIa(nx,ny,nz), metalfSNIa(nmax)
      real    dt, dx, z
      real    d1, x1, v1, t1, msolar1
      REALSUB xstart, ystart, zstart, t
      REALSUB xp(nmax), yp(nmax), zp(nmax)
      real    up(nmax), vp(nmax), wp(nmax)
      real    mp(nmax), tdp(nmax), tcp(nmax), metalf(nmax)
      real    odthresh, shdens, masseff, smthresh, mintdyn
      REALSUB rr_left0, rr_left1, rr_left2
      REALSUB rr_right0, rr_right1, rr_right2
c
      real   sformsum
>>>>>>> d57c43fb
      save   sformsum
      data   sformsum/0/
c
c  Locals:
c
      INTG_PREC  i, j, k, ii, ran1_init
      R_PREC   div, tdyn, dtot, dummy1
      R_PREC   newd, newdt, newcool, newtemp
      R_PREC   tempx, tempy, tempz
      character*15 fname
      R_PREC   usn, tstar, pstar, sqrtepssn, timeconstant
      R_PREC   mproton, RandomSeed, beta,x ,y, kb
      R_PREC   starfraction, bmass, densthresh 
      double precision msolar
      parameter (msolar=SolarMass, mproton=mass_h, 
<<<<<<< HEAD
     &           beta=0.1_RKIND, sqrtepssn=2.d24, 
     &           RandomSeed=-123456, kb=kboltz)
=======
     &     beta=0.1d0, sqrtepssn=2.d24, RandomSeed=-123456, 
     &     kb=kboltz)
>>>>>>> d57c43fb

      R_PREC random

      ii = 0
c     Initialize Random Number Generator Once
      if(ran1_init .eq. 0)then
        call random_seed
        ran1_init = 1
      endif
c      Uncomment the stuff below to write star formation stuff to disk.
c      write(fname, "(a6, i2.2, a4)") "smout", procnum, ".txt"
c      open (unit=1701,file=fname,access="APPEND",status="UNKNOWN")

c     Define the energy output from supernovae

      usn=(1._RKIND-beta)*sqrtepssn/beta/msolar ! Below Eq (2)
      usn=usn*sqrtepssn   ! this trick done to avoid floating-point issues (BWO)

c     Loop over all grids
      do k=1+ibuff,nz-ibuff   
         do j=1+ibuff,ny-ibuff
            do i=1+ibuff,nx-ibuff
c	       Only if this is the most refined cell at this location.
	       if(r(i,j,k) .ne. 0._RKIND) goto 10

c             Only over-dense enough cells.
              if(d(i,j,k) .le. odthresh) goto 10

c         Don't consider this cell if it's not in the refinement region.
              tempx = xstart + (float(i)-0.5_RKIND)*dx
              tempy = ystart + (float(j)-0.5_RKIND)*dx
              tempz = zstart + (float(k)-0.5_RKIND)*dx
              if (tempx .lt. rr_left0 .or. tempx .gt. rr_right0 .or. 
     &          tempy .lt. rr_left1 .or. tempy .gt. rr_right1 .or. 
     &          tempz .lt. rr_left2 .or. tempz .gt. rr_right2) then
                    goto 10
               endif

c	       Calculate star formation timescale               
               tstar = 31556926._RKIND*mintdyn*(d(i,j,k)*dble(d1)/  
     &              shdens)**(-0.5_RKIND)			!Eq(21)
            
            
<<<<<<< HEAD
c		note: minus sign is because 'coolrate' is actual backwards: when coolrate is 
c		negative, gas is cooling (which is the opposite of how it's defined in springel
c		& Hernquist 2003, MNRAS, 339, 289, eqtn. 16
               y = -1._RKIND*tstar*coolrate(i,j,k)/(d(i,j,k)*dble(d1))/
     &              (beta*usn-(1._RKIND-beta)*1.5_RKIND*kb*temp(i,j,k)/
     &              0.6_RKIND/mproton) !Eq(16)
=======
c     note: minus sign is because 'coolrate' is actual backwards: when
c     coolrate is negative, gas is cooling (which is the opposite of how
c     it's defined in springel & Hernquist 2003, MNRAS, 339, 289, eqn. 16
               y = -1.0*tstar*coolrate(i,j,k)/(d(i,j,k)*dble(d1))/
     &              (beta*usn-(1.0-beta)*1.5*kb*temp(i,j,k)/0.6/mproton) !Eq(16)
>>>>>>> d57c43fb

c	       Calculate the fraction of mass in cold clouds
               if (y .le. 0._RKIND) then
                  x = 0._RKIND
               else
                  x = 1._RKIND + 1._RKIND/2._RKIND/y - 
     &                 sqrt(1._RKIND/y + 1._RKIND/4._RKIND/y/y)	!Eq(18)
               endif

c              Calculate total baryon mass in the cell               
               bmass = d(i,j,k)*dble(d1)*dble(x1*dx)**3/msolar	     

c              Calculate a parameter which is compared to a random number
               pstar=(bmass/smthresh)*
     &              (1._RKIND-exp(-(1._RKIND-beta)*x*dt*dble(t1)/tstar)) !Eq(39)

               newd = d(i,j,k) * dble(d1)
               newdt = dt*dble(t1)
               newcool = coolrate(i,j,k)
               newtemp = temp(i,j,k)
c               Uncomment the below to write out star formation stuff to disk.
c               write(1701, *) bmass, newd, newcool, newtemp, newdt,pstar

!               if (pstar .gt. 100.) then
!                  write(6,*) 'the value of pstar that you are comparing
!     &             is large, consider raising star mass or timescale'
!               endif

               call random_number(dummy1)

c ----------If a random number < pstar, create a star!----------------

               if(dummy1 .gt. pstar) goto 10
               starfraction = min(smthresh/bmass, 0.5_RKIND)

               ii = ii + 1
	       mp(ii)  = starfraction * d(i,j,k) 
               tcp(ii) = t
               tdp(ii) = tdyn
               xp(ii) = tempx
               yp(ii) = tempy
               zp(ii) = tempz
               if (imethod .eq. 2) then
                  up(ii) = 0.5_RKIND*(u(i,j,k)+u(i+1,j,k))
                  vp(ii) = 0.5_RKIND*(v(i,j,k)+v(i,j+1,k))
                  wp(ii) = 0.5_RKIND*(w(i,j,k)+w(i,j,k+1))
               else
                  up(ii) = u(i,j,k)
                  vp(ii) = v(i,j,k)
                  wp(ii) = w(i,j,k)
               endif

c	       Set metal Fraction
               if (imetal .eq. 1) then
                  metalf(ii) = metal(i,j,k)
               else
                  metalf(ii) = 0._RKIND
               endif
               if (imetalSNIa .eq. 1) then
                  metalfSNIa(ii) = metalSNIa(i,j,k)
               endif

c	       Remove mass from grid
               d(i,j,k) = (1._RKIND - starfraction)*d(i,j,k)
c
c              Do not generate more star particles than available
c
               if (ii .eq. nmax) goto 20

 10            continue
            enddo
         enddo
      enddo
 20   continue
c
c      Uncomment to write stuff to disk.
c      close(1701)

      if (ii .ge. nmax) then
         write(6,*) 'star_maker5: reached max new particle count'
         ERROR_MESSAGE
      endif

c
c     Make sure to return the number of particles!
c
      np = ii
c
      return
      end
c
c=======================================================================
c/////////////////////  SUBROUTINE STAR_FEEDBACK \\\\\\\\\\\\\\\\\\\\\\\
c
      subroutine star_feedback5(nx, ny, nz,
     &     d, dm, te, ge, u, v, w, metal,
     &     idual, imetal, imethod, dt, r, dx, t, z,
     &     d1, x1, v1, t1, sn_param, m_eject, yield,
     &     npart, xstart, ystart, zstart, ibuff,
     &     xp, yp, zp, up, vp, wp,
     &     mp, tdp, tcp, metalf, type, justburn)
c
c  RELEASES "STAR" PARTICLE ENERGY, MASS AND METALS
c
c  written by: Sam Skillman & Brian O'Shea
c  date:       23 June 2006
c
c  This is a stellar feedback version from Springel & Hernquist.
c
c
c  INPUTS:
c
c    d     - density field
c    dm    - dark matter field
c    te,ge - total energy and gas energy fields
c    u,v,w - velocity fields
c    metal - metallicity density field
c    r     - refinement field (0 if zone is further refined)
c    dt    - current timestep
c    dx    - zone size (code units)
c    t     - current time
c    z     - current redshift
c    d1,x1,v1,t1 - factors to convert d,dx,v,t to physical units
c    nx,ny,nz - dimensions of field arrays
c    ibuff    - number of buffer zones at each end of grid
c    idual    - dual energy flag
c    imetal   - metallicity flag (0 - none, 1 - yes)
c    imethod  - hydro method (0 - PPMDE, 1 - PPMLR, 2 - ZEUS)
c
c    x/y/z start - starting position of grid origin
c    xp,yp,zp - positions of created particles
c    up,vp,wp - velocities of created particles
c    mp       - mass of new particles
c    tdp      - dynamical time of zone in which particle created
c    tcp      - creation time of particle (-1 if not a star particle)
c    metalf   - star particle metal fraction
c    npart    - particle array size specified by calling routine
c    sn_param(not used) - fraction of stellar rest mass that goes to feedback
c    m_eject(not used)  - fraction of stellar mass ejected back to gas
c    yield    - fraction of stellar mass that is converted to metals
c
c  OUTPUTS:
c    d,u,v,w,ge,e - modified field
c    justburn(not used) - time-weighted mass of star formation (code units)
c
c
c-----------------------------------------------------------------------
       implicit none
#include "fortran_types.def"
c-----------------------------------------------------------------------
c
c  Arguments
c
      INTG_PREC nx, ny, nz, ibuff, npart, idual, imetal, imethod
      R_PREC    d(nx,ny,nz), dm(nx,ny,nz), te(nx,ny,nz)
      R_PREC    u(nx,ny,nz), v(nx,ny,nz), w(nx,ny,nz)
      R_PREC    r(nx,ny,nz), metal(nx,ny,nz), ge(nx,ny,nz)
      R_PREC    dt, dx, z
      R_PREC    d1, x1, v1, t1, justburn
      P_PREC xstart, ystart, zstart, t
      P_PREC xp(npart), yp(npart), zp(npart)
      R_PREC    up(npart), vp(npart), wp(npart)
      R_PREC    mp(npart), tdp(npart), tcp(npart), metalf(npart)
      INTG_PREC type(npart)
c
c  Locals
c    (msolar_e51 is one solar rest mass energy divided by 10^51 erg)
c
      INTG_PREC i, j, k, n
      R_PREC mform, tfactor, clight, energy, sn_param, msolar_e51,
     &     m_eject, yield, minitial, xv1, xv2, dratio, sqrtepssn,
     &     msolar, beta
      parameter (clight = c_light, msolar_e51 = 1800._RKIND, 
     &     msolar=SolarMass, sqrtepssn=2.e24_RKIND, beta=0.1_RKIND)

c    Basically calculate some of the same stuff from above.
c    Dump it all into thermal making sure to take care of
c    energy formalisms.

      do n=1, npart
         if(tcp(n) .eq. t .and. mp(n) .gt. 0 .and. type(n) .eq. 2) then
            
            i = int((xp(n) - xstart)/dx,IKIND) +1
            j = int((yp(n) - ystart)/dx,IKIND) +1
            k = int((zp(n) - zstart)/dx,IKIND) +1

c
c         check bounds - if star particle is outside of this grid
c         then exit and give a warning.
c

            if (i .lt. 1 .or. i .gt. nx .or. j .lt. 1 .or. j .gt. ny
     &          .or. k .lt. 1 .or. k .gt. nz) then
               write(6,*) 'warning: star particle out of grid',i,j,k
               write(6,*) 'xp yp zp',xp(n),yp(n),zp(n)
               write(6,*) 'xstart ystart zstart',xstart,ystart,zstart
               goto 100
            endif


c	    Metal Feedback
            metal(i,j,k) = metal(i,j,k) +
     &            (1._RKIND-beta)*yield*mp(n)/d(i,j,k)		!Eq(40)

            energy = sqrtepssn*mp(n)/msolar/v1/v1/d(i,j,k)  
            energy = energy*sqrtepssn    ! this is due to floating-point issues (BWO)

            te(i,j,k) = te(i,j,k) + energy
            
            if(idual .eq. 1)
     &           ge(i,j,k) = ge(i,j,k) + energy
            
            if (imethod .ne. 2 .and. idual .eq. 1) then
               te(i,j,k) = 0.5_RKIND*(u(i,j,k)**2 + v(i,j,k)**2 +
     &              w(i,j,k)**2) + ge(i,j,k)
            endif
            
 100        continue            
         endif
      enddo

      return
      end<|MERGE_RESOLUTION|>--- conflicted
+++ resolved
@@ -85,13 +85,13 @@
 c
 c  Arguments
 c
-<<<<<<< HEAD
       INTG_PREC nx, ny, nz, ibuff, nmax, np, level, imetal, imethod
-      INTG_PREC procnum
+      INTG_PREC procnum, imetalSNIa
       R_PREC    d(nx,ny,nz), dm(nx,ny,nz)
       R_PREC    temp(nx,ny,nz), coolrate(nx,ny,nz)
       R_PREC    u(nx,ny,nz), v(nx,ny,nz), w(nx,ny,nz)
       R_PREC    r(nx,ny,nz), cooltime(nx,ny,nz), metal(nx,ny,nz)
+      R_PREC    metalSNIa(nx,ny,nz), metalfSNIa(nmax)
       R_PREC    dt, dx, z
       R_PREC    d1, x1, v1, t1, msolar1
       P_PREC xstart, ystart, zstart, t
@@ -103,26 +103,6 @@
       P_PREC rr_right0, rr_right1, rr_right2
 c
       R_PREC   sformsum
-=======
-      integer nx, ny, nz, ibuff, nmax, np, level, imetal, imethod
-      integer procnum, imetalSNIa
-      real    d(nx,ny,nz), dm(nx,ny,nz)
-      real    temp(nx,ny,nz), coolrate(nx,ny,nz)
-      real    u(nx,ny,nz), v(nx,ny,nz), w(nx,ny,nz)
-      real    r(nx,ny,nz), cooltime(nx,ny,nz), metal(nx,ny,nz)
-      real    metalSNIa(nx,ny,nz), metalfSNIa(nmax)
-      real    dt, dx, z
-      real    d1, x1, v1, t1, msolar1
-      REALSUB xstart, ystart, zstart, t
-      REALSUB xp(nmax), yp(nmax), zp(nmax)
-      real    up(nmax), vp(nmax), wp(nmax)
-      real    mp(nmax), tdp(nmax), tcp(nmax), metalf(nmax)
-      real    odthresh, shdens, masseff, smthresh, mintdyn
-      REALSUB rr_left0, rr_left1, rr_left2
-      REALSUB rr_right0, rr_right1, rr_right2
-c
-      real   sformsum
->>>>>>> d57c43fb
       save   sformsum
       data   sformsum/0/
 c
@@ -138,13 +118,8 @@
       R_PREC   starfraction, bmass, densthresh 
       double precision msolar
       parameter (msolar=SolarMass, mproton=mass_h, 
-<<<<<<< HEAD
-     &           beta=0.1_RKIND, sqrtepssn=2.d24, 
+     &           beta=0.1_RKIND, sqrtepssn=2.e24, 
      &           RandomSeed=-123456, kb=kboltz)
-=======
-     &     beta=0.1d0, sqrtepssn=2.d24, RandomSeed=-123456, 
-     &     kb=kboltz)
->>>>>>> d57c43fb
 
       R_PREC random
 
@@ -188,20 +163,12 @@
      &              shdens)**(-0.5_RKIND)			!Eq(21)
             
             
-<<<<<<< HEAD
-c		note: minus sign is because 'coolrate' is actual backwards: when coolrate is 
-c		negative, gas is cooling (which is the opposite of how it's defined in springel
-c		& Hernquist 2003, MNRAS, 339, 289, eqtn. 16
+c     note: minus sign is because 'coolrate' is actual backwards: when
+c     coolrate is negative, gas is cooling (which is the opposite of how
+c     it's defined in springel & Hernquist 2003, MNRAS, 339, 289, eqn. 16
                y = -1._RKIND*tstar*coolrate(i,j,k)/(d(i,j,k)*dble(d1))/
      &              (beta*usn-(1._RKIND-beta)*1.5_RKIND*kb*temp(i,j,k)/
      &              0.6_RKIND/mproton) !Eq(16)
-=======
-c     note: minus sign is because 'coolrate' is actual backwards: when
-c     coolrate is negative, gas is cooling (which is the opposite of how
-c     it's defined in springel & Hernquist 2003, MNRAS, 339, 289, eqn. 16
-               y = -1.0*tstar*coolrate(i,j,k)/(d(i,j,k)*dble(d1))/
-     &              (beta*usn-(1.0-beta)*1.5*kb*temp(i,j,k)/0.6/mproton) !Eq(16)
->>>>>>> d57c43fb
 
 c	       Calculate the fraction of mass in cold clouds
                if (y .le. 0._RKIND) then
