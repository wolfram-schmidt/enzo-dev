#ifdef SAB

//  grid::AttachAcceleration  and grid::DetachAcceleration().
// Pointer juggling for the boundary set of the acceleration field.

#include <stdio.h>
#include "ErrorExceptions.h"
#include "macros_and_parameters.h"
#include "typedefs.h"
#include "global_data.h"
#include "Fluxes.h"
#include "GridList.h"
#include "ExternalBoundary.h"
#include "Grid.h"
#include "Hierarchy.h"
#include "TopGridData.h"
#include "LevelHierarchy.h"

#ifdef FAST_SIB
int SetBoundaryConditions(HierarchyEntry *Grids[], int NumberOfGrids,
			  SiblingGridList SiblingList[],
			  int level, TopGridData *MetaData,
			  ExternalBoundary *Exterior, LevelHierarchyEntry * Level);
#else
int SetBoundaryConditions(HierarchyEntry *Grids[], int NumberOfGrids,
                          int level, TopGridData *MetaData,
                          ExternalBoundary *Exterior, LevelHierarchyEntry * Level);
#endif




// Begin the pointer juggle to set the boundary on the acceleration field.
// Save all BaryonField pointers in temporary array, and set them to be Acceleration Field
// pointers.  This lets the SetBoundary condition machenery operate without heft code rewrite.


int grid::AttachAcceleration(){


  //This redundancy check is for the parent grid.  Multiple subgrids will have the same 
  //parent grid.

  int field;

  if( AccelerationHack == TRUE )
    return SUCCESS;
  else
    AccelerationHack = TRUE;


  ActualNumberOfBaryonFields = NumberOfBaryonFields;
  NumberOfBaryonFields = GridRank; 

  for(field = 0; field < ActualNumberOfBaryonFields; field++){

    ActualBaryonField[field] = BaryonField[field];
    ActualOldBaryonField[field] = OldBaryonField[field];
    ActualFieldType[field] = FieldType[field];


    if( field < GridRank ){

      BaryonField[field] = AccelerationField[field];
      OldBaryonField[field] = OldAccelerationField[field];

    }else{

      BaryonField[field] = NULL;
      OldBaryonField[field] = NULL;

    }

    FieldType[field]=FieldUndefined;

  }

  FieldType[0] = ((GridRank >= 1 ) ? Acceleration0 : FieldUndefined );
  FieldType[1] = ((GridRank >= 2 ) ? Acceleration1 : FieldUndefined );
  FieldType[2] = ((GridRank >= 3 ) ? Acceleration2 : FieldUndefined );

 
  
  return SUCCESS;
}


// end pointer juggle for Boundary Set of AccelerationField.
// Return saved BaryonField pointers to their rightful position.

int grid::DetachAcceleration(){

  int field;

  if( AccelerationHack == FALSE )
    return SUCCESS;  // the detachment has already been done.
  else
    AccelerationHack = FALSE;
    
  NumberOfBaryonFields = ActualNumberOfBaryonFields;

  for( field = 0; field < NumberOfBaryonFields; field++){
    
    BaryonField[field] = ActualBaryonField[field];
    OldBaryonField[field] = ActualOldBaryonField[field];
    FieldType[field] = ActualFieldType[field];

  }


  return SUCCESS;
}

//SetAccelerationBoundary ensures that all subgrids agree in the boundary.
//Not a big deal for hydro, but essential for DivB = 0 in MHD runs.
//Only called on level > 0 because the root grid is dealt with differently than SG's.

int SetAccelerationBoundary(HierarchyEntry *Grids[], int NumberOfGrids,
			    SiblingGridList SiblingList[],
			    int level, TopGridData *MetaData,
			    ExternalBoundary *Exterior, LevelHierarchyEntry * Level,
			    int CycleNumber)
{

<<<<<<< HEAD
  if ( !(SelfGravity || UniformGravity || PointSourceGravity) )  
=======
  if ( ! ( (SelfGravity || UniformGravity || PointSourceGravity) && level > 0 ))
>>>>>>> a15bd158
    return SUCCESS;
  if (level == 0)  return SUCCESS;

  //Set the boundary on the Acceleration field.  Reuse SetBoundaryConditions.  
  //Juggle pointers around.

  int grid1, ConservativeTruth;
  char basename[30];  

  //We don't want conservative interpolation actually being done for the acceleration field.
  ConservativeTruth = ConservativeInterpolation;
  ConservativeInterpolation = FALSE;

  for (grid1 = 0; grid1 < NumberOfGrids; grid1++) {
    if( Grids[grid1]->GridData->AttachAcceleration() == FAIL ) {
      fprintf(stderr,"Error in AttachAcceleration \n");
      ENZO_FAIL("");
    }
    if( Grids[grid1]->ParentGrid->GridData->AttachAcceleration() ==FAIL ){
      fprintf(stderr,"Error in AttachAcceleration, Parent \n");
      ENZO_FAIL("");
    }
  }

#ifdef FAST_SIB
  if (SetBoundaryConditions(Grids, NumberOfGrids, SiblingList, level, MetaData,
			    NULL, NULL) == FAIL)
    ENZO_FAIL("");
#else
  if (SetBoundaryConditions(Grids, NumberOfGrids, level, MetaData, 
			    NULL, NULL) == FAIL)
    ENZO_FAIL("");
#endif
  

  
  for (grid1 = 0; grid1 < NumberOfGrids; grid1++) {

    if( Grids[grid1]->GridData->DetachAcceleration() == FAIL ) {
      fprintf(stderr,"Error in DetachAcceleration\n");
      ENZO_FAIL("");
    }
    if( Grids[grid1]->ParentGrid->GridData->DetachAcceleration() == FAIL ) {
      fprintf(stderr,"Error in DetachAcceleration, parent\n");
      ENZO_FAIL("");
    }

  }


  ConservativeInterpolation = ConservativeTruth;

  return SUCCESS;

}

#endif /* SAB */<|MERGE_RESOLUTION|>--- conflicted
+++ resolved
@@ -122,13 +122,8 @@
 			    int CycleNumber)
 {
 
-<<<<<<< HEAD
-  if ( !(SelfGravity || UniformGravity || PointSourceGravity) )  
-=======
   if ( ! ( (SelfGravity || UniformGravity || PointSourceGravity) && level > 0 ))
->>>>>>> a15bd158
     return SUCCESS;
-  if (level == 0)  return SUCCESS;
 
   //Set the boundary on the Acceleration field.  Reuse SetBoundaryConditions.  
   //Juggle pointers around.
