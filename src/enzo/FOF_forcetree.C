--- conflicted
+++ resolved
@@ -69,11 +69,7 @@
   float dx,dy,dz;
   FNODE *nfree,*th,*nn,*ff;
   void force_setupnonrecursive(FNODE *no);
-<<<<<<< HEAD
-  double drand48(void) __THROW;
-=======
   //double drand48();
->>>>>>> dcc42423
 
   _TopData.First = first;
   _TopData.N = len;
