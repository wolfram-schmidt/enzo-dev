--- conflicted
+++ resolved
@@ -34,12 +34,9 @@
 	     float *TemperatureUnits, float *TimeUnits,
 	     float *VelocityUnits, FLOAT Time);
  
-<<<<<<< HEAD
-int grid::ComputePressure(FLOAT time, float *pressure,int IncludeCRs)
-=======
 int grid::ComputePressure(FLOAT time, float *pressure,
-                          float MinimumSupportEnergyCoefficient)
->>>>>>> 65b5035a
+                          float MinimumSupportEnergyCoefficient,
+                          int IncludeCRs)
 {
  
   /* declarations */
