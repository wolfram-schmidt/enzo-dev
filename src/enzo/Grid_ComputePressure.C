--- conflicted
+++ resolved
@@ -148,16 +148,14 @@
 
 	  pressure[i] = (Gamma - 1.0)*density*gas_energy;
 
-
 	  if (pressure[i] < tiny_number)
 	    pressure[i] = tiny_number;
-      
 
       min_pressure =
         MinimumSupportEnergyCoefficient * (Gamma - 1.0) * density * density;
 
-        if (pressure[i] < min_pressure)
-         pressure[i] = min_pressure;
+         if (pressure[i] < min_pressure)
+          pressure[i] = min_pressure;
 
         }
 
@@ -318,8 +316,6 @@
       pressure[i] *= (Gamma1 - 1.0)/(Gamma - 1.0);
     }
 
-<<<<<<< HEAD
-=======
    /* If cosmic rays present, add pressure contribution */
    if( CRModel && IncludeCRs){
      float crDensity;
@@ -329,6 +325,5 @@
      } // end for
    } // end CRModel if
 
->>>>>>> 84ad5b12
   return SUCCESS;
 }