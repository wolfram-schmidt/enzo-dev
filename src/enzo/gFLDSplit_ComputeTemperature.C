--- conflicted
+++ resolved
@@ -99,11 +99,7 @@
     // special case for Lowrie & Edwards radiating shock
     if ( ProblemType == 405 ) {
       for (i=0; i<size; i++)
-<<<<<<< HEAD
-	TempArr[i] = max(TempArr[i]/2.218056e12/kboltz*1.60219e-12, MIN_TEMP);
-=======
-	TempArr[i] = max(TempArr[i]/2.218056e12/kb*erg_eV, MIN_TEMP);
->>>>>>> 32d4783d
+	TempArr[i] = max(TempArr[i]/2.218056e12/kboltz*erg_eV, MIN_TEMP);
     } 
     // special case for the astrophysical radiating shock
     else if ( ProblemType == 404 ) {
