/***********************************************************************
/
/  GRID CLASS (INITIALIZE RADIATIVE TRANSFER FIELDS)
/
/  written by: Tom Abel
/  date:       June, 2003
/  modified1:
/
/ PURPOSE: we initialize photo and heating rates and the acceleration
/          field from radiation pressure.
/
/  RETURNS: FAIL or SUCCESS
/
************************************************************************/
#include <stdio.h>
#include <stdlib.h>
#include <math.h>
#include "ErrorExceptions.h"
#include "macros_and_parameters.h"
#include "typedefs.h"
#include "global_data.h"
#include "ExternalBoundary.h"
#include "Fluxes.h"
#include "GridList.h"
#include "Grid.h"

int FindField(int field, int farray[], int numfields);

int grid::InitializeRadiativeTransferFields() 
{

  if (MyProcessorNumber != ProcessorNumber)
    return SUCCESS;

//  if (HasRadiation == FALSE)
//    return SUCCESS;

  int kphHINum, gammaNum, kphHeINum, kphHeIINum, kdissH2INum;
  IdentifyRadiativeTransferFields(kphHINum, gammaNum, kphHeINum, 
				  kphHeIINum, kdissH2INum);
<<<<<<< HEAD
=======

  int RaySegNum = FindField(RaySegments, FieldType, NumberOfBaryonFields);

>>>>>>> 3deaecc0
  int i,j,k, index;

  /* Initialize photo and heating rates and compute number densities */

  for (k = GridStartIndex[2]; k <= GridEndIndex[2]; k++)
    for (j = GridStartIndex[1]; j <= GridEndIndex[1]; j++) {
      index = (k*GridDimension[1] + j)*GridDimension[0] + GridStartIndex[0];
      for (i = GridStartIndex[0]; i <= GridEndIndex[0]; i++, index++)
	BaryonField[kphHINum][index] =
	  BaryonField[gammaNum][index]   = 0.0;
    }  // loop over grid

  if (RadiativeTransferHydrogenOnly == FALSE) 
    for (k = GridStartIndex[2]; k <= GridEndIndex[2]; k++)
      for (j = GridStartIndex[1]; j <= GridEndIndex[1]; j++) {
	index = (k*GridDimension[1] + j)*GridDimension[0] + GridStartIndex[0];
	for (i = GridStartIndex[0]; i <= GridEndIndex[0]; i++, index++)
	  BaryonField[kphHeINum][index]  = 
	    BaryonField[kphHeIINum][index] = 0.0;
      }  // loop over grid

  if (MultiSpecies > 1 && !RadiativeTransferOpticallyThinH2 &&
      !RadiativeTransferFLD)
    for (k = GridStartIndex[2]; k <= GridEndIndex[2]; k++)
      for (j = GridStartIndex[1]; j <= GridEndIndex[1]; j++) {
	index = (k*GridDimension[1] + j)*GridDimension[0] + GridStartIndex[0];
	for (i = GridStartIndex[0]; i <= GridEndIndex[0]; i++, index++)
	  BaryonField[kdissH2INum][index] = 0.;
      }  // loop over grid

  if (RadiationPressure) {

    int RPresNum1, RPresNum2, RPresNum3;
    IdentifyRadiationPressureFields(RPresNum1, RPresNum2, RPresNum3);

    /* Initialize acceleration fields from radiation pressure */
    for (k = GridStartIndex[2]; k <= GridEndIndex[2]; k++)
      for (j = GridStartIndex[1]; j <= GridEndIndex[1]; j++) {
	index = (k*GridDimension[1] + j)*GridDimension[0] + GridStartIndex[0];
	for (i = GridStartIndex[0]; i <= GridEndIndex[0]; i++, index++) {
	  BaryonField[RPresNum1][index] =
	    BaryonField[RPresNum2][index] =
	    BaryonField[RPresNum3][index] = 0.0;
	}
      }  // loop over grid
    
  }  /* ENDIF RadiationPressure */

  if (RadiativeTransferLoadBalance)
    for (k = GridStartIndex[2]; k <= GridEndIndex[2]; k++)
      for (j = GridStartIndex[1]; j <= GridEndIndex[1]; j++) {
	index = (k*GridDimension[1] + j)*GridDimension[0] + GridStartIndex[0];
	for (i = GridStartIndex[0]; i <= GridEndIndex[0]; i++, index++)
	  BaryonField[RaySegNum][index] = 0.0;
      }  // loop over grid

  HasRadiation = FALSE;
  MaximumkphIfront = 0;

  return SUCCESS;
}<|MERGE_RESOLUTION|>--- conflicted
+++ resolved
@@ -38,12 +38,9 @@
   int kphHINum, gammaNum, kphHeINum, kphHeIINum, kdissH2INum;
   IdentifyRadiativeTransferFields(kphHINum, gammaNum, kphHeINum, 
 				  kphHeIINum, kdissH2INum);
-<<<<<<< HEAD
-=======
 
   int RaySegNum = FindField(RaySegments, FieldType, NumberOfBaryonFields);
 
->>>>>>> 3deaecc0
   int i,j,k, index;
 
   /* Initialize photo and heating rates and compute number densities */
