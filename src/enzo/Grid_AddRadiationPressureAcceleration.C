/***********************************************************************
/
/  GRID CLASS (ADD ACCELERATION FROM RADIATION PRESSURE)
/
/  written by: John H. Wise
/  date:       December, 2005
/  modified1:
/
/  PURPOSE:
/
************************************************************************/

#include <stdlib.h>
#include <stdio.h>
#include <math.h>
#include "ErrorExceptions.h"
#include "macros_and_parameters.h"
#include "typedefs.h"
#include "global_data.h"
#include "Fluxes.h"
#include "GridList.h"
#include "ExternalBoundary.h"
#include "Grid.h"

/* function prototypes */

int grid::AddRadiationPressureAcceleration()
{

  /* Return if this does not concern us */
  if (!(RadiativeTransfer && RadiationPressure)) return SUCCESS;

  /* Return if this grid is not on this processor. */

  if (MyProcessorNumber != ProcessorNumber)
    return SUCCESS;

  int dim, i, j, k, index, size = 1;

  /* Compute field size (in floats). */

  for (dim = 0; dim < GridRank; dim++)
    size *= GridDimension[dim];

  /* Check if acceleration field exists.  If not create it and zero it. */

  if (AccelerationField[0] == NULL)
    for (dim = 0; dim < GridRank; dim++) {
      AccelerationField[dim] = new float[size];
      for (i = 0; i < size; i++)
	AccelerationField[dim][i] = 0;
    }

  /* Get acceleration fields from radiation pressure */

  int RPresNum1, RPresNum2, RPresNum3;
  if (IdentifyRadiationPressureFields(RPresNum1, RPresNum2, RPresNum3) 
      == FAIL) {
    ENZO_FAIL("Error in IdentifyRadiationPressureFields.\n");
  }

  /* Add acceleration fields from radiation pressure */
  index = 0;
  for (k = GridStartIndex[2]; k <= GridEndIndex[2]; k++)
    for (j = GridStartIndex[1]; j <= GridEndIndex[1]; j++) {
      index = (k*GridDimension[1] + j)*GridDimension[0] + GridStartIndex[0];
      for (i = GridStartIndex[0]; i <= GridEndIndex[0]; i++, index++)
	for (dim = 0; dim < GridRank; dim++) {
	  AccelerationField[dim][index] += BaryonField[RPresNum1+dim][index];
<<<<<<< HEAD
//	  if (BaryonField[RPresNum1+dim][index] > tiny_number)

//	    fprintf(stdout, "AddRPAccel[dim %"ISYM" :: %"ISYM" %"ISYM" %"ISYM"]: "
//		    "Accel = %"GSYM", RPAccel = %"GSYM"\n", 
//		    dim, i, j, k, AccelerationField[dim][index],
//		    BaryonField[RPresNum1+dim][index]);
=======
	  /*
	  if (fabs(BaryonField[RPresNum1+dim][index]) > 

	      fabs(0.05*AccelerationField[dim][index]))  
	    fprintf(stdout, "AddRPAccel[dim %"ISYM" :: %"ISYM" %"ISYM" %"ISYM"]: "
		    "Accel = %"GSYM", RPAccel = %"GSYM"\n", 
		    dim, i, j, k, AccelerationField[dim][index],
		    BaryonField[RPresNum1+dim][index]);  
	  */
>>>>>>> 28b9c045
	}
    }  // ENDFOR j


  return SUCCESS;
}
<|MERGE_RESOLUTION|>--- conflicted
+++ resolved
@@ -67,14 +67,6 @@
       for (i = GridStartIndex[0]; i <= GridEndIndex[0]; i++, index++)
 	for (dim = 0; dim < GridRank; dim++) {
 	  AccelerationField[dim][index] += BaryonField[RPresNum1+dim][index];
-<<<<<<< HEAD
-//	  if (BaryonField[RPresNum1+dim][index] > tiny_number)
-
-//	    fprintf(stdout, "AddRPAccel[dim %"ISYM" :: %"ISYM" %"ISYM" %"ISYM"]: "
-//		    "Accel = %"GSYM", RPAccel = %"GSYM"\n", 
-//		    dim, i, j, k, AccelerationField[dim][index],
-//		    BaryonField[RPresNum1+dim][index]);
-=======
 	  /*
 	  if (fabs(BaryonField[RPresNum1+dim][index]) > 
 
@@ -84,7 +76,6 @@
 		    dim, i, j, k, AccelerationField[dim][index],
 		    BaryonField[RPresNum1+dim][index]);  
 	  */
->>>>>>> 28b9c045
 	}
     }  // ENDFOR j
 
