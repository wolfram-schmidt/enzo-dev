/***********************************************************************
/
/  GRID CLASS (CLEAR THE FLAGGING FIELD)
/
/  written by: Greg Bryan
/  date:       November, 1994
/  modified1:  Alexei Kritsuk, Aug. 2004: added refinement by shear.
/
/  PURPOSE:
/
************************************************************************/
 
#include <stdio.h>
#include <math.h>
#include "ErrorExceptions.h"
#include "macros_and_parameters.h"
#include "typedefs.h"
#include "global_data.h"
#include "Fluxes.h"
#include "GridList.h"
#include "ExternalBoundary.h"
#include "Grid.h"
 
/* The following is defined in Grid_DepositParticlePositions.C. */
 
extern float DepositParticleMaximumParticleMass;
 
 
int grid::SetFlaggingField(int &NumberOfFlaggedCells, int level)
{
 
  /* Return if this doesn't concern us. */
 
  if (ProcessorNumber != MyProcessorNumber)
    return SUCCESS;
 
  /* declarations */
 
  NumberOfFlaggedCells = INT_UNDEFINED;

  /* For must-refine particles, restrict refinement to where they
     exist.  This is already done in Grid_SetParticleMassFlaggingField
     for simulations with particle-only criteria, and we don't have to
     consider this restriction here. */
  
  int method, pmethod = INT_UNDEFINED;
  bool ParticleRefinementOnly, RestrictFlaggingToMustRefineParticles;
  ParticleRefinementOnly = true;
  for (method = 0; method < MAX_FLAGGING_METHODS; method++)
    ParticleRefinementOnly &= (CellFlaggingMethod[method] == 4 ||
			       CellFlaggingMethod[method] == 8 ||
			       CellFlaggingMethod[method] == INT_UNDEFINED);
  RestrictFlaggingToMustRefineParticles =
    (level == MustRefineParticlesRefineToLevel) &&
    (MustRefineParticlesCreateParticles > 0) && (!ParticleRefinementOnly);
 
  /***********************************************************************/
  /* beginning of Cell flagging criterion routine                        */

  for (method = 0; method < MAX_FLAGGING_METHODS; method++) {
  if (level >= MustRefineParticlesRefineToLevel ||
      CellFlaggingMethod[method] == 4 ||
      MustRefineParticlesCreateParticles == 0) {
 
  switch (CellFlaggingMethod[method]) {
 
  case 0:   /* no action */
    NumberOfFlaggedCells = (NumberOfFlaggedCells == INT_UNDEFINED ?
			    0 : NumberOfFlaggedCells);
    break;
 
    /* ==== METHOD 1: BY SLOPE ==== */
 
  case 1:
 
    /* flag all points needing extra resolution (FlagCellsToBeRefinedBySlop
       returns the number of flagged cells). */
 
    NumberOfFlaggedCells = this->FlagCellsToBeRefinedBySlope();
    if (NumberOfFlaggedCells < 0) {
      ENZO_FAIL("Error in grid->FlagCellsToBeRefinedBySlope.");
    }
    break;
 
    /* ==== METHOD 2: BY BARYON MASS OR OVERDENSITY ==== */
 
  case 2:
 
    /* allocate and clear mass flagging field */
 
    this->ClearMassFlaggingField();
 
    /* baryons: add baryon density to mass flagging field (so the mass
       flagging field contains the mass in the cell (not the density) */
 
    if (this->AddFieldMassToMassFlaggingField() == FAIL) {
      ENZO_FAIL("Error in grid->AddFieldMassToMassFlaggingField.");
    }
 
    /* flag all points that need extra resolution (FlagCellsToBeRefinedByMass
       return the number of flagged cells). */
 
    NumberOfFlaggedCells = this->FlagCellsToBeRefinedByMass(level, method, FALSE);
    if (NumberOfFlaggedCells < 0) {
      ENZO_FAIL("Error in grid->FlagCellsToBeRefinedByMass (2).");
    }
    break;
 
    /* ==== METHOD 3: BY SHOCKS ==== */
 
  case 3:
 
    NumberOfFlaggedCells = this->FlagCellsToBeRefinedByShocks();
    if (NumberOfFlaggedCells < 0) {
      ENZO_FAIL("Error in grid->FlagCellsToBeRefinedByShocks.");
    }
    break;
 
    /* ==== METHOD 4: BY PARTICLE MASS ==== */
 
  case 4:

    /* All of the calculation of particle mass flagging fields are
       done in grid::SetParticleMassFlaggingField now.
 
       Flag all points that need extra resolution (FlagCellsToBeRefinedByMass
       return the number of flagged cells).

       Special case: (MRPCreateParticles > 0) && (level == MRPRefineToLevel).  
       See note below the case-statement. */

    pmethod = method;
    if (!RestrictFlaggingToMustRefineParticles) {
      NumberOfFlaggedCells = this->FlagCellsToBeRefinedByMass(level, method, FALSE);
      if (NumberOfFlaggedCells < 0) {
	ENZO_FAIL("Error in grid->FlagCellsToBeRefinedByMass (4).");
      }
    }
    break;
 
    /* ==== METHOD 5: (disabled)  ==== */

    /* ==== METHOD 6: BY JEANS LENGTH ==== */
 
  case 6:
 
    NumberOfFlaggedCells = this->FlagCellsToBeRefinedByJeansLength();
    if (NumberOfFlaggedCells < 0) {
      ENZO_FAIL("Error in grid->FlagCellsToBeRefinedByJeansLength.");
    }
    break;
 
    /* ==== METHOD 7: BY COOLING TIME < DX/SOUND SPEED ==== */
 
  case 7:
 
    NumberOfFlaggedCells = this->FlagCellsToBeRefinedByCoolingTime();
    if (NumberOfFlaggedCells < 0) {
      ENZO_FAIL("Error in grid->FlagCellsToBeRefinedByCoolingTime.");
    }
    break;
 
    /* ==== METHOD 8: BY POSITION OF MUST-REFINE PARTICLES  ==== */
 
  case 8:

    /* Searching for must-refine particles now done in
       grid::SetParticleMassFlaggingField and stored in
       ParticleMassFlaggingField.  This is checked in method #4, which
       is automatically turned if method #8 is specified. */

    break;
 
    /* ==== METHOD 9: BY SHEAR ==== */
 
  case 9:

    NumberOfFlaggedCells = this->FlagCellsToBeRefinedByShear();
    if (NumberOfFlaggedCells < 0) {
      ENZO_FAIL("Error in grid->FlagCellsToBeRefinedByShear.");
    }
    break;

    /* ==== METHOD 10: BY OPTICAL DEPTH ==== */
 
  case 10:
#ifdef TRANSFER
    if (RadiativeTransfer) {
      NumberOfFlaggedCells = this->FlagCellsToBeRefinedByOpticalDepth();
      if (NumberOfFlaggedCells < 0) {
	ENZO_FAIL("Error in grid->FlagCellsByOpticalDepth.");
      }
    }
#endif /* TRANSFER */
    break;

    /* ==== METHOD 11: BY RESISTIVE LENGTH ==== */

  case 11:
    NumberOfFlaggedCells = this->FlagCellsToBeRefinedByResistiveLength();
    if (NumberOfFlaggedCells < 0) {
      ENZO_FAIL("Error in grid->FlagCellsToBeRefinedByResistiveLength.");
    }
    break;

    /* ==== METHOD 12: FORCE REFINEMENT TO SOME LEVEL IN A SET REGION ==== */
 
  case 12:
    if (level < MustRefineRegionMinRefinementLevel) {
      NumberOfFlaggedCells = this->FlagCellsToBeRefinedByMustRefineRegion(level);
      if (NumberOfFlaggedCells < 0) {
	ENZO_FAIL("Error in grid->FlagCellsToBeRefinedByMustRefineRegion.");
      }
    }
    break;
 
    /* ==== METHOD 13: FORCE REFINEMENT BASED ON METALLICITY OF GAS ==== */
    
  case 13:
    if (level < MetallicityRefinementMinLevel) {
      NumberOfFlaggedCells = this->FlagCellsToBeRefinedByMetallicity(level);
      if (NumberOfFlaggedCells < 0) {
	ENZO_FAIL("Error in grid->FlagCellsToBeRefinedByMetallicity.");
      }
    }
    break;
    
    /* ==== METHOD 14: Refine around Shockwaves ==== */
  case 14:
    NumberOfFlaggedCells = this->FlagCellsToBeRefinedByShockwaves(level);
    if (NumberOfFlaggedCells < 0) {
      fprintf(stderr, "Error in grid->FlagCellsToBeRefinedByShockwaves.\n");
      return FAIL;
    }
    break;

      /* ==== METHOD 15: Refine by Second Derivative ==== */
  case 15:
 
    /* flag all points needing extra resolution 
     * (FlagCellsToBeRefinedBySecondDerivative)
       returns the number of flagged cells). */
 
    NumberOfFlaggedCells = this->FlagCellsToBeRefinedBySecondDerivative();
    if (NumberOfFlaggedCells < 0) {
      ENZO_FAIL("Error in grid->FlagCellsToBeRefinedBySecondDerivative.");
    }
    break;
    
    /* ==== METHOD 16: Refine on total Jeans length ==== */
  case 16: 
    //    this->SolveForPotential(level);
    NumberOfFlaggedCells = this->FlagCellsToBeRefinedByTotalJeansLength();
    if (NumberOfFlaggedCells < 0) {
      fprintf(stderr, "Error in grid->FlagCellsToBeRefinedByTotalJeansLength.\n");
      return FAIL;
    }
    break;

    /* ==== METHOD 17: undefined ==== */

    /* ==== METHOD 18: BY POSITION OF MUST-REFINE PARTICLES ONLY ABOVE A CERTAIN MASS  ==== */
  case 18:

    /* Searching for must-refine particles now done in
       grid::SetParticleMassFlaggingField and stored in
       ParticleMassFlaggingField.  This is checked in method #4, which
       is automatically turned if method #8 is specified. */

    break;

    /* ==== METHOD 19: Refine on metal mass ==== */

  case 19:
    NumberOfFlaggedCells = this->FlagCellsToBeRefinedByMetalMass(level);
    if (NumberOfFlaggedCells < 0) {
      fprintf(stderr, "Error in grid->FlagCellsToBeRefinedByMetalMass.\n");
      return FAIL;
    }
    break;
 
    /* ==== METHOD 100: UNDO REFINEMENT IN SOME REGIONS ==== */
 
    /* Must be done last ... */
  case 100:
    this->FlagCellsToAvoidRefinement();
    if (NumberOfFlaggedCells < 0)
      ENZO_FAIL("Error in grid->FlagCellsToAvoidRefinement");
    break;

  case 101:
    this->FlagCellsToAvoidRefinementRegion(level);
    if (NumberOfFlaggedCells < 0)
      ENZO_FAIL("Error in grid->FlagCellsToAvoidRefinementRegion");
    break;

  case INT_UNDEFINED:
    break;
 
  default:
    ENZO_VFAIL("CellFlaggingMethod[%"ISYM"] = %"ISYM" unknown\n", method,
               CellFlaggingMethod[method])
 
  } // ENDSWITCH
  } // ENDIF must-refine

  if (debug1 && NumberOfFlaggedCells > 0)
    printf("SetFlaggingField[method = %"ISYM"]: NumberOfFlaggedCells = %"ISYM".\n",
	   CellFlaggingMethod[method], NumberOfFlaggedCells);

  } // ENDFOR methods
 
  /* End of Cell flagging criterion routine                              */
  /***********************************************************************/
 
  /* NOTE (JHW 06/2014) If using MustRefineParticlesCreateParticles >
     0, then we only flag cells for refinement if they are already
     flagged by must-refine particles on level ==
     MustRefineParticlesRefineToLevel. Thus, the must-refine (and
     other) particle flagging must be done separate from the other
     criterion in order to setup an AND-clause with the refinement and
     must-refine particles. */
  
  if (RestrictFlaggingToMustRefineParticles && pmethod != INT_UNDEFINED) {
    NumberOfFlaggedCells = this->FlagCellsToBeRefinedByMass(level, pmethod, TRUE);
    if (NumberOfFlaggedCells < 0) {
      ENZO_FAIL("Error in grid->FlagCellsToBeRefinedByMass (4).");
    }
  }
    
  if (NumberOfFlaggedCells == INT_UNDEFINED) {
    ENZO_FAIL("No valid CellFlaggingMethod specified.");
  }
 
#ifdef MPI_INSTRUMENTATION
  counter[4]++;
  timer[4] += NumberOfFlaggedCells;
#endif /* MPI_INSTRUMENTATION */
<<<<<<< HEAD
  if (debug1 && NumberOfFlaggedCells > 0)
    printf("SetFlaggingField[method = %"ISYM"]: NumberOfFlaggedCells = %"ISYM".\n",
	   method, NumberOfFlaggedCells);
 
=======
  
>>>>>>> fc41fc6d
  return SUCCESS;
 
}<|MERGE_RESOLUTION|>--- conflicted
+++ resolved
@@ -301,8 +301,7 @@
     ENZO_VFAIL("CellFlaggingMethod[%"ISYM"] = %"ISYM" unknown\n", method,
                CellFlaggingMethod[method])
  
-  } // ENDSWITCH
-  } // ENDIF must-refine
+  }
 
   if (debug1 && NumberOfFlaggedCells > 0)
     printf("SetFlaggingField[method = %"ISYM"]: NumberOfFlaggedCells = %"ISYM".\n",
@@ -336,14 +335,7 @@
   counter[4]++;
   timer[4] += NumberOfFlaggedCells;
 #endif /* MPI_INSTRUMENTATION */
-<<<<<<< HEAD
-  if (debug1 && NumberOfFlaggedCells > 0)
-    printf("SetFlaggingField[method = %"ISYM"]: NumberOfFlaggedCells = %"ISYM".\n",
-	   method, NumberOfFlaggedCells);
- 
-=======
   
->>>>>>> fc41fc6d
   return SUCCESS;
  
 }