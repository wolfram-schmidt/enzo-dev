--- conflicted
+++ resolved
@@ -199,8 +199,6 @@
       }
       break;
  
-<<<<<<< HEAD
-=======
 
       /* ==== METHOD 14: Refine around Shockwaves ==== */
   case 14:
@@ -210,7 +208,6 @@
       return FAIL;
     }
     break;
->>>>>>> 28b9c045
     /* ==== undefined ==== */
     
     /* ==== METHOD 16: Refine on total Jeans length ==== */
