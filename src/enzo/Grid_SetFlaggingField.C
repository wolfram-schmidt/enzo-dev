/***********************************************************************
/
/  GRID CLASS (CLEAR THE FLAGGING FIELD)
/
/  written by: Greg Bryan
/  date:       November, 1994
/  modified1:  Alexei Kritsuk, Aug. 2004: added refinement by shear.
/
/  PURPOSE:
/
************************************************************************/
 
#include <stdio.h>
#include <math.h>
#include "ErrorExceptions.h"
#include "macros_and_parameters.h"
#include "typedefs.h"
#include "global_data.h"
#include "Fluxes.h"
#include "GridList.h"
#include "ExternalBoundary.h"
#include "Grid.h"
 
/* The following is defined in Grid_DepositParticlePositions.C. */
 
extern float DepositParticleMaximumParticleMass;
 
 
int grid::SetFlaggingField(int &NumberOfFlaggedCells, int level)
{
 
  /* Return if this doesn't concern us. */
 
  if (ProcessorNumber != MyProcessorNumber)
    return SUCCESS;
 
  /* declarations */
 
  NumberOfFlaggedCells = INT_UNDEFINED;
 
  /***********************************************************************/
  /* beginning of Cell flagging criterion routine                        */

  int method;
  for (method = 0; method < MAX_FLAGGING_METHODS; method++) {
 
  switch (CellFlaggingMethod[method]) {
 
  case 0:   /* no action */
    NumberOfFlaggedCells = (NumberOfFlaggedCells == INT_UNDEFINED ?
			    0 : NumberOfFlaggedCells);
    break;
 
    /* ==== METHOD 1: BY SLOPE ==== */
 
  case 1:
 
    /* flag all points needing extra resolution (FlagCellsToBeRefinedBySlop
       returns the number of flagged cells). */
 
    NumberOfFlaggedCells = this->FlagCellsToBeRefinedBySlope();
    if (NumberOfFlaggedCells < 0) {
      ENZO_FAIL("Error in grid->FlagCellsToBeRefinedBySlope.");
    }
    break;
 
    /* ==== METHOD 2: BY BARYON MASS OR OVERDENSITY ==== */
 
  case 2:
 
    /* allocate and clear mass flagging field */
 
    this->ClearMassFlaggingField();
 
    /* baryons: add baryon density to mass flagging field (so the mass
       flagging field contains the mass in the cell (not the density) */
 
    if (this->AddFieldMassToMassFlaggingField() == FAIL) {
      ENZO_FAIL("Error in grid->AddFieldMassToMassFlaggingField.");
    }
 
    /* flag all points that need extra resolution (FlagCellsToBeRefinedByMass
       return the number of flagged cells). */
 
    NumberOfFlaggedCells = this->FlagCellsToBeRefinedByMass(level, method);
    if (NumberOfFlaggedCells < 0) {
      ENZO_FAIL("Error in grid->FlagCellsToBeRefinedByMass.");
    }
    break;
 
    /* ==== METHOD 3: BY SHOCKS ==== */
 
  case 3:
 
    NumberOfFlaggedCells = this->FlagCellsToBeRefinedByShocks();
    if (NumberOfFlaggedCells < 0) {
      ENZO_FAIL("Error in grid->FlagCellsToBeRefinedByShocks.");
    }
    break;
 
    /* ==== METHOD 4: BY PARTICLE MASS ==== */
 
  case 4:

    /* All of the calculation of particle mass flagging fields are
       done in grid::SetParticleMassFlaggingField now. */

 
    /* Flag all points that need extra resolution (FlagCellsToBeRefinedByMass
       return the number of flagged cells). */
 
    NumberOfFlaggedCells = this->FlagCellsToBeRefinedByMass(level, method);
    if (NumberOfFlaggedCells < 0) {
      ENZO_FAIL("Error in grid->FlagCellsToBeRefinedByMass.");
    }
    break;
 
    /* ==== METHOD 6: BY JEANS LENGTH ==== */
 
  case 6:
 
    NumberOfFlaggedCells = this->FlagCellsToBeRefinedByJeansLength();
    if (NumberOfFlaggedCells < 0) {
      ENZO_FAIL("Error in grid->FlagCellsToBeRefinedByJeansLength.");
    }
    break;
 
    /* ==== METHOD 7: BY COOLING TIME < DX/SOUND SPEED ==== */
 
  case 7:
 
    NumberOfFlaggedCells = this->FlagCellsToBeRefinedByCoolingTime();
    if (NumberOfFlaggedCells < 0) {
      ENZO_FAIL("Error in grid->FlagCellsToBeRefinedByCoolingTime.");
    }
    break;
 
    /* ==== METHOD 8: BY POSITION OF MUST-REFINE PARTICLES  ==== */
 
  case 8:

    /* Searching for must-refine particles now done in
       grid::SetParticleMassFlaggingField and stored in
       ParticleMassFlaggingField.  This is checked in method #4, which
       is automatically turned if method #8 is specified. */

    break;
 
    /* ==== METHOD 9: BY SHEAR ==== */
 
  case 9:
 
    NumberOfFlaggedCells = this->FlagCellsToBeRefinedByShear();
    if (NumberOfFlaggedCells < 0) {
      ENZO_FAIL("Error in grid->FlagCellsToBeRefinedByShear.");
    }
    break;

    /* ==== METHOD 10: BY OPTICAL DEPTH ==== */
 
  case 10:
#ifdef TRANSFER
    if (RadiativeTransfer) {
      NumberOfFlaggedCells = this->FlagCellsToBeRefinedByOpticalDepth();
      if (NumberOfFlaggedCells < 0) {
	ENZO_FAIL("Error in grid->FlagCellsByOpticalDepth.");
      }
    }
#endif /* TRANSFER */
    break;

<<<<<<< HEAD
    /* ==== METHOD 100: UNDO REFINEMENT IN SOME REGIONS ==== */
 
    /* Must be done last ... */
  case 100:
      this->FlagCellsToAvoidRefinement();
      if (NumberOfFlaggedCells < 0) {
	ENZO_FAIL("Error in grid->FlagCellsToAvoidRefinement");
      }

    break;
=======
  case 11:
      NumberOfFlaggedCells = this->FlagCellsToBeRefinedByResistiveLength();
      if (NumberOfFlaggedCells < 0) {
	fprintf(stderr, "Error in grid->FlagCellsToBeRefinedByResistiveLength.\n");
	return FAIL;
      }
      break;
>>>>>>> 083e6bb4
 
    /* ==== undefined ==== */
 
  case INT_UNDEFINED:
    break;
 
  default:
    fprintf(stderr, "CellFlaggingMethod[%"ISYM"] = %"ISYM" unknown\n", method,
	    CellFlaggingMethod[method]);
    ENZO_FAIL("");
 
  }

  } // ENDFOR methods
 
  /* End of Cell flagging criterion routine                              */
  /***********************************************************************/
 
  if (NumberOfFlaggedCells == INT_UNDEFINED) {
    ENZO_FAIL("No valid CellFlaggingMethod specified.");
  }
 
#ifdef MPI_INSTRUMENTATION
  counter[4]++;
  timer[4] += NumberOfFlaggedCells;
#endif /* MPI_INSTRUMENTATION */
 
  if (debug1)
    printf("SetFlaggingField[method = %"ISYM"]: NumberOfFlaggedCells = %"ISYM".\n",
	   method, NumberOfFlaggedCells);
 
  return SUCCESS;
 
}<|MERGE_RESOLUTION|>--- conflicted
+++ resolved
@@ -169,29 +169,23 @@
 #endif /* TRANSFER */
     break;
 
-<<<<<<< HEAD
+  case 11:
+    NumberOfFlaggedCells = this->FlagCellsToBeRefinedByResistiveLength();
+    if (NumberOfFlaggedCells < 0) 
+	  ENZO_FAIL("Error in grid->FlagCellsToBeRefinedByResistiveLength.");
+    break;
+ 
+    /* ==== undefined ==== */
+ 
     /* ==== METHOD 100: UNDO REFINEMENT IN SOME REGIONS ==== */
  
     /* Must be done last ... */
   case 100:
-      this->FlagCellsToAvoidRefinement();
-      if (NumberOfFlaggedCells < 0) {
-	ENZO_FAIL("Error in grid->FlagCellsToAvoidRefinement");
-      }
-
-    break;
-=======
-  case 11:
-      NumberOfFlaggedCells = this->FlagCellsToBeRefinedByResistiveLength();
-      if (NumberOfFlaggedCells < 0) {
-	fprintf(stderr, "Error in grid->FlagCellsToBeRefinedByResistiveLength.\n");
-	return FAIL;
-      }
-      break;
->>>>>>> 083e6bb4
- 
-    /* ==== undefined ==== */
- 
+    this->FlagCellsToAvoidRefinement();
+    if (NumberOfFlaggedCells < 0)
+      ENZO_FAIL("Error in grid->FlagCellsToAvoidRefinement");
+    break;
+
   case INT_UNDEFINED:
     break;
  
