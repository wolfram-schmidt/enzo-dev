/*****************************************************************************
 *                                                                           *
 * Copyright 2009 Daniel R. Reynolds                                         *
 *                                                                           *
 * This software is released under the terms of the "Enzo Public License"    *
 * in the accompanying LICENSE file.                                         *
 *                                                                           *
 *****************************************************************************/
/***********************************************************************
/
/  Free-streaming Radiation Implicit Problem Class
/  Main Solver routine
/
/  written by: Daniel Reynolds
/  date:       June, 2009
/  modified:   
/
/  PURPOSE: Takes in relevant problem-defining parameters, as well as
/           Enzo data arrays.  These arrays may be scaled from the 
/           internal Enzo units to some that are more suitable for 
/           the implicit solve, as determined by the input parameter 
/           EScale.  Then sets up and solves the comoving, scaled 
/           equation for the free-streaming radiation, estimates the 
/           preferred time step size for the next time step, and returns 
/           the solution to the calling routine.
/
/           This routine will be called repeatedly (once per time step), 
/           so it should NOT allocate any memory.
/
************************************************************************/
#ifdef TRANSFER
#include "FSProb.h"
#include "CosmologyParameters.h"

/* function prototypes */
int CosmologyComputeExpansionFactor(FLOAT time, FLOAT *a, FLOAT *dadt);
int GetUnits(float *DensityUnits, float *LengthUnits,
	     float *TemperatureUnits, float *TimeUnits,
	     float *VelocityUnits, double *MassUnits, FLOAT Time);




int FSProb::Evolve(HierarchyEntry *ThisGrid, float deltat) 
{
  //  if (debug)  printf("Entering FSProb::Evolve routine\n");

  // Only continue if we own this grid
  if (MyProcessorNumber != ThisGrid->GridData->ReturnProcessorNumber())
    return SUCCESS;

  // declare some variables
  int i, j, k;

#ifdef USE_MPI
  //  check that MyProcessorNumber agrees with MPI process ID
  MPI_Arg MPI_id;
  MPI_Comm_rank(MPI_COMM_WORLD, &MPI_id);
  if (MyProcessorNumber != MPI_id) {
    fprintf(stderr, "ERROR: Enzo PID %"ISYM" doesn't match MPI ID %"ISYM"\n", 
	    MyProcessorNumber, int(MPI_id));
    ENZO_FAIL(" ");
  }
#endif
#ifndef MPI_INT
  int MPI_COMM_WORLD = 0;
#endif

  // start MPI timer
#ifdef USE_MPI
  float stime = MPI_Wtime();
#else
  float stime = 0.0;
#endif

  // get information from Grid
  dt = deltat;
  told = ThisGrid->GridData->ReturnTime();
  tnew = told+dt;

  // attach radiation array to U0 vector (depends on how called)
  float *Efold;
  if (RadiativeTransferFLD == 1)
    Efold = ThisGrid->GridData->AccessKDissH2I();
  else
    Efold = ThisGrid->GridData->AccessRadiationFrequency0();
  U0->SetData(0, Efold);

  // have U0 begin communication of neighbor information
  if (U0->exchange_start() == FAIL)
    ENZO_FAIL("FSProb Evolve: vector exchange_start error");

  // get internal Enzo units (old and new time steps)
  double MassUnits;
  float TempUnits, VelUnits, RadUnits;
  LenUnits0 = TimeUnits0 = LenUnits = TimeUnits = 1.0;
  DenUnits0 = TempUnits = VelUnits = MassUnits = RadUnits = 1.0;
  if (GetUnits(&DenUnits0, &LenUnits0, &TempUnits, 
	       &TimeUnits0, &VelUnits, &MassUnits, told) == FAIL) 
    ENZO_FAIL("FSProb Evolve: Error in GetUnits.");
  RadUnits = DenUnits0*VelUnits*VelUnits;
  EUnits0 = RadUnits*EScale;
  DenUnits = TempUnits = VelUnits = MassUnits = 1.0;
  if (GetUnits(&DenUnits, &LenUnits, &TempUnits, 
	       &TimeUnits, &VelUnits, &MassUnits, tnew) == FAIL) 
    ENZO_FAIL("FSProb Evolve: Error in GetUnits.");
  RadUnits = DenUnits*VelUnits*VelUnits;
  EUnits = RadUnits*EScale;

  // set a, adot, unit scalings to correct time-level values
  if (ComovingCoordinates) {
    if (CosmologyComputeExpansionFactor(told, &a0, &adot0) == FAIL) 
      ENZO_FAIL("FSProb Evolve: CosmologyComputeExpansionFactor error.");
    if (CosmologyComputeExpansionFactor(tnew, &a, &adot) == FAIL) 
      ENZO_FAIL("FSProb Evolve: CosmologyComputeExpansionFactor error.");
    aUnits = 1.0/(1.0 + InitialRedshift);
  }

  // rescale the time to physical values
  dt *= TimeUnits;
  told *= TimeUnits0;
  tnew *= TimeUnits;
  adot /= TimeUnits;
  adot0 /= TimeUnits0;

  // begin diagnostics
  if (debug) {
    printf("\n  =====================================================================\n");
    printf("  Free-Streaming Radiation Solver:\n");
  }

  // fill in the emissivity source array
  int src_set = 0;
  float *RadSrc = extsrc->GetData(0);
  float *EmissivitySource;
  if (RadSrc == NULL)
    ENZO_FAIL("FSProb Evolve: could not access Radiation source.");
  //   access emissivity field provided by RadiativeTransfer module (John Wise)
  if (RadiativeTransfer > 0) {
    // access external emissivity field 
    EmissivitySource = ThisGrid->GridData->AccessEmissivity0();
    if (EmissivitySource == NULL) 
      ENZO_FAIL("FSProb Evolve: could not access emissivity field");
    // copy data
    for (i=0; i<ArrDims[0]*ArrDims[1]*ArrDims[2]; i++)
      RadSrc[i] = EmissivitySource[i];
    src_set = 1;
  }
#ifdef EMISSIVITY
  //   access emissivity field provided by StarMaker routines (Geoffrey So)
  if (StarMakerEmissivityField) {
    // access external emissivity field 
    EmissivitySource = ThisGrid->GridData->AccessEmissivity0();
    if (EmissivitySource == NULL) 
      ENZO_FAIL("FSProb Evolve: could not access emissivity field");
    // copy data
    for (i=0; i<ArrDims[0]*ArrDims[1]*ArrDims[2]; i++)
      RadSrc[i] = EmissivitySource[i];
    src_set = 1;
  }
#endif
  //   if left unset, call the local routine to set up the emissivity field 
  //   (based on ProblemType)
  if (src_set == 0) {
    if (this->RadiationSource(RadSrc) != SUCCESS)
      ENZO_FAIL("FSProb Evolve: Error in RadiationSource routine");
    src_set = 1;
  }

  // have U0 finish communication of neighbor information
  if (U0->exchange_end() == FAIL) 
    ENZO_FAIL("FSProb Evolve: vector exchange_end error");

  // output norm of radiation sources
  float srcNorm = extsrc->rmsnorm();
  float srcMax  = extsrc->infnorm();
  if (debug) 
    printf("    emissivity norm = %g,  max = %g\n",srcNorm,srcMax);

  // rescale Enzo units with input scalings to non-dimensionalize within solver
  U0->scale_component(0,1.0/EScale);

  // output status of current solution
  float Efs_rms = U0->rmsnorm();
  float Efs_max = U0->infnorm();
  if (debug) {
    printf("    current internal (physical) values:\n");
    printf("       Efs rms = %10.4e (%8.2e), max = %10.4e (%8.2e)\n",
	   Efs_rms, Efs_rms*EUnits0, Efs_max, Efs_max*EUnits0);
  }

  // enforce boundary conditions on the state U0
  if (this->EnforceBoundary(U0) != SUCCESS) 
      ENZO_FAIL("FSProb Evolve: Error in EnforceBoundary routine");

  // check whether solver even needs to be called
  if ((srcMax == 0.0) && (Efs_rms == Efs_max))
    return SUCCESS;        // no sources, nothing interesting

  // calculate initial guess at time-evolved solution
  if (this->InitialGuess(sol,U0,extsrc) != SUCCESS) 
    ENZO_FAIL("FSProb Evolve: Error in InitialGuess routine");

  // enforce boundary conditions on new time step initial guess
  if (this->EnforceBoundary(sol) != SUCCESS) 
      ENZO_FAIL("FSProb Evolve: Error in EnforceBoundary routine");

  // Calculate the spatially-dependent opacity (if used as LW solver).
  if (RadiativeTransferFLD == 1) {
    float *H2 = ThisGrid->GridData->AccessH2IDensity();
    this->ComputeOpacityLW(H2);
    float kappa_max;
    float kappa_min;
    float kappa_rms;
    if (kappa_h2on) {
      kappa_max = kappa->infnorm();
      kappa_min = kappa->minval();
      kappa_rms = kappa->rmsnorm();
    }
    else  kappa_max = kappa_min = kappa_rms = kappa0;
    if (debug) 
      printf("    max(kappa) = %10.4e, min(kappa) = %10.4e, mean(kappa) = %10.4e\n",
	     kappa_max, kappa_min, kappa_rms);
  }
  else
    if (debug)  printf("    kappa = %10.4e\n", kappa0);

  // set up the linear system matrix & rhs
  float *Efnew = sol->GetData(0);
  float *opacity = kappa->GetData(0);
  float rhsnorm;
  if (this->SetupSystem(matentries, rhsentries, &rhsnorm, 
			Efnew, Efold, RadSrc, opacity) != SUCCESS)
    ENZO_FAIL("FSProb Evolve: Error in SetupSystem routine");
  
  // solve the free-streaming radiation problem to obtain the 
  // background propagation.
#ifdef USE_HYPRE
  Eint32 entries[7] = {0, 1, 2, 3, 4, 5, 6};
  Eint32 ilower[3] = {SolvIndices[0][0],SolvIndices[1][0],SolvIndices[2][0]};
  Eint32 iupper[3] = {SolvIndices[0][1],SolvIndices[1][1],SolvIndices[2][1]};
  HYPRE_StructMatrixSetBoxValues(J, ilower, iupper, stSize, entries, matentries); 

  //       assemble matrix
  HYPRE_StructMatrixAssemble(J);

  //       insert rhs into HYPRE vector b
  HYPRE_StructVectorSetBoxValues(rhsvec, ilower, iupper, rhsentries);

  //       set the linear solver tolerance (rescale to relative residual and not actual)
  Eflt64 delta = min(sol_tolerance/rhsnorm, 1.0e-8);

  //       insert zero initial guess into HYPRE vector solvec
  int ix, iy, iz, size;
  size = (SolvIndices[0][1]-SolvIndices[0][0]+1)
        *(SolvIndices[1][1]-SolvIndices[1][0]+1)
        *(SolvIndices[2][1]-SolvIndices[2][0]+1);
  for (ix=0; ix<size; ix++)  matentries[ix] = 0.0;
  HYPRE_StructVectorSetBoxValues(solvec, ilower, iupper, matentries);

  //       assemble vectors
  HYPRE_StructVectorAssemble(solvec);
  HYPRE_StructVectorAssemble(rhsvec);

//   if (debug)  printf("Writing out matrix to file J.mat\n");
//   HYPRE_StructMatrixPrint("J.mat",J,0);
//   ENZO_FAIL("FSProb Evolve: stopping prematurely after writing matrix.");

//   if (debug)  printf("Writing out rhs to file b.vec\n");
//   HYPRE_StructVectorPrint("b.vec",rhsvec,0);

//   if (debug)  printf("Writing out initial guess to file x.vec\n");
//   HYPRE_StructVectorPrint("x.vec",solvec,0);

<<<<<<< HEAD
  //       for periodic dims, only coarsen until grid no longer divisible by 2
  Eint32 max_levels, level=-1;
  int Ndir;
  if (BdryType[0][0] == 0) {
    level = 0;
    Ndir = GlobDims[0];
    while ( Ndir%2 == 0 ) {
      level++;
      Ndir /= 2;
    }
  }
  max_levels = level;
  if (rank > 1) {
    if (BdryType[1][0] == 0) {
      level = 0;
      Ndir = GlobDims[0];
      while ( Ndir%2 == 0 ) {
	level++;
	Ndir /= 2;
      }
    }
    max_levels = min(level,max_levels);
  }
  if (rank > 2) {
    if (BdryType[2][0] == 0) {
      level = 0;
      Ndir = GlobDims[0];
      while ( Ndir%2 == 0 ) {
	level++;
	Ndir /= 2;
      }
    }
    max_levels = min(level,max_levels);
  }
  max_levels = min(level,max_levels);

=======
>>>>>>> 28b9c045
  //       set up the solver [GMRES] and preconditioner [PFMG]
  //          create the solver & preconditioner
  HYPRE_StructSolver solver;
  HYPRE_StructSolver preconditioner;
  HYPRE_StructGMRESCreate(MPI_COMM_WORLD, &solver);
  HYPRE_StructPFMGCreate(MPI_COMM_WORLD, &preconditioner);

  //          set preconditioner options
  if (max_levels > -1) 
    HYPRE_StructPFMGSetMaxLevels(preconditioner, max_levels);
  HYPRE_StructPFMGSetMaxIter(preconditioner, sol_maxit);
  HYPRE_StructPFMGSetRelaxType(preconditioner, sol_rlxtype);
  HYPRE_StructPFMGSetNumPreRelax(preconditioner, sol_npre);
  HYPRE_StructPFMGSetNumPostRelax(preconditioner, sol_npost);

  //          set solver options
  HYPRE_StructGMRESSetPrintLevel(solver, sol_printl);
  HYPRE_StructGMRESSetLogging(solver, sol_log);
  if (rank > 1) {
    HYPRE_StructGMRESSetMaxIter(solver, sol_maxit);
    HYPRE_StructGMRESSetPrecond(solver, 
		     (HYPRE_PtrToStructSolverFcn) HYPRE_StructPFMGSolve,  
		     (HYPRE_PtrToStructSolverFcn) HYPRE_StructPFMGSetup, 
		      preconditioner);
  }
  else {    // ignore preconditioner for 1D tests (bug); increase CG its
    HYPRE_StructGMRESSetMaxIter(solver, sol_maxit*500);
  }
  if (delta != 0.0)  HYPRE_StructGMRESSetTol(solver, delta);
  HYPRE_StructGMRESSetup(solver, J, rhsvec, solvec);

  //       solve the linear system
  HYPRE_StructGMRESSolve(solver, J, rhsvec, solvec);

  //       extract solver & preconditioner statistics
  Eflt64 finalresid=1.0;
  Eint32 Sits=0;
  Eint32 Pits=0;
  HYPRE_StructGMRESGetFinalRelativeResidualNorm(solver, &finalresid);
  HYPRE_StructGMRESGetNumIterations(solver, &Sits);
  HYPRE_StructPFMGGetNumIterations(preconditioner, &Pits);
  totIters += Sits;
  if (debug)
    printf("    lin resid = %.1e (tol = %.1e, init = %.1e), its = (%i,%i)\n",
	   finalresid*rhsnorm, sol_tolerance, rhsnorm, Sits, Pits);
  if ((sol_tolerance != 0.0) || (finalresid != finalresid)) {
    // if the final actual residual is too large, or is nan, quit
    if ((finalresid*rhsnorm > sol_tolerance) || (finalresid != finalresid)) {
      fprintf(stderr," ----------------------------------------------------------------------\n");
      fprintf(stderr,"   Error: could not achieve prescribed tolerance!\n");
      fprintf(stderr," ======================================================================\n\n");
      ENZO_FAIL(" ");
    }
  }

  //       extract values from solution vector 
  int Zbl, Ybl, xBuff, yBuff, zBuff;
  xBuff = GhDims[0][0]-SolvOff[0];
  yBuff = (GhDims[1][0]-SolvOff[1])-SolvIndices[1][0];
  zBuff = (GhDims[2][0]-SolvOff[2])-SolvIndices[2][0];
  for (iz=SolvIndices[2][0]; iz<=SolvIndices[2][1]; iz++) {
    Zbl = (iz+zBuff)*ArrDims[0]*ArrDims[1];  ilower[2] = iz;  iupper[2] = iz;
    for (iy=SolvIndices[1][0]; iy<=SolvIndices[1][1]; iy++) {
      Ybl = (iy+yBuff)*ArrDims[0];  ilower[1] = iy;  iupper [1] = iy;
      HYPRE_StructVectorGetBoxValues(solvec, ilower, iupper, HYPREbuff);
      for (ix=0; ix<=SolvIndices[0][1]-SolvIndices[0][0]; ix++) 
	Efnew[Zbl+Ybl+xBuff+ix] += HYPREbuff[ix];
    }
  }

  //       destroy HYPRE solver structures
  HYPRE_StructGMRESDestroy(solver);
  HYPRE_StructPFMGDestroy(preconditioner);

#else  // ifdef USE_HYPRE

  ENZO_FAIL("FSProb_Evolve ERROR: this module requires USE_HYPRE to be set!");
  
#endif

  // enforce a solution floor on the radiation values
  float Ef_floor = 1.0e-50;
  for (i=0; i<ArrDims[0]*ArrDims[1]*ArrDims[2]; i++)
    Efnew[i] = max(Efnew[i], Ef_floor);

  // output status of resulting solution
  Efs_rms = sol->rmsnorm();
  Efs_max = sol->infnorm();
  if (debug) {
    printf("    resulting internal (physical) values:\n");
    printf("       Efs rms = %10.4e (%8.2e), max = %10.4e (%8.2e)\n",
	   Efs_rms, Efs_rms*EUnits, Efs_max, Efs_max*EUnits);
  }

  // estimate the next time step size (in case it is asked)
  float diff, w, tmp;
  int x0len = LocDims[0] + GhDims[0][0] + GhDims[0][1];
  int x1len = LocDims[1] + GhDims[1][0] + GhDims[1][1];

  // perform local estimates for the radiation energy relative change
  float dtfac = 0.0;    //// change this to an input parameter ////
  float dtnorm = 2.0;   //// change this to an input parameter ////
  float atol = 1.0;     //// change this to an input parameter ////
  float mindt = 0.0;    //// change this to an input parameter ////
  if (dtfac > 0.0) { 
    float loc_est = 0.0;
    if (dtnorm > 0.0) {
      for (k=GhDims[2][0]; k<LocDims[2]+GhDims[2][0]; k++) 
	for (j=GhDims[1][0]; j<LocDims[1]+GhDims[1][0]; j++)
	  for (i=GhDims[0][0]; i<LocDims[0]+GhDims[0][0]; i++) {
	    w = dtfac*(sqrt(fabs(Efnew[(k*x1len + j)*x0len + i]
				*Efold[(k*x1len + j)*x0len + i])) 
			  + atol);
	    diff = Efnew[(k*x1len + j)*x0len + i] 
  	         - Efold[(k*x1len + j)*x0len + i];
	    tmp = fabs(diff/w);
	    loc_est += POW(tmp,dtnorm);
	  }
    }
    else {
      for (k=GhDims[2][0]; k<LocDims[2]+GhDims[2][0]; k++) 
	for (j=GhDims[1][0]; j<LocDims[1]+GhDims[1][0]; j++)
	  for (i=GhDims[0][0]; i<LocDims[0]+GhDims[0][0]; i++) {
	    w = dtfac*(sqrt(fabs(Efnew[(k*x1len + j)*x0len + i]
				*Efold[(k*x1len + j)*x0len + i])) 
			  + atol);
	    diff = Efnew[(k*x1len + j)*x0len + i] 
  	         - Efold[(k*x1len + j)*x0len + i];
	    tmp = fabs(diff/w);
	    loc_est = (loc_est > tmp) ? loc_est : tmp;
	  }
    }
    
    // communicate to obtain overall sum/max
    float glob_est;
    int Nglobal = GlobDims[0]*GlobDims[1]*GlobDims[2];
#ifdef USE_MPI
    if (Nglobal == LocDims[0]*LocDims[1]*LocDims[2])  glob_est = loc_est;
    else {
      MPI_Datatype DataType = (sizeof(float) == 4) ? MPI_FLOAT : MPI_DOUBLE;
      if (dtnorm > 0.0) 
	MPI_Allreduce(&loc_est,&glob_est,1,DataType,MPI_SUM,MPI_COMM_WORLD);
      else
	MPI_Allreduce(&loc_est,&glob_est,1,DataType,MPI_MAX,MPI_COMM_WORLD);
    }
#else
    glob_est = loc_est;
#endif
    
    // compute overall norm
    if (dtnorm > 0.0) glob_est = POW(glob_est/Nglobal, 1.0/dtnorm);
    
    // compute time step estimate (physical units)
    dt_suggest = (glob_est == 0.0) ? huge_number : dt/glob_est;
    dt_suggest = min(dt_suggest, huge_number);
    
    // limit maximum growth per step
    dt_suggest = min(dt_suggest, 1.1*dt);
    
    // rescale dt estimates to normalized values
    dt_suggest /= TimeUnits;
    
    // account for min/max time step size (according to user)
    dt_suggest = max(dt_suggest, mindt);
    dt_suggest = min(dt_suggest, maxdt);

    if (debug)  printf("    dt_suggest = %8.2e\n",dt_suggest);
    if (dt_suggest > 0.0)
      ThisGrid->GridData->SetMaxRadiationDt(dt_suggest);

  } // end if (dtfac > 0.0)
  else if (maxdt > 0.0) {
    dt_suggest = maxdt;
    if (debug)  printf("    dt_suggest = %8.2e\n",dt_suggest);
    if (dt_suggest > 0.0)
      ThisGrid->GridData->SetMaxRadiationDt(dt_suggest);
  }

  // rescale results back to Enzo units
  sol->scale_component(0,EScale);
  
  // rescale the time to normalized values
  dt /= TimeUnits;
  told /= TimeUnits0;
  tnew /= TimeUnits;
  adot *= TimeUnits;
  adot0 *= TimeUnits0;

  // update Enzo data with new values (Enzo pointer to Ef is in U0)
  U0->copy(sol);

  // stop MPI timer, add to cumulative clock, output to stdout
#ifdef USE_MPI
  float ftime = MPI_Wtime();
#else
  float ftime = 0.0;
#endif
  FStime += ftime-stime;
  if (debug)  printf("    FS cumulative wall time = %g\n",FStime);

  if (debug)
    printf("  =====================================================================\n");

  // return success
  return SUCCESS;
}
#endif<|MERGE_RESOLUTION|>--- conflicted
+++ resolved
@@ -272,45 +272,6 @@
 //   if (debug)  printf("Writing out initial guess to file x.vec\n");
 //   HYPRE_StructVectorPrint("x.vec",solvec,0);
 
-<<<<<<< HEAD
-  //       for periodic dims, only coarsen until grid no longer divisible by 2
-  Eint32 max_levels, level=-1;
-  int Ndir;
-  if (BdryType[0][0] == 0) {
-    level = 0;
-    Ndir = GlobDims[0];
-    while ( Ndir%2 == 0 ) {
-      level++;
-      Ndir /= 2;
-    }
-  }
-  max_levels = level;
-  if (rank > 1) {
-    if (BdryType[1][0] == 0) {
-      level = 0;
-      Ndir = GlobDims[0];
-      while ( Ndir%2 == 0 ) {
-	level++;
-	Ndir /= 2;
-      }
-    }
-    max_levels = min(level,max_levels);
-  }
-  if (rank > 2) {
-    if (BdryType[2][0] == 0) {
-      level = 0;
-      Ndir = GlobDims[0];
-      while ( Ndir%2 == 0 ) {
-	level++;
-	Ndir /= 2;
-      }
-    }
-    max_levels = min(level,max_levels);
-  }
-  max_levels = min(level,max_levels);
-
-=======
->>>>>>> 28b9c045
   //       set up the solver [GMRES] and preconditioner [PFMG]
   //          create the solver & preconditioner
   HYPRE_StructSolver solver;
@@ -319,8 +280,6 @@
   HYPRE_StructPFMGCreate(MPI_COMM_WORLD, &preconditioner);
 
   //          set preconditioner options
-  if (max_levels > -1) 
-    HYPRE_StructPFMGSetMaxLevels(preconditioner, max_levels);
   HYPRE_StructPFMGSetMaxIter(preconditioner, sol_maxit);
   HYPRE_StructPFMGSetRelaxType(preconditioner, sol_rlxtype);
   HYPRE_StructPFMGSetNumPreRelax(preconditioner, sol_npre);
