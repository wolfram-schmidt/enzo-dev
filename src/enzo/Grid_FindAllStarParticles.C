/***********************************************************************
/
/  CREATES STAR PARTICLES FROM EXISTING PARTICLES
/
/  written by: John Wise
/  date:       March, 2009
/  modified1:
/
/  NOTES:  negative types mark particles that have just been before 
/          and not been converted into a star particle.
/
************************************************************************/
#include <stdlib.h>
#include <stdio.h>
#include <math.h>
#include "ErrorExceptions.h"
#include "macros_and_parameters.h"
#include "typedefs.h"
#include "global_data.h"
#include "Fluxes.h"
#include "GridList.h"
#include "ExternalBoundary.h"
#include "Grid.h"

void InsertStarAfter(Star * &Node, Star * &NewNode);
int GetUnits(float *DensityUnits, float *LengthUnits,
             float *TemperatureUnits, float *TimeUnits,
             float *VelocityUnits, FLOAT Time);

#define RESET_BH_LIFETIMES
#define NO_RESET_MBH_MASS  //#####

int grid::FindAllStarParticles(int level)
{

  if (MyProcessorNumber != ProcessorNumber)
    return SUCCESS;

  if (NumberOfParticles == 0)
    return SUCCESS;

  int i, StarType;
  Star *NewStar;
  
  /* Read only active star particles.  Unborn stars will be read later
     in grid::FindNewStarParticles. */
  
  for (i = 0; i < NumberOfParticles; i++) {
    //StarType = abs(ParticleType[i]);
    if (ParticleType[i] == PARTICLE_TYPE_SINGLE_STAR ||
	ParticleType[i] == PARTICLE_TYPE_BLACK_HOLE ||
	ParticleType[i] == PARTICLE_TYPE_CLUSTER ||
<<<<<<< HEAD
        ParticleType[i] == PARTICLE_TYPE_COLOR_STAR) {
=======
        ParticleType[i] == PARTICLE_TYPE_COLOR_STAR ||
	ParticleType[i] == PARTICLE_TYPE_MBH ||
	ParticleType[i] == PARTICLE_TYPE_SIMPLE_SOURCE) {
>>>>>>> 28b9c045

      if (this->Time >= ParticleAttribute[0][i] &&
	  this->Time <= ParticleAttribute[0][i]+ParticleAttribute[1][i]) {
	  
#ifdef RESET_BH_LIFETIMES // Make BH lifetimes "infinite"
	if (ParticleType[i] == PARTICLE_TYPE_BLACK_HOLE &&
	    ParticleAttribute[1][i] < 1)
	  ParticleAttribute[1][i] = huge_number;
#endif /* RESET_BH_LIFETIMES */

#ifdef RESET_MBH_MASS // Edit MBH Mass; only for test purpose
	const double Msun = 1.989e33;
	float MassConversion, DensityUnits, LengthUnits, TemperatureUnits, 
	  TimeUnits, VelocityUnits;
	GetUnits(&DensityUnits, &LengthUnits, &TemperatureUnits,
		 &TimeUnits, &VelocityUnits, this->Time);

<<<<<<< HEAD
=======
	double dx = LengthUnits * this->CellWidth[0][0];
	MassConversion = (float) (dx*dx*dx * double(DensityUnits) / Msun);

	if (ParticleType[i] == PARTICLE_TYPE_MBH)
	  ParticleMass[i] = 1.0e5 / MassConversion;
#endif /* RESET_MBH_MASS */  

	NewStar = new Star(this, i, level);
	InsertStarAfter(Stars, NewStar);
	NumberOfStars++;

	/* For MBHFeedback = 2 to 5 (FeedbackFlag=MBH_JETS), you need
	   the angular momentum; if no file to read in, assume zero
	   angular momentum accreted so far.  -Ji-hoon Kim, Nov.2009 */

	if((MBHFeedback >= 2 && MBHFeedback <= 5) && 
	   ParticleType[i] == PARTICLE_TYPE_MBH) {
	  NewStar->AssignAccretedAngularMomentum();
	  printf("MBH particle info (for MBHFeedback=2 to 5, check angular momentum): \n"); 
	  NewStar->PrintInfo();
	}
      } // ENDIF during lifetime
>>>>>>> 28b9c045
    } // ENDIF star
  } // ENDFOR particles
  
  return SUCCESS;

}<|MERGE_RESOLUTION|>--- conflicted
+++ resolved
@@ -50,13 +50,9 @@
     if (ParticleType[i] == PARTICLE_TYPE_SINGLE_STAR ||
 	ParticleType[i] == PARTICLE_TYPE_BLACK_HOLE ||
 	ParticleType[i] == PARTICLE_TYPE_CLUSTER ||
-<<<<<<< HEAD
-        ParticleType[i] == PARTICLE_TYPE_COLOR_STAR) {
-=======
         ParticleType[i] == PARTICLE_TYPE_COLOR_STAR ||
 	ParticleType[i] == PARTICLE_TYPE_MBH ||
 	ParticleType[i] == PARTICLE_TYPE_SIMPLE_SOURCE) {
->>>>>>> 28b9c045
 
       if (this->Time >= ParticleAttribute[0][i] &&
 	  this->Time <= ParticleAttribute[0][i]+ParticleAttribute[1][i]) {
@@ -74,8 +70,6 @@
 	GetUnits(&DensityUnits, &LengthUnits, &TemperatureUnits,
 		 &TimeUnits, &VelocityUnits, this->Time);
 
-<<<<<<< HEAD
-=======
 	double dx = LengthUnits * this->CellWidth[0][0];
 	MassConversion = (float) (dx*dx*dx * double(DensityUnits) / Msun);
 
@@ -98,7 +92,6 @@
 	  NewStar->PrintInfo();
 	}
       } // ENDIF during lifetime
->>>>>>> 28b9c045
     } // ENDIF star
   } // ENDFOR particles
   
