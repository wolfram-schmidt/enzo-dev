/***********************************************************************
/
/  EVOLVE LEVEL FUNCTION
/
/  written by: Greg Bryan
/  date:       November, 1994
/  modified1:  February, 1995 by GB
/              Overhauled to make sure that all the subgrid's of a grid
/              advance with in lock step (i.e. with the same timestep and
/              in order).  This was done to allow a subgrid to get it's
/              boundary values from another subgrid (with the same parent).
/              Previously, a subgrid' BVs were always interpolated from its
/              parent.
/  modified2:  August, 1995 by GB
/                1) All grids on a level are processed at the same time
/                 (rather than all the subgrids of one parent).
/                2) C routines are called to loop over subgrids
/                 (so parallelizing C compilers can be used).
/                3) Subgrid timesteps are not constant over top grid step.
/              June, 1999 by GB -- Clean up somewhat
/
/  modified3:  August, 2001 by Alexei Kritsuk
/                Added 2nd call of PrepareDensityField() to compute
/                grav. potential (to be written with other baryon fields).
/  modified4:  January, 2004 by Alexei Kritsuk
/                Added support for RandomForcing
/  modified5:  February, 2006 by Daniel Reynolds
/                Added PotentialBdry to EvolveLevel and 
/                PrepareDensityField calls, so that it can be used
/                within computing isolating BCs for self-gravity.
/  modified6:  January, 2007 by Robert Harkness
/                Group and in-core i/o
/  modified7:  December, 2007 by Robert Harkness
/                Optional StaticSiblingList for root grid
/  modified8:  April, 2009 by John Wise
/                Added star particle class and radiative transfer
/  modified9:  June, 2009 by MJT, DC, JHW, TA
/                Cleaned up error handling and created new routines for
/                computing the timestep, output, handling fluxes
/
/  PURPOSE:
/    This routine is the main grid evolution function.  It assumes that the
/    grids of level-1 have already been advanced by dt (passed
/    in the argument) and that their boundary values are properly set.
/    We then perform a complete update on all grids on level, including:
/       - for each grid: set the boundary values from parent/subgrids
/       - for each grid: get a list of its subgrids
/       - determine the timestep based on the minimum timestep for all grids
/       - subcycle over the grid timestep and for each grid:
/           - copy the fields to the old fields
/           - solve the hydro equations (and save fluxes around subgrid)
/           - set the boundary values from parent and/or other grids
/           - update time and check dt(min) for that grid against dt(cycle)
/           - call EvolveLevel(level+1)
/           - accumulate flux around this grid
/       - correct the solution on this grid based on subgrid solutions
/       - correct the solution on this grid based on improved subgrid fluxes
/
/    This routine essentially solves (completely) the grids of this level
/       and all finer levels and then corrects the solution of
/       grids on this level based on the improved subgrid solutions/fluxes.
/
/    Note: as a convenience, we store the current grid's fluxes (i.e. the
/          fluxes around the exterior of this grid) as the last entry in
/          the list of subgrids.
/
************************************************************************/
#include "preincludes.h"
 
#ifdef USE_MPI
#include "mpi.h"
#endif /* USE_MPI */
 
#include <stdlib.h>
#include <stdio.h>
#include <unistd.h>
#include <math.h>

#include "performance.h"
#include "ErrorExceptions.h"
#include "macros_and_parameters.h"
#include "typedefs.h"
#include "global_data.h"
#include "Fluxes.h"
#include "GridList.h"
#include "ExternalBoundary.h"
#include "Grid.h"
#include "Hierarchy.h"
#include "TopGridData.h"
#include "LevelHierarchy.h"
#include "CommunicationUtilities.h"
#ifdef TRANSFER
#include "ImplicitProblemABC.h"
#endif
 
/* function prototypes */
 

int  RebuildHierarchy(TopGridData *MetaData,
		      LevelHierarchyEntry *LevelArray[], int level);
int  ReportMemoryUsage(char *header = NULL);
int  UpdateParticlePositions(grid *Grid);
int  CheckEnergyConservation(HierarchyEntry *Grids[], int grid,
			     int NumberOfGrids, int level, float dt);
int GenerateGridArray(LevelHierarchyEntry *LevelArray[], int level,
		      HierarchyEntry **Grids[]);
int WriteStreamData(LevelHierarchyEntry *LevelArray[], int level,
		    TopGridData *MetaData, int *CycleCount, int open=FALSE);
int CallProblemSpecificRoutines(TopGridData * MetaData, HierarchyEntry *ThisGrid,
				int GridNum, float *norm, float TopGridTimeStep, 
				int level, int LevelCycleCount[]);  //moo

#ifdef FAST_SIB
int PrepareDensityField(LevelHierarchyEntry *LevelArray[],
			SiblingGridList SiblingList[],
			int level, TopGridData *MetaData, FLOAT When);
#else  // !FAST_SIB
int PrepareDensityField(LevelHierarchyEntry *LevelArray[],
                        int level, TopGridData *MetaData, FLOAT When);
#endif  // end FAST_SIB
 
#ifdef FAST_SIB
int SetBoundaryConditions(HierarchyEntry *Grids[], int NumberOfGrids,
			  SiblingGridList SiblingList[],
			  int level, TopGridData *MetaData,
			  ExternalBoundary *Exterior, LevelHierarchyEntry * Level);
#else
int SetBoundaryConditions(HierarchyEntry *Grids[], int NumberOfGrids,
                          int level, TopGridData *MetaData,
                          ExternalBoundary *Exterior, LevelHierarchyEntry * Level);
#endif



#ifdef SAB
#ifdef FAST_SIB
int SetAccelerationBoundary(HierarchyEntry *Grids[], int NumberOfGrids,
			    SiblingGridList SiblingList[],
			    int level, TopGridData *MetaData,
			    ExternalBoundary *Exterior,
			    LevelHierarchyEntry * Level,
			    int CycleNumber);
#else
int SetAccelerationBoundary(HierarchyEntry *Grids[], int NumberOfGrids,
			    int level, TopGridData *MetaData, 
			    ExternalBoundary *Exterior,
			    LevelHierarchyEntry * Level,
			    int CycleNumber);
#endif
#endif

#ifdef FLUX_FIX
int UpdateFromFinerGrids(int level, HierarchyEntry *Grids[], int NumberOfGrids,
			 int NumberOfSubgrids[],
			 fluxes **SubgridFluxesEstimate[],
			 LevelHierarchyEntry *SUBlingList[],
			 TopGridData *MetaData);
#else
int UpdateFromFinerGrids(int level, HierarchyEntry *Grids[], int NumberOfGrids,
			 int NumberOfSubgrids[],
			 fluxes **SubgridFluxesEstimate[]);
#endif
int CreateFluxes(HierarchyEntry *Grids[],fluxes **SubgridFluxesEstimate[],
		 int NumberOfGrids,int NumberOfSubgrids[]);		 
int FinalizeFluxes(HierarchyEntry *Grids[],fluxes **SubgridFluxesEstimate[],
		 int NumberOfGrids,int NumberOfSubgrids[]);		 
int RadiationFieldUpdate(LevelHierarchyEntry *LevelArray[], int level,
			 TopGridData *MetaData);


int OutputFromEvolveLevel(LevelHierarchyEntry *LevelArray[],TopGridData *MetaData,
			  int level, ExternalBoundary *Exterior
#ifdef TRANSFER
			  , ImplicitProblemABC *ImplicitSolver
#endif
			  );
 
int ComputeRandomForcingNormalization(LevelHierarchyEntry *LevelArray[],
                                      int level, TopGridData *MetaData,
                                      float * norm, float * pTopGridTimeStep);
int CreateSiblingList(HierarchyEntry ** Grids, int NumberOfGrids, SiblingGridList *SiblingList, 
		      int StaticLevelZero,TopGridData * MetaData,int level);

#ifdef FLUX_FIX
int CreateSUBlingList(TopGridData *MetaData,
		      HierarchyEntry *Grids[],
		      int NumberOfGrids,
		      LevelHierarchyEntry ***SUBlingList);
int DeleteSUBlingList(int NumberOfGrids,
		      LevelHierarchyEntry **SUBlingList);
#endif

int StarParticleInitialize(LevelHierarchyEntry *LevelArray[], int ThisLevel,
			   TopGridData *MetaData, Star *&AllStars);
int StarParticleFinalize(HierarchyEntry *Grids[], TopGridData *MetaData,
			 int NumberOfGrids, LevelHierarchyEntry *LevelArray[], 
			 int level, Star *&AllStars);
int AdjustRefineRegion(LevelHierarchyEntry *LevelArray[], 
		       TopGridData *MetaData, int EL_level);
int SetLevelTimeStep(HierarchyEntry *Grids[], int NumberOfGrids, int level,
		     float *dtThisLevelSoFar, float *dtThisLevel,
		     float dtLevelAbove);
int CallPython(LevelHierarchyEntry *LevelArray[], TopGridData *MetaData,
               int level);

#ifdef TRANSFER
int EvolvePhotons(TopGridData *MetaData, LevelHierarchyEntry *LevelArray[],
		  Star *AllStars, FLOAT GridTime, int level, int LoopTime = TRUE);
int RadiativeTransferPrepare(LevelHierarchyEntry *LevelArray[], int level,
			     TopGridData *MetaData, Star *&AllStars,
			     float dtLevelAbove);
int RadiativeTransferCallFLD(LevelHierarchyEntry *LevelArray[], int level,
			     TopGridData *MetaData, Star *AllStars, 
			     ImplicitProblemABC *ImplicitSolver);
#endif
void my_exit(int status);
 
int LevelCycleCount[MAX_DEPTH_OF_HIERARCHY];
int MovieCycleCount[MAX_DEPTH_OF_HIERARCHY];
double LevelWallTime[MAX_DEPTH_OF_HIERARCHY];
double LevelZoneCycleCount[MAX_DEPTH_OF_HIERARCHY];
double LevelZoneCycleCountPerProc[MAX_DEPTH_OF_HIERARCHY];
 
static float norm = 0.0;            //AK
static float TopGridTimeStep = 0.0; //AK
#ifdef STATIC_SIBLING_LIST
static int StaticLevelZero = 1;
#else
static int StaticLevelZero = 0;
#endif

int EvolveLevel(TopGridData *MetaData, LevelHierarchyEntry *LevelArray[],
		int level, float dtLevelAbove, ExternalBoundary *Exterior
#ifdef TRANSFER
		, ImplicitProblemABC *ImplicitSolver
#endif
		)
{
  /* Declarations */

  int dbx = 0;
 
  FLOAT When, GridTime;
  //float dtThisLevelSoFar = 0.0, dtThisLevel, dtGrid, dtActual, dtLimit;
  float dtThisLevelSoFar = 0.0, dtThisLevel;
  int cycle = 0, counter = 0, grid1, subgrid, grid2;
  HierarchyEntry *NextGrid;
  int dummy_int;
 
  // Update lcaperf "level" attribute

  Eint32 jb_level = level;
#ifdef USE_JBPERF
  jbPerf.attribute ("level",&jb_level,JB_INT);
#endif

  /* Create an array (Grids) of all the grids. */

  typedef HierarchyEntry* HierarchyEntryPointer;
  HierarchyEntry **Grids;
  int NumberOfGrids = GenerateGridArray(LevelArray, level, &Grids);
  int *NumberOfSubgrids = new int[NumberOfGrids];
  fluxes ***SubgridFluxesEstimate = new fluxes **[NumberOfGrids];

#ifdef FLUX_FIX
  /* Create a SUBling list of the subgrids */
  LevelHierarchyEntry **SUBlingList;
#endif


  /* Initialize the chaining mesh used in the FastSiblingLocator. */

  if (dbx) fprintf(stderr, "EL: Initialize FSL \n"); 
  SiblingGridList *SiblingList = new SiblingGridList[NumberOfGrids];
  CreateSiblingList(Grids, NumberOfGrids, SiblingList, StaticLevelZero,MetaData,level);
  
  /* On the top grid, adjust the refine region so that only the finest
     particles are included.  We don't want the more massive particles
     to contaminate the high-resolution region. */

  AdjustRefineRegion(LevelArray, MetaData, level);

  /* ================================================================== */
  /* For each grid: a) interpolate boundaries from its parent.
                    b) copy any overlapping zones.  */
 
#ifdef FAST_SIB
  if (SetBoundaryConditions(Grids, NumberOfGrids, SiblingList,
			    level, MetaData, Exterior, LevelArray[level]) == FAIL)
    ENZO_FAIL("");
#else
  if (SetBoundaryConditions(Grids, NumberOfGrids, level, MetaData,
                            Exterior, LevelArray[level]) == FAIL)
    ENZO_FAIL("");
#endif
 


  /* Clear the boundary fluxes for all Grids (this will be accumulated over
     the subcycles below (i.e. during one current grid step) and used to by the
     current grid to correct the zones surrounding this subgrid (step #18). */
 
  for (grid1 = 0; grid1 < NumberOfGrids; grid1++)
    Grids[grid1]->GridData->ClearBoundaryFluxes();
 
  /* After we calculate the ghost zones, we can initialize streaming
     data files (only on level 0) */

  if (MetaData->FirstTimestepAfterRestart == TRUE && level == 0)
    WriteStreamData(LevelArray, level, MetaData, MovieCycleCount);

  /* ================================================================== */
  /* Loop over grid timesteps until the elapsed time equals the timestep
     from the level above (or loop once for the top level). */
 
  while (dtThisLevelSoFar < dtLevelAbove) {
 
    SetLevelTimeStep(Grids, NumberOfGrids, level, 
        &dtThisLevelSoFar, &dtThisLevel, dtLevelAbove);

    /* Streaming movie output (write after all parent grids are
       updated) */

    WriteStreamData(LevelArray, level, MetaData, MovieCycleCount);

    /* Initialize the star particles */

    Star *AllStars = NULL;
    StarParticleInitialize(LevelArray, level, MetaData, AllStars);

    /* Initialize the radiative transfer */

#ifdef TRANSFER
    RadiativeTransferPrepare(LevelArray, level, MetaData, AllStars, 
			     dtLevelAbove);
<<<<<<< HEAD
    RadiativeTransferCallFLD(LevelArray, level, MetaData, AllStars, 
			     ImplicitSolver);
=======
>>>>>>> 7143b3e6
#endif /* TRANSFER */
 
    CreateFluxes(Grids,SubgridFluxesEstimate,NumberOfGrids,NumberOfSubgrids);

    /* ------------------------------------------------------- */
    /* Prepare the density field (including particle density). */

    When = 0.5;
 
#ifdef FAST_SIB
     PrepareDensityField(LevelArray, SiblingList, level, MetaData, When);
#else   // !FAST_SIB
     PrepareDensityField(LevelArray, level, MetaData, When);
#endif  // end FAST_SIB
 
 
    /* Prepare normalization for random forcing. Involves top grid only. */
 
    ComputeRandomForcingNormalization(LevelArray, 0, MetaData,
				      &norm, &TopGridTimeStep);

    /* Solve the radiative transfer */
	
#ifdef TRANSFER
    GridTime = Grids[0]->GridData->ReturnTime();// + dtThisLevel;
    EvolvePhotons(MetaData, LevelArray, AllStars, GridTime, level);
#endif /* TRANSFER */
 
    /* ------------------------------------------------------- */
    /* Evolve all grids by timestep dtThisLevel. */
 
    for (grid1 = 0; grid1 < NumberOfGrids; grid1++) {
 
      CallProblemSpecificRoutines(MetaData, Grids[grid1], grid1, &norm, 
				  TopGridTimeStep, level, LevelCycleCount);

      /* Gravity: compute acceleration field for grid and particles. */
 
      if (SelfGravity) {
	if (level <= MaximumGravityRefinementLevel) {
 
	  /* Compute the potential. */
 
	  if (level > 0)
	    Grids[grid1]->GridData->SolveForPotential(level);
	  Grids[grid1]->GridData->ComputeAccelerations(level);
	}
	  /* otherwise, interpolate potential from coarser grid, which is
	     now done in PrepareDensity. */
 
      } // end: if (SelfGravity)
 
      /* Gravity: compute field due to preset sources. */
 
      Grids[grid1]->GridData->ComputeAccelerationFieldExternal();
 
      /* Radiation Pressure: add to acceleration field */

#ifdef TRANSFER
      Grids[grid1]->GridData->AddRadiationPressureAcceleration();
#endif /* TRANSFER */

      /* Check for energy conservation. */
/*
      if (ComputePotential)
	if (CheckEnergyConservation(Grids, grid, NumberOfGrids, level,
				    dtThisLevel) == FAIL) {
	  fprintf(stderr, "Error in CheckEnergyConservation.\n");
	  ENZO_FAIL("");
	}
*/
#ifdef SAB
    } // End of loop over grids
    
    //Ensure the consistency of the AccelerationField
    SetAccelerationBoundary(Grids, NumberOfGrids,SiblingList,level, MetaData,
			    Exterior, LevelArray[level], LevelCycleCount[level]);
    
    for (grid1 = 0; grid1 < NumberOfGrids; grid1++) {
#endif //SAB.
      /* Copy current fields (with their boundaries) to the old fields
	  in preparation for the new step. */
 
      Grids[grid1]->GridData->CopyBaryonFieldToOldBaryonField();

      /* Call hydro solver and save fluxes around subgrids. */

      Grids[grid1]->GridData->SolveHydroEquations(LevelCycleCount[level],
	    NumberOfSubgrids[grid1], SubgridFluxesEstimate[grid1], level);

      /* Solve the cooling and species rate equations. */
 
      Grids[grid1]->GridData->MultiSpeciesHandler();

      /* Update particle positions (if present). */
 
      UpdateParticlePositions(Grids[grid1]->GridData);

      /* Include 'star' particle creation and feedback. */

      Grids[grid1]->GridData->StarParticleHandler
	(Grids[grid1]->NextGridNextLevel, level);
 
      /* Gravity: clean up AccelerationField. */

	 if (level != MaximumGravityRefinementLevel ||
	     MaximumGravityRefinementLevel == MaximumRefinementLevel)
	     Grids[grid1]->GridData->DeleteAccelerationField();

      Grids[grid1]->GridData->DeleteParticleAcceleration();
 
      /* Update current problem time of this subgrid. */
 
      Grids[grid1]->GridData->SetTimeNextTimestep();
 
      /* If using comoving co-ordinates, do the expansion terms now. */
 
      if (ComovingCoordinates)
	Grids[grid1]->GridData->ComovingExpansionTerms();
 
    }  // end loop over grids
 
    /* For each grid: a) interpolate boundaries from the parent grid.
                      b) copy any overlapping zones from siblings. */
 
#ifdef FAST_SIB
    SetBoundaryConditions(Grids, NumberOfGrids, SiblingList,
			  level, MetaData, Exterior, LevelArray[level]);
#else
    SetBoundaryConditions(Grids, NumberOfGrids, level, MetaData,
			  Exterior, LevelArray[level]);
#endif

    /* Finalize (accretion, feedback, etc.) star particles */

    StarParticleFinalize(Grids, MetaData, NumberOfGrids, LevelArray,
			 level, AllStars);

    /* If cosmology, then compute grav. potential for output if needed. */

    //dcc cut second potential cut: Duplicate?
 
    if (ComovingCoordinates && SelfGravity && WritePotential) {
      CopyGravPotential = TRUE;
      When = 0.0;
 
#ifdef FAST_SIB
      PrepareDensityField(LevelArray, SiblingList, level, MetaData, When);
#else   // !FAST_SIB
      PrepareDensityField(LevelArray, level, MetaData, When);
#endif  // end FAST_SIB
 
      CopyGravPotential = FALSE;
 
      for (grid1 = 0; grid1 < NumberOfGrids; grid1++) {
        if (level <= MaximumGravityRefinementLevel) {
 
          /* Compute the potential. */
 
          if (level > 0)
            Grids[grid1]->GridData->SolveForPotential(level);
          Grids[grid1]->GridData->CopyPotentialToBaryonField();
        }
      } //  end loop over grids
    } // if WritePotential
 

    /* For each grid, delete the GravitatingMassFieldParticles. */
 
    for (grid1 = 0; grid1 < NumberOfGrids; grid1++)
      Grids[grid1]->GridData->DeleteGravitatingMassFieldParticles();


    /* Run the Divergence Cleaing                */

    for (grid1 = 0; grid1 < NumberOfGrids; grid1++)
      Grids[grid1]->GridData->PoissonSolver(level);
    

 
    /* ----------------------------------------- */
    /* Evolve the next level down (recursively). */
 
    MetaData->FirstTimestepAfterRestart = FALSE;

    if (LevelArray[level+1] != NULL) {
      if (EvolveLevel(MetaData, LevelArray, level+1, dtThisLevel, Exterior
#ifdef TRANSFER
		      , ImplicitSolver
#endif
		      ) == FAIL) {
	fprintf(stderr, "Error in EvolveLevel (%"ISYM").\n", level);
	ENZO_FAIL("");
      }
    }

  

#ifdef USE_JBPERF
    // Update lcaperf "level" attribute

    jbPerf.attribute ("level",&jb_level,JB_INT);
#endif

    OutputFromEvolveLevel(LevelArray, MetaData, level, Exterior
#ifdef TRANSFER
			  , ImplicitSolver
#endif
			  );
    CallPython(LevelArray, MetaData, level);

    /* Update SubcycleNumber and the timestep counter for the
       streaming data if this is the bottom of the hierarchy -- Note
       that this not unique based on which level is the highest, it
       just keeps going */

    if (LevelArray[level+1] == NULL) {
      MetaData->SubcycleNumber++;
      MetaData->TimestepCounter++;
    }

    /* ------------------------------------------------------- */
    /* For each grid,
     * (a) project the subgrid's solution into this grid (step #18)
     * (b) correct for the difference between this grid's fluxes and the
     *     subgrid's fluxes. (step #19)
     */
 
#ifdef FLUX_FIX
    SUBlingList = new LevelHierarchyEntry*[NumberOfGrids];
    CreateSUBlingList(MetaData, Grids,NumberOfGrids, &SUBlingList);
#endif

#ifdef FLUX_FIX
    UpdateFromFinerGrids(level, Grids, NumberOfGrids, NumberOfSubgrids,
			     SubgridFluxesEstimate,SUBlingList,MetaData);
#else
    UpdateFromFinerGrids(level, Grids, NumberOfGrids, NumberOfSubgrids,
			 SubgridFluxesEstimate);
#endif

#ifdef FLUX_FIX
    DeleteSUBlingList( NumberOfGrids, SUBlingList );
#endif

  /* ------------------------------------------------------- */
  /* Add the saved fluxes (in the last subsubgrid entry) to the exterior
     fluxes for this subgrid .
     (Note: this must be done after CorrectForRefinedFluxes). */

    FinalizeFluxes(Grids,SubgridFluxesEstimate,NumberOfGrids,NumberOfSubgrids);

    /* Recompute radiation field, if requested. */
 
    if (RadiationFieldType >= 10 && RadiationFieldType <= 11 &&
	level <= RadiationFieldLevelRecompute)
      RadiationFieldUpdate(LevelArray, level, MetaData);
 
    /* Rebuild the Grids on the next level down.
       Don't bother on the last cycle, as we'll rebuild this grid soon. */
 
    if (dtThisLevelSoFar < dtLevelAbove)
      RebuildHierarchy(MetaData, LevelArray, level);

    /* Count up number of grids on this level. */

    int GridMemory, NumberOfCells, CellsTotal, Particles;
    float AxialRatio, GridVolume;
    for (grid1 = 0; grid1 < NumberOfGrids; grid1++) {
      Grids[grid1]->GridData->CollectGridInformation
        (GridMemory, GridVolume, NumberOfCells, AxialRatio, CellsTotal, Particles);
      LevelZoneCycleCount[level] += NumberOfCells;
      if (MyProcessorNumber == Grids[grid1]->GridData->ReturnProcessorNumber())
	LevelZoneCycleCountPerProc[level] += NumberOfCells;
    }
 
    

    cycle++;
    LevelCycleCount[level]++;
 
  } // end of loop over subcycles
 
  if (debug)
    fprintf(stdout, "EvolveLevel[%"ISYM"]: NumberOfSubCycles = %"ISYM" (%"ISYM" total)\n", level,
           cycle, LevelCycleCount[level]);
 
  /* If possible & desired, report on memory usage. */
 
  ReportMemoryUsage("Memory usage report: Evolve Level");
 
#ifdef USE_JBPERF
  jbPerf.attribute ("level",0,JB_NULL);
#endif

  /* Clean up. */
 
#ifdef UNUSED
  if (level > MaximumGravityRefinementLevel &&
      level == MaximumRefinementLevel)
    ZEUSQuadraticArtificialViscosity /= 1;
#endif
 
  delete [] NumberOfSubgrids;
  delete [] Grids;
  delete [] SubgridFluxesEstimate;
 
  /* Clean up the sibling list. */

  if (( StaticLevelZero == 1 && level != 0 ) || StaticLevelZero == 0 ) {
    for (grid1 = 0; grid1 < NumberOfGrids; grid1++)
      delete [] SiblingList[grid1].GridList;
    delete [] SiblingList;
  }

  return SUCCESS;
 
}<|MERGE_RESOLUTION|>--- conflicted
+++ resolved
@@ -333,11 +333,8 @@
 #ifdef TRANSFER
     RadiativeTransferPrepare(LevelArray, level, MetaData, AllStars, 
 			     dtLevelAbove);
-<<<<<<< HEAD
     RadiativeTransferCallFLD(LevelArray, level, MetaData, AllStars, 
 			     ImplicitSolver);
-=======
->>>>>>> 7143b3e6
 #endif /* TRANSFER */
  
     CreateFluxes(Grids,SubgridFluxesEstimate,NumberOfGrids,NumberOfSubgrids);
