/***********************************************************************
/
/  EVOLVE LEVEL FUNCTION
/
/  written by: Greg Bryan
/  date:       November, 1994
/  modified1:  February, 1995 by GB
/              Overhauled to make sure that all the subgrid's of a grid
/              advance with in lock step (i.e. with the same timestep and
/              in order).  This was done to allow a subgrid to get it's
/              boundary values from another subgrid (with the same parent).
/              Previously, a subgrid' BVs were always interpolated from its
/              parent.
/  modified2:  August, 1995 by GB
/                1) All grids on a level are processed at the same time
/                 (rather than all the subgrids of one parent).
/                2) C routines are called to loop over subgrids
/                 (so parallelizing C compilers can be used).
/                3) Subgrid timesteps are not constant over top grid step.
/              June, 1999 by GB -- Clean up somewhat
/
/  modified3:  August, 2001 by Alexei Kritsuk
/                Added 2nd call of PrepareDensityField() to compute
/                grav. potential (to be written with other baryon fields).
/  modified4:  January, 2004 by Alexei Kritsuk
/                Added support for RandomForcing
/  modified5:  February, 2006 by Daniel Reynolds
/                Added PotentialBdry to EvolveLevel and 
/                PrepareDensityField calls, so that it can be used
/                within computing isolating BCs for self-gravity.
/  modified6:  January, 2007 by Robert Harkness
/                Group and in-core i/o
/  modified7:  December, 2007 by Robert Harkness
/                Optional StaticSiblingList for root grid
/  modified8:  April, 2009 by John Wise
/                Added star particle class and radiative transfer
/
/  PURPOSE:
/    This routine is the main grid evolution function.  It assumes that the
/    grids of level-1 have already been advanced by dt (passed
/    in the argument) and that their boundary values are properly set.
/    We then perform a complete update on all grids on level, including:
/       - for each grid: set the boundary values from parent/subgrids
/       - for each grid: get a list of its subgrids
/       - determine the timestep based on the minimum timestep for all grids
/       - subcycle over the grid timestep and for each grid:
/           - copy the fields to the old fields
/           - solve the hydro equations (and save fluxes around subgrid)
/           - set the boundary values from parent and/or other grids
/           - update time and check dt(min) for that grid against dt(cycle)
/           - call EvolveLevel(level+1)
/           - accumulate flux around this grid
/       - correct the solution on this grid based on subgrid solutions
/       - correct the solution on this grid based on improved subgrid fluxes
/
/    This routine essentially solves (completely) the grids of this level
/       and all finer levels and then corrects the solution of
/       grids on this level based on the improved subgrid solutions/fluxes.
/
/    Note: as a convenience, we store the current grid's fluxes (i.e. the
/          fluxes around the exterior of this grid) as the last entry in
/          the list of subgrids.
/
************************************************************************/
 
#ifdef USE_MPI
#include "mpi.h"
#endif /* USE_MPI */
 
#include <stdlib.h>
#include <stdio.h>
#include <unistd.h>
#include <math.h>

#include "performance.h"
#include "ErrorExceptions.h"
#include "macros_and_parameters.h"
#include "typedefs.h"
#include "global_data.h"
#include "Fluxes.h"
#include "GridList.h"
#include "ExternalBoundary.h"
#include "Grid.h"
#include "Hierarchy.h"
#include "TopGridData.h"
#include "LevelHierarchy.h"
#include "CommunicationUtilities.h"
 
/* function prototypes */
 

int  RebuildHierarchy(TopGridData *MetaData,
		      LevelHierarchyEntry *LevelArray[], int level);
int  ReportMemoryUsage(char *header = NULL);
int  UpdateParticlePositions(grid *Grid);
int  CheckEnergyConservation(HierarchyEntry *Grids[], int grid,
			     int NumberOfGrids, int level, float dt);
int GenerateGridArray(LevelHierarchyEntry *LevelArray[], int level,
		      HierarchyEntry **Grids[]);
 
#ifdef FAST_SIB
int PrepareDensityField(LevelHierarchyEntry *LevelArray[],
			SiblingGridList SiblingList[],
			int level, TopGridData *MetaData, FLOAT When);
#else  // !FAST_SIB
int PrepareDensityField(LevelHierarchyEntry *LevelArray[],
                        int level, TopGridData *MetaData, FLOAT When);
#endif  // end FAST_SIB
 
#ifdef FAST_SIB
int SetBoundaryConditions(HierarchyEntry *Grids[], int NumberOfGrids,
			  SiblingGridList SiblingList[],
			  int level, TopGridData *MetaData,
			  ExternalBoundary *Exterior, LevelHierarchyEntry * Level);
#else
int SetBoundaryConditions(HierarchyEntry *Grids[], int NumberOfGrids,
                          int level, TopGridData *MetaData,
                          ExternalBoundary *Exterior, LevelHierarchyEntry * Level);
#endif

#ifdef SAB
#ifdef FAST_SIB
int SetAccelerationBoundary(HierarchyEntry *Grids[], int NumberOfGrids,
			    SiblingGridList SiblingList[],
			    int level, TopGridData *MetaData,
			    ExternalBoundary *Exterior,
			    LevelHierarchyEntry * Level,
			    int CycleNumber);
#else
int SetAccelerationBoundary(HierarchyEntry *Grids[], int NumberOfGrids,
			    int level, TopGridData *MetaData, 
			    ExternalBoundary *Exterior,
			    LevelHierarchyEntry * Level,
			    int CycleNumber);
#endif
#endif

#ifdef FLUX_FIX
int UpdateFromFinerGrids(int level, HierarchyEntry *Grids[], int NumberOfGrids,
			 int NumberOfSubgrids[],
			 fluxes **SubgridFluxesEstimate[],
			 LevelHierarchyEntry *SUBlingList[],
			 TopGridData *MetaData);
#else
int UpdateFromFinerGrids(int level, HierarchyEntry *Grids[], int NumberOfGrids,
			 int NumberOfSubgrids[],
			 fluxes **SubgridFluxesEstimate[]);
#endif
int CreateFluxes(HierarchyEntry *Grids[],fluxes **SubgridFluxesEstimate[],
		 int NumberOfGrids,int NumberOfSubgrids[]);		 
int FinalizeFluxes(HierarchyEntry *Grids[],fluxes **SubgridFluxesEstimate[],
		 int NumberOfGrids,int NumberOfSubgrids[]);		 
int RadiationFieldUpdate(LevelHierarchyEntry *LevelArray[], int level,
			 TopGridData *MetaData);


int OutputFromEvolveLevel(LevelHierarchyEntry *LevelArray[],TopGridData *MetaData,
		      int level, ExternalBoundary *Exterior);
 
int ComputeRandomForcingNormalization(LevelHierarchyEntry *LevelArray[],
                                      int level, TopGridData *MetaData,
                                      float * norm, float * pTopGridTimeStep);
int CreateSiblingList(HierarchyEntry ** Grids, int NumberOfGrids, SiblingGridList *SiblingList, 
		      int StaticLevelZero,TopGridData * MetaData,int level);

#ifdef FLUX_FIX
int CreateSUBlingList(TopGridData *MetaData,
		      HierarchyEntry *Grids[],
		      int NumberOfGrids,
		      LevelHierarchyEntry ***SUBlingList);
int DeleteSUBlingList(int NumberOfGrids,
		      LevelHierarchyEntry **SUBlingList);
#endif

int StarParticleInitialize(LevelHierarchyEntry *LevelArray[], int ThisLevel,
			   TopGridData *MetaData, Star *&AllStars);
int StarParticleFinalize(HierarchyEntry *Grids[], TopGridData *MetaData,
			 int NumberOfGrids, LevelHierarchyEntry *LevelArray[], 
			 int level, Star *&AllStars);
int AdjustRefineRegion(LevelHierarchyEntry *LevelArray[], 
		       TopGridData *MetaData, int EL_level);

#ifdef TRANSFER
int EvolvePhotons(TopGridData *MetaData,LevelHierarchyEntry *LevelArray[],
		  Star *AllStars, int level);
int RadiativeTransferPrepare(LevelHierarchyEntry *LevelArray[], int level,
			     TopGridData *MetaData, Star *&AllStars,
			     float dtLevelAbove);
#endif

int SetLevelTimeStep(HierarchyEntry *Grids[],
        int NumberOfGrids, int level,
        float *dtThisLevelSoFar, float *dtThisLevel,
        float dtLevelAbove);

void my_exit(int status);
 
 
int LevelCycleCount[MAX_DEPTH_OF_HIERARCHY];
double LevelWallTime[MAX_DEPTH_OF_HIERARCHY];
double LevelZoneCycleCount[MAX_DEPTH_OF_HIERARCHY];
double LevelZoneCycleCountPerProc[MAX_DEPTH_OF_HIERARCHY];
 
static float norm = 0.0;            //AK
static float TopGridTimeStep = 0.0; //AK
#ifdef STATIC_SIBLING_LIST
static int StaticLevelZero = 1;
#else
static int StaticLevelZero = 0;
#endif

int EvolveLevel(TopGridData *MetaData, LevelHierarchyEntry *LevelArray[],
		int level, float dtLevelAbove, ExternalBoundary *Exterior)
{
  /* Declarations */

  int dbx = 0;
 
  FLOAT When;
  //float dtThisLevelSoFar = 0.0, dtThisLevel, dtGrid, dtActual, dtLimit;
  float dtThisLevelSoFar = 0.0, dtThisLevel;
  int cycle = 0, counter = 0, grid1, subgrid, grid2;
  HierarchyEntry *NextGrid;
  int dummy_int;
 
#if defined(USE_JBPERF) && defined(JB_PERF_LEVELS)
  Eint32 jb_level = level;
  jbPerf.attribute ("level",&jb_level,JB_INT);
#endif

  /* Create an array (Grids) of all the grids. */

  JBPERF_START("evolve-level-01"); // GenerateGridArray ()

  typedef HierarchyEntry* HierarchyEntryPointer;
  HierarchyEntry **Grids;
  int NumberOfGrids = GenerateGridArray(LevelArray, level, &Grids);
  int *NumberOfSubgrids = new int[NumberOfGrids];
  fluxes ***SubgridFluxesEstimate = new fluxes **[NumberOfGrids];

  JBPERF_STOP("evolve-level-01"); // GenerateGridArray ()

  JBPERF_START("evolve-level-02"); // SetBoundaryConditions()
  TIME_MSG("Entered EvolveLevel");

#ifdef FLUX_FIX
  /* Create a SUBling list of the subgrids */
 
  LevelHierarchyEntry **SUBlingList;
#endif


  /* Initialize the chaining mesh used in the FastSiblingLocator. */

  if (dbx) fprintf(stderr, "EL: Initialize FSL \n"); 
  SiblingGridList *SiblingList = new SiblingGridList[NumberOfGrids];
  CreateSiblingList(Grids, NumberOfGrids, SiblingList, StaticLevelZero,MetaData,level);
  
  /* On the top grid, adjust the refine region so that only the finest
     particles are included.  We don't want the more massive particles
     to contaminate the high-resolution region. */

  AdjustRefineRegion(LevelArray, MetaData, level);

  /* ================================================================== */
  /* For each grid: a) interpolate boundaries from its parent.
                    b) copy any overlapping zones.  */
 
#ifdef FAST_SIB
  if (SetBoundaryConditions(Grids, NumberOfGrids, SiblingList,
			    level, MetaData, Exterior, LevelArray[level]) == FAIL)
    ENZO_FAIL("");
#else
  if (SetBoundaryConditions(Grids, NumberOfGrids, level, MetaData,
                            Exterior, LevelArray[level]) == FAIL)
    ENZO_FAIL("");
#endif
 
  JBPERF_STOP("evolve-level-02"); // SetBoundaryConditions()

  /* Clear the boundary fluxes for all Grids (this will be accumulated over
     the subcycles below (i.e. during one current grid step) and used to by the
     current grid to correct the zones surrounding this subgrid (step #18). */
 
  TIME_MSG("after SetBoundaryConditions");
  JBPERF_START("evolve-level-03"); // ClearBoundaryFluxes()

  for (grid1 = 0; grid1 < NumberOfGrids; grid1++)
    Grids[grid1]->GridData->ClearBoundaryFluxes();
 
  JBPERF_STOP("evolve-level-03"); // ClearBoundaryFluxes()

  /* ================================================================== */
  /* Loop over grid timesteps until the elapsed time equals the timestep
     from the level above (or loop once for the top level). */
 
  while (dtThisLevelSoFar < dtLevelAbove) {
 
    SetLevelTimeStep(Grids, NumberOfGrids, level, 
        &dtThisLevelSoFar, &dtThisLevel, dtLevelAbove);

    /* Initialize the star particles */

    Star *AllStars = NULL;
    StarParticleInitialize(LevelArray, level, MetaData, AllStars);

    /* Initialize the radiative transfer */

#ifdef TRANSFER
    RadiativeTransferPrepare(LevelArray, level, MetaData, AllStars, 
				   dtLevelAbove);
#endif /* TRANSFER */

    /* For each grid, compute the number of it's subgrids. */
 
    JBPERF_START("evolve-level-05"); // compute number of subgrids

    for (grid1 = 0; grid1 < NumberOfGrids; grid1++) {
      NextGrid = Grids[grid1]->NextGridNextLevel;
      counter = 0;
      while (NextGrid != NULL) {
	NextGrid = NextGrid->NextGridThisLevel;
	if (++counter > MAX_NUMBER_OF_SUBGRIDS) {
	  fprintf(stderr, "More subgrids than MAX_NUMBER_OF_SUBGRIDS.\n");
	  ENZO_FAIL("");
	}
      }
      NumberOfSubgrids[grid1] = counter + 1;
    }
 
    JBPERF_STOP("evolve-level-05"); // compute number of subgrids
    TIME_MSG("Before subgrid fluxes");

    CreateFluxes(Grids,SubgridFluxesEstimate,NumberOfGrids,NumberOfSubgrids);

    TIME_MSG("After subgrid fluxes");


    /* ------------------------------------------------------- */
    /* Prepare the density field (including particle density). */
 
//  fprintf(stderr, "%"ISYM": EvolveLevel: Enter PrepareDensityField\n", MyProcessorNumber);
 
    JBPERF_START("evolve-level-07"); // PrepareDensityField()

    When = 0.5;
 
#ifdef FAST_SIB
     PrepareDensityField(LevelArray, SiblingList, level, MetaData, When);
#else   // !FAST_SIB
     PrepareDensityField(LevelArray, level, MetaData, When);
#endif  // end FAST_SIB
 
 
//  fprintf(stderr, "%"ISYM": EvolveLevel: Exit PrepareDensityField\n", MyProcessorNumber);
 
    /* Prepare normalization for random forcing. Involves top grid only. */
 
    ComputeRandomForcingNormalization(LevelArray, 0, MetaData,
                                             &norm, &TopGridTimeStep);
 
    JBPERF_STOP("evolve-level-07"); // PrepareDensityField()

    /* ------------------------------------------------------- */
    /* Evolve all grids by timestep dtThisLevel. */
 
    TIME_MSG("EvolveLevel: before main loop");
    for (grid1 = 0; grid1 < NumberOfGrids; grid1++) {
 
      // dcc problem analysis cut  start

      /* Call analysis routines. */
      JBPERF_START_LOW("evolve-level-08"); // Call analysis routines

//      if (ProblemType == 24)
//	Grids[grid1]->GridData->SphericalInfallGetProfile(level, 1);
//      if (ProblemType == 30)
//	Grids[grid1]->GridData->AnalyzeTrackPeaks(level, 0);
//      if (ProblemType == 27)
//	if (Grids[grid1]->GridData->ReturnProcessorNumber()==MyProcessorNumber){
//	  float AM[3], MeanVelocity[3], DMVelocity[3];
//	  FLOAT Center[] = {0,0,0}, CenterOfMass[3], DMCofM[3];
//	  Grids[grid1]->GridData->CalculateAngularMomentum(Center, AM,
//			   MeanVelocity, DMVelocity, CenterOfMass, DMCofM);
//	  fprintf(stdout, "level = %"ISYM" %"ISYM" %"ISYM"  Vel %"FSYM" %"FSYM" %"FSYM"  DMVel %"FSYM" %"FSYM" %"FSYM"  CofM %"PSYM" %"PSYM" %"PSYM"  DMCofM %"FSYM" %"FSYM" %"FSYM"\n",
//		level, LevelCycleCount[level], grid1, MeanVelocity[0],
//		MeanVelocity[1], MeanVelocity[2],
//		DMVelocity[0], DMVelocity[1], DMVelocity[2],
//		-CenterOfMass[0], -CenterOfMass[1], -CenterOfMass[2],
//		DMCofM[0], DMCofM[1], DMCofM[2]);
//	}
 
      JBPERF_STOP_LOW("evolve-level-08"); // Call analysis routines

      // dcc problem analysis cut stop


      // dcc gravity cut start
      /* Gravity: compute acceleration field for grid and particles. */
 
      JBPERF_START("evolve-level-09"); // Compute self-gravity acceleration


      if (SelfGravity) {
	int Dummy;
	if (level <= MaximumGravityRefinementLevel) {
 
	  /* Compute the potential. */
 
	  if (level > 0)
	    Grids[grid1]->GridData->SolveForPotential(Dummy, level);
	  Grids[grid1]->GridData->ComputeAccelerations(level);
	}
	  /* otherwise, interpolate potential from coarser grid, which is
	     now done in PrepareDensity. */
 
      } // end: if (SelfGravity)
 
      JBPERF_STOP("evolve-level-09"); // Compute self-gravity acceleration


      /* Gravity: compute field due to preset sources. */
 
      JBPERF_START_LOW("evolve-level-10"); // ComputeAccelerationFieldExternal()
      Grids[grid1]->GridData->ComputeAccelerationFieldExternal();
 
      JBPERF_STOP_LOW("evolve-level-10"); // ComputeAccelerationFieldExternal()

      /* Radiation Pressure: add to acceleration field */

#ifdef TRANSFER
      Grids[grid1]->GridData->AddRadiationPressureAcceleration();
#endif /* TRANSFER */

      // dcc gravity cut stop


      /* Check for energy conservation. */
/*
      if (ComputePotential)
	if (CheckEnergyConservation(Grids, grid, NumberOfGrids, level,
				    dtThisLevel) == FAIL) {
	  fprintf(stderr, "Error in CheckEnergyConservation.\n");
	  ENZO_FAIL("");
	}
*/
#ifdef SAB
    } // End of loop over grids

  //dcc cut SAB start 
    //This ensures that all subgrids agree in the boundary.
    //Not a big deal for hydro, but essential for DivB = 0 in MHD runs.
    //Only called on level > 0 because the root grid is dealt with differently than SG's.


    if ( (SelfGravity || UniformGravity || PointSourceGravity) && level > 0) {
#ifdef FAST_SIB
      if( SetAccelerationBoundary(Grids, NumberOfGrids,
				  SiblingList,
				  level, MetaData,
				  Exterior, LevelArray[level], LevelCycleCount[level]) == FAIL ) {
	fprintf(stderr,"Error with AccelerationBoundary.\n");
	ENZO_FAIL("");
      }
#else
      if( SetAccelerationBoundary(Grids, NumberOfGrids,
				  level, MetaData,
				  Exterior, LevelArray[level], LevelCycleCount[level]) == FAIL ) {
	fprintf(stderr,"Error with AccelerationBoundary.\n");
	ENZO_FAIL("");
      }
#endif
    }

    //dcc cut SAB stop
    for (grid1 = 0; grid1 < NumberOfGrids; grid1++) {
#endif //SAB.
      /* Copy current fields (with their boundaries) to the old fields
	  in preparation for the new step. */
 
      JBPERF_START("evolve-level-11"); // CopyBaryonFieldToOldBaryonField()
	  Grids[grid1]->GridData->CopyBaryonFieldToOldBaryonField();
      JBPERF_STOP("evolve-level-11"); // CopyBaryonFieldToOldBaryonField()

      //dcc cut Forcing to problem specific analysis

      /* Add RandomForcing fields to velocities after the copying of current
         fields to old. I also update the total energy accordingly here.
         It makes no sense to force on the very first time step. */
 
      JBPERF_START_LOW("evolve-level-12"); // AddRandomForcing()
      if (MetaData->CycleNumber > 0)
        Grids[grid1]->GridData->AddRandomForcing(&norm, TopGridTimeStep);
      JBPERF_STOP_LOW("evolve-level-12"); // AddRandomForcing()

      //dcc cut stop Forcing

      /* Call hydro solver and save fluxes around subgrids. */
      JBPERF_START("evolve-level-13"); // SolveHydroEquations()
      Grids[grid1]->GridData->SolveHydroEquations(LevelCycleCount[level],
	    NumberOfSubgrids[grid1], SubgridFluxesEstimate[grid1], level);
      JBPERF_STOP("evolve-level-13"); // SolveHydroEquations()

<<<<<<< HEAD
=======
      //dcc cut chemistry post processing start
 
>>>>>>> 68794316
      /* Solve the radiative transfer */
	
#ifdef TRANSFER
      EvolvePhotons(MetaData, LevelArray, AllStars, level);
#endif /* TRANSFER */

      /* Solve the cooling and species rate equations. */
 
//      fprintf(stderr, "%"ISYM": Calling SolveCoolAndRateEquations\n", MyProcessorNumber);

      JBPERF_START("evolve-level-14"); // change this?
      Grids[grid1]->GridData->MultiSpeciesHandler();
      JBPERF_STOP("evolve-level-14"); // UpdateParticlePositions()


    //dcc cut start particles
      /* Update particle positions (if present). */
 
      JBPERF_START("evolve-level-16"); // UpdateParticlePositions()
      UpdateParticlePositions(Grids[grid1]->GridData);
      JBPERF_STOP("evolve-level-16"); // UpdateParticlePositions()

      /* Include 'star' particle creation and feedback.
         (first, set the under_subgrid field). */
 
      JBPERF_START_LOW("evolve-level-17"); // star particle creation/feedback

      if (StarParticleCreation || StarParticleFeedback) {
	Grids[grid1]->GridData->ZeroSolutionUnderSubgrid(NULL,
						 ZERO_UNDER_SUBGRID_FIELD);
	LevelHierarchyEntry *Temp2 = LevelArray[level+1];
	while (Temp2 != NULL) {
	  Grids[grid1]->GridData->ZeroSolutionUnderSubgrid(Temp2->GridData,
					 ZERO_UNDER_SUBGRID_FIELD);
	  Temp2 = Temp2->NextGridThisLevel;
	}
      }

      if (StarParticleCreation || StarParticleFeedback) {
	if (Grids[grid1]->GridData->StarParticleHandler(level) == FAIL) {
	  fprintf(stderr, "Error in grid->StarParticleWrapper");
	  ENZO_FAIL("");
	}
      }
 
      JBPERF_STOP_LOW("evolve-level-17"); // star particle creation/feedback
      //dcc cut stop particles
      /* Gravity: clean up AccelerationField. */

      JBPERF_START_LOW("evolve-level-18"); // clean up AccelerationField

      if (SelfGravity || UniformGravity || PointSourceGravity) {
	if (level != MaximumGravityRefinementLevel ||
	    MaximumGravityRefinementLevel == MaximumRefinementLevel)
	  Grids[grid1]->GridData->DeleteAccelerationField();
	Grids[grid1]->GridData->DeleteParticleAcceleration();
      }
 
      JBPERF_STOP_LOW("evolve-level-18"); // clean up AccelerationField

      /* Update current problem time of this subgrid. */
 
      JBPERF_START_LOW("evolve-level-19"); // SetTimeNextTimestep()

      Grids[grid1]->GridData->SetTimeNextTimestep();
 
      JBPERF_STOP_LOW("evolve-level-19"); // SetTimeNextTimestep()

      /* If using comoving co-ordinates, do the expansion terms now. */
 
      JBPERF_START("evolve-level-20"); // ComovingExpansionTerms()

      if (ComovingCoordinates)
	Grids[grid1]->GridData->ComovingExpansionTerms();
 
      JBPERF_STOP("evolve-level-20"); // ComovingExpansionTerms()

    }  // end loop over grids
 
    /* For each grid: a) interpolate boundaries from the parent grid.
                      b) copy any overlapping zones from siblings. */
 
    JBPERF_START("evolve-level-21"); // SetBoundaryConditions()
    TIME_MSG("EvolveLevel: after main loop");

#ifdef FAST_SIB
    SetBoundaryConditions(Grids, NumberOfGrids, SiblingList,
			      level, MetaData, Exterior, LevelArray[level]);
#else
    SetBoundaryConditions(Grids, NumberOfGrids, level, MetaData,
                              Exterior, LevelArray[level]);
#endif

    JBPERF_STOP("evolve-level-21"); // SetBoundaryConditions()
    TIME_MSG("after SetBoundaryConditions");

    /* Finalize (accretion, feedback, etc.) star particles */
 
    JBPERF_START("evolve-level-22"); // StarParticleFinalize()
    StarParticleFinalize(Grids, MetaData, NumberOfGrids, LevelArray,
			     level, AllStars);
    JBPERF_STOP("evolve-level-22"); // StarParticleFinalize()
    /* If cosmology, then compute grav. potential for output if needed. */

    //dcc cut second potential cut: Duplicate?
 
    JBPERF_START("evolve-level-25"); // PrepareDensityField()

    if (ComovingCoordinates && SelfGravity && WritePotential) {
      CopyGravPotential = TRUE;
      When = 0.0;
 
#ifdef FAST_SIB
      if (PrepareDensityField(LevelArray, SiblingList, level, MetaData, When) == FAIL) {
        fprintf(stderr, "Error in PrepareDensityField.\n");
        ENZO_FAIL("");
      }
#else   // !FAST_SIB
      if (PrepareDensityField(LevelArray, level, MetaData, When) == FAIL) {
        fprintf(stderr, "Error in PrepareDensityField.\n");
        ENZO_FAIL("");
      }
#endif  // end FAST_SIB
 
      CopyGravPotential = FALSE;
 
      for (grid1 = 0; grid1 < NumberOfGrids; grid1++) {
        int Dummy;
        if (level <= MaximumGravityRefinementLevel) {
 
          /* Compute the potential. */
 
          if (level > 0)
            if (Grids[grid1]->GridData->SolveForPotential(Dummy, level)
                == FAIL) {
              fprintf(stderr, "Error in grid->SolveForPotential.\n");
              ENZO_FAIL("");
            }
          // fprintf(stderr, "Call CP from EvolveLevel\n");
          Grids[grid1]->GridData->CopyPotentialToBaryonField();
        }
        /* otherwise output empty potential field. */
 
      } //  end loop over grids
    } // if WritePotential
 
    JBPERF_STOP("evolve-level-25"); // PrepareDensityField()

    //dcc cut stop second potential
    /* For each grid, delete the GravitatingMassFieldParticles. */
 
    JBPERF_START("evolve-level-27"); // DeleteGravitatingMassFieldParticles()

    for (grid1 = 0; grid1 < NumberOfGrids; grid1++)
      Grids[grid1]->GridData->DeleteGravitatingMassFieldParticles();
 
    JBPERF_STOP("evolve-level-27"); // DeleteGravitatingMassFieldParticles()

    /* ----------------------------------------- */
    /* Evolve the next level down (recursively). */
 
    MetaData->FirstTimestepAfterRestart = FALSE;
    if (dbx) fprintf(stderr, "EL Level %"ISYM" going to Level %"ISYM"\n", level, level+1);
    if (LevelArray[level+1] != NULL) {
      if (EvolveLevel(MetaData, LevelArray, level+1, dtThisLevel, Exterior) == FAIL) {
	fprintf(stderr, "Error in EvolveLevel (%"ISYM").\n", level);
	ENZO_FAIL("");
      }
    }

#if defined(USE_JBPERF) && defined(JB_PERF_LEVELS)
    jbPerf.attribute ("level",&jb_level,JB_INT);
#endif


    OutputFromEvolveLevel(LevelArray,MetaData,level,Exterior);
    /* Update SubcycleNumber if this is the bottom of the hierarchy --
       Note that this not unique based on which level is the highest,
       it just keeps going */

    if (LevelArray[level+1] == NULL) MetaData->SubcycleNumber += 1;  

    if (dbx) fprintf(stderr, "EL Level %"ISYM" returns from Level %"ISYM"\n", level, level+1);

    /* ------------------------------------------------------- */
    /* For each grid,
     * (a) project the subgrid's solution into this grid (step #18)
     * (b) correct for the difference between this grid's fluxes and the
     *     subgrid's fluxes. (step #19)
     */
 
    JBPERF_START("evolve-level-28"); // UpdateFromFinerGrids()
    TIME_MSG("Before update from finer grids");
    //dcc cut start flux fix
#ifdef FLUX_FIX

    SUBlingList = new LevelHierarchyEntry*[NumberOfGrids];
    for(int list=0; list < NumberOfGrids; list++)
      SUBlingList[list] = NULL;

 
    if (FluxCorrection) {

      /* Fill in the SUBling list */

      if (dbx) fprintf(stderr, "EL: CSL entry \n");
      if (CreateSUBlingList(MetaData, Grids,
                              NumberOfGrids, &SUBlingList) == FAIL) {
        fprintf(stderr, "Error in CreateSUBlingList.\n");
        ENZO_FAIL("");
      }
      if (dbx) fprintf(stderr, "EL: CSL exit \n");
    }
    //dcc cut stop flux fix
/* 
    LevelHierarchyEntry *NextMonkey;
 
    for(grid1 = 0; grid1 < NumberOfGrids; grid1++){
      NextMonkey = SUBlingList[grid1];
      while (NextMonkey != NULL) {
        // fprintf(stderr, "SGcheckEL%"ISYM": SUBling[%"ISYM"]->Grid pointer %p\n",
        //         MyProcessorNumber, grid1, NextMonkey->GridData);
        NextMonkey=NextMonkey->NextGridThisLevel;
      }
    }
*/

#endif

#ifdef FLUX_FIX
    if (UpdateFromFinerGrids(level, Grids, NumberOfGrids, NumberOfSubgrids,
			     SubgridFluxesEstimate,
			     SUBlingList,
			     MetaData) == FAIL)
      ENZO_FAIL("");
#else
    if (UpdateFromFinerGrids(level, Grids, NumberOfGrids, NumberOfSubgrids,
			     SubgridFluxesEstimate) == FAIL)
      ENZO_FAIL("");
#endif

    JBPERF_STOP("evolve-level-28"); // UpdateFromFinerGrids()

    if (dbx) fprintf(stderr, "OK after UpdateFromFinerGrids \n");

#ifdef FLUX_FIX
    if ( FluxCorrection ) {
      /* Clean up SUBlings */
      if (DeleteSUBlingList( NumberOfGrids, SUBlingList ) == FAIL) {
        fprintf(stderr, "Error in DeleteSUBlingList.\n");
        ENZO_FAIL("");
      }
    }
#endif

    if (dbx) fprintf(stderr, "OK after DeleteSUBlingList \n");

<<<<<<< HEAD
      // Only deallocate fluxes for local grids

      if (MyProcessorNumber ==
          Grids[grid1]->GridData->ReturnProcessorNumber()) {

      if (FluxCorrection)
	if (Grids[grid1]->GridData->AddToBoundaryFluxes
	    (SubgridFluxesEstimate[grid1][NumberOfSubgrids[grid1] - 1])
	    == FAIL) {
	  fprintf(stderr, "Error in grid->AddToBoundaryFluxes.\n");
	  ENZO_FAIL("");
	}
 
      /* Delete fluxes pointed to by SubgridFluxesEstimate[subgrid]. */
 
      for (subgrid = 0; subgrid < NumberOfSubgrids[grid1]; subgrid++) {
	DeleteFluxes(SubgridFluxesEstimate[grid1][subgrid]);
	delete       SubgridFluxesEstimate[grid1][subgrid];
      }
      delete [] SubgridFluxesEstimate[grid1];

      }
 
    } // end of loop over grids
 
    JBPERF_STOP("evolve-level-29"); // AddToBoundaryFluxes()
=======
  /* ------------------------------------------------------- */
  /* Add the saved fluxes (in the last subsubgrid entry) to the exterior
     fluxes for this subgrid .
     (Note: this must be done after CorrectForRefinedFluxes). */
>>>>>>> 68794316

    FinalizeFluxes(Grids,SubgridFluxesEstimate,NumberOfGrids,NumberOfSubgrids);
    /* Recompute radiation field, if requested. */
 
    JBPERF_START("evolve-level-30"); // RadiationFieldUpdate()
    TIME_MSG("Done saving fluxes");

    if (RadiationFieldType >= 10 && RadiationFieldType <= 11 &&
	level <= RadiationFieldLevelRecompute)
      if (RadiationFieldUpdate(LevelArray, level, MetaData) == FAIL) {
	fprintf(stderr, "Error in RecomputeRadiationField.\n");
	ENZO_FAIL("");
      }
 
    JBPERF_STOP("evolve-level-30"); // RadiationFieldUpdate()

    /* Rebuild the Grids on the next level down.
       Don't bother on the last cycle, as we'll rebuild this grid soon. */
 
    JBPERF_START("evolve-level-31"); // RebuildHierarchy()

    if (dtThisLevelSoFar < dtLevelAbove) {
      if (RebuildHierarchy(MetaData, LevelArray, level) == FAIL) {
	fprintf(stderr, "Error in RebuildHierarchy.\n");
	ENZO_FAIL("");
      }
    }

    /* Count up number of grids on this level. */
    // ? dcc
    int GridMemory, NumberOfCells, CellsTotal, Particles;
    float AxialRatio, GridVolume;
    for (grid1 = 0; grid1 < NumberOfGrids; grid1++) {
      Grids[grid1]->GridData->CollectGridInformation
        (GridMemory, GridVolume, NumberOfCells, AxialRatio, CellsTotal, Particles);
      LevelZoneCycleCount[level] += NumberOfCells;
      if (MyProcessorNumber == Grids[grid1]->GridData->ReturnProcessorNumber())
	LevelZoneCycleCountPerProc[level] += NumberOfCells;
    }
 
    JBPERF_STOP("evolve-level-31"); // RebuildHierarchy()

    cycle++;
    LevelCycleCount[level]++;
 
  } // end of loop over subcycles
 
  if (debug)
    fprintf(stdout, "EvolveLevel[%"ISYM"]: NumberOfSubCycles = %"ISYM" (%"ISYM" total)\n", level,
           cycle, LevelCycleCount[level]);
 
  /* If possible & desired, report on memory usage. */
 
  //  if (debug)
  ReportMemoryUsage("Memory usage report: Evolve Level");
 
#if defined(USE_JBPERF) && defined(JB_PERF_LEVELS)
  jbPerf.attribute ("level",0,JB_NULL);
#endif

  /* Clean up. */
 
#ifdef UNUSED
  if (level > MaximumGravityRefinementLevel &&
      level == MaximumRefinementLevel)
    ZEUSQuadraticArtificialViscosity /= 1;
#endif
 
  delete [] NumberOfSubgrids;
  delete [] Grids;
  delete [] SubgridFluxesEstimate;
 
  /* Clean up the sibling list. */

  if (( StaticLevelZero == 1 && level != 0 ) || StaticLevelZero == 0 ) {
    for (grid1 = 0; grid1 < NumberOfGrids; grid1++)
      delete [] SiblingList[grid1].GridList;
    delete [] SiblingList;
  }

  if (dbx) fprintf(stderr, "Return from EL Level %"ISYM"\n", level);
 
  return SUCCESS;
 
}<|MERGE_RESOLUTION|>--- conflicted
+++ resolved
@@ -501,11 +501,6 @@
 	    NumberOfSubgrids[grid1], SubgridFluxesEstimate[grid1], level);
       JBPERF_STOP("evolve-level-13"); // SolveHydroEquations()
 
-<<<<<<< HEAD
-=======
-      //dcc cut chemistry post processing start
- 
->>>>>>> 68794316
       /* Solve the radiative transfer */
 	
 #ifdef TRANSFER
@@ -763,41 +758,13 @@
 
     if (dbx) fprintf(stderr, "OK after DeleteSUBlingList \n");
 
-<<<<<<< HEAD
-      // Only deallocate fluxes for local grids
-
-      if (MyProcessorNumber ==
-          Grids[grid1]->GridData->ReturnProcessorNumber()) {
-
-      if (FluxCorrection)
-	if (Grids[grid1]->GridData->AddToBoundaryFluxes
-	    (SubgridFluxesEstimate[grid1][NumberOfSubgrids[grid1] - 1])
-	    == FAIL) {
-	  fprintf(stderr, "Error in grid->AddToBoundaryFluxes.\n");
-	  ENZO_FAIL("");
-	}
- 
-      /* Delete fluxes pointed to by SubgridFluxesEstimate[subgrid]. */
- 
-      for (subgrid = 0; subgrid < NumberOfSubgrids[grid1]; subgrid++) {
-	DeleteFluxes(SubgridFluxesEstimate[grid1][subgrid]);
-	delete       SubgridFluxesEstimate[grid1][subgrid];
-      }
-      delete [] SubgridFluxesEstimate[grid1];
-
-      }
- 
-    } // end of loop over grids
- 
-    JBPERF_STOP("evolve-level-29"); // AddToBoundaryFluxes()
-=======
   /* ------------------------------------------------------- */
   /* Add the saved fluxes (in the last subsubgrid entry) to the exterior
      fluxes for this subgrid .
      (Note: this must be done after CorrectForRefinedFluxes). */
->>>>>>> 68794316
 
     FinalizeFluxes(Grids,SubgridFluxesEstimate,NumberOfGrids,NumberOfSubgrids);
+
     /* Recompute radiation field, if requested. */
  
     JBPERF_START("evolve-level-30"); // RadiationFieldUpdate()
