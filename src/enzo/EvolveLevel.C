--- conflicted
+++ resolved
@@ -418,15 +418,6 @@
 #ifdef TRANSFER
       GridTime = Grids[grid1]->GridData->ReturnTime();
       EvolvePhotons(MetaData, LevelArray, AllStars, GridTime, 0);
-<<<<<<< HEAD
-
-      if ((RadiativeTransferFLD == 1) && (level == 0))
-	ImplicitSolver->Evolve(Grids[grid1],
-			       Grids[grid1]->GridData->ReturnTimeStep());
-=======
-//      if ((RadiativeTransferFLD == 1) && (level == 0))
-//	ImplicitSolver->Evolve(Grids[grid1]);
->>>>>>> 228dffdd
 #endif /* TRANSFER */
 
       /* Solve the cooling and species rate equations. */
