/***********************************************************************
/
/  EVOLVE LEVEL FUNCTION
/
/  written by: Greg Bryan
/  date:       November, 1994
/  modified1:  February, 1995 by GB
/              Overhauled to make sure that all the subgrid's of a grid
/              advance with in lock step (i.e. with the same timestep and
/              in order).  This was done to allow a subgrid to get it's
/              boundary values from another subgrid (with the same parent).
/              Previously, a subgrid' BVs were always interpolated from its
/              parent.
/  modified2:  August, 1995 by GB
/                1) All grids on a level are processed at the same time
/                 (rather than all the subgrids of one parent).
/                2) C routines are called to loop over subgrids
/                 (so parallelizing C compilers can be used).
/                3) Subgrid timesteps are not constant over top grid step.
/              June, 1999 by GB -- Clean up somewhat
/
/  modified3:  August, 2001 by Alexei Kritsuk
/                Added 2nd call of PrepareDensityField() to compute
/                grav. potential (to be written with other baryon fields).
/  modified4:  January, 2004 by Alexei Kritsuk
/                Added support for RandomForcing
/  modified5:  February, 2006 by Daniel Reynolds
/                Added PotentialBdry to EvolveLevel and 
/                PrepareDensityField calls, so that it can be used
/                within computing isolating BCs for self-gravity.
/  modified6:  January, 2007 by Robert Harkness
/                Group and in-core i/o
/  modified7:  December, 2007 by Robert Harkness
/                Optional StaticSiblingList for root grid
/  modified8:  April, 2009 by John Wise
/                Added star particle class and radiative transfer
/  modified9:  June, 2009 by MJT, DC, JHW, TA
/                Cleaned up error handling and created new routines for
/                computing the timestep, output, handling fluxes
/  modified10: July, 2009 by Sam Skillman
/                Added shock and cosmic ray analysis
/
/  PURPOSE:
/    This routine is the main grid evolution function.  It assumes that the
/    grids of level-1 have already been advanced by dt (passed
/    in the argument) and that their boundary values are properly set.
/    We then perform a complete update on all grids on level, including:
/       - for each grid: set the boundary values from parent/subgrids
/       - for each grid: get a list of its subgrids
/       - determine the timestep based on the minimum timestep for all grids
/       - subcycle over the grid timestep and for each grid:
/           - copy the fields to the old fields
/           - solve the hydro equations (and save fluxes around subgrid)
/           - set the boundary values from parent and/or other grids
/           - update time and check dt(min) for that grid against dt(cycle)
/           - call EvolveLevel(level+1)
/           - accumulate flux around this grid
/       - correct the solution on this grid based on subgrid solutions
/       - correct the solution on this grid based on improved subgrid fluxes
/
/    This routine essentially solves (completely) the grids of this level
/       and all finer levels and then corrects the solution of
/       grids on this level based on the improved subgrid solutions/fluxes.
/
/    Note: as a convenience, we store the current grid's fluxes (i.e. the
/          fluxes around the exterior of this grid) as the last entry in
/          the list of subgrids.
/
************************************************************************/
#include "preincludes.h"
 
#ifdef USE_MPI
#include "mpi.h"
#endif /* USE_MPI */
 
#include <stdlib.h>
#include <stdio.h>
#include <unistd.h>
#include <math.h>

#include "performance.h"
#include "ErrorExceptions.h"
#include "macros_and_parameters.h"
#include "typedefs.h"
#include "global_data.h"
#include "Fluxes.h"
#include "GridList.h"
#include "ExternalBoundary.h"
#include "Grid.h"
#include "Hierarchy.h"
#include "TopGridData.h"
#include "LevelHierarchy.h"
#include "CommunicationUtilities.h"
#ifdef TRANSFER
#include "ImplicitProblemABC.h"
#endif
 
/* function prototypes */
 

int  RebuildHierarchy(TopGridData *MetaData,
		      LevelHierarchyEntry *LevelArray[], int level);
int  ReportMemoryUsage(char *header = NULL);
int  UpdateParticlePositions(grid *Grid);
int  CheckEnergyConservation(HierarchyEntry *Grids[], int grid,
			     int NumberOfGrids, int level, float dt);
int GenerateGridArray(LevelHierarchyEntry *LevelArray[], int level,
		      HierarchyEntry **Grids[]);
int WriteStreamData(LevelHierarchyEntry *LevelArray[], int level,
		    TopGridData *MetaData, int *CycleCount, int open=FALSE);
int CallProblemSpecificRoutines(TopGridData * MetaData, HierarchyEntry *ThisGrid,
				int GridNum, float *norm, float TopGridTimeStep, 
				int level, int LevelCycleCount[]);  //moo

#ifdef FAST_SIB
int PrepareDensityField(LevelHierarchyEntry *LevelArray[],
			SiblingGridList SiblingList[],
			int level, TopGridData *MetaData, FLOAT When);
#else  // !FAST_SIB
int PrepareDensityField(LevelHierarchyEntry *LevelArray[],
                        int level, TopGridData *MetaData, FLOAT When);
#endif  // end FAST_SIB
 
#ifdef FAST_SIB
int SetBoundaryConditions(HierarchyEntry *Grids[], int NumberOfGrids,
			  SiblingGridList SiblingList[],
			  int level, TopGridData *MetaData,
			  ExternalBoundary *Exterior, LevelHierarchyEntry * Level);
#else
int SetBoundaryConditions(HierarchyEntry *Grids[], int NumberOfGrids,
                          int level, TopGridData *MetaData,
                          ExternalBoundary *Exterior, LevelHierarchyEntry * Level);
#endif



#ifdef SAB
#ifdef FAST_SIB
int SetAccelerationBoundary(HierarchyEntry *Grids[], int NumberOfGrids,
			    SiblingGridList SiblingList[],
			    int level, TopGridData *MetaData,
			    ExternalBoundary *Exterior,
			    LevelHierarchyEntry * Level,
			    int CycleNumber);
#else
int SetAccelerationBoundary(HierarchyEntry *Grids[], int NumberOfGrids,
			    int level, TopGridData *MetaData, 
			    ExternalBoundary *Exterior,
			    LevelHierarchyEntry * Level,
			    int CycleNumber);
#endif
#endif

#ifdef FLUX_FIX
int UpdateFromFinerGrids(int level, HierarchyEntry *Grids[], int NumberOfGrids,
			 int NumberOfSubgrids[],
			 fluxes **SubgridFluxesEstimate[],
			 LevelHierarchyEntry *SUBlingList[],
			 TopGridData *MetaData);
#else
int UpdateFromFinerGrids(int level, HierarchyEntry *Grids[], int NumberOfGrids,
			 int NumberOfSubgrids[],
			 fluxes **SubgridFluxesEstimate[]);
#endif
int CreateFluxes(HierarchyEntry *Grids[],fluxes **SubgridFluxesEstimate[],
		 int NumberOfGrids,int NumberOfSubgrids[]);		 
int FinalizeFluxes(HierarchyEntry *Grids[],fluxes **SubgridFluxesEstimate[],
		 int NumberOfGrids,int NumberOfSubgrids[]);		 
int RadiationFieldUpdate(LevelHierarchyEntry *LevelArray[], int level,
			 TopGridData *MetaData);


int OutputFromEvolveLevel(LevelHierarchyEntry *LevelArray[],TopGridData *MetaData,
			  int level, ExternalBoundary *Exterior
#ifdef TRANSFER
			  , ImplicitProblemABC *ImplicitSolver
#endif
			  );
 
int ComputeRandomForcingNormalization(LevelHierarchyEntry *LevelArray[],
                                      int level, TopGridData *MetaData,
                                      float * norm, float * pTopGridTimeStep);
int CreateSiblingList(HierarchyEntry ** Grids, int NumberOfGrids, SiblingGridList *SiblingList, 
		      int StaticLevelZero,TopGridData * MetaData,int level);

#ifdef FLUX_FIX
#ifdef FAST_SIB 
int CreateSUBlingList(TopGridData *MetaData,
		      LevelHierarchyEntry *LevelArray[], int level,
		      SiblingGridList SiblingList[],
		      LevelHierarchyEntry ***SUBlingList);
#else
int CreateSUBlingList(TopGridData *MetaData,
		      LevelHierarchyEntry *LevelArray[], int level,
		      LevelHierarchyEntry ***SUBlingList);
#endif /* FAST_SIB */
int DeleteSUBlingList(int NumberOfGrids,
		      LevelHierarchyEntry **SUBlingList);
#endif

int StarParticleInitialize(HierarchyEntry *Grids[], TopGridData *MetaData,
			   int NumberOfGrids, LevelHierarchyEntry *LevelArray[], 
			   int ThisLevel, Star *&AllStars,
			   int TotalStarParticleCountPrevious[]);
int StarParticleFinalize(HierarchyEntry *Grids[], TopGridData *MetaData,
			 int NumberOfGrids, LevelHierarchyEntry *LevelArray[], 
			 int level, Star *&AllStars,
			 int TotalStarParticleCountPrevious[]);
int AdjustRefineRegion(LevelHierarchyEntry *LevelArray[], 
		       TopGridData *MetaData, int EL_level);
<<<<<<< HEAD
int SetLevelTimeStep(HierarchyEntry *Grids[], int NumberOfGrids, int level,
		     float *dtThisLevelSoFar, float *dtThisLevel,
		     float dtLevelAbove);
int CallPython(LevelHierarchyEntry *LevelArray[], TopGridData *MetaData,
               int level);
=======
int AdjustMustRefineParticlesRefineToLevel(TopGridData *MetaData, int EL_level);
>>>>>>> eeb78664

#ifdef TRANSFER
int EvolvePhotons(TopGridData *MetaData, LevelHierarchyEntry *LevelArray[],
		  Star *AllStars, FLOAT GridTime, int level, int LoopTime = TRUE);
int RadiativeTransferPrepare(LevelHierarchyEntry *LevelArray[], int level,
			     TopGridData *MetaData, Star *&AllStars,
			     float dtLevelAbove);
int RadiativeTransferCallFLD(LevelHierarchyEntry *LevelArray[], int level,
			     TopGridData *MetaData, Star *AllStars, 
			     ImplicitProblemABC *ImplicitSolver);
#endif
void my_exit(int status);
 
int CallPython(LevelHierarchyEntry *LevelArray[], TopGridData *MetaData,
               int level);
int MovieCycleCount[MAX_DEPTH_OF_HIERARCHY];
double LevelWallTime[MAX_DEPTH_OF_HIERARCHY];
double LevelZoneCycleCount[MAX_DEPTH_OF_HIERARCHY];
double LevelZoneCycleCountPerProc[MAX_DEPTH_OF_HIERARCHY];
 
static float norm = 0.0;            //AK
static float TopGridTimeStep = 0.0; //AK
#ifdef STATIC_SIBLING_LIST
static int StaticLevelZero = 1;
#else
static int StaticLevelZero = 0;
#endif

extern int RK2SecondStepBaryonDeposit;

int EvolveLevel(TopGridData *MetaData, LevelHierarchyEntry *LevelArray[],
		int level, float dtLevelAbove, ExternalBoundary *Exterior
#ifdef TRANSFER
		, ImplicitProblemABC *ImplicitSolver
#endif
		)
{
  /* Declarations */

  int dbx = 0;

  FLOAT When, GridTime;
  //float dtThisLevelSoFar = 0.0, dtThisLevel, dtGrid, dtActual, dtLimit;
  //float dtThisLevelSoFar = 0.0, dtThisLevel;
  int cycle = 0, counter = 0, grid1, subgrid, grid2;
  HierarchyEntry *NextGrid;
  int dummy_int;

  // Update lcaperf "level" attribute

  Eint32 lcaperf_level = level;
#ifdef USE_LCAPERF
  lcaperf.attribute ("level",&lcaperf_level,LCAPERF_INT);
#endif

  /* Create an array (Grids) of all the grids. */

  typedef HierarchyEntry* HierarchyEntryPointer;
  HierarchyEntry **Grids;
  int NumberOfGrids = GenerateGridArray(LevelArray, level, &Grids);
  int *NumberOfSubgrids = new int[NumberOfGrids];
  fluxes ***SubgridFluxesEstimate = new fluxes **[NumberOfGrids];
  int *TotalStarParticleCountPrevious = new int[NumberOfGrids];

#ifdef FLUX_FIX
  /* Create a SUBling list of the subgrids */
  LevelHierarchyEntry **SUBlingList;
#endif

  /* Initialize the chaining mesh used in the FastSiblingLocator. */

  if (dbx) fprintf(stderr, "EL: Initialize FSL \n"); 
  SiblingGridList *SiblingList = new SiblingGridList[NumberOfGrids];
  CreateSiblingList(Grids, NumberOfGrids, SiblingList, StaticLevelZero,MetaData,level);
  
  /* Adjust the refine region so that only the finest particles 
     are included.  We don't want the more massive particles
     to contaminate the high-resolution region. */

  AdjustRefineRegion(LevelArray, MetaData, level);

<<<<<<< HEAD
#ifdef EMISSIVITY
/* reset Emissivity array here before next step calculate the new values */
  if (StarMakerEmissivityField > 0) {
  /* 
     clear the Emissivity of the level below, after the level below 
     updated the current level (it's parent) and before the next 
     timestep at the current level.
  */
    LevelHierarchyEntry *Temp;
    Temp = LevelArray[level+1];
    while (Temp != NULL) {
      Temp->GridData->ClearEmissivity();
      Temp = Temp->NextGridThisLevel;
    }
  }
#endif
=======
  /* Adjust MustRefineParticlesRefineToLevel parameter if requested */

  AdjustMustRefineParticlesRefineToLevel(MetaData, level);
>>>>>>> eeb78664

  /* ================================================================== */
  /* For each grid: a) interpolate boundaries from its parent.
                    b) copy any overlapping zones.  */
 
  if (CheckpointRestart == FALSE) {
#ifdef FAST_SIB
    if (SetBoundaryConditions(Grids, NumberOfGrids, SiblingList,
                  level, MetaData, Exterior, LevelArray[level]) == FAIL)
      ENZO_FAIL("Error in SetBoundaryConditions (FastSib)");
#else
    if (SetBoundaryConditions(Grids, NumberOfGrids, level, MetaData,
                              Exterior, LevelArray[level]) == FAIL)
      ENZO_FAIL("Error in SetBoundaryConditions (SlowSib)");
#endif
  }
 
  /* Clear the boundary fluxes for all Grids (this will be accumulated over
     the subcycles below (i.e. during one current grid step) and used to by the
     current grid to correct the zones surrounding this subgrid (step #18). 

     If we're just coming in off a CheckpointRestart, instead we take the
     fluxes that were stored in the file and then in the Grid object, and we 
     put them into the SubgridFluxesEstimate array. */
 
  if(CheckpointRestart == TRUE) {
    for (grid1 = 0; grid1 < NumberOfGrids; grid1++) {
      if (Grids[grid1]->GridData->FillFluxesFromStorage(
        &NumberOfSubgrids[grid1],
        &SubgridFluxesEstimate[grid1]) != -1) {
        /*fprintf(stderr, "Level: %"ISYM" Grid: %"ISYM" NS: %"ISYM"\n",
            level, grid1, NumberOfSubgrids[grid1]);*/
      }
    }
  } else {
    for (grid1 = 0; grid1 < NumberOfGrids; grid1++)
      Grids[grid1]->GridData->ClearBoundaryFluxes();
  }
 
  /* After we calculate the ghost zones, we can initialize streaming
     data files (only on level 0) */

  if (MetaData->FirstTimestepAfterRestart == TRUE && level == 0)
    WriteStreamData(LevelArray, level, MetaData, MovieCycleCount);


  /* ================================================================== */
  /* Loop over grid timesteps until the elapsed time equals the timestep
     from the level above (or loop once for the top level). */
 
  while ((CheckpointRestart == TRUE)
        || (dtThisLevelSoFar[level] < dtLevelAbove)) {
    if(CheckpointRestart == FALSE) {
 
    SetLevelTimeStep(Grids, NumberOfGrids, level, 
        &dtThisLevelSoFar[level], &dtThisLevel[level], dtLevelAbove);

    /* Streaming movie output (write after all parent grids are
       updated) */

    WriteStreamData(LevelArray, level, MetaData, MovieCycleCount);

    /* Initialize the star particles */

    Star *AllStars = NULL;
    StarParticleInitialize(Grids, MetaData, NumberOfGrids, LevelArray,
			   level, AllStars, TotalStarParticleCountPrevious);

    /* Initialize the radiative transfer */

#ifdef TRANSFER
    RadiativeTransferPrepare(LevelArray, level, MetaData, AllStars, 
			     dtLevelAbove);
    RadiativeTransferCallFLD(LevelArray, level, MetaData, AllStars, 
			     ImplicitSolver);
#endif /* TRANSFER */
 
    CreateFluxes(Grids,SubgridFluxesEstimate,NumberOfGrids,NumberOfSubgrids);

    /* ------------------------------------------------------- */
    /* Prepare the density field (including particle density). */

    When = 0.5;
 
#ifdef FAST_SIB
     PrepareDensityField(LevelArray, SiblingList, level, MetaData, When);
#else   // !FAST_SIB
     PrepareDensityField(LevelArray, level, MetaData, When);
#endif  // end FAST_SIB
 
 
    /* Prepare normalization for random forcing. Involves top grid only. */
 
    ComputeRandomForcingNormalization(LevelArray, 0, MetaData,
				      &norm, &TopGridTimeStep);

    /* Solve the radiative transfer */
	
#ifdef TRANSFER
    GridTime = Grids[0]->GridData->ReturnTime() + dtThisLevel[level];
    EvolvePhotons(MetaData, LevelArray, AllStars, GridTime, level);
#endif /* TRANSFER */
 
    /* ------------------------------------------------------- */
    /* Evolve all grids by timestep dtThisLevel. */
 
    for (grid1 = 0; grid1 < NumberOfGrids; grid1++) {
 
      CallProblemSpecificRoutines(MetaData, Grids[grid1], grid1, &norm, 
				  TopGridTimeStep, level, LevelCycleCount);

      /* Gravity: compute acceleration field for grid and particles. */
 
      if (SelfGravity) {
	if (level <= MaximumGravityRefinementLevel) {
 
	  /* Compute the potential. */
 
	  if (level > 0)
	    Grids[grid1]->GridData->SolveForPotential(level);
	  Grids[grid1]->GridData->ComputeAccelerations(level);
	}
	  /* otherwise, interpolate potential from coarser grid, which is
	     now done in PrepareDensity. */
 
      } // end: if (SelfGravity)
 
      /* Gravity: compute field due to preset sources. */
 
      Grids[grid1]->GridData->ComputeAccelerationFieldExternal();
 
      /* Radiation Pressure: add to acceleration field */

#ifdef TRANSFER
      Grids[grid1]->GridData->AddRadiationPressureAcceleration();
#endif /* TRANSFER */

      /* Check for energy conservation. */
/*
      if (ComputePotential)
	if (CheckEnergyConservation(Grids, grid, NumberOfGrids, level,
				    dtThisLevel) == FAIL) {
	  fprintf(stderr, "Error in CheckEnergyConservation.\n");
	  ENZO_FAIL("");
	}
*/
#ifdef SAB
    } // End of loop over grids
    
    //Ensure the consistency of the AccelerationField
    SetAccelerationBoundary(Grids, NumberOfGrids,SiblingList,level, MetaData,
			    Exterior, LevelArray[level], LevelCycleCount[level]);
    
    for (grid1 = 0; grid1 < NumberOfGrids; grid1++) {
#endif //SAB.
      /* Copy current fields (with their boundaries) to the old fields
	  in preparation for the new step. */
 
      Grids[grid1]->GridData->CopyBaryonFieldToOldBaryonField();

      /* Call hydro solver and save fluxes around subgrids. */

      Grids[grid1]->GridData->SolveHydroEquations(LevelCycleCount[level],
	    NumberOfSubgrids[grid1], SubgridFluxesEstimate[grid1], level);

      /* Solve the cooling and species rate equations. */
 
      Grids[grid1]->GridData->MultiSpeciesHandler();

      /* Update particle positions (if present). */
 
      UpdateParticlePositions(Grids[grid1]->GridData);

      /* Include 'star' particle creation and feedback. */

      Grids[grid1]->GridData->StarParticleHandler
	(Grids[grid1]->NextGridNextLevel, level
#ifdef EMISSIVITY
	/* adding the changed StarParticleHandler prototype */
							,dtLevelAbove
#endif
        );

      /* Include shock-finding and cosmic ray acceleration */

      Grids[grid1]->GridData->ShocksHandler();
 
      /* Gravity: clean up AccelerationField. */

      if ((level != MaximumGravityRefinementLevel ||
	   MaximumGravityRefinementLevel == MaximumRefinementLevel) &&
	  !PressureFree)
	Grids[grid1]->GridData->DeleteAccelerationField();

      Grids[grid1]->GridData->DeleteParticleAcceleration();
 
      /* Update current problem time of this subgrid. */
 
      Grids[grid1]->GridData->SetTimeNextTimestep();
 
      /* If using comoving co-ordinates, do the expansion terms now. */
 
      if (ComovingCoordinates)
	Grids[grid1]->GridData->ComovingExpansionTerms();
 
    }  // end loop over grids
 
    /* For each grid: a) interpolate boundaries from the parent grid.
                      b) copy any overlapping zones from siblings. */
 
#ifdef FAST_SIB
    SetBoundaryConditions(Grids, NumberOfGrids, SiblingList,
			  level, MetaData, Exterior, LevelArray[level]);
#else
    SetBoundaryConditions(Grids, NumberOfGrids, level, MetaData,
			  Exterior, LevelArray[level]);
#endif

    /* Finalize (accretion, feedback, etc.) star particles */

    StarParticleFinalize(Grids, MetaData, NumberOfGrids, LevelArray,
			 level, AllStars, TotalStarParticleCountPrevious);

    /* If cosmology, then compute grav. potential for output if needed. */

    //dcc cut second potential cut: Duplicate?
 
    if (SelfGravity && WritePotential) {
      CopyGravPotential = TRUE;
      When = 0.0;
 
#ifdef FAST_SIB
      PrepareDensityField(LevelArray, SiblingList, level, MetaData, When);
#else   // !FAST_SIB
      PrepareDensityField(LevelArray, level, MetaData, When);
#endif  // end FAST_SIB
 
 
      for (grid1 = 0; grid1 < NumberOfGrids; grid1++) {
        if (level <= MaximumGravityRefinementLevel) {
 
          /* Compute the potential. */
 
          if (level > 0)
            Grids[grid1]->GridData->SolveForPotential(level);
          Grids[grid1]->GridData->CopyPotentialToBaryonField();
        }
      } //  end loop over grids
      CopyGravPotential = FALSE;

    } // if WritePotential
 

    /* For each grid, delete the GravitatingMassFieldParticles. */
 
    for (grid1 = 0; grid1 < NumberOfGrids; grid1++)
      Grids[grid1]->GridData->DeleteGravitatingMassFieldParticles();


    /* ----------------------------------------- */
    /* Evolve the next level down (recursively). */
 
    MetaData->FirstTimestepAfterRestart = FALSE;

    } else { // CheckpointRestart
        // dtThisLevelSoFar set during restart
        // dtThisLevel set during restart
        // Set dtFixed on each grid to dtThisLevel
        for (grid1 = 0; grid1 < NumberOfGrids; grid1++)
          Grids[grid1]->GridData->SetTimeStep(dtThisLevel[level]);
    }

    if (LevelArray[level+1] != NULL) {
      if (EvolveLevel(MetaData, LevelArray, level+1, dtThisLevel[level], Exterior
#ifdef TRANSFER
		      , ImplicitSolver
#endif
		      ) == FAIL) {
	fprintf(stderr, "Error in EvolveLevel (%"ISYM").\n", level);
	ENZO_FAIL("");
      }
    }

#ifdef USE_LCAPERF
    // Update lcaperf "level" attribute

    lcaperf.attribute ("level",&lcaperf_level,LCAPERF_INT);
#endif

    OutputFromEvolveLevel(LevelArray, MetaData, level, Exterior
#ifdef TRANSFER
			  , ImplicitSolver
#endif
			  );
    CallPython(LevelArray, MetaData, level);

    /* Update SubcycleNumber and the timestep counter for the
       streaming data if this is the bottom of the hierarchy -- Note
       that this not unique based on which level is the highest, it
       just keeps going */

    if (LevelArray[level+1] == NULL) {
      MetaData->SubcycleNumber++;
      MetaData->MovieTimestepCounter++;
    }

    /* Once MBH particles are inserted throughout the whole grid hierarchy,
       turn off MBH creation (at the bottom of the hierarchy) */

    if (STARMAKE_METHOD(MBH_PARTICLE) && (LevelArray[level+1] == NULL)) { 
      StarParticleCreation -= pow(2, MBH_PARTICLE);  
    }

    /* ------------------------------------------------------- */
    /* For each grid,
     * (a) project the subgrid's solution into this grid (step #18)
     * (b) correct for the difference between this grid's fluxes and the
     *     subgrid's fluxes. (step #19)
     */
 
#ifdef FLUX_FIX
    SUBlingList = new LevelHierarchyEntry*[NumberOfGrids];
#ifdef FAST_SIB
    CreateSUBlingList(MetaData, LevelArray, level, SiblingList,
		      &SUBlingList);
#else
    CreateSUBlingList(MetaData, LevelArray, level, &SUBlingList);
#endif /* FAST_SIB */
#endif /* FLUX_FIX */

#ifdef FLUX_FIX
    UpdateFromFinerGrids(level, Grids, NumberOfGrids, NumberOfSubgrids,
			     SubgridFluxesEstimate,SUBlingList,MetaData);
#else
    UpdateFromFinerGrids(level, Grids, NumberOfGrids, NumberOfSubgrids,
			 SubgridFluxesEstimate);
#endif

#ifdef FLUX_FIX
    DeleteSUBlingList( NumberOfGrids, SUBlingList );
#endif

  /* ------------------------------------------------------- */
  /* Add the saved fluxes (in the last subsubgrid entry) to the exterior
     fluxes for this subgrid .
     (Note: this must be done after CorrectForRefinedFluxes). */

    FinalizeFluxes(Grids,SubgridFluxesEstimate,NumberOfGrids,NumberOfSubgrids);

    /* Recompute radiation field, if requested. */
    RadiationFieldUpdate(LevelArray, level, MetaData);
 
    /* Rebuild the Grids on the next level down.
       Don't bother on the last cycle, as we'll rebuild this grid soon. */
 
    if (dtThisLevelSoFar[level] < dtLevelAbove)
      RebuildHierarchy(MetaData, LevelArray, level);

    /* Count up number of grids on this level. */

    int GridMemory, NumberOfCells, CellsTotal, Particles;
    float AxialRatio, GridVolume;
    for (grid1 = 0; grid1 < NumberOfGrids; grid1++) {
      Grids[grid1]->GridData->CollectGridInformation
        (GridMemory, GridVolume, NumberOfCells, AxialRatio, CellsTotal, Particles);
      LevelZoneCycleCount[level] += NumberOfCells;
      if (MyProcessorNumber == Grids[grid1]->GridData->ReturnProcessorNumber())
	LevelZoneCycleCountPerProc[level] += NumberOfCells;
    }
 
    cycle++;
    LevelCycleCount[level]++;
 
  } // end of loop over subcycles
 
  if (debug)
    fprintf(stdout, "EvolveLevel[%"ISYM"]: NumberOfSubCycles = %"ISYM" (%"ISYM" total)\n", level,
           cycle, LevelCycleCount[level]);
 
  /* If possible & desired, report on memory usage. */
 
  ReportMemoryUsage("Memory usage report: Evolve Level");
 
#ifdef USE_LCAPERF
  lcaperf.attribute ("level",0,LCAPERF_NULL);
#endif

  /* Clean up. */
 
  delete [] NumberOfSubgrids;
  delete [] Grids;
  delete [] SubgridFluxesEstimate;
  delete [] TotalStarParticleCountPrevious;

  dtThisLevel[level] = dtThisLevelSoFar[level] = 0.0;
 
  /* Clean up the sibling list. */

  if (( StaticLevelZero == 1 && level != 0 ) || StaticLevelZero == 0 ) {
    for (grid1 = 0; grid1 < NumberOfGrids; grid1++)
      delete [] SiblingList[grid1].GridList;
    delete [] SiblingList;
  }

  return SUCCESS;
 
}<|MERGE_RESOLUTION|>--- conflicted
+++ resolved
@@ -208,15 +208,7 @@
 			 int TotalStarParticleCountPrevious[]);
 int AdjustRefineRegion(LevelHierarchyEntry *LevelArray[], 
 		       TopGridData *MetaData, int EL_level);
-<<<<<<< HEAD
-int SetLevelTimeStep(HierarchyEntry *Grids[], int NumberOfGrids, int level,
-		     float *dtThisLevelSoFar, float *dtThisLevel,
-		     float dtLevelAbove);
-int CallPython(LevelHierarchyEntry *LevelArray[], TopGridData *MetaData,
-               int level);
-=======
 int AdjustMustRefineParticlesRefineToLevel(TopGridData *MetaData, int EL_level);
->>>>>>> eeb78664
 
 #ifdef TRANSFER
 int EvolvePhotons(TopGridData *MetaData, LevelHierarchyEntry *LevelArray[],
@@ -228,6 +220,12 @@
 			     TopGridData *MetaData, Star *AllStars, 
 			     ImplicitProblemABC *ImplicitSolver);
 #endif
+
+int SetLevelTimeStep(HierarchyEntry *Grids[],
+        int NumberOfGrids, int level,
+        float *dtThisLevelSoFar, float *dtThisLevel,
+        float dtLevelAbove);
+
 void my_exit(int status);
  
 int CallPython(LevelHierarchyEntry *LevelArray[], TopGridData *MetaData,
@@ -298,7 +296,6 @@
 
   AdjustRefineRegion(LevelArray, MetaData, level);
 
-<<<<<<< HEAD
 #ifdef EMISSIVITY
 /* reset Emissivity array here before next step calculate the new values */
   if (StarMakerEmissivityField > 0) {
@@ -315,11 +312,8 @@
     }
   }
 #endif
-=======
   /* Adjust MustRefineParticlesRefineToLevel parameter if requested */
-
   AdjustMustRefineParticlesRefineToLevel(MetaData, level);
->>>>>>> eeb78664
 
   /* ================================================================== */
   /* For each grid: a) interpolate boundaries from its parent.
