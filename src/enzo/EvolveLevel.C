--- conflicted
+++ resolved
@@ -34,14 +34,11 @@
 /                Optional StaticSiblingList for root grid
 /  modified8:  April, 2009 by John Wise
 /                Added star particle class and radiative transfer
-<<<<<<< HEAD
 /  modified9:  June, 2009 by MJT, DC, JHW, TA
 /                Cleaned up error handling and created new routines for
 /                computing the timestep, output, handling fluxes
-=======
-/  modified9:  July, 2009 by Sam Skillman
+/  modified10: July, 2009 by Sam Skillman
 /                Added shock and cosmic ray analysis
->>>>>>> a15bd158
 /
 /  PURPOSE:
 /    This routine is the main grid evolution function.  It assumes that the
@@ -229,13 +226,9 @@
 #endif
 void my_exit(int status);
  
-<<<<<<< HEAD
 int LevelCycleCount[MAX_DEPTH_OF_HIERARCHY];
-=======
 int CallPython(LevelHierarchyEntry *LevelArray[], TopGridData *MetaData,
                int level);
- 
->>>>>>> a15bd158
 int MovieCycleCount[MAX_DEPTH_OF_HIERARCHY];
 double LevelWallTime[MAX_DEPTH_OF_HIERARCHY];
 double LevelZoneCycleCount[MAX_DEPTH_OF_HIERARCHY];
@@ -568,15 +561,11 @@
     }
 
     if (LevelArray[level+1] != NULL) {
-<<<<<<< HEAD
       if (EvolveLevel(MetaData, LevelArray, level+1, dtThisLevel, Exterior
 #ifdef TRANSFER
 		      , ImplicitSolver
 #endif
 		      ) == FAIL) {
-=======
-      if (EvolveLevel(MetaData, LevelArray, level+1, dtThisLevel[level], Exterior) == FAIL) {
->>>>>>> a15bd158
 	fprintf(stderr, "Error in EvolveLevel (%"ISYM").\n", level);
 	ENZO_FAIL("");
       }
@@ -642,14 +631,7 @@
     FinalizeFluxes(Grids,SubgridFluxesEstimate,NumberOfGrids,NumberOfSubgrids);
 
     /* Recompute radiation field, if requested. */
- 
-<<<<<<< HEAD
-    if (RadiationFieldType >= 10 && RadiationFieldType <= 11 &&
-	level <= RadiationFieldLevelRecompute)
-      RadiationFieldUpdate(LevelArray, level, MetaData);
-=======
     RadiationFieldUpdate(LevelArray, level, MetaData);
->>>>>>> a15bd158
  
     /* Rebuild the Grids on the next level down.
        Don't bother on the last cycle, as we'll rebuild this grid soon. */
