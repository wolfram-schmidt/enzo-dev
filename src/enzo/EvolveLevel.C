/***********************************************************************
/
/  EVOLVE LEVEL FUNCTION
/
/  written by: Greg Bryan
/  date:       November, 1994
/  modified1:  February, 1995 by GB
/              Overhauled to make sure that all the subgrid's of a grid
/              advance with in lock step (i.e. with the same timestep and
/              in order).  This was done to allow a subgrid to get it's
/              boundary values from another subgrid (with the same parent).
/              Previously, a subgrid' BVs were always interpolated from its
/              parent.
/  modified2:  August, 1995 by GB
/                1) All grids on a level are processed at the same time
/                 (rather than all the subgrids of one parent).
/                2) C routines are called to loop over subgrids
/                 (so parallelizing C compilers can be used).
/                3) Subgrid timesteps are not constant over top grid step.
/              June, 1999 by GB -- Clean up somewhat
/
/  modified3:  August, 2001 by Alexei Kritsuk
/                Added 2nd call of PrepareDensityField() to compute
/                grav. potential (to be written with other baryon fields).
/  modified4:  January, 2004 by Alexei Kritsuk
/                Added support for RandomForcing
/  modified5:  February, 2006 by Daniel Reynolds
/                Added PotentialBdry to EvolveLevel and 
/                PrepareDensityField calls, so that it can be used
/                within computing isolating BCs for self-gravity.
/  modified6:  January, 2007 by Robert Harkness
/                Group and in-core i/o
/  modified7:  December, 2007 by Robert Harkness
/                Optional StaticSiblingList for root grid
/  modified8:  April, 2009 by John Wise
/                Added star particle class and radiative transfer
/
/  PURPOSE:
/    This routine is the main grid evolution function.  It assumes that the
/    grids of level-1 have already been advanced by dt (passed
/    in the argument) and that their boundary values are properly set.
/    We then perform a complete update on all grids on level, including:
/       - for each grid: set the boundary values from parent/subgrids
/       - for each grid: get a list of its subgrids
/       - determine the timestep based on the minimum timestep for all grids
/       - subcycle over the grid timestep and for each grid:
/           - copy the fields to the old fields
/           - solve the hydro equations (and save fluxes around subgrid)
/           - set the boundary values from parent and/or other grids
/           - update time and check dt(min) for that grid against dt(cycle)
/           - call EvolveLevel(level+1)
/           - accumulate flux around this grid
/       - correct the solution on this grid based on subgrid solutions
/       - correct the solution on this grid based on improved subgrid fluxes
/
/    This routine essentially solves (completely) the grids of this level
/       and all finer levels and then corrects the solution of
/       grids on this level based on the improved subgrid solutions/fluxes.
/
/    Note: as a convenience, we store the current grid's fluxes (i.e. the
/          fluxes around the exterior of this grid) as the last entry in
/          the list of subgrids.
/
************************************************************************/
 
#ifdef USE_MPI
#include "mpi.h"
#endif /* USE_MPI */
 
#include <stdlib.h>
#include <stdio.h>
#include <unistd.h>
#include <math.h>

#include "performance.h"
#include "ErrorExceptions.h"
#include "macros_and_parameters.h"
#include "typedefs.h"
#include "global_data.h"
#include "Fluxes.h"
#include "GridList.h"
#include "ExternalBoundary.h"
#include "Grid.h"
#include "Hierarchy.h"
#include "TopGridData.h"
#include "LevelHierarchy.h"
#include "CommunicationUtilities.h"
 
/* function prototypes */
 

int  RebuildHierarchy(TopGridData *MetaData,
		      LevelHierarchyEntry *LevelArray[], int level);
int  ReportMemoryUsage(char *header = NULL);
int  UpdateParticlePositions(grid *Grid);
int  CheckEnergyConservation(HierarchyEntry *Grids[], int grid,
			     int NumberOfGrids, int level, float dt);
int GenerateGridArray(LevelHierarchyEntry *LevelArray[], int level,
		      HierarchyEntry **Grids[]);
<<<<<<< HEAD
int WriteStreamData(LevelHierarchyEntry *LevelArray[], int level,
		    TopGridData *MetaData, int *CycleCount, int open=FALSE);
 
=======

int CallProblemSpecificRoutines(TopGridData * MetaData,HierarchyEntry *Grids[],
				float * norm, float TopGridTimeStep, int level,int LevelCycleCount[]);  //moo
>>>>>>> 3216196c
#ifdef FAST_SIB
int PrepareDensityField(LevelHierarchyEntry *LevelArray[],
			SiblingGridList SiblingList[],
			int level, TopGridData *MetaData, FLOAT When);
#else  // !FAST_SIB
int PrepareDensityField(LevelHierarchyEntry *LevelArray[],
                        int level, TopGridData *MetaData, FLOAT When);
#endif  // end FAST_SIB
 
#ifdef FAST_SIB
int SetBoundaryConditions(HierarchyEntry *Grids[], int NumberOfGrids,
			  SiblingGridList SiblingList[],
			  int level, TopGridData *MetaData,
			  ExternalBoundary *Exterior, LevelHierarchyEntry * Level);
#else
int SetBoundaryConditions(HierarchyEntry *Grids[], int NumberOfGrids,
                          int level, TopGridData *MetaData,
                          ExternalBoundary *Exterior, LevelHierarchyEntry * Level);
#endif

#ifdef SAB
#ifdef FAST_SIB
int SetAccelerationBoundary(HierarchyEntry *Grids[], int NumberOfGrids,
			    SiblingGridList SiblingList[],
			    int level, TopGridData *MetaData,
			    ExternalBoundary *Exterior,
			    LevelHierarchyEntry * Level,
			    int CycleNumber);
#else
int SetAccelerationBoundary(HierarchyEntry *Grids[], int NumberOfGrids,
			    int level, TopGridData *MetaData, 
			    ExternalBoundary *Exterior,
			    LevelHierarchyEntry * Level,
			    int CycleNumber);
#endif
#endif

#ifdef FLUX_FIX
int UpdateFromFinerGrids(int level, HierarchyEntry *Grids[], int NumberOfGrids,
			 int NumberOfSubgrids[],
			 fluxes **SubgridFluxesEstimate[],
			 LevelHierarchyEntry *SUBlingList[],
			 TopGridData *MetaData);
#else
int UpdateFromFinerGrids(int level, HierarchyEntry *Grids[], int NumberOfGrids,
			 int NumberOfSubgrids[],
			 fluxes **SubgridFluxesEstimate[]);
#endif
int CreateFluxes(HierarchyEntry *Grids[],fluxes **SubgridFluxesEstimate[],
		 int NumberOfGrids,int NumberOfSubgrids[]);		 
int FinalizeFluxes(HierarchyEntry *Grids[],fluxes **SubgridFluxesEstimate[],
		 int NumberOfGrids,int NumberOfSubgrids[]);		 
int RadiationFieldUpdate(LevelHierarchyEntry *LevelArray[], int level,
			 TopGridData *MetaData);


int OutputFromEvolveLevel(LevelHierarchyEntry *LevelArray[],TopGridData *MetaData,
		      int level, ExternalBoundary *Exterior);
 
int ComputeRandomForcingNormalization(LevelHierarchyEntry *LevelArray[],
                                      int level, TopGridData *MetaData,
                                      float * norm, float * pTopGridTimeStep);
int CreateSiblingList(HierarchyEntry ** Grids, int NumberOfGrids, SiblingGridList *SiblingList, 
		      int StaticLevelZero,TopGridData * MetaData,int level);

#ifdef FLUX_FIX
int CreateSUBlingList(TopGridData *MetaData,
		      HierarchyEntry *Grids[],
		      int NumberOfGrids,
		      LevelHierarchyEntry ***SUBlingList);
int DeleteSUBlingList(int NumberOfGrids,
		      LevelHierarchyEntry **SUBlingList);
#endif

int StarParticleInitialize(LevelHierarchyEntry *LevelArray[], int ThisLevel,
			   TopGridData *MetaData, Star *&AllStars);
int StarParticleFinalize(HierarchyEntry *Grids[], TopGridData *MetaData,
			 int NumberOfGrids, LevelHierarchyEntry *LevelArray[], 
			 int level, Star *&AllStars);
int AdjustRefineRegion(LevelHierarchyEntry *LevelArray[], 
		       TopGridData *MetaData, int EL_level);

#ifdef TRANSFER
int EvolvePhotons(TopGridData *MetaData, LevelHierarchyEntry *LevelArray[],
		  Star *AllStars, FLOAT GridTime, int level, int LoopTime = TRUE);
int RadiativeTransferPrepare(LevelHierarchyEntry *LevelArray[], int level,
			     TopGridData *MetaData, Star *&AllStars,
			     float dtLevelAbove);
#endif

int SetLevelTimeStep(HierarchyEntry *Grids[],
        int NumberOfGrids, int level,
        float *dtThisLevelSoFar, float *dtThisLevel,
        float dtLevelAbove);

void my_exit(int status);
 
 
int LevelCycleCount[MAX_DEPTH_OF_HIERARCHY];
int MovieCycleCount[MAX_DEPTH_OF_HIERARCHY];
double LevelWallTime[MAX_DEPTH_OF_HIERARCHY];
double LevelZoneCycleCount[MAX_DEPTH_OF_HIERARCHY];
double LevelZoneCycleCountPerProc[MAX_DEPTH_OF_HIERARCHY];
 
static float norm = 0.0;            //AK
static float TopGridTimeStep = 0.0; //AK
#ifdef STATIC_SIBLING_LIST
static int StaticLevelZero = 1;
#else
static int StaticLevelZero = 0;
#endif

int EvolveLevel(TopGridData *MetaData, LevelHierarchyEntry *LevelArray[],
		int level, float dtLevelAbove, ExternalBoundary *Exterior)
{
  /* Declarations */

  int dbx = 0;
 
  FLOAT When, GridTime;
  //float dtThisLevelSoFar = 0.0, dtThisLevel, dtGrid, dtActual, dtLimit;
  float dtThisLevelSoFar = 0.0, dtThisLevel;
  int cycle = 0, counter = 0, grid1, subgrid, grid2;
  HierarchyEntry *NextGrid;
  int dummy_int;
 
  // Update lcaperf "level" attribute

  Eint32 jb_level = level;
#ifdef USE_JBPERF
  jbPerf.attribute ("level",&jb_level,JB_INT);
#endif

  /* Create an array (Grids) of all the grids. */

  typedef HierarchyEntry* HierarchyEntryPointer;
  HierarchyEntry **Grids;
  int NumberOfGrids = GenerateGridArray(LevelArray, level, &Grids);
  int *NumberOfSubgrids = new int[NumberOfGrids];
  fluxes ***SubgridFluxesEstimate = new fluxes **[NumberOfGrids];

#ifdef FLUX_FIX
  /* Create a SUBling list of the subgrids */
 
  LevelHierarchyEntry **SUBlingList;
#endif


  /* Initialize the chaining mesh used in the FastSiblingLocator. */

  if (dbx) fprintf(stderr, "EL: Initialize FSL \n"); 
  SiblingGridList *SiblingList = new SiblingGridList[NumberOfGrids];
  CreateSiblingList(Grids, NumberOfGrids, SiblingList, StaticLevelZero,MetaData,level);
  
  /* On the top grid, adjust the refine region so that only the finest
     particles are included.  We don't want the more massive particles
     to contaminate the high-resolution region. */

  AdjustRefineRegion(LevelArray, MetaData, level);

  /* ================================================================== */
  /* For each grid: a) interpolate boundaries from its parent.
                    b) copy any overlapping zones.  */
 
#ifdef FAST_SIB
  if (SetBoundaryConditions(Grids, NumberOfGrids, SiblingList,
			    level, MetaData, Exterior, LevelArray[level]) == FAIL)
    ENZO_FAIL("");
#else
  if (SetBoundaryConditions(Grids, NumberOfGrids, level, MetaData,
                            Exterior, LevelArray[level]) == FAIL)
    ENZO_FAIL("");
#endif
 

  /* Clear the boundary fluxes for all Grids (this will be accumulated over
     the subcycles below (i.e. during one current grid step) and used to by the
     current grid to correct the zones surrounding this subgrid (step #18). */
 
  for (grid1 = 0; grid1 < NumberOfGrids; grid1++)
    Grids[grid1]->GridData->ClearBoundaryFluxes();
 
  /* After we calculate the ghost zones, we can initialize streaming
     data files (only on level 0) */

  if (MetaData->FirstTimestepAfterRestart == TRUE && level == 0)
    WriteStreamData(LevelArray, level, MetaData, MovieCycleCount);

  /* ================================================================== */
  /* Loop over grid timesteps until the elapsed time equals the timestep
     from the level above (or loop once for the top level). */
 
  while (dtThisLevelSoFar < dtLevelAbove) {
 
    SetLevelTimeStep(Grids, NumberOfGrids, level, 
        &dtThisLevelSoFar, &dtThisLevel, dtLevelAbove);

    /* Streaming movie output (write after all parent grids are
       updated) */

    WriteStreamData(LevelArray, level, MetaData, MovieCycleCount);

    /* Initialize the star particles */

    Star *AllStars = NULL;
    StarParticleInitialize(LevelArray, level, MetaData, AllStars);

    /* Initialize the radiative transfer */

#ifdef TRANSFER
    RadiativeTransferPrepare(LevelArray, level, MetaData, AllStars, 
				   dtLevelAbove);
#endif /* TRANSFER */
 
    CreateFluxes(Grids,SubgridFluxesEstimate,NumberOfGrids,NumberOfSubgrids);

    /* ------------------------------------------------------- */
    /* Prepare the density field (including particle density). */

    When = 0.5;
 
#ifdef FAST_SIB
     PrepareDensityField(LevelArray, SiblingList, level, MetaData, When);
#else   // !FAST_SIB
     PrepareDensityField(LevelArray, level, MetaData, When);
#endif  // end FAST_SIB
 
 
    /* Prepare normalization for random forcing. Involves top grid only. */
 
    ComputeRandomForcingNormalization(LevelArray, 0, MetaData,
                                             &norm, &TopGridTimeStep);
 
    /* ------------------------------------------------------- */
    /* Evolve all grids by timestep dtThisLevel. */
 
    for (grid1 = 0; grid1 < NumberOfGrids; grid1++) {
 
      CallProblemSpecificRoutines(MetaData,Grids,&norm,TopGridTimeStep,level,LevelCycleCount);
      /* Gravity: compute acceleration field for grid and particles. */
 
      if (SelfGravity) {
	if (level <= MaximumGravityRefinementLevel) {
 
	  /* Compute the potential. */
 
	  if (level > 0)
	    Grids[grid1]->GridData->SolveForPotential(level);
	  Grids[grid1]->GridData->ComputeAccelerations(level);
	}
	  /* otherwise, interpolate potential from coarser grid, which is
	     now done in PrepareDensity. */
 
      } // end: if (SelfGravity)
 
      /* Gravity: compute field due to preset sources. */
 
      Grids[grid1]->GridData->ComputeAccelerationFieldExternal();
 
      /* Radiation Pressure: add to acceleration field */

#ifdef TRANSFER
      Grids[grid1]->GridData->AddRadiationPressureAcceleration();
#endif /* TRANSFER */

      /* Check for energy conservation. */
/*
      if (ComputePotential)
	if (CheckEnergyConservation(Grids, grid, NumberOfGrids, level,
				    dtThisLevel) == FAIL) {
	  fprintf(stderr, "Error in CheckEnergyConservation.\n");
	  ENZO_FAIL("");
	}
*/
#ifdef SAB
    } // End of loop over grids
    
    //Ensure the consistency of the AccelerationField
    SetAccelerationBoundary(Grids, NumberOfGrids,SiblingList,level, MetaData,
			    Exterior, LevelArray[level], LevelCycleCount[level]);
    
    for (grid1 = 0; grid1 < NumberOfGrids; grid1++) {
#endif //SAB.
      /* Copy current fields (with their boundaries) to the old fields
	  in preparation for the new step. */
 
      Grids[grid1]->GridData->CopyBaryonFieldToOldBaryonField();

      /* Call hydro solver and save fluxes around subgrids. */

      Grids[grid1]->GridData->SolveHydroEquations(LevelCycleCount[level],
	    NumberOfSubgrids[grid1], SubgridFluxesEstimate[grid1], level);
      /* Solve the radiative transfer */
	
#ifdef TRANSFER
      GridTime = Grids[grid1]->GridData->ReturnTime();
      EvolvePhotons(MetaData, LevelArray, AllStars, GridTime, 0);
#endif /* TRANSFER */

      /* Solve the cooling and species rate equations. */
 
      Grids[grid1]->GridData->MultiSpeciesHandler();

      /* Update particle positions (if present). */
 
      UpdateParticlePositions(Grids[grid1]->GridData);

      /* Include 'star' particle creation and feedback. */

      Grids[grid1]->GridData->StarParticleHandler
	(Grids[grid1]->NextGridNextLevel, level);
 
      /* Gravity: clean up AccelerationField. */

	 if (level != MaximumGravityRefinementLevel ||
	     MaximumGravityRefinementLevel == MaximumRefinementLevel)
	     Grids[grid1]->GridData->DeleteAccelerationField();

      Grids[grid1]->GridData->DeleteParticleAcceleration();
 
      /* Update current problem time of this subgrid. */
 
      Grids[grid1]->GridData->SetTimeNextTimestep();
 
      /* If using comoving co-ordinates, do the expansion terms now. */
 
      if (ComovingCoordinates)
	Grids[grid1]->GridData->ComovingExpansionTerms();
 
    }  // end loop over grids
 
    /* For each grid: a) interpolate boundaries from the parent grid.
                      b) copy any overlapping zones from siblings. */
 
#ifdef FAST_SIB
    SetBoundaryConditions(Grids, NumberOfGrids, SiblingList,
			      level, MetaData, Exterior, LevelArray[level]);
#else
    SetBoundaryConditions(Grids, NumberOfGrids, level, MetaData,
                              Exterior, LevelArray[level]);
#endif

    /* Finalize (accretion, feedback, etc.) star particles */
 
    StarParticleFinalize(Grids, MetaData, NumberOfGrids, LevelArray,
			     level, AllStars);
    /* If cosmology, then compute grav. potential for output if needed. */

    //dcc cut second potential cut: Duplicate?
 
    if (ComovingCoordinates && SelfGravity && WritePotential) {
      CopyGravPotential = TRUE;
      When = 0.0;
 
#ifdef FAST_SIB
      PrepareDensityField(LevelArray, SiblingList, level, MetaData, When);
#else   // !FAST_SIB
      PrepareDensityField(LevelArray, level, MetaData, When);
#endif  // end FAST_SIB
 
      CopyGravPotential = FALSE;
 
      for (grid1 = 0; grid1 < NumberOfGrids; grid1++) {
        if (level <= MaximumGravityRefinementLevel) {
 
          /* Compute the potential. */
 
          if (level > 0)
            Grids[grid1]->GridData->SolveForPotential(level);
          Grids[grid1]->GridData->CopyPotentialToBaryonField();
        }
      } //  end loop over grids
    } // if WritePotential
 
    /* For each grid, delete the GravitatingMassFieldParticles. */
 
    for (grid1 = 0; grid1 < NumberOfGrids; grid1++)
      Grids[grid1]->GridData->DeleteGravitatingMassFieldParticles();
 
    /* ----------------------------------------- */
    /* Evolve the next level down (recursively). */
 
    MetaData->FirstTimestepAfterRestart = FALSE;

    if (LevelArray[level+1] != NULL) {
      if (EvolveLevel(MetaData, LevelArray, level+1, dtThisLevel, Exterior) == FAIL) {
	fprintf(stderr, "Error in EvolveLevel (%"ISYM").\n", level);
	ENZO_FAIL("");
      }
    }


#ifdef USE_JBPERF
    // Update lcaperf "level" attribute

    jbPerf.attribute ("level",&jb_level,JB_INT);
#endif

    OutputFromEvolveLevel(LevelArray,MetaData,level,Exterior);

    /* Update SubcycleNumber and the timestep counter for the
       streaming data if this is the bottom of the hierarchy -- Note
       that this not unique based on which level is the highest, it
       just keeps going */

    if (LevelArray[level+1] == NULL) {
      MetaData->SubcycleNumber++;
      MetaData->TimestepCounter++;
    }

    /* ------------------------------------------------------- */
    /* For each grid,
     * (a) project the subgrid's solution into this grid (step #18)
     * (b) correct for the difference between this grid's fluxes and the
     *     subgrid's fluxes. (step #19)
     */
 
#ifdef FLUX_FIX
    SUBlingList = new LevelHierarchyEntry*[NumberOfGrids];
    CreateSUBlingList(MetaData, Grids,NumberOfGrids, &SUBlingList);
#endif

#ifdef FLUX_FIX
    UpdateFromFinerGrids(level, Grids, NumberOfGrids, NumberOfSubgrids,
			     SubgridFluxesEstimate,SUBlingList,MetaData);
#else
    UpdateFromFinerGrids(level, Grids, NumberOfGrids, NumberOfSubgrids,
			 SubgridFluxesEstimate);
#endif

#ifdef FLUX_FIX
    DeleteSUBlingList( NumberOfGrids, SUBlingList );
#endif

  /* ------------------------------------------------------- */
  /* Add the saved fluxes (in the last subsubgrid entry) to the exterior
     fluxes for this subgrid .
     (Note: this must be done after CorrectForRefinedFluxes). */

    FinalizeFluxes(Grids,SubgridFluxesEstimate,NumberOfGrids,NumberOfSubgrids);

    /* Recompute radiation field, if requested. */
 
    if (RadiationFieldType >= 10 && RadiationFieldType <= 11 &&
	level <= RadiationFieldLevelRecompute)
      if (RadiationFieldUpdate(LevelArray, level, MetaData) == FAIL) {
	fprintf(stderr, "Error in RecomputeRadiationField.\n");
	ENZO_FAIL("");
      }
 
    /* Rebuild the Grids on the next level down.
       Don't bother on the last cycle, as we'll rebuild this grid soon. */
 
    if (dtThisLevelSoFar < dtLevelAbove) {
      RebuildHierarchy(MetaData, LevelArray, level);
    }

    /* Count up number of grids on this level. */

    int GridMemory, NumberOfCells, CellsTotal, Particles;
    float AxialRatio, GridVolume;
    for (grid1 = 0; grid1 < NumberOfGrids; grid1++) {
      Grids[grid1]->GridData->CollectGridInformation
        (GridMemory, GridVolume, NumberOfCells, AxialRatio, CellsTotal, Particles);
      LevelZoneCycleCount[level] += NumberOfCells;
      if (MyProcessorNumber == Grids[grid1]->GridData->ReturnProcessorNumber())
	LevelZoneCycleCountPerProc[level] += NumberOfCells;
    }
 
    cycle++;
    LevelCycleCount[level]++;
 
  } // end of loop over subcycles
 
  if (debug)
    fprintf(stdout, "EvolveLevel[%"ISYM"]: NumberOfSubCycles = %"ISYM" (%"ISYM" total)\n", level,
           cycle, LevelCycleCount[level]);
 
  /* If possible & desired, report on memory usage. */
 

  ReportMemoryUsage("Memory usage report: Evolve Level");
 
#ifdef USE_JBPERF
  jbPerf.attribute ("level",0,JB_NULL);
#endif

  /* Clean up. */
 
#ifdef UNUSED
  if (level > MaximumGravityRefinementLevel &&
      level == MaximumRefinementLevel)
    ZEUSQuadraticArtificialViscosity /= 1;
#endif
 
  delete [] NumberOfSubgrids;
  delete [] Grids;
  delete [] SubgridFluxesEstimate;
 
  /* Clean up the sibling list. */

  if (( StaticLevelZero == 1 && level != 0 ) || StaticLevelZero == 0 ) {
    for (grid1 = 0; grid1 < NumberOfGrids; grid1++)
      delete [] SiblingList[grid1].GridList;
    delete [] SiblingList;
  }

 
  return SUCCESS;
 
}<|MERGE_RESOLUTION|>--- conflicted
+++ resolved
@@ -97,15 +97,12 @@
 			     int NumberOfGrids, int level, float dt);
 int GenerateGridArray(LevelHierarchyEntry *LevelArray[], int level,
 		      HierarchyEntry **Grids[]);
-<<<<<<< HEAD
 int WriteStreamData(LevelHierarchyEntry *LevelArray[], int level,
 		    TopGridData *MetaData, int *CycleCount, int open=FALSE);
- 
-=======
-
-int CallProblemSpecificRoutines(TopGridData * MetaData,HierarchyEntry *Grids[],
-				float * norm, float TopGridTimeStep, int level,int LevelCycleCount[]);  //moo
->>>>>>> 3216196c
+int CallProblemSpecificRoutines(TopGridData * MetaData, HierarchyEntry *ThisGrid,
+				int GridNum, float *norm, float TopGridTimeStep, 
+				int level, int LevelCycleCount[]);  //moo
+
 #ifdef FAST_SIB
 int PrepareDensityField(LevelHierarchyEntry *LevelArray[],
 			SiblingGridList SiblingList[],
@@ -337,14 +334,16 @@
     /* Prepare normalization for random forcing. Involves top grid only. */
  
     ComputeRandomForcingNormalization(LevelArray, 0, MetaData,
-                                             &norm, &TopGridTimeStep);
+				      &norm, &TopGridTimeStep);
  
     /* ------------------------------------------------------- */
     /* Evolve all grids by timestep dtThisLevel. */
  
     for (grid1 = 0; grid1 < NumberOfGrids; grid1++) {
  
-      CallProblemSpecificRoutines(MetaData,Grids,&norm,TopGridTimeStep,level,LevelCycleCount);
+      CallProblemSpecificRoutines(MetaData, Grids[grid1], grid1, &norm, 
+				  TopGridTimeStep, level, LevelCycleCount);
+
       /* Gravity: compute acceleration field for grid and particles. */
  
       if (SelfGravity) {
