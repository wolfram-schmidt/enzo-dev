/***********************************************************************
/
/  GRID CLASS (INITIALIZE THE GRID TO A UNIFORM POOL OF GAS)
/
/  written by: Britton Smith
/  date:       February, 2008
/  modified1:
/
/  PURPOSE: Only different from InitializeUniformGrid in how 
/           species fractions are initialized.
/
/  RETURNS: FAIL or SUCCESS
/
************************************************************************/

#include <stdio.h>
#include <math.h>
#include "ErrorExceptions.h"
#include "macros_and_parameters.h"
#include "typedefs.h"
#include "global_data.h"
#include "Fluxes.h"
#include "GridList.h"
#include "ExternalBoundary.h"
#include "Grid.h"

#define MH 1.67e-24
#define DEFAULT_MU 0.6
#define METALLICITY_NORM 0.0204

int GetUnits(float *DensityUnits, float *LengthUnits,
	     float *TemperatureUnits, float *TimeUnits,
	     float *VelocityUnits, FLOAT Time);

int grid::CoolingTestInitializeGrid()
{
  /* declarations */

  int dim, i, j, k, size, field, GCM, index;

  int DeNum, HINum, HIINum, HeINum, HeIINum, HeIIINum, HMNum, H2INum, H2IINum,
      DINum, DIINum, HDINum, MetalNum;

  int ExtraField[2];

  float HNumberDensity, HNumberDensitySlope, metallicitySlope, temperatureSlope;
  float mu;

  /* create fields */
 
  NumberOfBaryonFields = 0;
  FieldType[NumberOfBaryonFields++] = Density;
  FieldType[NumberOfBaryonFields++] = TotalEnergy;
  if (DualEnergyFormalism)
    FieldType[NumberOfBaryonFields++] = InternalEnergy;
  int vel = NumberOfBaryonFields;
  FieldType[NumberOfBaryonFields++] = Velocity1;
  if (GridRank > 1)
    FieldType[NumberOfBaryonFields++] = Velocity2;
  if (GridRank > 2)
    FieldType[NumberOfBaryonFields++] = Velocity3;

  int colorfields = NumberOfBaryonFields;

  // Enzo's standard multispecies (primordial chemistry - H, D, He)
  if (TestProblemData.MultiSpecies) {
    FieldType[DeNum     = NumberOfBaryonFields++] = ElectronDensity;
    FieldType[HINum     = NumberOfBaryonFields++] = HIDensity;
    FieldType[HIINum    = NumberOfBaryonFields++] = HIIDensity;
    FieldType[HeINum    = NumberOfBaryonFields++] = HeIDensity;
    FieldType[HeIINum   = NumberOfBaryonFields++] = HeIIDensity;
    FieldType[HeIIINum  = NumberOfBaryonFields++] = HeIIIDensity;
    if (TestProblemData.MultiSpecies > 1) {
      FieldType[HMNum   = NumberOfBaryonFields++] = HMDensity;
      FieldType[H2INum  = NumberOfBaryonFields++] = H2IDensity;
      FieldType[H2IINum = NumberOfBaryonFields++] = H2IIDensity;
    }
    if (TestProblemData.MultiSpecies > 2) {
      FieldType[DINum   = NumberOfBaryonFields++] = DIDensity;
      FieldType[DIINum  = NumberOfBaryonFields++] = DIIDensity;
      FieldType[HDINum  = NumberOfBaryonFields++] = HDIDensity;
    }
  }

  //  Metal fields, including the standard 'metallicity' as well 
  // as two extra fields
  if (TestProblemData.UseMetallicityField) {
    FieldType[MetalNum = NumberOfBaryonFields++] = Metallicity;

    if(TestProblemData.MultiMetals){
      FieldType[ExtraField[0] = NumberOfBaryonFields++] = ExtraType0;
      FieldType[ExtraField[1] = NumberOfBaryonFields++] = ExtraType1;
    }
  }

  /* Return if this doesn't concern us. */

  if (ProcessorNumber != MyProcessorNumber)
    return SUCCESS;
 
  /* compute size of fields */

  if (GridRank < 3) {
    fprintf(stderr, "GridRank must be 3 for Cooling Test.\n");
    return FAIL;
  }

  // Get the units so we can convert temperature later
 
  float DensityUnits=1, LengthUnits=1, TemperatureUnits=1, TimeUnits=1,
    VelocityUnits=1;
 
  if (GetUnits(&DensityUnits, &LengthUnits, &TemperatureUnits,
	       &TimeUnits, &VelocityUnits,
	       Time) == FAIL) {
    fprintf(stderr, "Error in GetUnits.\n");
    return FAIL;
  }

  size = 1;
  for (dim = 0; dim < GridRank; dim++)
    size *= GridDimension[dim];
 
  /* allocate fields */

  for (field = 0; field < NumberOfBaryonFields; field++)
    if (BaryonField[field] == NULL)
      BaryonField[field] = new float[size];

  // Set up a 3d grid that varies over density, metallicity, and temperature.
  // Do density and metallicity first, and temperature later when species fractions are set.

  HNumberDensitySlope = log10(TestProblemData.MaximumHNumberDensity / TestProblemData.MinimumHNumberDensity) /
    (GridEndIndex[0] - GridStartIndex[0]);
  metallicitySlope = log10(TestProblemData.MaximumMetallicity / TestProblemData.MinimumMetallicity) /
    (GridEndIndex[1] - GridStartIndex[1]);
  temperatureSlope = log10(TestProblemData.MaximumTemperature / TestProblemData.MinimumTemperature) /
    (GridEndIndex[2] - GridStartIndex[2]);

  for (k = GridStartIndex[2]; k <= GridEndIndex[2]; k++) { // Temperature
    for (j = GridStartIndex[1]; j <= GridEndIndex[1]; j++) { // Metallicity
      for (i = GridStartIndex[0]; i <= GridEndIndex[0]; i++) { // H NumberDensity

	index = i + j*GridDimension[0] + k*GridDimension[0]*GridDimension[1];

	BaryonField[0][index] = MH * pow(10,((HNumberDensitySlope * (i-GridStartIndex[0])) + log10(TestProblemData.MinimumHNumberDensity))) /
	  TestProblemData.HydrogenFractionByMass / DensityUnits;

	BaryonField[MetalNum][index] = pow(10,((metallicitySlope * (j-GridStartIndex[1])) + log10(TestProblemData.MinimumMetallicity))) *
<<<<<<< HEAD
	  METALLICITY_NORM * BaryonField[0][index];
=======
	  CoolData.SolarMetalFractionByMass * BaryonField[0][index];
>>>>>>> 28b9c045

      }
    }
  }
 
  /* set velocities */
 
  for (dim = 0; dim < GridRank; dim++)
    for (i = 0; i < size; i++)
      BaryonField[vel+dim][i] = 0.0;
 
  /* set density of color fields to user-specified values (if user doesn't specify, 
     the defaults are set in SetDefaultGlobalValues.  Do some minimal amount of error
     checking to try to ensure charge conservation when appropriate */
  for (i = 0; i < size; i++){

    // Set multispecies fields!
    // this attempts to set them such that species conservation is maintained,
    // using the method in CosmologySimulationInitializeGrid.C
    if(TestProblemData.MultiSpecies){

      BaryonField[HINum][i] = TestProblemData.HI_Fraction * 
	TestProblemData.HydrogenFractionByMass * BaryonField[0][i];
 
      BaryonField[HeINum][i] =  TestProblemData.HeII_Fraction *
	BaryonField[0][i] * (1.0-TestProblemData.HydrogenFractionByMass);

      BaryonField[HeIINum][i] = TestProblemData.HeIII_Fraction *
	BaryonField[0][i] * (1.0-TestProblemData.HydrogenFractionByMass);

      BaryonField[HeIIINum][i] =
	(1.0 - TestProblemData.HydrogenFractionByMass) * BaryonField[0][i] -
	BaryonField[HeINum][i] - BaryonField[HeIINum][i];

      if(TestProblemData.MultiSpecies > 1){
	BaryonField[HMNum][i] = TestProblemData.HM_Fraction *
	  TestProblemData.HydrogenFractionByMass * BaryonField[0][i];

	BaryonField[H2INum][i] = 2 * TestProblemData.H2I_Fraction *
	  TestProblemData.HydrogenFractionByMass * BaryonField[0][i];

	BaryonField[H2IINum][i] = 2 * TestProblemData.H2II_Fraction * 
	  TestProblemData.HydrogenFractionByMass * BaryonField[0][i];
      }

      // HII density is calculated by subtracting off the various ionized fractions
      // from the total
      BaryonField[HIINum][i] = TestProblemData.HydrogenFractionByMass * BaryonField[0][i]
	- BaryonField[HINum][i];
      if (MultiSpecies > 1)
	BaryonField[HIINum][i] -= (BaryonField[HMNum][i] + BaryonField[H2IINum][i]
				  + BaryonField[H2INum][i]);

      // Electron "density" (remember, this is a factor of m_p/m_e scaled from the 'normal'
      // density for convenience) is calculated by summing up all of the ionized species.
      // The factors of 0.25 and 0.5 in front of HeII and HeIII are to fix the fact that we're
      // calculating mass density, not number density (because the BaryonField values are 4x as
      // heavy for helium for a single electron)
      BaryonField[DeNum][i] = BaryonField[HIINum][i] +
	0.25*BaryonField[HeIINum][i] + 0.5*BaryonField[HeIIINum][i];
      if (MultiSpecies > 1)
	BaryonField[DeNum][i] += 0.5*BaryonField[H2IINum][i] -
	  BaryonField[HMNum][i];

      // Set deuterium species (assumed to be a negligible fraction of the total, so not
      // counted in the conservation)
      if(TestProblemData.MultiSpecies > 2){
	BaryonField[DINum ][i]  = TestProblemData.DeuteriumToHydrogenRatio * BaryonField[HINum][i];
	BaryonField[DIINum][i] = TestProblemData.DeuteriumToHydrogenRatio * BaryonField[HIINum][i];
	BaryonField[HDINum][i] = 0.75 * TestProblemData.DeuteriumToHydrogenRatio * BaryonField[H2INum][i];
      }

    } // if(TestProblemData.MultiSpecies)

  } // for (i = 0; i < size; i++)

  // Now set internal energy from temperature.

  for (k = GridStartIndex[2]; k <= GridEndIndex[2]; k++) { // Temperature
    for (j = GridStartIndex[1]; j <= GridEndIndex[1]; j++) { // Metallicity
      for (i = GridStartIndex[0]; i <= GridEndIndex[0]; i++) { // H NumberDensity

	index = i + j*GridDimension[0] + k*GridDimension[0]*GridDimension[1];

	// calculate mu

	if (TestProblemData.MultiSpecies == 0) {
	  mu = DEFAULT_MU;
	}

	else {
	  mu = BaryonField[DeNum][index] + BaryonField[HINum][index] + BaryonField[HIINum][index] + 
	    (BaryonField[HeINum][index] + BaryonField[HeIINum][index] + BaryonField[HeIIINum][index])/4.0;
	  if (MultiSpecies > 1) {
	    mu += BaryonField[HMNum][index] + (BaryonField[H2INum][index] + BaryonField[H2IINum][index])/2.0;
	  }
	  if (MultiSpecies > 2) {
	    mu += (BaryonField[DINum][index] + BaryonField[DIINum][index])/2.0 + (BaryonField[HDINum][index]/3.0);
	  }
	  mu = BaryonField[0][index] / mu;
	}

	BaryonField[1][index] = pow(10,((temperatureSlope * (k-GridStartIndex[2])) + log10(TestProblemData.MinimumTemperature))) /
	  TemperatureUnits / mu / (Gamma-1.0);

	if (DualEnergyFormalism)
	  BaryonField[2][index] = BaryonField[1][index];

      }
    }
  }

  return SUCCESS;
}<|MERGE_RESOLUTION|>--- conflicted
+++ resolved
@@ -26,7 +26,6 @@
 
 #define MH 1.67e-24
 #define DEFAULT_MU 0.6
-#define METALLICITY_NORM 0.0204
 
 int GetUnits(float *DensityUnits, float *LengthUnits,
 	     float *TemperatureUnits, float *TimeUnits,
@@ -147,11 +146,7 @@
 	  TestProblemData.HydrogenFractionByMass / DensityUnits;
 
 	BaryonField[MetalNum][index] = pow(10,((metallicitySlope * (j-GridStartIndex[1])) + log10(TestProblemData.MinimumMetallicity))) *
-<<<<<<< HEAD
-	  METALLICITY_NORM * BaryonField[0][index];
-=======
 	  CoolData.SolarMetalFractionByMass * BaryonField[0][index];
->>>>>>> 28b9c045
 
       }
     }
