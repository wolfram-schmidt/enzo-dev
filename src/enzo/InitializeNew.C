/***********************************************************************
/
/  INITIALIZE A NEW SIMULATION
/
/  written by: Greg Bryan
/  date:       November, 1994
/  modified1:  Robert Harkness
/  date:       September 2004
/  modified2:  Stephen Skory
/  date:       May, 2008
/  modified3:  Alexei Kritsuk
/  date:       May, 2008
/
/  PURPOSE:
/
/  RETURNS: SUCCESS or FAIL
/
************************************************************************/
 
// This routine intializes a new simulation based on the parameter file.
 
#ifdef USE_MPI
#include "mpi.h"
#endif /* USE_MPI */
 
#include <string.h>
#include <stdio.h>
 
#include "ErrorExceptions.h"
#include "macros_and_parameters.h"
#include "typedefs.h"
#include "global_data.h"
#include "Fluxes.h"
#include "GridList.h"
#include "ExternalBoundary.h"
#include "Grid.h"
#include "Hierarchy.h"
#include "TopGridData.h"
#include "CommunicationUtilities.h"
 
// Function prototypes
 
int InitializeMovieFile(TopGridData &MetaData, HierarchyEntry &TopGrid);
int ReadParameterFile(FILE *fptr, TopGridData &MetaData, float *Initialdt);
int WriteParameterFile(FILE *fptr, TopGridData &MetaData, char *Filename=NULL);
void ConvertTotalEnergyToGasEnergy(HierarchyEntry *Grid);
int SetDefaultGlobalValues(TopGridData &MetaData);
int CommunicationPartitionGrid(HierarchyEntry *Grid, int gridnum);
int CommunicationBroadcastValue(PINT *Value, int BroadcastProcessor);
 
// Initialization function prototypes
 
int HydroShockTubesInitialize(FILE *fptr, FILE *Outfptr,
			      HierarchyEntry &TopGrid, TopGridData &MetaData);
int WavePoolInitialize(FILE *fptr, FILE *Outfptr, HierarchyEntry &TopGrid,
		       TopGridData &MetaData);
int ShockPoolInitialize(FILE *fptr, FILE *Outfptr, HierarchyEntry &TopGrid,
			TopGridData &MetaData);
int DoubleMachInitialize(FILE *fptr, FILE *Outfptr, HierarchyEntry &TopGrid,
			TopGridData &MetaData, ExternalBoundary &Exterior);
int ShockInABoxInitialize(FILE *fptr, FILE *Outfptr, HierarchyEntry &TopGrid,
			  TopGridData &MetaData, ExternalBoundary &Exterior);
int ImplosionInitialize(FILE *fptr, FILE *Outfptr, HierarchyEntry &TopGrid,
                        TopGridData &MetaData);
int RotatingCylinderInitialize(FILE *fptr, FILE *Outfptr, HierarchyEntry &TopGrid,
			       TopGridData &MetaData);
int ConductionTestInitialize(FILE *fptr, FILE *Outfptr, HierarchyEntry &TopGrid,
			     TopGridData &MetaData);
int ConductionBubbleInitialize(FILE *fptr, FILE *Outfptr, HierarchyEntry &TopGrid,
			     TopGridData &MetaData);
int ConductionCloudInitialize(FILE *fptr, FILE *Outfptr, HierarchyEntry &TopGrid,
			     TopGridData &MetaData);
int StratifiedMediumExplosionInitialize(FILE *fptr, FILE *Outfptr, HierarchyEntry &TopGrid,
			     TopGridData &MetaData);
int KHInitialize(FILE *fptr, FILE *Outfptr, HierarchyEntry &TopGrid,
                          TopGridData &MetaData);
int NohInitialize(FILE *fptr, FILE *Outfptr, HierarchyEntry &TopGrid,
                          TopGridData &MetaData);
int SedovBlastInitialize(FILE *fptr, FILE *Outfptr, HierarchyEntry &TopGrid,
                          TopGridData &MetaData);
int RadiatingShockInitialize(FILE *fptr, FILE *Outfptr, HierarchyEntry &TopGrid,
			     TopGridData &MetaData);
int ZeldovichPancakeInitialize(FILE *fptr, FILE *Outfptr,
			       HierarchyEntry &TopGrid, TopGridData &MetaData);
int PressurelessCollapseInitialize(FILE *fptr, FILE *Outfptr,
			       HierarchyEntry &TopGrid, TopGridData &MetaData);
int AdiabaticExpansionInitialize(FILE *fptr, FILE *Outfptr,
				 HierarchyEntry &TopGrid);
int TestGravityInitialize(FILE *fptr, FILE *Outfptr, HierarchyEntry &TopGrid,
			  TopGridData &MetaData);
int TestOrbitInitialize(FILE *fptr, FILE *Outfptr, HierarchyEntry &TopGrid,
                        TopGridData &MetaData);
int GalaxySimulationInitialize(FILE *fptr, FILE *Outfptr, HierarchyEntry &TopGrid,
                        TopGridData &MetaData);
int TestGravitySphereInitialize(FILE *fptr, FILE *Outfptr,
			       HierarchyEntry &TopGrid, TopGridData &MetaData);
int SphericalInfallInitialize(FILE *fptr, FILE *Outfptr,
			      HierarchyEntry &TopGrid, TopGridData &MetaData);
int GravityEquilibriumTestInitialize(FILE *fptr, FILE *Outfptr,
			      HierarchyEntry &TopGrid, TopGridData &MetaData);
int CollapseTestInitialize(FILE *fptr, FILE *Outfptr,
			  HierarchyEntry &TopGrid, TopGridData &MetaData);
int ClusterInitialize(FILE *fptr, FILE *Outfptr,
                          HierarchyEntry &TopGrid, TopGridData &MetaData, ExternalBoundary &Exterior);
int TestGravityMotion(FILE *fptr, FILE *Outfptr, HierarchyEntry &TopGrid,
			  TopGridData &MetaData);
int SupernovaRestartInitialize(FILE *fptr, FILE *Outfptr,
			       HierarchyEntry &TopGrid, TopGridData &MetaData,
			       ExternalBoundary &Exterior);
int PutSinkRestartInitialize(FILE *fptr, FILE *Outfptr,
			       HierarchyEntry &TopGrid, TopGridData &MetaData,
			       ExternalBoundary &Exterior);
int ProtostellarCollapseInitialize(FILE *fptr, FILE *Outfptr,
				   HierarchyEntry &TopGrid,
				   TopGridData &MetaData);
int CoolingTestInitialize(FILE *fptr, FILE *Outfptr, 
			  HierarchyEntry &TopGrid, TopGridData &MetaData); 
int OneZoneFreefallTestInitialize(FILE *fptr, FILE *Outfptr, 
				  HierarchyEntry &TopGrid, TopGridData &MetaData);
int CosmologySimulationInitialize(FILE *fptr, FILE *Outfptr,
                                  HierarchyEntry &TopGrid,
                                  TopGridData &MetaData);
int CosmologySimulationReInitialize(HierarchyEntry *TopGrid,
                                    TopGridData &MetaData);
 
int NestedCosmologySimulationInitialize(FILE *fptr, FILE *Outfptr,
                                        HierarchyEntry &TopGrid,
                                        TopGridData &MetaData);
int NestedCosmologySimulationReInitialize(HierarchyEntry *TopGrid,
                                          TopGridData &MetaData);
 
int TurbulenceSimulationInitialize(FILE *fptr, FILE *Outfptr,
                                  HierarchyEntry &TopGrid,
                                  TopGridData &MetaData);
int TurbulenceSimulationReInitialize(HierarchyEntry *TopGrid,
                                    TopGridData &MetaData);
 
int TracerParticleCreation(FILE *fptr, HierarchyEntry &TopGrid,
                           TopGridData &MetaData);

int ShearingBoxInitialize(FILE *fptr, FILE *Outfptr, HierarchyEntry &TopGrid,
                        TopGridData &MetaData);
int ShearingBox2DInitialize(FILE *fptr, FILE *Outfptr, HierarchyEntry &TopGrid,
                        TopGridData &MetaData);
int ShearingBoxStratifiedInitialize(FILE *fptr, FILE *Outfptr, HierarchyEntry &TopGrid,
                        TopGridData &MetaData);
#ifdef TRANSFER
int PhotonTestInitialize(FILE *fptr, FILE *Outfptr, 
			 HierarchyEntry &TopGrid, TopGridData &MetaData,
			 bool Reinitialize=false);
int PhotonTestRestartInitialize(FILE *fptr, FILE *Outfptr,
			       HierarchyEntry &TopGrid, TopGridData &MetaData,
			       ExternalBoundary &Exterior);
int FSMultiSourceInitialize(FILE *fptr, FILE *Outfptr,
			    HierarchyEntry &TopGrid,
			    TopGridData &MetaData, int local);

int RadHydroConstTestInitialize(FILE *fptr, FILE *Outfptr,
				HierarchyEntry &TopGrid,
				TopGridData &MetaData, int local);
int RadHydroGreyMarshakWaveInitialize(FILE *fptr, FILE *Outfptr,
				      HierarchyEntry &TopGrid,
				      TopGridData &MetaData, int local);
int RadHydroPulseTestInitialize(FILE *fptr, FILE *Outfptr,
				HierarchyEntry &TopGrid,
				TopGridData &MetaData, int local);
int RadHydroRadShockInitialize(FILE *fptr, FILE *Outfptr,
			       HierarchyEntry &TopGrid,
			       TopGridData &MetaData, int local);
int RadHydroStreamTestInitialize(FILE *fptr, FILE *Outfptr,
				 HierarchyEntry &TopGrid,
				 TopGridData &MetaData, int local);
int RHIonizationTestInitialize(FILE *fptr, FILE *Outfptr,
			       HierarchyEntry &TopGrid,
			       TopGridData &MetaData, int local);
int RHIonizationClumpInitialize(FILE *fptr, FILE *Outfptr,
				HierarchyEntry &TopGrid,
				TopGridData &MetaData, int local);
int RHIonizationSteepInitialize(FILE *fptr, FILE *Outfptr,
				HierarchyEntry &TopGrid,
				TopGridData &MetaData, int local);
int CosmoIonizationInitialize(FILE *fptr, FILE *Outfptr,
			      HierarchyEntry &TopGrid,
			      TopGridData &MetaData, int local);
#endif /* TRANSFER */


int TurbulenceInitialize(FILE *fptr, FILE *Outfptr, 
			 HierarchyEntry &TopGrid, TopGridData &MetaData, int SetBaryonFields);
int Collapse3DInitialize(FILE *fptr, FILE *Outfptr,
			 HierarchyEntry &TopGrid, TopGridData &MetaData);
int Collapse1DInitialize(FILE *fptr, FILE *Outfptr,
			 HierarchyEntry &TopGrid, TopGridData &MetaData);
int MHD1DTestInitialize(FILE *fptr, FILE *Outfptr,
                        HierarchyEntry &TopGrid, TopGridData &MetaData);
int MHD1DTestWavesInitialize(FILE *fptr, FILE *Outfptr,
                        HierarchyEntry &TopGrid, TopGridData &MetaData);
int MHD2DTestInitialize(FILE *fptr, FILE *Outfptr,
                        HierarchyEntry &TopGrid, TopGridData &MetaData);
int MHD3DTestInitialize(FILE *fptr, FILE *Outfptr, 
			HierarchyEntry &TopGrid, TopGridData &MetaData);
int CollapseMHD3DInitialize(FILE *fptr, FILE *Outfptr, 
			    HierarchyEntry &TopGrid, TopGridData &MetaData, int SetBaryonFields);
int MHDTurbulenceInitialize(FILE *fptr, FILE *Outfptr, 
			    HierarchyEntry &TopGrid, TopGridData &MetaData, int SetBaryonFields);
int MHDDecayingRandomFieldInitialize(FILE *fptr, FILE *Outfptr, 
			    HierarchyEntry &TopGrid, TopGridData &MetaData, int SetBaryonFields);
int GalaxyDiskInitialize(FILE *fptr, FILE *Outfptr, 
			 HierarchyEntry &TopGrid, TopGridData &MetaData);
int AGNDiskInitialize(FILE *fptr, FILE *Outfptr, 
		      HierarchyEntry &TopGrid, TopGridData &MetaData);
int FreeExpansionInitialize(FILE *fptr, FILE *Outfptr, HierarchyEntry &TopGrid,
			    TopGridData &MetaData);

int PoissonSolverTestInitialize(FILE *fptr, FILE *Outfptr, 
				HierarchyEntry &TopGrid, TopGridData &MetaData);

void PrintMemoryUsage(char *str);

int GetUnits(float *DensityUnits, float *LengthUnits,
	     float *TemperatureUnits, float *TimeUnits,
	     float *VelocityUnits, double *MassUnits, FLOAT Time);


 
// Character strings
 
char outfilename[] = "amr.out";
 
 
 
 
int InitializeNew(char *filename, HierarchyEntry &TopGrid,
		  TopGridData &MetaData, ExternalBoundary &Exterior,
		  float *Initialdt)
{

  
 
  // Declarations
 
  FILE *fptr, *BCfptr, *Outfptr;
  float Dummy[MAX_DIMENSION];
  int dim, i;

 
  for (dim = 0; dim < MAX_DIMENSION; dim++)
    Dummy[dim] = 0.0;
 
  // Open parameter file
 
  if ((fptr = fopen(filename, "r")) == NULL) {
    ENZO_FAIL("Error opening parameter file.");
  }
 
  // Clear OutputLog

  FILE *sptr;
  if ( MyProcessorNumber == ROOT_PROCESSOR ){
    sptr = fopen("OutputLog", "w");
    fclose(sptr);
  }

  // Open output file
 
  if (MyProcessorNumber == ROOT_PROCESSOR)
    if ((Outfptr = fopen(outfilename, "w")) == NULL) {
      ENZO_VFAIL("Error opening parameter output file %s\n", outfilename)
    }
 
  // set the default MetaData values
 
  SetDefaultGlobalValues(MetaData);
 
  // Read the MetaData/global values from the Parameter file
 
  if (ReadParameterFile(fptr, MetaData, Initialdt) == FAIL) {
    ENZO_FAIL("Error in ReadParameterFile.");
  }

  // Set the number of particle attributes, if left unset
 
  if (NumberOfParticleAttributes == INT_UNDEFINED)
    if (StarParticleCreation || StarParticleFeedback) {
      NumberOfParticleAttributes = 3;
      if (StarMakerTypeIaSNe) NumberOfParticleAttributes++;
    } else {
      NumberOfParticleAttributes = 0;
    }
 
  // Give unset parameters their default values
 
  for (dim = 0; dim < MAX_DIMENSION; dim++) {
    if (RefineRegionLeftEdge[dim] == FLOAT_UNDEFINED)
      RefineRegionLeftEdge[dim]   = DomainLeftEdge[dim];
    if (RefineRegionRightEdge[dim] == FLOAT_UNDEFINED)
      RefineRegionRightEdge[dim]  = DomainRightEdge[dim];
  }
 
  // If the problem reads in a restart dump, then skip over the following
 
  if (ProblemType != 40 && ProblemType != 51) {
 
    // Error check the rank
    //printf("This should only run if not a restart!");
 
    if (MetaData.TopGridRank < 0 || MetaData.TopGridRank > 3) {
      ENZO_VFAIL("TopGridRank = %"ISYM" ill defined.\n", MetaData.TopGridRank)
    }
 
  // Error check the dimensions and at the same time add ghost zones
 
    for (dim = 0; dim < MetaData.TopGridRank; dim++) {
      if (MetaData.TopGridDims[dim] < 1 || MetaData.TopGridDims[dim] > 8192) {
	ENZO_VFAIL("TopGridDims[%"ISYM"] = %"ISYM" ill defined.\n", dim,
		   MetaData.TopGridDims[dim])
      }
      MetaData.TopGridDims[dim] = (MetaData.TopGridDims[dim] > 1) ?
	MetaData.TopGridDims[dim] + 2*NumberOfGhostZones : 1;
    }
 
    // Create the top grid, prepare it, set the time and parameters
    
    TopGrid.GridData = new grid;
    
    TopGrid.GridData->PrepareGrid(MetaData.TopGridRank, MetaData.TopGridDims,
				  DomainLeftEdge, DomainRightEdge,
				  MetaData.NumberOfParticles);
    TopGrid.GridData->SetTime(MetaData.Time);
    TopGrid.GridData->SetHydroParameters(MetaData.CourantSafetyNumber,
					 MetaData.PPMFlatteningParameter,
					 MetaData.PPMDiffusionParameter,
					 MetaData.PPMSteepeningParameter);
    TopGrid.GridData->SetGravityParameters(MetaData.GravityBoundary);
    
    // Repair TopGridDims (subtract ghost zones added earlier)
    
    for (dim = 0; dim < MetaData.TopGridRank; dim++)
      MetaData.TopGridDims[dim] = max(MetaData.TopGridDims[dim] -
				      2*NumberOfGhostZones, 1);
    
    // Set TopGrid Hierarchy Entry
    
    TopGrid.NextGridThisLevel = NULL;  // always true
    TopGrid.ParentGrid        = NULL;  // always true
    TopGrid.NextGridNextLevel = NULL;  // can be reset by initializer
    
  } // end: if (ProblemType != 40 && ProblemType !=51)
  



  // Call problem initializer

  PrintMemoryUsage("Call problem init");
 
  if (ProblemType == 0) {
    ENZO_FAIL("No problem specified.");
  }
 
  int ret = INT_UNDEFINED;
 
  if (debug)
    printf("InitializeNew: Starting problem initialization.\n");
  
  // 1) Shocktube problem
 
  if (ProblemType == 1)
    ret = HydroShockTubesInitialize(fptr, Outfptr, TopGrid, MetaData);
  
  // 2) Wave pool
 
  if (ProblemType == 2)
    ret = WavePoolInitialize(fptr, Outfptr, TopGrid, MetaData);
 
  // 3) Shock pool
 
  if (ProblemType == 3)
    ret = ShockPoolInitialize(fptr, Outfptr, TopGrid, MetaData);
 
  // 4) Double Mach reflection
 
  if (ProblemType == 4)
    ret = DoubleMachInitialize(fptr, Outfptr, TopGrid, MetaData, Exterior);
 
  // 5) ShockInABox
 
  if (ProblemType == 5)
    ret = ShockInABoxInitialize(fptr, Outfptr, TopGrid, MetaData, Exterior);
 
  // 6) Implosion
 
  if (ProblemType == 6)
    ret = ImplosionInitialize(fptr, Outfptr, TopGrid, MetaData);
 
  // 7) SedovBlast
 
  if (ProblemType == 7)
    ret = SedovBlastInitialize(fptr, Outfptr, TopGrid, MetaData);

  // 8) KH Instability

  if (ProblemType == 8)
    ret = KHInitialize(fptr, Outfptr, TopGrid, MetaData);

  // 9) 2D/3D Noh Problem

  if (ProblemType == 9)
    ret = NohInitialize(fptr, Outfptr, TopGrid, MetaData);

  // 10) RotatingCylinder
 
  if (ProblemType == 10)
    ret = RotatingCylinderInitialize(fptr, Outfptr, TopGrid, MetaData);

  // 11) RadiatingShock
 
  if (ProblemType == 11)
    ret = RadiatingShockInitialize(fptr, Outfptr, TopGrid, MetaData);

  // 12) Free expansion blast wave
  if (ProblemType == 12)
    ret = FreeExpansionInitialize(fptr, Outfptr, TopGrid, MetaData);
 
  // 20) Zeldovich Pancake
 
  if (ProblemType == 20)
    ret = ZeldovichPancakeInitialize(fptr, Outfptr, TopGrid, MetaData);
 
  // 21) 1D Pressureless collapse
 
  if (ProblemType == 21)
    ret = PressurelessCollapseInitialize(fptr, Outfptr, TopGrid, MetaData);
 
  // 22) Adiabatic expansion
 
  if (ProblemType == 22)
    ret = AdiabaticExpansionInitialize(fptr, Outfptr, TopGrid);
 
  // 23) GravityTest
 
  if (ProblemType == 23)
    ret = TestGravityInitialize(fptr, Outfptr, TopGrid, MetaData);
 
  // 24) Spherical Infall
 
  if (ProblemType == 24)
    ret = SphericalInfallInitialize(fptr, Outfptr, TopGrid, MetaData);
 
  // 25) TestGravitySphere
 
  if (ProblemType == 25)
    ret = TestGravitySphereInitialize(fptr, Outfptr, TopGrid, MetaData);
 
  // 26) GravityEquilibriumTest
 
  if (ProblemType == 26)
    ret = GravityEquilibriumTestInitialize(fptr, Outfptr, TopGrid, MetaData);
 
  // 27) CollapseTest
 
  if (ProblemType == 27)
    ret = CollapseTestInitialize(fptr, Outfptr, TopGrid, MetaData);
 
  // 28) TestGravityMotion
 
  if (ProblemType == 28)
    ret = TestGravityMotion(fptr, Outfptr, TopGrid, MetaData);

  // 29) TestOrbit
  if (ProblemType == 29)
    ret = TestOrbitInitialize(fptr, Outfptr, TopGrid, MetaData);
 
  // 30) Cosmology Simulation
 
  if (ProblemType == 30) {
    if (PartitionNestedGrids) {
      ret = NestedCosmologySimulationInitialize(fptr, Outfptr, TopGrid, MetaData);
    } else {
      ret = CosmologySimulationInitialize(fptr, Outfptr, TopGrid, MetaData);
    }
  }
  
  
 
  // 31) GalaxySimulation
  if (ProblemType == 31)
    ret = GalaxySimulationInitialize(fptr, Outfptr, TopGrid, MetaData);


// 35) Shearing Box Simulation
  if (ProblemType == 35) 
    ret = ShearingBoxInitialize(fptr, Outfptr, TopGrid, MetaData);
  if (ProblemType == 36) 
    ret = ShearingBox2DInitialize(fptr, Outfptr, TopGrid, MetaData);
  if (ProblemType == 37) 
    ret = ShearingBoxStratifiedInitialize(fptr, Outfptr, TopGrid, MetaData);
  
  
  // 40) Supernova Explosion from restart
  
  if (ProblemType == 40)
    ret = SupernovaRestartInitialize(fptr, Outfptr, TopGrid, MetaData,
				     Exterior);
  
  // 50) Photon Test

#ifdef TRANSFER
  if (ProblemType == 50)
    ret = PhotonTestInitialize(fptr, Outfptr, TopGrid, MetaData);
#endif /* TRANSFER */

  // 51) PhotonTestRestart
#ifdef TRANSFER
  if (ProblemType == 51)
    ret = PhotonTestRestartInitialize(fptr, Outfptr, TopGrid, MetaData,
				     Exterior);
#endif /* TRANSFER */

  // 60) Turbulence Simulation.
  
  if (ProblemType == 60)
    ret = TurbulenceSimulationInitialize(fptr, Outfptr, TopGrid, MetaData);
  
  // 61) Protostellar Collapse
  if (ProblemType == 61)
    ret = ProtostellarCollapseInitialize(fptr, Outfptr, TopGrid, MetaData);
  
  // 62) Cooling test problem
  if (ProblemType == 62)
    ret = CoolingTestInitialize(fptr, Outfptr, TopGrid, MetaData);

  // 63) 1-zone free-fall test problem
  if (ProblemType == 63)
    ret = OneZoneFreefallTestInitialize(fptr, Outfptr, TopGrid, MetaData);

  // 70) Conduction test problem with hydro disabled
  // 71) Conduction test problem with hydro turned on
  if (ProblemType == 70 || ProblemType == 71)
    ret = ConductionTestInitialize(fptr, Outfptr, TopGrid, MetaData);

  // 72) Conduction bubble test problem
  if (ProblemType == 72)
    ret = ConductionBubbleInitialize(fptr, Outfptr, TopGrid, MetaData);

  // 73) Conducting cloud test problem
  if (ProblemType == 73)
    ret = ConductionCloudInitialize(fptr, Outfptr, TopGrid, MetaData);  

  // 80) Explosion in a stratified medium
  if (ProblemType == 80)
    ret = StratifiedMediumExplosionInitialize(fptr, Outfptr, TopGrid, MetaData);  

  
  /* 101) 3D Collapse */
  if (ProblemType == 101) {
    ret = Collapse3DInitialize(fptr, Outfptr, TopGrid, MetaData);
  }
  
  /* 102) 1D Spherical Collapse */
  if (ProblemType == 102) {
    ret = Collapse1DInitialize(fptr, Outfptr, TopGrid, MetaData);
  }
  
  /* 106) Hydro and MHD Turbulence problems/Star Formation */
  if (ProblemType == 106) {
    ret = TurbulenceInitialize(fptr, Outfptr, TopGrid, MetaData, 0);
  }
  
  // 107) Put Sink from restart
 
  if (ProblemType == 107)
    ret = PutSinkRestartInitialize(fptr, Outfptr, TopGrid, MetaData,
				     Exterior);
 
  // 108) Cluster cooling flow
  if (ProblemType == 108) {
    ret = ClusterInitialize(fptr, Outfptr, TopGrid, MetaData, Exterior);
 }

  /* 200) 1D MHD Test */
  if (ProblemType == 200) {
    ret = MHD1DTestInitialize(fptr, Outfptr, TopGrid, MetaData);
  }

  /* 201) 2D MHD Test */
  if (ProblemType == 201) {
    ret = MHD2DTestInitialize(fptr, Outfptr, TopGrid, MetaData);
  }

  /* 202) 3D MHD Collapse */
  if (ProblemType == 202) {
    ret = CollapseMHD3DInitialize(fptr, Outfptr, TopGrid, MetaData, 0);
  }

  /* 203) MHD Turbulence Collapse */
  if (ProblemType == 203) {
    ret = MHDTurbulenceInitialize(fptr, Outfptr, TopGrid, MetaData, 0);
  }

  /* 204) 3D MHD Test */
  if (ProblemType == 204) {
    ret = MHD3DTestInitialize(fptr, Outfptr, TopGrid, MetaData);
  }

  /* 207) Galaxy Disk */
  if (ProblemType == 207) {
    ret = GalaxyDiskInitialize(fptr, Outfptr, TopGrid, MetaData);
  }

  /* 208) AGN Disk */
  if (ProblemType == 208) {
    ret = AGNDiskInitialize(fptr, Outfptr, TopGrid, MetaData);
  }

  /* 209) MHD 1D Waves */
  if (ProblemType == 209) {
    ret = MHD1DTestWavesInitialize(fptr, Outfptr, TopGrid, MetaData);
  }

  /* 210) MHD Decaying random magnetic fields */
  if (ProblemType == 210) {
    ret = MHDDecayingRandomFieldInitialize(fptr, Outfptr, TopGrid, MetaData, 0);
  }


  /* ???? */
  if (ProblemType ==300) {
    ret = PoissonSolverTestInitialize(fptr, Outfptr, TopGrid, MetaData);
  }


#ifdef TRANSFER
  // 400) Radiation-Hydrodynamics test 1 -- constant fields
  if ((ProblemType == 400) || (ProblemType == 416))
    ret = RadHydroConstTestInitialize(fptr, Outfptr, TopGrid, MetaData, 0);

  // 401) Radiation-Hydrodynamics test 2 -- stream test
  if (ProblemType == 401)
    ret = RadHydroStreamTestInitialize(fptr, Outfptr, TopGrid, MetaData, 0);

  // 402) Radiation-Hydrodynamics test 3 -- pulse test
  if (ProblemType == 402)
    ret = RadHydroPulseTestInitialize(fptr, Outfptr, TopGrid, MetaData, 0);

  // 403) Radiation-Hydrodynamics test 4 -- grey Marshak test
  if (ProblemType == 403)
    ret = RadHydroGreyMarshakWaveInitialize(fptr, Outfptr, TopGrid, MetaData, 0);

  // 404/405) Radiation-Hydrodynamics test 5 -- radiating shock test
  if ( (ProblemType == 404) || (ProblemType == 405) )
    ret = RadHydroRadShockInitialize(fptr, Outfptr, TopGrid, MetaData, 0);

  // 410/411) Radiation-Hydrodynamics tests 10 & 11 -- HI ionization (static)
  if ((ProblemType == 410) || (ProblemType == 411))
    ret = RHIonizationTestInitialize(fptr, Outfptr, TopGrid, MetaData, 0);

  // 412) Radiation-Hydrodynamics test 12 -- HI ionization of a clump
  if (ProblemType == 412)
    ret = RHIonizationClumpInitialize(fptr, Outfptr, TopGrid, MetaData, 0);

  // 413) Radiation-Hydrodynamics test 13 -- HI ionization of a steep region
  if (ProblemType == 413)
    ret = RHIonizationSteepInitialize(fptr, Outfptr, TopGrid, MetaData, 0);

  // 414/415) Radiation-Hydrodynamics tests 14 & 15 -- Cosmological HI ioniz.
  if ((ProblemType == 414) || (ProblemType == 415))
    ret = CosmoIonizationInitialize(fptr, Outfptr, TopGrid, MetaData, 0);


  // 450-452) Free-streaming radiation tests
  if ((ProblemType == 450) || (ProblemType == 451) || (ProblemType == 452))
    ret = FSMultiSourceInitialize(fptr, Outfptr, TopGrid, MetaData, 0);
#endif /* TRANSFER */

#ifdef NEW_PROBLEM_TYPES
  if (ProblemType == -978)
  {
    /*CurrentProblemType = get_problem_types()[ProblemTypeName];*/
    CurrentProblemType = select_problem_type(ProblemTypeName);
    ret = CurrentProblemType->InitializeSimulation(fptr, Outfptr, TopGrid, MetaData);
  }
#endif

  // Insert new problem intializer here...

  
  if (ret == INT_UNDEFINED) {
    ENZO_VFAIL("Problem Type %"ISYM" undefined.\n", ProblemType)
  }
 
  if (ret == FAIL) {
    ENZO_FAIL("Error in problem initialization.");
  }
 
  /* Do some error checking */
 
  if (MetaData.StopTime == FLOAT_UNDEFINED && MetaData.StopCycle == INT_UNDEFINED)
    ENZO_FAIL("StopTime nor StopCycle ever set.");
  if (MetaData.StopCycle != INT_UNDEFINED && MetaData.StopTime == FLOAT_UNDEFINED)
    MetaData.StopTime = huge_number;

  int nFields = TopGrid.GridData->ReturnNumberOfBaryonFields();
  if (nFields >= MAX_NUMBER_OF_BARYON_FIELDS) {
    ENZO_VFAIL("NumberOfBaryonFields (%"ISYM") + 1 exceeds "
	       "MAX_NUMBER_OF_BARYON_FIELDS (%"ISYM").\n", 
	       nFields, MAX_NUMBER_OF_BARYON_FIELDS)
  }

  PrintMemoryUsage("1st Initialization done");


  if (debug)
    printf("Initialize Exterior\n");
  
  // Initialize the exterior (unless it was set in the problem initializer)
  
  if (Exterior.AmIPrepared() == FALSE) {
    
    Exterior.Prepare(TopGrid.GridData);   // set rank and dims
    
    if (MetaData.BoundaryConditionName != NULL) {
      
      if ((BCfptr = fopen(MetaData.BoundaryConditionName, "r")) == NULL) {
	ENZO_VFAIL("Error opening BC file: %s\n",
		   MetaData.BoundaryConditionName)
      }
      
      fprintf(stderr, "Opened BC file mode r\n");

      if (Exterior.ReadExternalBoundary(BCfptr) == FAIL) {
	ENZO_FAIL("Error in ReadExternalBoundary.");
      }
      fclose(BCfptr);
    } else 
      {
	if (debug) 
	  fprintf(stderr, "InitializeExternalBoundaryFace\n");
	
	SimpleConstantBoundary = TRUE;
	
	for (dim = 0; dim < MetaData.TopGridRank; dim++) {
	  if (MetaData.LeftFaceBoundaryCondition[dim] != periodic ||
	      MetaData.RightFaceBoundaryCondition[dim] != periodic) {
	    SimpleConstantBoundary = FALSE;
	  }
	}
	
	if (debug) {
	  if (SimpleConstantBoundary) {
	    fprintf(stderr, "SimpleConstantBoundary TRUE\n");
	  } else {
	    fprintf(stderr, "SimpleConstantBoundary FALSE\n");
	  }
	}
        
	for (dim = 0; dim < MetaData.TopGridRank; dim++)
	  if (Exterior.InitializeExternalBoundaryFace(dim,
						      MetaData.LeftFaceBoundaryCondition[dim],
						      MetaData.RightFaceBoundaryCondition[dim],
						      Dummy, Dummy)
	      == FAIL) {
	    ENZO_FAIL("Error in InitializeExternalBoundaryFace.");
	  }
	
	// Initialize particle boundary conditions
	
	Exterior.InitializeExternalBoundaryParticles(
						     MetaData.ParticleBoundaryType);
	
      }  // end: if (MetaData.BoundaryConditionName != NULL)
    
  }  // end of set Exterior
  
  
  PrintMemoryUsage("Exterior set");
  
  if (debug) {
    fprintf(stderr, "End of set exterior\n");
  }
  

  // Set values that were left undefined (above)
  
  if (MetaData.TimeLastDataDump == FLOAT_UNDEFINED)
    MetaData.TimeLastDataDump = MetaData.Time - MetaData.dtDataDump*1.00001;
  if (MetaData.TimeLastHistoryDump == FLOAT_UNDEFINED)
    MetaData.TimeLastHistoryDump = MetaData.Time - MetaData.dtHistoryDump;
  
  if (MetaData.TimeLastTracerParticleDump == FLOAT_UNDEFINED)
    MetaData.TimeLastTracerParticleDump =
      MetaData.Time - MetaData.dtTracerParticleDump;
  
  if (MetaData.CycleLastDataDump == INT_UNDEFINED)
    MetaData.CycleLastDataDump = MetaData.CycleNumber -
      MetaData.CycleSkipDataDump;
  if (MetaData.CycleLastHistoryDump == INT_UNDEFINED)
    MetaData.CycleLastHistoryDump = MetaData.CycleNumber -
      MetaData.CycleSkipHistoryDump;
  
  // Make changes required for Zeus solver, and turn the TotalEnergy
  // variable (should be renamed just Energy) into GasEnergy
  
  if (HydroMethod == Zeus_Hydro &&
      ProblemType != 10 &&  // BWO (Rotating cylinder)
      ProblemType != 11 &&  // BWO (radiating shock)
      ProblemType != 13 &&  // BWO (Rotating Sphere)
      ProblemType != 20 &&
      ProblemType != 27 &&
      ProblemType != 30 &&
      ProblemType != 31 &&  // BWO (isolated galaxies)
      ProblemType != 60 &&
      ProblemType != 106 && //AK
      ProblemType != 108)   //Yuan (Cluster)
    ConvertTotalEnergyToGasEnergy(&TopGrid);
  
  // If using StarParticles, set the number to zero 
  // (assuming it hasn't already been set)
  if (NumberOfStarParticles == NULL)
    if (StarParticleCreation || StarParticleFeedback)
      NumberOfStarParticles = 0;
  
  // Convert minimum initial overdensity for refinement to mass
  // (unless MinimumMass itself was actually set)
  
  for (i = 0; i < MAX_FLAGGING_METHODS; i++)
    if (MinimumMassForRefinement[i] == FLOAT_UNDEFINED) {
      MinimumMassForRefinement[i] = MinimumOverDensityForRefinement[i];
      for (dim = 0; dim < MetaData.TopGridRank; dim++)
	MinimumMassForRefinement[i] *=
	  (DomainRightEdge[dim]-DomainLeftEdge[dim])/
	  float(MetaData.TopGridDims[dim]);
    }
  
  // Check for the creation of tracer particles
  // Tracer particles will not be created at this point if ||rgio in ON
  
  if (TracerParticleCreation(fptr, TopGrid, MetaData) == FAIL) {
    ENZO_FAIL("Error in TracerParticleCreation");
  }
  
  // Write the MetaData/global values to the Parameter file
  
  if (MyProcessorNumber == ROOT_PROCESSOR)
    if (WriteParameterFile(Outfptr, MetaData) == FAIL) {
      ENZO_FAIL("Error in WriteParameterFile.");
    }
  
  if (debug)
    printf("InitializeNew: Initial grid hierarchy set\n");
  
  // Walk the grids
  
  HierarchyEntry *CurrentGrid;
  FLOAT WT = -1.0;
  int GP = 1;
  int gridcounter = 0;
  
  CurrentGrid = &TopGrid;


 
  while (CurrentGrid != NULL) {
    
    if (debug)
      printf("InitializeNew: Partition Initial Grid %"ISYM"\n", gridcounter);
<<<<<<< HEAD

=======
    
>>>>>>> aaf89f0b
    if (CurrentGrid->NextGridThisLevel == NULL)     
      CommunicationPartitionGrid(CurrentGrid, gridcounter);
    
    gridcounter++;
    
    if (PartitionNestedGrids)
      CurrentGrid = CurrentGrid->NextGridNextLevel;
    else
      CurrentGrid = NULL;
    
  }
  
  // For problem 30, using ParallelGridIO,
  // read in data only after partitioning the grid
  
  if (debug)
    if (ParallelRootGridIO == TRUE && ProblemType == 30) {
      if (PartitionNestedGrids) {
        printf("InitializeNew: Re-initialize NestedCosmologySimulation\n");
      } else {
        printf("InitializeNew: Re-initialize CosmologySimulation\n");
      }
    }
  
  PrintMemoryUsage("Before 2nd pass");
  
  if (ParallelRootGridIO == TRUE && ProblemType == 30) {
    if (PartitionNestedGrids) {
      if (NestedCosmologySimulationReInitialize(&TopGrid, MetaData) == FAIL) {
	ENZO_FAIL("Error in NestedCosmologySimulationReInitialize.");
      }
    } else {
      if (CosmologySimulationReInitialize(&TopGrid, MetaData) == FAIL) {
	ENZO_FAIL("Error in CosmologySimulationReInitialize.");
      }
    }
  }
  
  // For PhotonTest, using ParallelGridIO, initialize data only after
  // partitioning grid.  Last argument tells it it's the 2nd pass.

#ifdef TRANSFER 
  if (ParallelRootGridIO == TRUE && ProblemType == 50)
    if (PhotonTestInitialize(fptr, Outfptr, TopGrid, MetaData, true) == FAIL)
      ENZO_FAIL("Error in PhotonTestInitialize(2nd pass).");
#endif

  PrintMemoryUsage("After 2nd pass");
  
  // For problem 60, using ParallelGridIO, read in data only after
  // partitioning grid.
 
  if (ParallelRootGridIO == TRUE && ProblemType == 60)
    if (TurbulenceSimulationReInitialize(&TopGrid, MetaData) == FAIL)
      ENZO_FAIL("Error in TurbulenceSimulationReInitialize.");
  
  if (ProblemType == 106){
    if (TurbulenceInitialize(fptr, Outfptr, TopGrid, MetaData, 1)
	== FAIL) {
      ENZO_FAIL("Error in TurbulenceReInitialize.\n");
    }
    //  if (HydroMethod == Zeus_Hydro) ConvertTotalEnergyToGasEnergy(&TopGrid);
  }
  
    if (ProblemType == 202)
    CollapseMHD3DInitialize(fptr, Outfptr, TopGrid, MetaData, 1);

  // For ProblemType 203 (MHD Turbulence Simulation we only initialize the data
  // once the topgrid has been split.
  if (ProblemType == 203)
    if (MHDTurbulenceInitialize(fptr, Outfptr, TopGrid, MetaData, 1)
	== FAIL) {
      ENZO_FAIL("Error in MHDTurbulenceReInitialize.\n");
    }
  
  // initialize the data once the topgrid has been split.
  if (ProblemType == 210)
    if (MHDDecayingRandomFieldInitialize(fptr, Outfptr, TopGrid, MetaData, 1)
	== FAIL) {
      ENZO_FAIL("Error in MHDDecayingRandomField ReInitialize.\n");
    }

  CommunicationBarrier();
 
  // Close parameter files
  
  fclose(fptr);
  
  if (MyProcessorNumber == ROOT_PROCESSOR)
    fclose(Outfptr);

  PrintMemoryUsage("Exit X_Init");

  // 2006-12-11 Skory bug fix for star particle miscounts
  // Added the following line:

  CommunicationBroadcastValue(&MetaData.NumberOfParticles, ROOT_PROCESSOR);
 
  MetaData.FirstTimestepAfterRestart = FALSE;
  
  if (debug)
    printf("InitializeNew: Finished problem initialization.\n");

  /* If requested, initialize streaming data files. */

  InitializeMovieFile(MetaData, TopGrid);
 


  return SUCCESS;
 
}
 
 
 
 
void ConvertTotalEnergyToGasEnergy(HierarchyEntry *Grid)
{
  if (Grid != NULL) {

    Grid->GridData->ConvertTotalEnergyToGasEnergy();
    ConvertTotalEnergyToGasEnergy(Grid->NextGridThisLevel);
    ConvertTotalEnergyToGasEnergy(Grid->NextGridNextLevel);
  }
}<|MERGE_RESOLUTION|>--- conflicted
+++ resolved
@@ -864,11 +864,7 @@
     
     if (debug)
       printf("InitializeNew: Partition Initial Grid %"ISYM"\n", gridcounter);
-<<<<<<< HEAD
-
-=======
-    
->>>>>>> aaf89f0b
+    
     if (CurrentGrid->NextGridThisLevel == NULL)     
       CommunicationPartitionGrid(CurrentGrid, gridcounter);
     
