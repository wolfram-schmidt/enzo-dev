/***********************************************************************
/
/  INITIALIZE A NEW SIMULATION
/
/  written by: Greg Bryan
/  date:       November, 1994
/  modified1:  Robert Harkness
/  date:       September 2004
/  modified2:  Stephen Skory
/  date:       May, 2008
/  modified3:  Alexei Kritsuk
/  date:       May, 2008
/
/  PURPOSE:
/
/  RETURNS: SUCCESS or FAIL
/
************************************************************************/
 
// This routine intializes a new simulation based on the parameter file.
 
 
#include <string.h>
#include <stdio.h>
 
#include "ErrorExceptions.h"
#include "macros_and_parameters.h"
#include "typedefs.h"
#include "global_data.h"
#include "Fluxes.h"
#include "GridList.h"
#include "ExternalBoundary.h"
#include "Grid.h"
#include "Hierarchy.h"
#include "TopGridData.h"
#include "StarParticleData.h"
 
// Function prototypes
 
int InitializeMovieFile(TopGridData &MetaData, HierarchyEntry &TopGrid);
int WriteHierarchyStuff(FILE *fptr, HierarchyEntry *Grid,
                        char* base_name, int &GridID, FLOAT WriteTime);
int ReadParameterFile(FILE *fptr, TopGridData &MetaData, float *Initialdt);
int WriteParameterFile(FILE *fptr, TopGridData &MetaData);
void ConvertTotalEnergyToGasEnergy(HierarchyEntry *Grid);
int SetDefaultGlobalValues(TopGridData &MetaData);
int CommunicationPartitionGrid(HierarchyEntry *Grid, int gridnum);
int CommunicationBroadcastValue(int *Value, int BroadcastProcessor);
 
// Initialization function prototypes
 
int ShockTubeInitialize(FILE *fptr, FILE *Outfptr, HierarchyEntry &TopGrid);
int WavePoolInitialize(FILE *fptr, FILE *Outfptr, HierarchyEntry &TopGrid,
		       TopGridData &MetaData);
int ShockPoolInitialize(FILE *fptr, FILE *Outfptr, HierarchyEntry &TopGrid,
			TopGridData &MetaData);
int DoubleMachInitialize(FILE *fptr, FILE *Outfptr, HierarchyEntry &TopGrid,
			TopGridData &MetaData, ExternalBoundary &Exterior);
int ShockInABoxInitialize(FILE *fptr, FILE *Outfptr, HierarchyEntry &TopGrid,
			  TopGridData &MetaData, ExternalBoundary &Exterior);
int ImplosionInitialize(FILE *fptr, FILE *Outfptr, HierarchyEntry &TopGrid,
                        TopGridData &MetaData);
int RotatingCylinderInitialize(FILE *fptr, FILE *Outfptr, HierarchyEntry &TopGrid,
			       TopGridData &MetaData);
int KHInitialize(FILE *fptr, FILE *Outfptr, HierarchyEntry &TopGrid,
                          TopGridData &MetaData);
int NohInitialize(FILE *fptr, FILE *Outfptr, HierarchyEntry &TopGrid,
                          TopGridData &MetaData);
int SedovBlastInitialize(FILE *fptr, FILE *Outfptr, HierarchyEntry &TopGrid,
                          TopGridData &MetaData);
int ZeldovichPancakeInitialize(FILE *fptr, FILE *Outfptr,
			       HierarchyEntry &TopGrid);
int PressurelessCollapseInitialize(FILE *fptr, FILE *Outfptr,
			       HierarchyEntry &TopGrid, TopGridData &MetaData);
int AdiabaticExpansionInitialize(FILE *fptr, FILE *Outfptr,
				 HierarchyEntry &TopGrid);
int TestGravityInitialize(FILE *fptr, FILE *Outfptr, HierarchyEntry &TopGrid,
			  TopGridData &MetaData);
int TestOrbitInitialize(FILE *fptr, FILE *Outfptr, HierarchyEntry &TopGrid,
                        TopGridData &MetaData);
int TestGravitySphereInitialize(FILE *fptr, FILE *Outfptr,
			       HierarchyEntry &TopGrid, TopGridData &MetaData);
int SphericalInfallInitialize(FILE *fptr, FILE *Outfptr,
			      HierarchyEntry &TopGrid, TopGridData &MetaData);
int GravityEquilibriumTestInitialize(FILE *fptr, FILE *Outfptr,
			      HierarchyEntry &TopGrid, TopGridData &MetaData);
int CollapseTestInitialize(FILE *fptr, FILE *Outfptr,
			  HierarchyEntry &TopGrid, TopGridData &MetaData);
int TestGravityMotion(FILE *fptr, FILE *Outfptr, HierarchyEntry &TopGrid,
			  TopGridData &MetaData);
int SupernovaRestartInitialize(FILE *fptr, FILE *Outfptr,
			       HierarchyEntry &TopGrid, TopGridData &MetaData,
			       ExternalBoundary &Exterior);
int ProtostellarCollapseInitialize(FILE *fptr, FILE *Outfptr,
				   HierarchyEntry &TopGrid,
				   TopGridData &MetaData);
int CoolingTestInitialize(FILE *fptr, FILE *Outfptr, 
			  HierarchyEntry &TopGrid, TopGridData &MetaData);
int CoolingTestInitialize_BDS(FILE *fptr, FILE *Outfptr, 
			  HierarchyEntry &TopGrid, TopGridData &MetaData);
 
int CosmologySimulationInitialize(FILE *fptr, FILE *Outfptr,
                                  HierarchyEntry &TopGrid,
                                  TopGridData &MetaData);
int CosmologySimulationReInitialize(HierarchyEntry *TopGrid,
                                    TopGridData &MetaData);
 
int NestedCosmologySimulationInitialize(FILE *fptr, FILE *Outfptr,
                                        HierarchyEntry &TopGrid,
                                        TopGridData &MetaData);
int NestedCosmologySimulationReInitialize(HierarchyEntry *TopGrid,
                                          TopGridData &MetaData);
 
int TurbulenceSimulationInitialize(FILE *fptr, FILE *Outfptr,
                                  HierarchyEntry &TopGrid,
                                  TopGridData &MetaData);
int TurbulenceSimulationReInitialize(HierarchyEntry *TopGrid,
                                    TopGridData &MetaData);
 
int TracerParticleCreation(FILE *fptr, HierarchyEntry &TopGrid,
                           TopGridData &MetaData);


#ifdef TRANSFER
int PhotonTestInitialize(FILE *fptr, FILE *Outfptr, 
			 HierarchyEntry &TopGrid, TopGridData &MetaData);
<<<<<<< HEAD
=======

>>>>>>> d441baa5
int FSMultiSourceInitialize(FILE *fptr, FILE *Outfptr,
			    HierarchyEntry &TopGrid,
			    TopGridData &MetaData, int local);
#endif /* TRANSFER */


int Hydro1DTestInitialize(FILE *fptr, FILE *Outfptr,
			  HierarchyEntry &TopGrid, TopGridData &MetaData);
int TurbulenceInitialize(FILE *fptr, FILE *Outfptr, 
			 HierarchyEntry &TopGrid, TopGridData &MetaData);
int Collapse3DInitialize(FILE *fptr, FILE *Outfptr,
			 HierarchyEntry &TopGrid, TopGridData &MetaData);
int Collapse1DInitialize(FILE *fptr, FILE *Outfptr,
			 HierarchyEntry &TopGrid, TopGridData &MetaData);
int MHD1DTestInitialize(FILE *fptr, FILE *Outfptr,
                        HierarchyEntry &TopGrid, TopGridData &MetaData);
int MHD2DTestInitialize(FILE *fptr, FILE *Outfptr,
                        HierarchyEntry &TopGrid, TopGridData &MetaData);
int MHD3DTestInitialize(FILE *fptr, FILE *Outfptr, 
			HierarchyEntry &TopGrid, TopGridData &MetaData);
int CollapseMHD3DInitialize(FILE *fptr, FILE *Outfptr, 
			    HierarchyEntry &TopGrid, TopGridData &MetaData);
int MHDTurbulenceInitialize(FILE *fptr, FILE *Outfptr, 
			    HierarchyEntry &TopGrid, TopGridData &MetaData);
int GalaxyDiskInitialize(FILE *fptr, FILE *Outfptr, 
			 HierarchyEntry &TopGrid, TopGridData &MetaData);
int AGNDiskInitialize(FILE *fptr, FILE *Outfptr, 
		      HierarchyEntry &TopGrid, TopGridData &MetaData);

int PoissonSolverTestInitialize(FILE *fptr, FILE *Outfptr, 
				HierarchyEntry &TopGrid, TopGridData &MetaData);

int ShearingBoxInitialize(FILE *fptr, FILE *Outfptr, 
				HierarchyEntry &TopGrid, TopGridData &MetaData);

int MRICollapseInitialize(FILE *fptr, FILE *Outfptr, 
				HierarchyEntry &TopGrid, TopGridData &MetaData);


#ifdef MEM_TRACE
Eint64 mused(void);
#endif
 
// Character strings
 
char outfilename[] = "amr.out";
 
 
 
 
int InitializeNew(char *filename, HierarchyEntry &TopGrid,
		  TopGridData &MetaData, ExternalBoundary &Exterior,
		  float *Initialdt)
{
 
  // Declarations
 
  FILE *fptr, *BCfptr, *Outfptr;
  float Dummy[MAX_DIMENSION];
  int dim, i;

#ifdef MEM_TRACE
    Eint64 MemInUse;
#endif
 
 
  for (dim = 0; dim < MAX_DIMENSION; dim++)
    Dummy[dim] = 0.0;
 
  // Open parameter file
 
  if ((fptr = fopen(filename, "r")) == NULL) {
    fprintf(stderr, "Error opening parameter file.\n");
    ENZO_FAIL("");
  }
 
  // Open output file
 
  if (MyProcessorNumber == ROOT_PROCESSOR)
    if ((Outfptr = fopen(outfilename, "w")) == NULL) {
      fprintf(stderr, "Error opening parameter output file %s\n", outfilename);
      ENZO_FAIL("");
    }
 
  // set the default MetaData values
 
  SetDefaultGlobalValues(MetaData);
 
  // Read the MetaData/global values from the Parameter file
 
  if (ReadParameterFile(fptr, MetaData, Initialdt) == FAIL) {
    fprintf(stderr, "Error in ReadParameterFile.\n");
    ENZO_FAIL("");
  }
 
  // Set the number of particle attributes, if left unset
 
  if (NumberOfParticleAttributes == INT_UNDEFINED)
    if (StarParticleCreation || StarParticleFeedback)
      NumberOfParticleAttributes = 3;
    else
      NumberOfParticleAttributes = 0;
 
  // Give unset parameters their default values
 
  for (dim = 0; dim < MAX_DIMENSION; dim++) {
    if (RefineRegionLeftEdge[dim] == FLOAT_UNDEFINED)
      RefineRegionLeftEdge[dim]   = DomainLeftEdge[dim];
    if (RefineRegionRightEdge[dim] == FLOAT_UNDEFINED)
      RefineRegionRightEdge[dim]  = DomainRightEdge[dim];
    if (MetaData.MovieRegionLeftEdge[dim] == FLOAT_UNDEFINED)
      MetaData.MovieRegionLeftEdge[dim]   = DomainLeftEdge[dim];
    if (MetaData.MovieRegionRightEdge[dim] == FLOAT_UNDEFINED)
      MetaData.MovieRegionRightEdge[dim]  = DomainRightEdge[dim];
  }
 
  // If the problem reads in a restart dump, then skip over the following
 
  if (ProblemType != 40) {
 
  // Error check the rank
 
  if (MetaData.TopGridRank < 0 || MetaData.TopGridRank > 3) {
    fprintf(stderr, "TopGridRank = %"ISYM" ill defined.\n", MetaData.TopGridRank);
    ENZO_FAIL("");
  }
 
  // Error check the dimensions and at the same time add ghost zones
 
  for (dim = 0; dim < MetaData.TopGridRank; dim++) {
    if (MetaData.TopGridDims[dim] < 1 || MetaData.TopGridDims[dim] > 8192) {
      fprintf(stderr, "TopGridDims[%"ISYM"] = %"ISYM" ill defined.\n", dim,
	      MetaData.TopGridDims[dim]);
      ENZO_FAIL("");
    }
    MetaData.TopGridDims[dim] = (MetaData.TopGridDims[dim] > 1) ?
                     MetaData.TopGridDims[dim] + 2*DEFAULT_GHOST_ZONES : 1;
  }
 
  // Create the top grid, prepare it, set the time and parameters
 
  TopGrid.GridData = new grid;
 
  TopGrid.GridData->PrepareGrid(MetaData.TopGridRank, MetaData.TopGridDims,
				DomainLeftEdge, DomainRightEdge,
				MetaData.NumberOfParticles);
  TopGrid.GridData->SetTime(MetaData.Time);
  TopGrid.GridData->SetHydroParameters(MetaData.CourantSafetyNumber,
				       MetaData.PPMFlatteningParameter,
				       MetaData.PPMDiffusionParameter,
				       MetaData.PPMSteepeningParameter);
  TopGrid.GridData->SetGravityParameters(MetaData.GravityBoundary);
 
  // Repair TopGridDims (subtract ghost zones added earlier)
 
  for (dim = 0; dim < MetaData.TopGridRank; dim++)
    MetaData.TopGridDims[dim] = max(MetaData.TopGridDims[dim] -
				    2*DEFAULT_GHOST_ZONES, 1);
 
  // Set TopGrid Hierarchy Entry
 
  TopGrid.NextGridThisLevel = NULL;  // always true
  TopGrid.ParentGrid        = NULL;  // always true
  TopGrid.NextGridNextLevel = NULL;  // can be reset by initializer
 
  } // end: if (ProblemType != 40)
 
  // Call problem initializer

#ifdef MEM_TRACE
    MemInUse = mused();
    fprintf(memtracePtr, "Call problem init  %16"ISYM" \n", MemInUse);
#endif
 
  if (ProblemType == 0) {
    fprintf(stderr, "No problem specified.\n");
    ENZO_FAIL("");
  }
 
  int ret = INT_UNDEFINED;
 
  if (debug)
    printf("InitializeNew: Starting problem initialization.\n");
 
  // 1) Shocktube problem
 
  if (ProblemType == 1)
    ret = ShockTubeInitialize(fptr, Outfptr, TopGrid);
 
  // 2) Wave pool
 
  if (ProblemType == 2)
    ret = WavePoolInitialize(fptr, Outfptr, TopGrid, MetaData);
 
  // 3) Shock pool
 
  if (ProblemType == 3)
    ret = ShockPoolInitialize(fptr, Outfptr, TopGrid, MetaData);
 
  // 4) Double Mach reflection
 
  if (ProblemType == 4)
    ret = DoubleMachInitialize(fptr, Outfptr, TopGrid, MetaData, Exterior);
 
  // 5) ShockInABox
 
  if (ProblemType == 5)
    ret = ShockInABoxInitialize(fptr, Outfptr, TopGrid, MetaData, Exterior);
 
  // 6) Implosion
 
  if (ProblemType == 6)
    ret = ImplosionInitialize(fptr, Outfptr, TopGrid, MetaData);
 
  // 7) SedovBlast
 
  if (ProblemType == 7)
    ret = SedovBlastInitialize(fptr, Outfptr, TopGrid, MetaData);

  // 8) KH Instability

  if (ProblemType == 8)
    ret = KHInitialize(fptr, Outfptr, TopGrid, MetaData);

  // 9) 2D/3D Noh Problem

  if (ProblemType == 9)
    ret = NohInitialize(fptr, Outfptr, TopGrid, MetaData);

  // 10) RotatingCylinder
 
  if (ProblemType == 10)
    ret = RotatingCylinderInitialize(fptr, Outfptr, TopGrid, MetaData);
 
  // 20) Zeldovich Pancake
 
  if (ProblemType == 20)
    ret = ZeldovichPancakeInitialize(fptr, Outfptr, TopGrid);
 
  // 21) 1D Pressureless collapse
 
  if (ProblemType == 21)
    ret = PressurelessCollapseInitialize(fptr, Outfptr, TopGrid, MetaData);
 
  // 22) Adiabatic expansion
 
  if (ProblemType == 22)
    ret = AdiabaticExpansionInitialize(fptr, Outfptr, TopGrid);
 
  // 23) GravityTest
 
  if (ProblemType == 23)
    ret = TestGravityInitialize(fptr, Outfptr, TopGrid, MetaData);
 
  // 24) Spherical Infall
 
  if (ProblemType == 24)
    ret = SphericalInfallInitialize(fptr, Outfptr, TopGrid, MetaData);
 
  // 25) TestGravitySphere
 
  if (ProblemType == 25)
    ret = TestGravitySphereInitialize(fptr, Outfptr, TopGrid, MetaData);
 
  // 26) GravityEquilibriumTest
 
  if (ProblemType == 26)
    ret = GravityEquilibriumTestInitialize(fptr, Outfptr, TopGrid, MetaData);
 
  // 27) CollapseTest
 
  if (ProblemType == 27)
    ret = CollapseTestInitialize(fptr, Outfptr, TopGrid, MetaData);
 
  // 28) TestGravityMotion
 
  if (ProblemType == 28)
    ret = TestGravityMotion(fptr, Outfptr, TopGrid, MetaData);

  // 29) TestOrbit
  if (ProblemType == 29)
    ret = TestOrbitInitialize(fptr, Outfptr, TopGrid, MetaData);
 
  // 30) Cosmology Simulation
 
  if (ProblemType == 30) {
    if (PartitionNestedGrids) {
      ret = NestedCosmologySimulationInitialize(fptr, Outfptr, TopGrid, MetaData);
    } else {
      ret = CosmologySimulationInitialize(fptr, Outfptr, TopGrid, MetaData);
    }
  }
 
  // 40) Supernova Explosion from restart
 
  if (ProblemType == 40)
    ret = SupernovaRestartInitialize(fptr, Outfptr, TopGrid, MetaData,
				     Exterior);
 
  // 50) Photon Test

#ifdef TRANSFER
  if (ProblemType == 50)
    ret = PhotonTestInitialize(fptr, Outfptr, TopGrid, MetaData);
#endif /* TRANSFER */

  // 60) Turbulence Simulation.
 
  if (ProblemType == 60)
    ret = TurbulenceSimulationInitialize(fptr, Outfptr, TopGrid, MetaData);

  // 61) Protostellar Collapse
  if (ProblemType == 61)
    ret = ProtostellarCollapseInitialize(fptr, Outfptr, TopGrid, MetaData);

  // 62) Cooling test problem
  if (ProblemType == 62)
    ret = CoolingTestInitialize(fptr, Outfptr, TopGrid, MetaData);

  // Insert new problem intializer here...

    if (ProblemType ==300) {
    ret = PoissonSolverTestInitialize(fptr, Outfptr, TopGrid, MetaData);
  }

    if (ProblemType ==400) {
    ret = ShearingBoxInitialize(fptr, Outfptr, TopGrid, MetaData);
  }
    if (ProblemType ==401) {
    ret = MRICollapseInitialize(fptr, Outfptr, TopGrid, MetaData);
  }




  /* 100) 1D HD Test */
  if (ProblemType == 100) {
    ret = Hydro1DTestInitialize(fptr, Outfptr, TopGrid, MetaData);
  }

  /* 101) 3D Collapse */
  if (ProblemType == 101) {
    ret = Collapse3DInitialize(fptr, Outfptr, TopGrid, MetaData);
  }

  /* 102) 1D Spherical Collapse */
  if (ProblemType == 102) {
    ret = Collapse1DInitialize(fptr, Outfptr, TopGrid, MetaData);
  }


  if (ProblemType == 106) {
    ret = TurbulenceInitialize(fptr, Outfptr, TopGrid, MetaData);
  }

  /* 200) 1D MHD Test */
  if (ProblemType == 200) {
    ret = MHD1DTestInitialize(fptr, Outfptr, TopGrid, MetaData);
  }

  /* 201) 2D MHD Test */
  if (ProblemType == 201) {
    ret = MHD2DTestInitialize(fptr, Outfptr, TopGrid, MetaData);
  }

  /* 202) 3D MHD Collapse */
  if (ProblemType == 202) {
    ret = CollapseMHD3DInitialize(fptr, Outfptr, TopGrid, MetaData);
  }

  /* 203) MHD Turbulence Collapse */
  if (ProblemType == 203) {
    ret = MHDTurbulenceInitialize(fptr, Outfptr, TopGrid, MetaData);
  }

  /* 204) 3D MHD Test */
  if (ProblemType == 204) {
    ret = MHD3DTestInitialize(fptr, Outfptr, TopGrid, MetaData);
  }

  /* 207) Galaxy Disk */
  if (ProblemType == 207) {
    ret = GalaxyDiskInitialize(fptr, Outfptr, TopGrid, MetaData);
  }

  /* 208) AGN Disk */
  if (ProblemType == 208) {
    ret = AGNDiskInitialize(fptr, Outfptr, TopGrid, MetaData);
  }

  // 250) Multi-source free-streaming radiation test
#ifdef TRANSFER
  if (ProblemType == 250)
    ret = FSMultiSourceInitialize(fptr, Outfptr, TopGrid, MetaData, 0);
#endif /* TRANSFER */

  // 250) Multi-source free-streaming radiation test
#ifdef TRANSFER
  if (ProblemType == 250)
    ret = FSMultiSourceInitialize(fptr, Outfptr, TopGrid, MetaData, 0);
#endif /* TRANSFER */


 
  if (ret == INT_UNDEFINED) {
    fprintf(stderr, "Problem Type %"ISYM" undefined.\n", ProblemType);
    ENZO_FAIL("");
  }
 
  if (ret == FAIL) {
    fprintf(stderr, "Error in problem initialization.\n");
    ENZO_FAIL("");
  }
 
  if (debug)
    printf("InitializeNew: Finished problem initialization.\n");

  /* If requested, initialize streaming data files. */

  InitializeMovieFile(MetaData, TopGrid);
 
  // Do some error checking
 
  if (MetaData.StopTime == FLOAT_UNDEFINED) {
    fprintf(stderr, "StopTime never set.\n");
    ENZO_FAIL("");
  }

#ifdef MEM_TRACE
    MemInUse = mused();
    fprintf(memtracePtr, "1st Initialization done %16"ISYM" \n", MemInUse);
#endif

 
  if (debug)
    printf("Initialize Exterior\n");
 
  // Initialize the exterior (unless it was set in the problem initializer)
 
  if (Exterior.AmIPrepared() == FALSE) {

    Exterior.Prepare(TopGrid.GridData);   // set rank and dims

    if (MetaData.BoundaryConditionName != NULL) {

      if ((BCfptr = fopen(MetaData.BoundaryConditionName, "r")) == NULL) {
	fprintf(stderr, "Error opening BC file: %s\n",
		MetaData.BoundaryConditionName);
	ENZO_FAIL("");
      }

      fprintf(stderr, "Opened BC file mode r\n");

      if (Exterior.ReadExternalBoundary(BCfptr) == FAIL) {
	fprintf(stderr, "Error in ReadExternalBoundary.\n");
	ENZO_FAIL("");
      }
      fclose(BCfptr);
    } else 
      {
      if (debug) 
        fprintf(stderr, "InitializeExternalBoundaryFace\n");

      SimpleConstantBoundary = TRUE;

      for (dim = 0; dim < MetaData.TopGridRank; dim++) {
        if (MetaData.LeftFaceBoundaryCondition[dim] != periodic ||
            MetaData.RightFaceBoundaryCondition[dim] != periodic) {
          SimpleConstantBoundary = FALSE;
        }
      }

      if (debug) {
        if (SimpleConstantBoundary) {
          fprintf(stderr, "SimpleConstantBoundary TRUE\n");
        } else {
          fprintf(stderr, "SimpleConstantBoundary FALSE\n");
        }
      }
        
      for (dim = 0; dim < MetaData.TopGridRank; dim++)
	if (Exterior.InitializeExternalBoundaryFace(dim,
				    MetaData.LeftFaceBoundaryCondition[dim],
				    MetaData.RightFaceBoundaryCondition[dim],
				    Dummy, Dummy)
	    == FAIL) {
	  fprintf(stderr, "Error in InitializeExternalBoundaryFace.\n");
	  ENZO_FAIL("");
	}
 
      // Initialize particle boundary conditions
 
      Exterior.InitializeExternalBoundaryParticles(
					  MetaData.ParticleBoundaryType);
 
    }  // end: if (MetaData.BoundaryConditionName != NULL)
 
  }  // end of set Exterior

#ifdef MEM_TRACE
    MemInUse = mused();
    fprintf(memtracePtr, "Exterior set  %16"ISYM" \n", MemInUse);
#endif

  if (debug) {
    fprintf(stderr, "End of set exterior\n");
  }
 
  // Set values that were left undefined (above)
 
  if (MetaData.TimeLastDataDump == FLOAT_UNDEFINED)
    MetaData.TimeLastDataDump = MetaData.Time - MetaData.dtDataDump*1.00001;
  if (MetaData.TimeLastHistoryDump == FLOAT_UNDEFINED)
    MetaData.TimeLastHistoryDump = MetaData.Time - MetaData.dtHistoryDump;
  if (MetaData.TimeLastMovieDump == FLOAT_UNDEFINED)
    MetaData.TimeLastMovieDump = MetaData.Time - MetaData.dtMovieDump;
 
  if (MetaData.TimeLastTracerParticleDump == FLOAT_UNDEFINED)
    MetaData.TimeLastTracerParticleDump =
                           MetaData.Time - MetaData.dtTracerParticleDump;
 
  if (MetaData.CycleLastDataDump == INT_UNDEFINED)
    MetaData.CycleLastDataDump = MetaData.CycleNumber -
                                 MetaData.CycleSkipDataDump;
  if (MetaData.CycleLastHistoryDump == INT_UNDEFINED)
    MetaData.CycleLastHistoryDump = MetaData.CycleNumber -
                                    MetaData.CycleSkipHistoryDump;
 
  // Make changes required for Zeus solver, and turn the TotalEnergy
  // variable (should be renamed just Energy) into GasEnergy
 
  if (HydroMethod == Zeus_Hydro &&
      ProblemType != 20 &&
      ProblemType != 27 &&
      ProblemType != 30 &&
      ProblemType != 60) //AK
    ConvertTotalEnergyToGasEnergy(&TopGrid);
 
  // If using StarParticles, set the number to zero
 
  if (StarParticleCreation || StarParticleFeedback)
    NumberOfStarParticles = 0;
 
  // Convert minimum initial overdensity for refinement to mass
  // (unless MinimumMass itself was actually set)
 
  for (i = 0; i < MAX_FLAGGING_METHODS; i++)
    if (MinimumMassForRefinement[i] == FLOAT_UNDEFINED) {
      MinimumMassForRefinement[i] = MinimumOverDensityForRefinement[i];
      for (dim = 0; dim < MetaData.TopGridRank; dim++)
	MinimumMassForRefinement[i] *=
	  (DomainRightEdge[dim]-DomainLeftEdge[dim])/
	  float(MetaData.TopGridDims[dim]);
    }
 
  // Check for the creation of tracer particles
  // Tracer particles will not be created at this point if ||rgio in ON
 
  if (TracerParticleCreation(fptr, TopGrid, MetaData) == FAIL) {
    fprintf(stderr, "Error in TracerParticleCreation\n");
    ENZO_FAIL("");
  }
 
  // Write the MetaData/global values to the Parameter file
 
  if (MyProcessorNumber == ROOT_PROCESSOR)
    if (WriteParameterFile(Outfptr, MetaData) == FAIL) {
      fprintf(stderr, "Error in WriteParameterFile.\n");
      ENZO_FAIL("");
    }
 
  if (debug)
    printf("InitializeNew: Initial grid hierarchy set\n");
 
  // Walk the grids
 
  HierarchyEntry *CurrentGrid;
  FLOAT WT = -1.0;
  int GP = 1;
  int gridcounter = 0;
 
  CurrentGrid = &TopGrid;
 
  while (CurrentGrid != NULL) {
 
    // WriteHierarchyStuff(stderr, CurrentGrid, "UUUU", GP, WT);
 
    if (debug)
      printf("InitializeNew: Partition Initial Grid %"ISYM"\n", gridcounter);
 
    CommunicationPartitionGrid(CurrentGrid, gridcounter);
 
    gridcounter++;
 
    CurrentGrid = CurrentGrid->NextGridNextLevel;
 
  }
 
  // For problem 30, using ParallelGridIO,
  // read in data only after partitioning the grid
 
  if (debug)
    if (ParallelRootGridIO == TRUE && ProblemType == 30) {
      if (PartitionNestedGrids) {
        printf("InitializeNew: Re-initialize NestedCosmologySimulation\n");
      } else {
        printf("InitializeNew: Re-initialize CosmologySimulation\n");
      }
    }

#ifdef MEM_TRACE
    MemInUse = mused();
    fprintf(memtracePtr, "Before 2nd pass  %16"ISYM" \n", MemInUse);
#endif
 
  if (ParallelRootGridIO == TRUE && ProblemType == 30) {
    if (PartitionNestedGrids) {
      if (NestedCosmologySimulationReInitialize(&TopGrid, MetaData) == FAIL) {
        fprintf(stderr, "Error in NestedCosmologySimulationReInitialize.\n");
        ENZO_FAIL("");
      }
    } else {
      if (CosmologySimulationReInitialize(&TopGrid, MetaData) == FAIL) {
        fprintf(stderr, "Error in CosmologySimulationReInitialize.\n");
        ENZO_FAIL("");
      }
    }
  }
 
#ifdef MEM_TRACE
    MemInUse = mused();
    fprintf(memtracePtr, "After 2nd pass  %16"ISYM" \n", MemInUse);
#endif
 
  // For problem 60, using ParallelGridIO, read in data only after
  // partitioning grid.
 
  if (ParallelRootGridIO == TRUE && ProblemType == 60)
    if (TurbulenceSimulationReInitialize(&TopGrid, MetaData) == FAIL) {
      fprintf(stderr, "Error in TurbulenceSimulationReInitialize.\n");
      ENZO_FAIL("");
    }
 
 
 
  // Close parameter files
 
  fclose(fptr);
 
  if (MyProcessorNumber == ROOT_PROCESSOR)
    fclose(Outfptr);

#ifdef MEM_TRACE
    MemInUse = mused();
    fprintf(memtracePtr, "Exit X_Init  %16"ISYM" \n", MemInUse);
#endif

#ifdef MISCOUNT
  // 2006-12-11 Skory bug fix for star particle miscounts
  // Added the following line:

  CommunicationBroadcastValue(&MetaData.NumberOfParticles, ROOT_PROCESSOR);
#endif
 
  MetaData.FirstTimestepAfterRestart = FALSE;
  
  return SUCCESS;
 
}
 
 
 
 
void ConvertTotalEnergyToGasEnergy(HierarchyEntry *Grid)
{
  if (Grid != NULL) {
    Grid->GridData->ConvertTotalEnergyToGasEnergy();
    ConvertTotalEnergyToGasEnergy(Grid->NextGridThisLevel);
    ConvertTotalEnergyToGasEnergy(Grid->NextGridNextLevel);
  }
}<|MERGE_RESOLUTION|>--- conflicted
+++ resolved
@@ -124,10 +124,6 @@
 #ifdef TRANSFER
 int PhotonTestInitialize(FILE *fptr, FILE *Outfptr, 
 			 HierarchyEntry &TopGrid, TopGridData &MetaData);
-<<<<<<< HEAD
-=======
-
->>>>>>> d441baa5
 int FSMultiSourceInitialize(FILE *fptr, FILE *Outfptr,
 			    HierarchyEntry &TopGrid,
 			    TopGridData &MetaData, int local);
