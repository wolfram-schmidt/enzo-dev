--- conflicted
+++ resolved
@@ -97,16 +97,9 @@
     MetalIaNum;
   int MetallicityField = FALSE;
 
-<<<<<<< HEAD
-  if (this->IdentifyColourFields(SNColourNum, MetalNum, MBHColourNum, 
-				 Galaxy1ColourNum, Galaxy2ColourNum) == FAIL) {
-    ENZO_FAIL("Error in grid->IdentifyColourFields.\n");
-  }
-=======
   if (this->IdentifyColourFields(SNColourNum, MetalNum, MetalIaNum, MBHColourNum,
 				 Galaxy1ColourNum, Galaxy2ColourNum) == FAIL)
     ENZO_FAIL("Error in grid->IdentifyColourFields.\n");
->>>>>>> 28b9c045
 
   MetalNum = max(MetalNum, SNColourNum);
   MetallicityField = (MetalNum > 0) ? TRUE : FALSE;
@@ -240,7 +233,6 @@
   } // end: if (NumberOfNewParticles > 0)
 
 
-
   /* Clean up. */
   
   delete tg; // temporary grid
