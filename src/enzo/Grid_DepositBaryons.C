--- conflicted
+++ resolved
@@ -142,13 +142,6 @@
 		
     size *= RegionDim[dim];
  
-<<<<<<< HEAD
-    if (TargetGrid != this && GridStart[dim] < 0) {
-      ENZO_VFAIL("GridStart[%"ISYM"] = %"GSYM" < 0!\n", dim,GridStart[dim])
-    }
- 
-    if (RegionDim[dim] < 2) {
-=======
     if (TargetGrid != this && GridOffset[dim] < 0) {
       fprintf(stderr, "GridOffsetEnd[%"ISYM"] = %"ISYM" \n", dim, GridOffsetEnd[dim]);
       fprintf(stderr, "GridOffset[%"ISYM"] = %"ISYM" \n", dim, GridOffset[dim]);
@@ -159,7 +152,6 @@
       return SUCCESS;
       fprintf(stderr, "this[%"ISYM"] = target%"ISYM"\n", this, TargetGrid);
       fprintf(stderr, "GridStart[%"ISYM"] = %"ISYM" \n", dim, GridStart[dim]);
->>>>>>> 28b9c045
       fprintf(stderr, "GridOffsetEnd[%"ISYM"] = %"ISYM" < 2\n", dim, GridOffsetEnd[dim]);
       fprintf(stderr, "GridOffset[%"ISYM"] = %"ISYM" < 2\n", dim, GridOffset[dim]);
       ENZO_VFAIL("RegionDim[%"ISYM"] = %"ISYM" < 2!\n", dim, RegionDim[dim])
