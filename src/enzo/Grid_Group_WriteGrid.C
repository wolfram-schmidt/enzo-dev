/***********************************************************************
/
/  GRID CLASS (WRITE OUT GRID)
/
/  written by: Greg Bryan
/  date:       November, 1994
/  modified1:  Robert Harkness, July 2002
/  modified2:  Robert Harkness, July 2006
/  modified3:  Robert Harkness, April 2008
/  modified4:  Michael Kuhlen, October 2010, HDF5 hierarchy
/
/  PURPOSE:
/
************************************************************************/
 
//  Write grid to file pointer fptr
//     (we assume that the grid is at an appropriate stopping point,
//      where the Old values aren't required)
 
#include <hdf5.h>
#include <string.h>
#include <stdio.h>
#include <stdlib.h>
#include <math.h>


 
#include "ErrorExceptions.h"
#include "macros_and_parameters.h"
#include "typedefs.h"
#include "global_data.h"
#include "Fluxes.h"
#include "GridList.h"
#include "ExternalBoundary.h"
#include "Grid.h"
void my_exit(int status);
 
// HDF5 function prototypes
 

 
// function prototypes
 
void WriteListOfFloats(FILE *fptr, int N, FLOAT floats[]);
void WriteListOfInts(FILE *fptr, int N, int nums[]);
int WriteStringAttr(hid_t dset_id, char *Alabel, char *String, FILE *log_fptr);
int FindField(int field, int farray[], int numfields);

int GetUnits(float *DensityUnits, float *LengthUnits,
	     float *TemperatureUnits, float *TimeUnits,
	     float *VelocityUnits, FLOAT Time);

#ifndef NEW_GRID_IO
int grid::Group_WriteGrid(FILE *fptr, char *base_name, int grid_id, HDF5_hid_t file_id)
{
 
  int i, j, k, dim, field, size, active_size, ActiveDim[MAX_DIMENSION];
  int file_status;

  float *temperature, *dust_temperature,
    *cooling_time;

#ifdef IO_64
#define io_type float64
#else
#define io_type float32
#endif
 
  io_type *temp, *temp_VelAnyl;
 
  FILE *log_fptr;
  FILE *procmap_fptr;
 
  hid_t       group_id, dset_id;
  hid_t       float_type_id, FLOAT_type_id;
  hid_t       file_type_id, FILE_type_id;
  hid_t       file_dsp_id;
 
  hsize_t     OutDims[MAX_DIMENSION];
  hsize_t     TempIntArray[1];
 
  herr_t      h5_status;
  herr_t      h5_error = -1;
 
  char *ParticlePositionLabel[] =
     {"particle_position_x", "particle_position_y", "particle_position_z"};
  char *ParticleVelocityLabel[] =
     {"particle_velocity_x", "particle_velocity_y", "particle_velocity_z"};
#ifdef WINDS
  char *ParticleAttributeLabel[] =
    {"creation_time", "dynamical_time", "metallicity_fraction", "particle_jet_x", 
     "particle_jet_y", "particle_jet_z", "typeia_fraction"};
#else
  char *ParticleAttributeLabel[] = 
    {"creation_time", "dynamical_time", "metallicity_fraction", "typeia_fraction"};
#endif
  char *SmoothedDMLabel[] = {"Dark_Matter_Density", "Velocity_Dispersion",
			     "Particle_x-velocity", "Particle_y-velocity",
			     "Particle_z-velocity"};
  char *GriddedSPLabel[] = {"Star_Particle_Density", "Forming_Stellar_Mass_Density",
			    "SFR_Density", "Average_creation_time"};
#ifdef IO_LOG
  int         io_log = 1;
#else
  int         io_log = 0;
#endif

  /* initialize */
 
  char id[MAX_GROUP_TAG_SIZE];
  sprintf(id, "%"GROUP_TAG_FORMAT""ISYM, grid_id);
 
  /* make sure quantities defined at least for 3d */
 
  for (dim = GridRank; dim < 3; dim++) {
    GridDimension[dim] = 1;
    GridStartIndex[dim] = 0;
    GridEndIndex[dim] = 0;
  }
 
  for (dim = 0; dim < 3; dim++)
    ActiveDim[dim] = GridEndIndex[dim] - GridStartIndex[dim] +1;
 
  /* ------------------------------------------------------------------- */
  /* 1) Save general grid class data */
 
  if (MyProcessorNumber == ROOT_PROCESSOR && HierarchyFileOutputFormat > 0) {

    fprintf(fptr, "Task              = %"ISYM"\n", ProcessorNumber);
 
    fprintf(fptr, "GridRank          = %"ISYM"\n", GridRank);
 
    fprintf(fptr, "GridDimension     = ");
    WriteListOfInts(fptr, GridRank, GridDimension);
 
    fprintf(fptr, "GridStartIndex    = ");
    WriteListOfInts(fptr, GridRank, GridStartIndex);
 
    fprintf(fptr, "GridEndIndex      = ");
    WriteListOfInts(fptr, GridRank, GridEndIndex);
 
    fprintf(fptr, "GridLeftEdge      = ");
    WriteListOfFloats(fptr, GridRank, GridLeftEdge);
 
    fprintf(fptr, "GridRightEdge     = ");
    WriteListOfFloats(fptr, GridRank, GridRightEdge);
 
    fprintf(fptr, "Time              = %"GOUTSYM"\n", Time);
 
    fprintf(fptr, "SubgridsAreStatic = %"ISYM"\n", SubgridsAreStatic);
 
    fprintf(fptr, "NumberOfBaryonFields = %"ISYM"\n", NumberOfBaryonFields);
 
  }
 
  char pid[MAX_TASK_TAG_SIZE];
  sprintf(pid, "%"TASK_TAG_FORMAT""ISYM, MyProcessorNumber);
 
  char gpid[MAX_TASK_TAG_SIZE];
  sprintf(gpid, "%"TASK_TAG_FORMAT""ISYM, ProcessorNumber);
 
  char *groupfilename = new char[MAX_LINE_LENGTH];
  strcpy(groupfilename, base_name);
  strcat(groupfilename, ".cpu");
  strcat(groupfilename, pid);
 
  char *procfilename = new char[MAX_LINE_LENGTH];
  strcpy(procfilename, base_name);
  strcat(procfilename, ".cpu");
  strcat(procfilename, gpid);
 
  char *name = new char[MAX_LINE_LENGTH];
  strcpy(name, "/Grid");
  strcat(name, id);
 
  if (MyProcessorNumber == ProcessorNumber)
  {
    char *logname = new char[MAX_LINE_LENGTH];
    strcpy(logname, groupfilename);
    strcat(logname, ".log");
    if (io_log) log_fptr = fopen(logname, "a");
    delete [] logname;
 
    if (io_log) fprintf(log_fptr, "Grid_WriteGrid\n");
    if (io_log) fprintf(log_fptr, "  ID %"ISYM"  %s\n", grid_id, id);
    if (io_log) fprintf(log_fptr, "  File %s\n", groupfilename);
    if (io_log) fprintf(log_fptr, "  Group %s\n", name);

/* 
    char *procmap = new char[MAX_LINE_LENGTH];
    strcpy(procmap, base_name);
    strcat(procmap, ".procmap");
    procmap_fptr = fopen(procmap, "a");
    fprintf(procmap_fptr, "%8"ISYM"  %s  Grid%8.8"ISYM"\n", grid_id, procfilename, grid_id);
    fclose(procmap_fptr);
    delete [] procmap;
*/
 
  }
 
  /* Open HDF file for writing. */
 
  if (MyProcessorNumber == ProcessorNumber)
  {
 
//    if (io_log) fprintf(log_fptr, "H5Fopen group file %s\n", groupfilename);
 
//    file_id = H5Fopen(groupfilename, H5F_ACC_RDWR, H5P_DEFAULT);
//      if( file_id == h5_error ){my_exit(EXIT_FAILURE);}
 
    if (io_log) fprintf(log_fptr,"H5Gcreate with Name = %s\n",name);
 
    group_id = H5Gcreate(file_id, name, 0);
      if (io_log) fprintf(log_fptr, "H5Gcreate id: %"ISYM"\n", group_id);
      if( group_id == h5_error ){my_exit(EXIT_FAILURE);}
 
  }
 
  /* ------------------------------------------------------------------- */
  /* 2) save baryon field quantities (including fields). */
 
  int ii = sizeof(io_type);
 
  switch(ii)
  {
 
    case 4:
      float_type_id = HDF5_R4;
      file_type_id = HDF5_FILE_R4;
      break;
 
    case 8:
      float_type_id = HDF5_R8;
      file_type_id = HDF5_FILE_R8;
      break;
 
    default:
      float_type_id = HDF5_R4;
      file_type_id = HDF5_FILE_R4;
 
  }
 
  int jj = sizeof(FLOAT);
 
  switch(jj)
  {
 
    case 4:
      FLOAT_type_id = HDF5_R4;
      FILE_type_id = HDF5_FILE_R4;
      break;
 
    case 8:
      FLOAT_type_id = HDF5_R8;
      FILE_type_id = HDF5_FILE_R8;
      break;
 
    case 16:
      FLOAT_type_id = HDF5_R16;
      FILE_type_id = H5Tcopy(HDF5_FILE_B8);
                     H5Tset_size(FILE_type_id,16);
      break;
 
    default:
      printf("INCORRECT FLOAT DEFINITION\n");
 
  }
 
  if (NumberOfBaryonFields > 0) {
 
    if (MyProcessorNumber == ROOT_PROCESSOR && HierarchyFileOutputFormat > 0) {
 
      fprintf(fptr, "FieldType = ");
 
      WriteListOfInts(fptr, NumberOfBaryonFields, FieldType);
 
      fprintf(fptr, "BaryonFileName = %s\n", procfilename);
 
      fprintf(fptr, "CourantSafetyNumber    = %"FSYM"\n", CourantSafetyNumber);
      fprintf(fptr, "PPMFlatteningParameter = %"ISYM"\n", PPMFlatteningParameter);
      fprintf(fptr, "PPMDiffusionParameter  = %"ISYM"\n", PPMDiffusionParameter);
      fprintf(fptr, "PPMSteepeningParameter = %"ISYM"\n", PPMSteepeningParameter);
 
    }
 
    if (MyProcessorNumber == ProcessorNumber) {
 
    /* 2a) Set HDF file dimensions (use FORTRAN ordering). */
 
    for (dim = 0; dim < GridRank; dim++)
      OutDims[GridRank-dim-1] = ActiveDim[dim];
 
    /* 2b) Write out co-ordinate values.  Use the centre of each cell. */
 
    size = 1;
    io_type *tempdim[MAX_DIMENSION];
 
    for (dim = GridRank-1; dim >= 0; dim--) {
 
      /* Compute cell centers and put them in temp. */
 
      tempdim[dim] = new io_type[GridDimension[dim]];
      for (i = 0; i <= GridEndIndex[dim] - GridStartIndex[dim]; i++)
	tempdim[dim][i] = CellLeftEdge[dim][GridStartIndex[dim] + i] +
	          0.5 * CellWidth[dim][GridStartIndex[dim] + i];
      size *= GridDimension[dim];
    }
 
    /* create temporary buffer */
 
    temp = new io_type[size];
 
    /* 2c) Loop over fields, writing each one. */
 
    for (field = 0; field < NumberOfBaryonFields; field++) {

      /* copy active part of field into grid */
 
      for (k = GridStartIndex[2]; k <= GridEndIndex[2]; k++)
	for (j = GridStartIndex[1]; j <= GridEndIndex[1]; j++)
	  for (i = GridStartIndex[0]; i <= GridEndIndex[0]; i++)
	    temp[(i-GridStartIndex[0])                           +
	         (j-GridStartIndex[1])*ActiveDim[0]              +
	         (k-GridStartIndex[2])*ActiveDim[0]*ActiveDim[1] ] =
		       io_type(
	      BaryonField[field][i + j*GridDimension[0] +
		                     k*GridDimension[0]*GridDimension[1]]
                              );
 
 
      file_dsp_id = H5Screate_simple((Eint32) GridRank, OutDims, NULL);
        if (io_log) fprintf(log_fptr, "H5Screate file_dsp_id: %"ISYM"\n", file_dsp_id);
        if( file_dsp_id == h5_error ){my_exit(EXIT_FAILURE);}
 
      if (io_log) fprintf(log_fptr,"H5Dcreate with Name = %s\n",DataLabel[field]);
 
      dset_id =  H5Dcreate(group_id, DataLabel[field], file_type_id, file_dsp_id, H5P_DEFAULT);
        if (io_log) fprintf(log_fptr, "H5Dcreate id: %"ISYM"\n", dset_id);
        if( dset_id == h5_error ){my_exit(EXIT_FAILURE);}
 
      /* set datafield name and units, etc. */
 
      if ( DataUnits[field] == NULL )
      {
        DataUnits[field] = "none";
      }
 
      //printf("OutPut Field2: %d \n", field);
      WriteStringAttr(dset_id, "Label", DataLabel[field], log_fptr);
      WriteStringAttr(dset_id, "Units", DataUnits[field], log_fptr);
      WriteStringAttr(dset_id, "Format", "e10.4", log_fptr);
      WriteStringAttr(dset_id, "Geometry", "Cartesian", log_fptr);
 
 
      h5_status = H5Dwrite(dset_id, float_type_id, H5S_ALL, H5S_ALL, H5P_DEFAULT, (VOIDP) temp);
        if (io_log) fprintf(log_fptr, "H5Dwrite: %"ISYM"\n", h5_status);
        if( h5_status == h5_error ){my_exit(EXIT_FAILURE);}
 
      h5_status = H5Sclose(file_dsp_id);
        if (io_log) fprintf(log_fptr, "H5Sclose: %"ISYM"\n", h5_status);
        if( h5_status == h5_error ){my_exit(EXIT_FAILURE);}
 
      h5_status = H5Dclose(dset_id);
        if (io_log) fprintf(log_fptr, "H5Dclose: %"ISYM"\n", h5_status);
        if( h5_status == h5_error ){my_exit(EXIT_FAILURE);}
 
    }   // end of loop over fields
 
    /* If requested, compute and output the temperature field 
       as well since its such a pain to compute after the fact. */
 
    if (OutputTemperature) {
 
      /* Allocate field and compute temperature. */
 
      temperature = new float[size];
 
      if (this->ComputeTemperatureField(temperature) == FAIL) {
	ENZO_FAIL("Error in grid->ComputeTemperatureField.\n");
      }
 
      /* Copy active part of field into grid */
 
      for (k = GridStartIndex[2]; k <= GridEndIndex[2]; k++)
	for (j = GridStartIndex[1]; j <= GridEndIndex[1]; j++)
	  for (i = GridStartIndex[0]; i <= GridEndIndex[0]; i++)
	    temp[(i-GridStartIndex[0])                           +
	         (j-GridStartIndex[1])*ActiveDim[0]              +
	         (k-GridStartIndex[2])*ActiveDim[0]*ActiveDim[1] ] =
		     io_type(
		   temperature[(k*GridDimension[1] + j)*GridDimension[0] + i]
			     );
 
 
      file_dsp_id = H5Screate_simple((Eint32) GridRank, OutDims, NULL);
        if (io_log) fprintf(log_fptr, "H5Screate file_dsp_id: %"ISYM"\n", file_dsp_id);
        if( file_dsp_id == h5_error ){my_exit(EXIT_FAILURE);}
 
      if (io_log) fprintf(log_fptr,"H5Dcreate with Name = Temperature\n");
 
      dset_id = H5Dcreate(group_id, "Temperature", file_type_id, file_dsp_id, H5P_DEFAULT);
        if (io_log) fprintf(log_fptr, "H5Dcreate id: %"ISYM"\n", dset_id);
        if( dset_id == h5_error ){my_exit(EXIT_FAILURE);}
 
      if ( DataUnits[field] == NULL )
      {
        DataUnits[field] = "none";
      }
 
      WriteStringAttr(dset_id, "Label", "Temperature", log_fptr);
      WriteStringAttr(dset_id, "Units", "K", log_fptr);
      WriteStringAttr(dset_id, "Format", "e10.4", log_fptr);
      WriteStringAttr(dset_id, "Geometry", "Cartesian", log_fptr);
 
      h5_status = H5Dwrite(dset_id, float_type_id, H5S_ALL, H5S_ALL, H5P_DEFAULT, (VOIDP) temp);
        if (io_log) fprintf(log_fptr, "H5Dwrite: %"ISYM"\n", h5_status);
        if( h5_status == h5_error ){my_exit(EXIT_FAILURE);}
 
      h5_status = H5Sclose(file_dsp_id);
        if (io_log) fprintf(log_fptr, "H5Sclose: %"ISYM"\n", h5_status);
        if( h5_status == h5_error ){my_exit(EXIT_FAILURE);}
 
      h5_status = H5Dclose(dset_id);
        if (io_log) fprintf(log_fptr, "H5Dclose: %"ISYM"\n", h5_status);
        if( h5_status == h5_error ){my_exit(EXIT_FAILURE);}
 
	// If outputing dust temperature, keep temperature field for the calculation.
	if (!OutputDustTemperature) {
	  delete [] temperature;
	}
 
    } // end: if (OutputTemperature)


    /* If requested, compute and output the dust temperature field 
       as well since its such a pain to compute after the fact. */

    if (OutputDustTemperature) {
 
      /* Get temperature field if we do not already have it. */

      if (!OutputTemperature) {
	temperature = new float[size];

	if (this->ComputeTemperatureField(temperature) == FAIL) {
	  ENZO_FAIL("Error in grid->ComputeTemperatureField.\n");
	}
      }

      /* Allocate field and compute dust temperature. */
 
      dust_temperature = new float[size];
 
      if (this->ComputeDustTemperatureField(temperature, 
					    dust_temperature) == FAIL) {
	ENZO_FAIL("Error in grid->ComputeDustTemperatureField.\n");
      }
 
      /* Copy active part of field into grid */
 
      for (k = GridStartIndex[2]; k <= GridEndIndex[2]; k++)
	for (j = GridStartIndex[1]; j <= GridEndIndex[1]; j++)
	  for (i = GridStartIndex[0]; i <= GridEndIndex[0]; i++)
	    temp[(i-GridStartIndex[0])                           +
	         (j-GridStartIndex[1])*ActiveDim[0]              +
	         (k-GridStartIndex[2])*ActiveDim[0]*ActiveDim[1] ] =
		     io_type(
		   dust_temperature[(k*GridDimension[1] + j)*GridDimension[0] + i]
			     );
 
 
      file_dsp_id = H5Screate_simple((Eint32) GridRank, OutDims, NULL);
        if (io_log) fprintf(log_fptr, "H5Screate file_dsp_id: %"ISYM"\n", file_dsp_id);
        if( file_dsp_id == h5_error ){my_exit(EXIT_FAILURE);}
 
      if (io_log) fprintf(log_fptr,"H5Dcreate with Name = Dust_Temperature\n");
 
      dset_id = H5Dcreate(group_id, "Dust_Temperature", file_type_id, file_dsp_id, H5P_DEFAULT);
        if (io_log) fprintf(log_fptr, "H5Dcreate id: %"ISYM"\n", dset_id);
        if( dset_id == h5_error ){my_exit(EXIT_FAILURE);}
 
      if ( DataUnits[field] == NULL )
      {
        DataUnits[field] = "none";
      }
 
      WriteStringAttr(dset_id, "Label", "Dust_Temperature", log_fptr);
      WriteStringAttr(dset_id, "Units", "K", log_fptr);
      WriteStringAttr(dset_id, "Format", "e10.4", log_fptr);
      WriteStringAttr(dset_id, "Geometry", "Cartesian", log_fptr);
 
      h5_status = H5Dwrite(dset_id, float_type_id, H5S_ALL, H5S_ALL, H5P_DEFAULT, (VOIDP) temp);
        if (io_log) fprintf(log_fptr, "H5Dwrite: %"ISYM"\n", h5_status);
        if( h5_status == h5_error ){my_exit(EXIT_FAILURE);}
 
      h5_status = H5Sclose(file_dsp_id);
        if (io_log) fprintf(log_fptr, "H5Sclose: %"ISYM"\n", h5_status);
        if( h5_status == h5_error ){my_exit(EXIT_FAILURE);}
 
      h5_status = H5Dclose(dset_id);
        if (io_log) fprintf(log_fptr, "H5Dclose: %"ISYM"\n", h5_status);
        if( h5_status == h5_error ){my_exit(EXIT_FAILURE);}
 
      if (!OutputTemperature) {
	delete [] temperature;
      }
      delete [] dust_temperature;
    
    } // end: if (OutputDustTemperature)


    if (VelAnyl) {
      int Vel1Num, Vel2Num, Vel3Num;
      
      for (int i=0; i< NumberOfBaryonFields; i++){
	switch (FieldType[i]){
	case Velocity1:
	  Vel1Num=i; break;
	case Velocity2:
	  Vel2Num=i; break;
	case Velocity3:
	  Vel3Num=i; break;
	}
      }


      io_type *curlx; io_type *curly;

      
      if(GridRank==3){
      curlx = new io_type [size];
      curly = new io_type [size];}


      io_type *curlz = new io_type [size];
      io_type *div   = new io_type [size];

      FLOAT dx = CellWidth[0][0],
	dy = CellWidth[1][0], dz;
      if (GridRank>2)
	dz = CellWidth[2][0];
    
      /* Copy active part of field into grid */
      int igrid, igridyp1, igridym1, igridzp1, igridzm1;
      for (int k = GridStartIndex[2]; k <= GridEndIndex[2]; k++) {
	for (int j = GridStartIndex[1]; j <= GridEndIndex[1]; j++) {
	  for (int i = GridStartIndex[0]; i <= GridEndIndex[0]; i++) {

	    igrid = (k*GridDimension[1] + j)*GridDimension[0] + i;
	    igridyp1 = (k*GridDimension[1] + j + 1)*GridDimension[0] + i;
	    igridym1 = (k*GridDimension[1] + j - 1)*GridDimension[0] + i;
	    igridzp1 = ((k+1)*GridDimension[1]+j)*GridDimension[0] + i;
	    igridzm1 = ((k-1)*GridDimension[1]+j)*GridDimension[0] + i;



	    if (GridRank==3){
	      
	    div[(i-GridStartIndex[0])+
		(j-GridStartIndex[1])*ActiveDim[0]+
		(k-GridStartIndex[2])*ActiveDim[0]*ActiveDim[1] ] =
              io_type(
		      (0.5*(BaryonField[Vel1Num][igrid+1]-BaryonField[Vel1Num][igrid-1])/dx +
		      0.5*(BaryonField[Vel2Num][igridyp1]-BaryonField[Vel2Num][igridym1])/dy +
			  0.5*(BaryonField[Vel3Num][igridzp1]-BaryonField[Vel3Num][igridzm1])/dz)
                     );
	    curlx[(i-GridStartIndex[0])+
	       (j-GridStartIndex[1])*ActiveDim[0]+ 
	       (k-GridStartIndex[2])*ActiveDim[0]*ActiveDim[1] ] =
	       io_type(
		      (0.5*(BaryonField[Vel3Num][igridyp1]-BaryonField[Vel3Num][igridym1])/dy -		      
			  0.5*(BaryonField[Vel2Num][igridzp1]-BaryonField[Vel2Num][igridzm1])/dz)
		      );
	    curly[(i-GridStartIndex[0])+
	       (j-GridStartIndex[1])*ActiveDim[0]+ 
	       (k-GridStartIndex[2])*ActiveDim[0]*ActiveDim[1] ] =
	      io_type(
		       (0.5*(BaryonField[Vel1Num][igridzp1]-BaryonField[Vel1Num][igridzm1])/dz -		      
			   0.5*(BaryonField[Vel3Num][igrid+1]-BaryonField[Vel3Num][igrid-1])/dx)
		       );
	     curlz[(i-GridStartIndex[0])+
		(j-GridStartIndex[1])*ActiveDim[0]+ 
		(k-GridStartIndex[2])*ActiveDim[0]*ActiveDim[1] ] =
	      io_type(
		      (0.5*(BaryonField[Vel2Num][igrid+1]-BaryonField[Vel2Num][igrid-1])/dx -		      
			  0.5*(BaryonField[Vel1Num][igridyp1]-BaryonField[Vel1Num][igridym1])/dy)
		      );
	    }

	    if (GridRank==2){
	      
	    div[(i-GridStartIndex[0])+
		(j-GridStartIndex[1])*ActiveDim[0]+
		(k-GridStartIndex[2])*ActiveDim[0]*ActiveDim[1] ] =
              io_type(
		      (0.5*(BaryonField[Vel1Num][igrid+1]-BaryonField[Vel1Num][igrid-1])/dx +
		       0.5*(BaryonField[Vel2Num][igridyp1]-BaryonField[Vel2Num][igridym1])/dy 
		       ));
	     curlz[(i-GridStartIndex[0])+
		(j-GridStartIndex[1])*ActiveDim[0]+ 
		(k-GridStartIndex[2])*ActiveDim[0]*ActiveDim[1] ] =
	      io_type(
		      (0.5*(BaryonField[Vel2Num][igrid+1]-BaryonField[Vel2Num][igrid-1])/dx -		      
			  0.5*(BaryonField[Vel1Num][igridyp1]-BaryonField[Vel1Num][igridym1])/dy)
		      );
	    }

	    

	  }
	}
      }

      /* output */
      
      char *DataLabelN[4];
      if (GridRank==2) {
	DataLabelN[0]="Velocity_Div";
	DataLabelN[1]="Velocity_Vorticity";
      }
      if (GridRank==3) {
	DataLabelN[0]="Velocity_Div";
	DataLabelN[1]="Velocity_Vorticity1";
	DataLabelN[2]="Velocity_Vorticity2";
	DataLabelN[3]="Velocity_Vorticity3";
      }

      

      int tFields=4;
      if (GridRank==2) tFields=2;

      for (int field=0; field<tFields; field++){

      file_dsp_id = H5Screate_simple((Eint32) GridRank, OutDims, NULL);
      if (io_log) fprintf(log_fptr, "H5Screate file_dsp_id: %"ISYM"\n", file_dsp_id);
      if( file_dsp_id == h5_error ){my_exit(EXIT_FAILURE);}
 
      if (io_log) fprintf(log_fptr,"H5Dcreate with Name = %s\n",DataLabelN[field]);
 
      dset_id =  H5Dcreate(file_id, DataLabelN[field], file_type_id, file_dsp_id, H5P_DEFAULT);
        if (io_log) fprintf(log_fptr, "H5Dcreate id: %"ISYM"\n", dset_id);
        if( dset_id == h5_error ){my_exit(EXIT_FAILURE);}
 
      /* set datafield name and units, etc. */
 
      if ( DataUnits[field] == NULL )
      {
        DataUnits[field] = "none";
      }
 
      
      WriteStringAttr(dset_id, "Label", DataLabelN[field], log_fptr);
      WriteStringAttr(dset_id, "Units", NULL, log_fptr);
      WriteStringAttr(dset_id, "Format", "e10.4", log_fptr);
      WriteStringAttr(dset_id, "Geometry", "Cartesian", log_fptr);

      switch (field) {
      case 0:
	temp_VelAnyl=div;
	break;
      case 1:
	temp_VelAnyl=curlz;
	break;
      case 2:
	temp_VelAnyl=curly;
	break;
      case 3:
	temp_VelAnyl=curlx;
	break;
      }
 
      h5_status = H5Dwrite(dset_id, float_type_id, H5S_ALL, H5S_ALL, H5P_DEFAULT, (VOIDP) temp_VelAnyl);
        if (io_log) fprintf(log_fptr, "H5Dwrite: %"ISYM"\n", h5_status);
        if( h5_status == h5_error ){my_exit(EXIT_FAILURE);}
 
      h5_status = H5Sclose(file_dsp_id);
        if (io_log) fprintf(log_fptr, "H5Sclose: %"ISYM"\n", h5_status);
        if( h5_status == h5_error ){my_exit(EXIT_FAILURE);}
 
      h5_status = H5Dclose(dset_id);
        if (io_log) fprintf(log_fptr, "H5Dclose: %"ISYM"\n", h5_status);
        if( h5_status == h5_error ){my_exit(EXIT_FAILURE);}


      }




      if(GridRank==3){
	delete curlx;
	delete curly;}
      delete curlz;
      delete div;
    }


    if (OutputCoolingTime != FALSE) {
 
      /* Allocate field and compute cooling time. */

      cooling_time = new float[size];
 
      float TemperatureUnits = 1, DensityUnits = 1, LengthUnits = 1,
	VelocityUnits = 1, TimeUnits = 1, aUnits = 1;

      GetUnits(&DensityUnits, &LengthUnits, &TemperatureUnits,
	       &TimeUnits, &VelocityUnits, Time);

      if (this->ComputeCoolingTime(cooling_time) == FAIL) {
	ENZO_FAIL("Error in grid->ComputeCoolingTime.\n");
      }

      // Make all cooling time values positive and convert to seconds.
      for (i = 0;i < size;i++) {
	cooling_time[i] = fabs(cooling_time[i]) * TimeUnits;
      }
 
      /* Copy active part of field into grid */
 
      for (k = GridStartIndex[2]; k <= GridEndIndex[2]; k++)
	for (j = GridStartIndex[1]; j <= GridEndIndex[1]; j++)
	  for (i = GridStartIndex[0]; i <= GridEndIndex[0]; i++)
	    temp[(i-GridStartIndex[0])                           +
	         (j-GridStartIndex[1])*ActiveDim[0]              +
	         (k-GridStartIndex[2])*ActiveDim[0]*ActiveDim[1] ] =
		     io_type(
		   cooling_time[(k*GridDimension[1] + j)*GridDimension[0] + i]
			     );
 
      file_dsp_id = H5Screate_simple((Eint32) GridRank, OutDims, NULL);
        if (io_log) fprintf(log_fptr, "H5Screate file_dsp_id: %"ISYM"\n", file_dsp_id);
        if( file_dsp_id == h5_error ){my_exit(EXIT_FAILURE);}
 
      if (io_log) fprintf(log_fptr,"H5Dcreate with Name = Cooling_Time\n");
 
      dset_id = H5Dcreate(group_id, "Cooling_Time", file_type_id, file_dsp_id, H5P_DEFAULT);
        if (io_log) fprintf(log_fptr, "H5Dcreate id: %"ISYM"\n", dset_id);
        if( dset_id == h5_error ){my_exit(EXIT_FAILURE);}
 
      if ( DataUnits[field] == NULL )
      {
        DataUnits[field] = "none";
      }
 
      WriteStringAttr(dset_id, "Label", "Temperature", log_fptr);
      WriteStringAttr(dset_id, "Units", "K", log_fptr);
      WriteStringAttr(dset_id, "Format", "e10.4", log_fptr);
      WriteStringAttr(dset_id, "Geometry", "Cartesian", log_fptr);
 
      h5_status = H5Dwrite(dset_id, float_type_id, H5S_ALL, H5S_ALL, H5P_DEFAULT, (VOIDP) temp);
        if (io_log) fprintf(log_fptr, "H5Dwrite: %"ISYM"\n", h5_status);
        if( h5_status == h5_error ){my_exit(EXIT_FAILURE);}
 
      h5_status = H5Sclose(file_dsp_id);
        if (io_log) fprintf(log_fptr, "H5Sclose: %"ISYM"\n", h5_status);
        if( h5_status == h5_error ){my_exit(EXIT_FAILURE);}
 
      h5_status = H5Dclose(dset_id);
        if (io_log) fprintf(log_fptr, "H5Dclose: %"ISYM"\n", h5_status);
        if( h5_status == h5_error ){my_exit(EXIT_FAILURE);}
 
      delete [] cooling_time;
 
    } // if (OutputCoolingTime)

    /* Make sure that there is a copy of dark matter field to save
       (and at the right resolution). */

    if (OutputSmoothedDarkMatter == FALSE) {
    

      if (SelfGravity && NumberOfParticles > 0) {
	float SaveGravityResolution = GravityResolution;
	GravityResolution = 1;
	this->InitializeGravitatingMassFieldParticles(RefineBy);
	this->ClearGravitatingMassFieldParticles();
	this->DepositParticlePositions(this, Time,
				       GRAVITATING_MASS_FIELD_PARTICLES);
	GravityResolution = SaveGravityResolution;
      }

      /* If present, write out the GravitatingMassFieldParticles. */
 
      if (GravitatingMassFieldParticles != NULL) {
 
	/* Set dimensions. */
 
	int StartIndex[] = {0,0,0}, EndIndex[] = {0,0,0};
	for (dim = 0; dim < GridRank; dim++) {
	  StartIndex[dim] = nint((GridLeftEdge[dim] -
				  GravitatingMassFieldParticlesLeftEdge[dim])/
				 GravitatingMassFieldParticlesCellSize);
	  EndIndex[dim] = nint((GridRightEdge[dim] -
				GravitatingMassFieldParticlesLeftEdge[dim])/
			       GravitatingMassFieldParticlesCellSize) - 1;
//      fprintf(stderr, "%"ISYM" %"ISYM" %10.4"FSYM" %10.4"FSYM" %10.4"FSYM" %10.4"FSYM"\n", StartIndex[dim], EndIndex[dim], GridLeftEdge[dim], GridRightEdge[dim], GravitatingMassFieldParticlesLeftEdge[dim], GravitatingMassFieldParticlesCellSize);
	}
 
	/* Copy active part of field into grid */
 
	for (k = StartIndex[2]; k <= EndIndex[2]; k++)
	  for (j = StartIndex[1]; j <= EndIndex[1]; j++)
	    for (i = StartIndex[0]; i <= EndIndex[0]; i++)
	      temp[(i-StartIndex[0])                           +
		   (j-StartIndex[1])*ActiveDim[0]              +
		   (k-StartIndex[2])*ActiveDim[0]*ActiveDim[1] ] =
		io_type(
			GravitatingMassFieldParticles[ i +
			j*GravitatingMassFieldParticlesDimension[0] +
			k*GravitatingMassFieldParticlesDimension[0]*
			GravitatingMassFieldParticlesDimension[1]]
			);
 
 
	file_dsp_id = H5Screate_simple((Eint32) GridRank, OutDims, NULL);
        if (io_log) fprintf(log_fptr, "H5Screate file_dsp_id: %"ISYM"\n", file_dsp_id);
        if( file_dsp_id == h5_error ){my_exit(EXIT_FAILURE);}
 
	if (io_log) fprintf(log_fptr,"H5Dcreate with Name = Dark_Matter_Density\n");
 
	dset_id =  H5Dcreate(group_id, "Dark_Matter_Density", file_type_id, file_dsp_id, H5P_DEFAULT);
        if (io_log) fprintf(log_fptr, "H5Dcreate id: %"ISYM"\n", dset_id);
        if( dset_id == h5_error ){my_exit(EXIT_FAILURE);}
 
	if ( DataUnits[field] == NULL )
	  {
	    DataUnits[field] = "none";
	  }
 
	WriteStringAttr(dset_id, "Label", "Dark_Matter_Density", log_fptr);
	WriteStringAttr(dset_id, "Units", "", log_fptr);
	WriteStringAttr(dset_id, "Format", "e10.4", log_fptr);
	WriteStringAttr(dset_id, "Geometry", "Cartesian", log_fptr);
 
	h5_status = H5Dwrite(dset_id, float_type_id, H5S_ALL, H5S_ALL, H5P_DEFAULT, (VOIDP) temp);
        if (io_log) fprintf(log_fptr, "H5Dwrite: %"ISYM"\n", h5_status);
        if( h5_status == h5_error ){my_exit(EXIT_FAILURE);}
 
	h5_status = H5Sclose(file_dsp_id);
        if (io_log) fprintf(log_fptr, "H5Sclose: %"ISYM"\n", h5_status);
        if( h5_status == h5_error ){my_exit(EXIT_FAILURE);}
 
	h5_status = H5Dclose(dset_id);
        if (io_log) fprintf(log_fptr, "H5Dclose: %"ISYM"\n", h5_status);
        if( h5_status == h5_error ){my_exit(EXIT_FAILURE);}
 
	/* Clean up if we modified the resolution. */
 
	if (SelfGravity && GravityResolution != 1)
	  this->DeleteGravitatingMassFieldParticles();
 
      } // end of (if GravitatingMassFieldParticles != NULL)

    } // ENDIF !OutputSmoothedDarkMatter

    delete [] temp;
 
    for (dim = 0; dim < GridRank; dim++)
      delete [] tempdim[dim];
 
    /* Write BoundaryFluxes info (why? it's just recreated when the grid
                                  is read in) */
 
   }  // end: if (ProcessorNumber == MyProcessorNumber)
  } // end: if (NumberOfBaryonFields > 0)

  /* ------------------------------------------------------------------- */
  /* 3) Save particle quantities smoothed (or gridded) to the grid. */
 
  if (OutputSmoothedDarkMatter > 0 && MyProcessorNumber == ProcessorNumber) {

    size = active_size = 1;
    for (dim = 0; dim < GridRank; dim++) {
      OutDims[GridRank-dim-1] = ActiveDim[dim];
      size *= GridDimension[dim];
      active_size *= ActiveDim[dim];
    }
 
    temp = new io_type[active_size];

    int NumberOfDMFields;
    switch (OutputSmoothedDarkMatter) {
    case 1: NumberOfDMFields = 1; break;  // density
    case 2: NumberOfDMFields = 5; break;  // + rms velocity + 3-velocity
    } // ENDSWITCH
      
    for (field = 0; field < NumberOfDMFields; field++) {

      // Only the active part was calculated, so just copy over.
      for (i = 0; i < active_size; i++)
	temp[i] = io_type(InterpolatedField[field][i]);

      file_dsp_id = H5Screate_simple((Eint32) GridRank, OutDims, NULL);
      if (io_log) fprintf(log_fptr, "H5Screate file_dsp_id: %"ISYM"\n", file_dsp_id);
      if( file_dsp_id == h5_error ){my_exit(EXIT_FAILURE);}
 
      if (io_log) fprintf(log_fptr,"H5Dcreate with Name = %s\n", SmoothedDMLabel[field]);
 
      dset_id = H5Dcreate(group_id, SmoothedDMLabel[field], file_type_id, file_dsp_id, H5P_DEFAULT);
      if (io_log) fprintf(log_fptr, "H5Dcreate id: %"ISYM"\n", dset_id);
      if( dset_id == h5_error ){my_exit(EXIT_FAILURE);}
 
      WriteStringAttr(dset_id, "Label", SmoothedDMLabel[field], log_fptr);
      WriteStringAttr(dset_id, "Units", "", log_fptr);
      WriteStringAttr(dset_id, "Format", "e10.4", log_fptr);
      WriteStringAttr(dset_id, "Geometry", "Cartesian", log_fptr);
 
      h5_status = H5Dwrite(dset_id, float_type_id, H5S_ALL, H5S_ALL, H5P_DEFAULT, 
			   (VOIDP) temp);
      if (io_log) fprintf(log_fptr, "H5Dwrite: %"ISYM"\n", h5_status);
      if( h5_status == h5_error ){my_exit(EXIT_FAILURE);}
 
      h5_status = H5Sclose(file_dsp_id);
      if (io_log) fprintf(log_fptr, "H5Sclose: %"ISYM"\n", h5_status);
      if( h5_status == h5_error ){my_exit(EXIT_FAILURE);}
 
      h5_status = H5Dclose(dset_id);
      if (io_log) fprintf(log_fptr, "H5Dclose: %"ISYM"\n", h5_status);
      if( h5_status == h5_error ){my_exit(EXIT_FAILURE);}
 
      delete [] InterpolatedField[field];
      InterpolatedField[field] = NULL;

    } // ENDFOR field

    delete [] temp;
      
  } // ENDIF OutputSmoothedDarkMatter

  if (OutputGriddedStarParticle > 0 && MyProcessorNumber == ProcessorNumber) {

#define NumberOfInterpolatedFieldsForDM 10

    size = active_size = 1;
    for (dim = 0; dim < GridRank; dim++) {
      OutDims[GridRank-dim-1] = ActiveDim[dim];
      size *= GridDimension[dim];
      active_size *= ActiveDim[dim];
    }
 
    temp = new io_type[active_size];

    // Assign number of fields 

    int NumberOfSPFields;
    switch (OutputGriddedStarParticle) {
    case 1: NumberOfSPFields = 1; break;  // particle density
    case 2: NumberOfSPFields = 4; break;  // + forming star particle density + SFR density, etc. 
    default: 
      fprintf(stdout, "Unrecognized value for OutputGriddedStarParticle = %"ISYM"\n",
	      OutputGriddedStarParticle);
      fprintf(stdout, "Setting to 1.  Outputting particle density only.\n");
      OutputGriddedStarParticle = 1;
      NumberOfSPFields = 1;
      break;
    } 

    // Get gridded star particle field
    if (this->InterpolateStarParticlesToGrid(NumberOfSPFields) == FAIL) {
      ENZO_FAIL("Error in grid->InterpolateStarParticlesToGrid.\n");
    }

    for (field = NumberOfInterpolatedFieldsForDM; 
	 field < NumberOfInterpolatedFieldsForDM+NumberOfSPFields; field++) {

      // Only the active part was calculated, so just copy over.
      for (i = 0; i < active_size; i++)
	temp[i] = io_type(InterpolatedField[field][i]);

      file_dsp_id = H5Screate_simple((Eint32) GridRank, OutDims, NULL);
      if (io_log) fprintf(log_fptr, "H5Screate file_dsp_id: %"ISYM"\n", file_dsp_id);
      if( file_dsp_id == h5_error ){my_exit(EXIT_FAILURE);}
 
      if (io_log) fprintf(log_fptr,"H5Dcreate with Name = %s\n", GriddedSPLabel[field-NumberOfInterpolatedFieldsForDM]);

      dset_id = H5Dcreate(group_id, GriddedSPLabel[field-NumberOfInterpolatedFieldsForDM], file_type_id, file_dsp_id, H5P_DEFAULT);
      if (io_log) fprintf(log_fptr, "H5Dcreate id: %"ISYM"\n", dset_id);
      if( dset_id == h5_error ){my_exit(EXIT_FAILURE);}
 
      WriteStringAttr(dset_id, "Label", GriddedSPLabel[field-NumberOfInterpolatedFieldsForDM], log_fptr);
      WriteStringAttr(dset_id, "Units", "", log_fptr);
      WriteStringAttr(dset_id, "Format", "e10.4", log_fptr);
      WriteStringAttr(dset_id, "Geometry", "Cartesian", log_fptr);
 
      h5_status = H5Dwrite(dset_id, float_type_id, H5S_ALL, H5S_ALL, H5P_DEFAULT, (VOIDP) temp);
      if (io_log) fprintf(log_fptr, "H5Dwrite: %"ISYM"\n", h5_status);
      if( h5_status == h5_error ){my_exit(EXIT_FAILURE);}
 
      h5_status = H5Sclose(file_dsp_id);
      if (io_log) fprintf(log_fptr, "H5Sclose: %"ISYM"\n", h5_status);
      if( h5_status == h5_error ){my_exit(EXIT_FAILURE);}
 
      h5_status = H5Dclose(dset_id);
      if (io_log) fprintf(log_fptr, "H5Dclose: %"ISYM"\n", h5_status);
      if( h5_status == h5_error ){my_exit(EXIT_FAILURE);}
 
      delete [] InterpolatedField[field];
      InterpolatedField[field] = NULL;

    } // ENDFOR field

    delete [] temp;
      
  } // ENDIF OutputGriddedStarParticle
 
  /* ------------------------------------------------------------------- */
  /* 4) Save particle quantities. */
 
  if (MyProcessorNumber == ROOT_PROCESSOR && HierarchyFileOutputFormat > 0)
    fprintf(fptr, "NumberOfParticles   = %"ISYM"\n", NumberOfParticles);
  if (MyProcessorNumber == ROOT_PROCESSOR && 
      HierarchyFileOutputFormat > 0 && 
      OutputSmoothedDarkMatter > 0 && NumberOfParticles == 0)
    fprintf(fptr, "ParticleFileName = %s\n", procfilename);
 
  if (NumberOfParticles > 0) {
 
    if (MyProcessorNumber == ROOT_PROCESSOR && HierarchyFileOutputFormat > 0)
      fprintf(fptr, "ParticleFileName = %s\n", procfilename); // must be same as above
 
    if (MyProcessorNumber == ProcessorNumber) {
 
    /* Sort particles according to their identifier. */
 
    if (OutputParticleTypeGrouping)
      this->SortParticlesByType();
    else
      this->SortParticlesByNumber();
 
    /* Create a temporary buffer (64 bit). */
 
    temp = new io_type[NumberOfParticles];
 
    /* Particle positions are not converted to 32 bit first.
       (128 bit numbers are not supported by HDF so convert to 64). */
 
    io_type *temp_pointer = NULL;
    float128 *long_temp_pointer = NULL;
 
    TempIntArray[0] = NumberOfParticles;

    for (dim = 0; dim < GridRank; dim++) {
 
      /* Convert to 64 if 128, either just write out. */
 
      if (sizeof(FLOAT) == 16) {
        long_temp_pointer = (float128*) ParticlePosition[dim];
      }
      else
      {
	temp_pointer = (io_type*) ParticlePosition[dim];
      }
 
 
      file_dsp_id = H5Screate_simple((Eint32) 1, TempIntArray, NULL);
        if (io_log) fprintf(log_fptr, "H5Screate file_dsp_id: %"ISYM"\n", file_dsp_id);
        if( file_dsp_id == h5_error ){my_exit(EXIT_FAILURE);}
 
      if (io_log) fprintf(log_fptr,"H5Dcreate with Name = %s\n", ParticlePositionLabel[dim]);
 
      dset_id =  H5Dcreate(group_id, ParticlePositionLabel[dim],  FILE_type_id, file_dsp_id, H5P_DEFAULT);
        if (io_log) fprintf(log_fptr, "H5Dcreate id: %"ISYM"\n", dset_id);
        if( dset_id == h5_error ){my_exit(EXIT_FAILURE);}
 
      if (sizeof(FLOAT) == 16) {
//                                  NOTE: for 128bits this must be FILE_type_id and NOT FLOAT_type_id!
      h5_status = H5Dwrite(dset_id, FILE_type_id, H5S_ALL, H5S_ALL, H5P_DEFAULT, (VOIDP) long_temp_pointer);
        if (io_log) fprintf(log_fptr, "H5Dwrite: %"ISYM"\n", h5_status);
        if( h5_status == h5_error ){my_exit(EXIT_FAILURE);}
 
      }
      else
      {
 
      h5_status = H5Dwrite(dset_id, FLOAT_type_id, H5S_ALL, H5S_ALL, H5P_DEFAULT, (VOIDP) temp_pointer);
        if (io_log) fprintf(log_fptr, "H5Dwrite: %"ISYM"\n", h5_status);
        if( h5_status == h5_error ){my_exit(EXIT_FAILURE);}
 
      }
 
      h5_status = H5Sclose(file_dsp_id);
        if (io_log) fprintf(log_fptr, "H5Sclose: %"ISYM"\n", h5_status);
        if( h5_status == h5_error ){my_exit(EXIT_FAILURE);}
 
      h5_status = H5Dclose(dset_id);
        if (io_log) fprintf(log_fptr, "H5Dclose: %"ISYM"\n", h5_status);
        if( h5_status == h5_error ){my_exit(EXIT_FAILURE);}
 
    }
 
//    if (sizeof(FLOAT) == 16)
//      delete [] long_temp_pointer;  /* clean up if allocated. */
 
    /* Copy particle velocities to temp and write them. */
 
    for (dim = 0; dim < GridRank; dim++) {
 
      for (i = 0; i < NumberOfParticles; i++)
	temp[i] = io_type(ParticleVelocity[dim][i]);
 
      file_dsp_id = H5Screate_simple((Eint32) 1, TempIntArray, NULL);
        if (io_log) fprintf(log_fptr, "H5Screate file_dsp_id: %"ISYM"\n", file_dsp_id);
        if( file_dsp_id == h5_error ){my_exit(EXIT_FAILURE);}
 
      if (io_log) fprintf(log_fptr,"H5Dcreate with Name = %s\n",ParticleVelocityLabel[dim]);
 
      dset_id =  H5Dcreate(group_id, ParticleVelocityLabel[dim], file_type_id, file_dsp_id, H5P_DEFAULT);
        if (io_log) fprintf(log_fptr, "H5Dcreate id: %"ISYM"\n", dset_id);
        if( dset_id == h5_error ){my_exit(EXIT_FAILURE);}
 
      h5_status = H5Dwrite(dset_id, float_type_id, H5S_ALL, H5S_ALL, H5P_DEFAULT, (VOIDP) temp);
        if (io_log) fprintf(log_fptr, "H5Dwrite: %"ISYM"\n", h5_status);
        if( h5_status == h5_error ){my_exit(EXIT_FAILURE);}
 
      h5_status = H5Sclose(file_dsp_id);
        if (io_log) fprintf(log_fptr, "H5Sclose: %"ISYM"\n", h5_status);
        if( h5_status == h5_error ){my_exit(EXIT_FAILURE);}
 
      h5_status = H5Dclose(dset_id);
        if (io_log) fprintf(log_fptr, "H5Dclose: %"ISYM"\n", h5_status);
        if( h5_status == h5_error ){my_exit(EXIT_FAILURE);}
 
    }
 
    /* Copy mass to temp and write it. */
 
    for (i = 0; i < NumberOfParticles; i++)
      temp[i] = io_type(ParticleMass[i]);
 
 
    file_dsp_id = H5Screate_simple((Eint32) 1, TempIntArray, NULL);
      if (io_log) fprintf(log_fptr, "H5Screate file_dsp_id: %"ISYM"\n", file_dsp_id);
      if( file_dsp_id == h5_error ){my_exit(EXIT_FAILURE);}
 
    if (io_log) fprintf(log_fptr,"H5Dcreate with Name = particle_mass\n");
 
    dset_id =  H5Dcreate(group_id, "particle_mass", file_type_id, file_dsp_id, H5P_DEFAULT);
      if (io_log) fprintf(log_fptr, "H5Dcreate id: %"ISYM"\n", dset_id);
      if( dset_id == h5_error ){my_exit(EXIT_FAILURE);}
 
    h5_status = H5Dwrite(dset_id, float_type_id, H5S_ALL, H5S_ALL, H5P_DEFAULT, (VOIDP) temp);
      if (io_log) fprintf(log_fptr, "H5Dwrite: %"ISYM"\n", h5_status);
      if( h5_status == h5_error ){my_exit(EXIT_FAILURE);}
 
    h5_status = H5Sclose(file_dsp_id);
      if (io_log) fprintf(log_fptr, "H5Sclose: %"ISYM"\n", h5_status);
      if( h5_status == h5_error ){my_exit(EXIT_FAILURE);}
 
    h5_status = H5Dclose(dset_id);
      if (io_log) fprintf(log_fptr, "H5Dclose: %"ISYM"\n", h5_status);
      if( h5_status == h5_error ){my_exit(EXIT_FAILURE);}

    /* Copy number (ID) to temp and write it. */
 
    PINT *tempPINT = new PINT[NumberOfParticles];
 
    for (i = 0; i < NumberOfParticles; i++)
      tempPINT[i] = ParticleNumber[i];
 
 
    file_dsp_id = H5Screate_simple((Eint32) 1, TempIntArray, NULL);
      if (io_log) fprintf(log_fptr, "H5Screate file_dsp_id: %"ISYM"\n", file_dsp_id);
      if( file_dsp_id == h5_error ){my_exit(EXIT_FAILURE);}
 
    if (io_log) fprintf(log_fptr,"H5Dcreate with Name = particle_index\n");
 
    dset_id =  H5Dcreate(group_id, "particle_index", HDF5_FILE_PINT, file_dsp_id, H5P_DEFAULT);
      if (io_log) fprintf(log_fptr, "H5Dcreate id: %"ISYM"\n", dset_id);
      if( dset_id == h5_error ){my_exit(EXIT_FAILURE);}
 
    h5_status = H5Dwrite(dset_id, HDF5_PINT, H5S_ALL, H5S_ALL, H5P_DEFAULT, (VOIDP) tempPINT);
      if (io_log) fprintf(log_fptr, "H5Dwrite: %"ISYM"\n", h5_status);
      if( h5_status == h5_error ){my_exit(EXIT_FAILURE);}
 
    h5_status = H5Sclose(file_dsp_id);
      if (io_log) fprintf(log_fptr, "H5Sclose: %"ISYM"\n", h5_status);
      if( h5_status == h5_error ){my_exit(EXIT_FAILURE);}
 
    h5_status = H5Dclose(dset_id);
      if (io_log) fprintf(log_fptr, "H5Dclose: %"ISYM"\n", h5_status);
      if( h5_status == h5_error ){my_exit(EXIT_FAILURE);}
 
    /* Copy type to temp and write it. */

    if (ParticleTypeInFile == TRUE) {
 
    int *tempint = new int[NumberOfParticles];

    if (ParticleType == NULL)
      ENZO_FAIL("Undefined ParticleType!\n");
<<<<<<< HEAD

=======
 
>>>>>>> 28b9c045
    for (i = 0; i < NumberOfParticles; i++)
      tempint[i] = ParticleType[i];
 
    file_dsp_id = H5Screate_simple((Eint32) 1, TempIntArray, NULL);
      if (io_log) fprintf(log_fptr, "H5Screate file_dsp_id: %"ISYM"\n", file_dsp_id);
      if( file_dsp_id == h5_error ){my_exit(EXIT_FAILURE);}
 
    if (io_log) fprintf(log_fptr,"H5Dcreate with Name = particle_type\n");
 
    dset_id =  H5Dcreate(group_id, "particle_type", HDF5_FILE_INT, file_dsp_id, H5P_DEFAULT);
      if (io_log) fprintf(log_fptr, "H5Dcreate id: %"ISYM"\n", dset_id);
      if( dset_id == h5_error ){my_exit(EXIT_FAILURE);}
 
    h5_status = H5Dwrite(dset_id, HDF5_INT, H5S_ALL, H5S_ALL, H5P_DEFAULT, (VOIDP) tempint);
      if (io_log) fprintf(log_fptr, "H5Dwrite: %"ISYM"\n", h5_status);
      if( h5_status == h5_error ){my_exit(EXIT_FAILURE);}

    if(OutputParticleTypeGrouping)
        this->CreateParticleTypeGrouping(dset_id, file_dsp_id, group_id, file_id);
 
    h5_status = H5Sclose(file_dsp_id);
      if (io_log) fprintf(log_fptr, "H5Sclose: %"ISYM"\n", h5_status);
      if( h5_status == h5_error ){my_exit(EXIT_FAILURE);}

    h5_status = H5Dclose(dset_id);
      if (io_log) fprintf(log_fptr, "H5Dclose: %"ISYM"\n", h5_status);
      if( h5_status == h5_error ){my_exit(EXIT_FAILURE);}

    delete [] tempint;
 
    }
 
    /* Copy particle attributes to temp and write them. */
 
    for (j = 0; j < NumberOfParticleAttributes; j++) {
 
      for (i = 0; i < NumberOfParticles; i++)
	temp[i] = io_type(ParticleAttribute[j][i]);
 
 
      file_dsp_id = H5Screate_simple((Eint32) 1, TempIntArray, NULL);
        if (io_log) fprintf(log_fptr, "H5Screate file_dsp_id: %"ISYM"\n", file_dsp_id);
        if( file_dsp_id == h5_error ){my_exit(EXIT_FAILURE);}
 
      if (io_log) fprintf(log_fptr,"H5Dcreate with Name = %s\n",ParticleAttributeLabel[j]);
 
      dset_id =  H5Dcreate(group_id, ParticleAttributeLabel[j], file_type_id, file_dsp_id, H5P_DEFAULT);
        if (io_log) fprintf(log_fptr, "H5Dcreate id: %"ISYM"\n", dset_id);
        if( dset_id == h5_error ){my_exit(EXIT_FAILURE);}
 
      h5_status = H5Dwrite(dset_id, float_type_id, H5S_ALL, H5S_ALL, H5P_DEFAULT, (VOIDP) temp);
        if (io_log) fprintf(log_fptr, "H5Dwrite: %"ISYM"\n", h5_status);
        if( h5_status == h5_error ){my_exit(EXIT_FAILURE);}
 
      h5_status = H5Sclose(file_dsp_id);
        if (io_log) fprintf(log_fptr, "H5Sclose: %"ISYM"\n", h5_status);
        if( h5_status == h5_error ){my_exit(EXIT_FAILURE);}
 
      h5_status = H5Dclose(dset_id);
        if (io_log) fprintf(log_fptr, "H5Dclose: %"ISYM"\n", h5_status);
        if( h5_status == h5_error ){my_exit(EXIT_FAILURE);}
 
    }

    /* clean up */
 
    delete [] temp;
    delete [] tempPINT;
 
  } // end: if (MyProcessorNumber...)
  } // end: if (NumberOfParticles > 0)
 
  /* Close HDF group and file. */
 
  if (MyProcessorNumber == ProcessorNumber)
  {
     h5_status = H5Gclose(group_id);
       if (io_log) fprintf(log_fptr, "H5Gclose: %"ISYM"\n", h5_status);

//     h5_status = H5Fclose(file_id);
//       if (io_log) fprintf(log_fptr, "H5Fclose: %"ISYM"\n", h5_status);
//       if( h5_status == h5_error ){my_exit(EXIT_FAILURE);}
  }
 
  if (MyProcessorNumber == ProcessorNumber)
  {
    if (io_log) fclose(log_fptr);
  }
 
  /* 5) Save Gravity info. */
 
  if (MyProcessorNumber == ROOT_PROCESSOR && HierarchyFileOutputFormat > 0)
    if (SelfGravity)

      fprintf(fptr, "GravityBoundaryType = %"ISYM"\n", GravityBoundaryType);
 
  /* Clean up. */
 
  delete [] name;
  delete [] procfilename;
  delete [] groupfilename;
 
  return SUCCESS;
 
}
#endif<|MERGE_RESOLUTION|>--- conflicted
+++ resolved
@@ -1190,11 +1190,7 @@
 
     if (ParticleType == NULL)
       ENZO_FAIL("Undefined ParticleType!\n");
-<<<<<<< HEAD
-
-=======
- 
->>>>>>> 28b9c045
+ 
     for (i = 0; i < NumberOfParticles; i++)
       tempint[i] = ParticleType[i];
  
