/***********************************************************************
/
/  PREPARE THE GRAVITATING MASS FIELD
/
/  written by: Greg Bryan
/  date:       January, 1998
/  modified1:
/
/  PURPOSE:
/
************************************************************************/
 
#ifdef USE_MPI
#include "mpi.h"
#endif /* USE_MPI */

#include <stdio.h>
#include "ErrorExceptions.h"
#include "macros_and_parameters.h"
#include "typedefs.h"
#include "global_data.h"
#include "Fluxes.h"
#include "GridList.h"
#include "ExternalBoundary.h"
#include "Grid.h"
#include "Hierarchy.h"
#include "LevelHierarchy.h"
#include "TopGridData.h"
#include "communication.h"

/* function prototypes */

#ifndef FAST_SIB
int CopyOverlappingParticleMassFields(grid* CurrentGrid,
				      TopGridData *MetaData,
				      LevelHierarchyEntry *LevelArray[],
				      int level);
#endif
int DepositBaryons(HierarchyEntry *Grid, FLOAT When);
 
/* EvolveHierarchy function */
 

int PrepareGravitatingMassField1(HierarchyEntry *Grid)
{

  /* declarations */

  int RefinementFactor = RefineBy;
  grid *CurrentGrid = Grid->GridData;

  /* Gravity: initialize and clear the gravitating mass field. */

  if (CommunicationDirection == COMMUNICATION_POST_RECEIVE ||
      CommunicationDirection == COMMUNICATION_SEND_RECEIVE) {
    if (CurrentGrid->InitializeGravitatingMassField(RefinementFactor) == FAIL){
      ENZO_FAIL("Error in grid->InitializeGravitatingMassField.\n");
    }
    CurrentGrid->ClearGravitatingMassField();
  }

  /* Baryons: copy parent density (no interpolation) to regions in
     GravitatingMassField which are beyond the boundary of the current grid. */

  int CommunicationReceiveIndexLast = CommunicationReceiveIndex;
  CommunicationReceiveCurrentDependsOn = COMMUNICATION_NO_DEPENDENCE;
  if (Grid->ParentGrid != NULL)
   if (CurrentGrid->CopyParentToGravitatingFieldBoundary(
				         Grid->ParentGrid->GridData) == FAIL) {
     ENZO_FAIL("Error in grid->CopyParentToGravitatingFieldBoundary.\n");
   }
  //  if (CommunicationReceiveIndex != CommunicationReceiveIndexLast)
  //    CommunicationReceiveCurrentDependsOn = CommunicationReceiveIndex-1;

  return SUCCESS;
}

/************************************************************************/

#ifdef FAST_SIB
int PrepareGravitatingMassField2a(HierarchyEntry *Grid, int grid1,
				 SiblingGridList SiblingList[],
				 TopGridData *MetaData, int level,
				 FLOAT When)
#else
int PrepareGravitatingMassField2a(HierarchyEntry *Grid, TopGridData *MetaData,
				 LevelHierarchyEntry *LevelArray[], int level,
				 FLOAT When)
#endif
{
 
  /* declarations */
 
  int grid2;
  grid *CurrentGrid = Grid->GridData;
 
  /* Baryons: deposit mass into GravitatingMassField. */
 
<<<<<<< HEAD
  // if (CurrentGrid->AddBaryonsToGravitatingMassField() == FAIL) {
      //fprintf(stderr, "  PGMF - DepositBaryons\n");
  if (DepositBaryons(Grid, When) == FAIL) {
    ENZO_FAIL("Error in DepositBaryons\n");
=======
  // IF STATEMENT HERE TO MAKE IT SO NO GAS CONTRIBUTES TO GRAVITY
  if(!SelfGravityGasOff){
    if (DepositBaryons(Grid, When) == FAIL) {
      ENZO_FAIL("Error in DepositBaryons\n");
      printf("      Potential calculated for the gas\n");
    }
>>>>>>> 28b9c045
  }
 
  /* Particles: go through all the other grids on this level and add all
     their overlapping GravitatingMassFieldParticles to this grid's
     GravitatingMassField.  Handle periodicity properly. */
 
//  fprintf(stderr, "  PGMF - CopyOverlappingParticleMassField\n");
 
#ifdef FAST_SIB
  for (grid2 = 0; grid2 < SiblingList[grid1].NumberOfSiblings; grid2++)
    if (CurrentGrid->CheckForOverlap(SiblingList[grid1].GridList[grid2],
                                     MetaData->LeftFaceBoundaryCondition,
                                     MetaData->RightFaceBoundaryCondition,
                                     &grid::AddOverlappingParticleMassField)
        == FAIL) {
      fprintf(stderr, "Error in grid->AddOverlappingParticleMassFields.\n");
    }
  //  for (grid2 = 0; grid2 < SiblingList[grid1].NumberOfSiblings; grid2++)
  //fprintf(stderr,"grid %i %i\n", grid1, grid2);

#else
  if (CopyOverlappingParticleMassFields(CurrentGrid, MetaData,
                                        LevelArray, level) == FAIL) {
    ENZO_FAIL("Error in CopyOverlappingParticleMassFields.\n");
  }
#endif
<<<<<<< HEAD
 
#ifdef UNUSED
  FLOAT Zero[] = {0,0,0};
  if (CurrentGrid->AddOverlappingParticleMassField(CurrentGrid,Zero) == FAIL) {
    ENZO_FAIL("Error in grid->AddOverlappingParticleMassField.\n");
  }
#endif /* UNUSED */
 
  /* Particles: deposit particles in the parent grid into GravitatingMassField
     (they should only be in the boundaries).  We should really do this for
     all parent grids.  Or better yet do a PP summation. sigh. */
 
#ifdef UNUSED
  if (Grid->ParentGrid != NULL) {
 
/* The following is done to allow this to be parallelized. */
//    FLOAT TimeMidStep = CurrentGrid->ReturnTime() +
//                        When*CurrentGrid->ReturnTimeStep();
      FLOAT TimeMidStep = Grid->ParentGrid->GridData->ReturnTime();
 
    if (Grid->ParentGrid->GridData->DepositParticlePositions(CurrentGrid,
			       TimeMidStep, GRAVITATING_MASS_FIELD) == FAIL) {
      ENZO_FAIL("Error in grid->DepositParticlePositions.\n");
    }
  }
#endif /* UNUSED */
 
=======

>>>>>>> 28b9c045
  /* If we are using comoving coordinates, we must adjust the source term. */
 
  if (CommunicationDirection == COMMUNICATION_SEND ||
      CommunicationDirection == COMMUNICATION_SEND_RECEIVE) {

    if (ComovingCoordinates)
      if (CurrentGrid->ComovingGravitySourceTerm() == FAIL) {
	ENZO_FAIL("Error in grid->ComovingGravitySourceTerm.\n");
      }
 
  } // end: if (CommunicationDirection != COMMUNICATION_SEND)
 
  return SUCCESS;
}

/************************************************************************/

int PrepareGravitatingMassField2b(HierarchyEntry *Grid, int level)
{
 
  /* declarations */
 
  grid *CurrentGrid = Grid->GridData;

  CommunicationReceiveCurrentDependsOn = COMMUNICATION_NO_DEPENDENCE;
  if (level > 0)

    CurrentGrid->PreparePotentialField(Grid->ParentGrid->GridData);
 
  return SUCCESS;
}<|MERGE_RESOLUTION|>--- conflicted
+++ resolved
@@ -96,19 +96,12 @@
  
   /* Baryons: deposit mass into GravitatingMassField. */
  
-<<<<<<< HEAD
-  // if (CurrentGrid->AddBaryonsToGravitatingMassField() == FAIL) {
-      //fprintf(stderr, "  PGMF - DepositBaryons\n");
-  if (DepositBaryons(Grid, When) == FAIL) {
-    ENZO_FAIL("Error in DepositBaryons\n");
-=======
   // IF STATEMENT HERE TO MAKE IT SO NO GAS CONTRIBUTES TO GRAVITY
   if(!SelfGravityGasOff){
     if (DepositBaryons(Grid, When) == FAIL) {
       ENZO_FAIL("Error in DepositBaryons\n");
       printf("      Potential calculated for the gas\n");
     }
->>>>>>> 28b9c045
   }
  
   /* Particles: go through all the other grids on this level and add all
@@ -135,37 +128,7 @@
     ENZO_FAIL("Error in CopyOverlappingParticleMassFields.\n");
   }
 #endif
-<<<<<<< HEAD
- 
-#ifdef UNUSED
-  FLOAT Zero[] = {0,0,0};
-  if (CurrentGrid->AddOverlappingParticleMassField(CurrentGrid,Zero) == FAIL) {
-    ENZO_FAIL("Error in grid->AddOverlappingParticleMassField.\n");
-  }
-#endif /* UNUSED */
- 
-  /* Particles: deposit particles in the parent grid into GravitatingMassField
-     (they should only be in the boundaries).  We should really do this for
-     all parent grids.  Or better yet do a PP summation. sigh. */
- 
-#ifdef UNUSED
-  if (Grid->ParentGrid != NULL) {
- 
-/* The following is done to allow this to be parallelized. */
-//    FLOAT TimeMidStep = CurrentGrid->ReturnTime() +
-//                        When*CurrentGrid->ReturnTimeStep();
-      FLOAT TimeMidStep = Grid->ParentGrid->GridData->ReturnTime();
- 
-    if (Grid->ParentGrid->GridData->DepositParticlePositions(CurrentGrid,
-			       TimeMidStep, GRAVITATING_MASS_FIELD) == FAIL) {
-      ENZO_FAIL("Error in grid->DepositParticlePositions.\n");
-    }
-  }
-#endif /* UNUSED */
- 
-=======
 
->>>>>>> 28b9c045
   /* If we are using comoving coordinates, we must adjust the source term. */
  
   if (CommunicationDirection == COMMUNICATION_SEND ||
