#=======================================================================
#
# FILE:        Makefile.config
#
# SUMMARY:     Configurable Makefile for Enzo
#
# AUTHOR:      James Bordner (jobordner@ucsd.edu)
#
# DATE:        2007-02-21
#
# DESCRIPTION
#              See 'gmake help' for definitive description of targets
#
#              Makefile.config includes the following files:
# 
#              Make.config.settings   default configuration settings
#              Make.config.override   local user settings
#              Make.config.assemble   maps 'config' settings to 'flag' settings
#              Make.config.targets    configure targets
#              Make.mach.*            all machine-dependent settings
#              Make.config.objects    list of object files
#              DEPEND                 Make-generated dependencies
#
#              Make.mach.* should be the only file that one should
#              edit when porting Enzo to a new machine.
#
#              Make.config.override should be the only file that
#              one should edit when defining local user settings.
#              Preferably, this is done implicitly through
#              the available make targets (e.g. "gmake precision-32").
#              Use "gmake help-config" for a list of all configuration
#              settings.  These make targets do error-checking; hand-editing 
#              Make.config.override is more error-prone.
#
#=======================================================================

# Use bash since sh on datastar does not recognize ">&" used in dep: target

SHELL    = /bin/bash

TOP_DIR  = ../..
EXE      = enzo
OUTPUT   = out.compile

ENZO_DIR = .
MODULES  = 
VERBOSE  = 0

SVN      = hg

#-----------------------------------------------------------------------
# Make.config.settings is used for setting default values to all compile-time 
# configuration settings.
#-----------------------------------------------------------------------

include $(ENZO_DIR)/Make.config.settings

#-----------------------------------------------------------------------
# Make.config.machine is used for setting which Make.mach.* file to use
#-----------------------------------------------------------------------

MAKE_CONFIG_MACHINE  = $(ENZO_DIR)/Make.config.machine
include $(ENZO_DIR)/Make.config.machine

#-----------------------------------------------------------------------
# Make.config.override is used for overriding the default settings in
# Make.config.settings.  This was made separate from the default settings 
# to enable easily interfacing Enzo with a software testing environment 
# like lcatest.
#-----------------------------------------------------------------------

MAKE_CONFIG_OVERRIDE = $(ENZO_DIR)/Make.config.override

include $(MAKE_CONFIG_OVERRIDE)

# THIS WAY OF DOING THE ABOVE DOES NOT WORK:
#
# include $(ENZO_DIR)/Make.config.override

#-----------------------------------------------------------------------
# Make.config.assemble takes the settings in the Make.config.settings
# and Make.config.override, and generates the appropriate make variables
# required by this makefile.  E.g. $(CXX), $(CXXFLAGS), etc.
#-----------------------------------------------------------------------

include Make.config.assemble

#-----------------------------------------------------------------------
# Make.mach.<machine-name> defines all machine-dependent settings.
#-----------------------------------------------------------------------

-include $(ENZO_DIR)/Make.mach.$(CONFIG_MACHINE)
-include $(HOME)/.enzo/Make.mach.$(CONFIG_MACHINE)

#=======================================================================
# OBJECT FILES
#=======================================================================

include Make.config.objects

#-----------------------------------------------------------------------
# MAKE ENZO BY DEFAULT
#-----------------------------------------------------------------------

all: MACHNOTES $(EXE).exe

#-----------------------------------------------------------------------
# MAKE AN EXECUTABLE
#-----------------------------------------------------------------------

MACHNOTES: 
	@echo -e $(MACHINE_NOTES)

%.exe: $(MODULES) autogen dep %.o $(OBJS_LIB) MACHNOTES
	@rm -f $@
	@echo "Linking enzo executable. Type  cat $(OUTPUT)  in case it fails."
	@(if [ $(VERBOSE) -eq 0 ]; then \
		$(LD) $(LDFLAGS) -o $*.exe $*.o $(OBJS_LIB) $(LIBS) >& $(OUTPUT) ; \
	else \
		$(LD) $(LDFLAGS) -o $*.exe $*.o $(OBJS_LIB) $(LIBS) >> $(OUTPUT) \
		2>&1 ; \
	fi)  
	@(if [ -e $@ ] ; then  \
		echo "Success!" ; \
	else \
		echo "$(LD) $(LDFLAGS) -o $*.exe $*.o $(OBJS_LIB) $(LIBS)" > temp1; \
		cat temp1 $(OUTPUT) > temp2 ;\
		mv -f temp2 $(OUTPUT); \
		rm -f temp1 temp2; \
		echo "Failed! See $(OUTPUT) for error messages"; \
	fi)

#-----------------------------------------------------------------------
# WRITE ALL COMPILER OUTPUT TO FILE
#-----------------------------------------------------------------------

.PHONY: verbose
verbose: VERBOSE = 1
#verbose:
#	@rm -fv $(OUTPUT)
#	@echo "Writing all compiler output to $(OUTPUT)"
verbose: $(EXE).exe

#-----------------------------------------------------------------------
# Implicit rules
#-----------------------------------------------------------------------

.SUFFIXES: .c .C .F .F90 .o .cu

# Inhibit removing any *.o files after compiling

.PRECIOUS: %.o

#.src.f:
#	@$(CPP) $(DEFINES) $(CPPFLAGS) $*.src > $*.f
.F.o:
	@echo "Compiling $<"
	@rm -f $@
	@(if [ $(VERBOSE) -eq 0 ]; then \
	  $(FC) -c -o $@ $(FFLAGS) $(DEFINES) $(CPPFLAGS) $*.F >& $(OUTPUT) ; \
	  if [ ! -e $@ ]; then \
             echo; \
             echo "$(FC) -c -o $@ $(FFLAGS) $(DEFINES) $(CPPFLAGS) $*.F"; \
             echo; \
             $(FC) -c -o $@ $(FFLAGS) $(DEFINES) $(CPPFLAGS) $*.F; \
             echo; \
             exit 1; \
          fi ; \
	else \
	  $(FC) -c -o $@ $(FFLAGS)  $(DEFINES) $(CPPFLAGS) $*.f >> $(OUTPUT) 2>&1 ; \
	  if [ ! -e $@ ]; then \
	     echo "See $(OUTPUT) for error messages"; \
	     exit 1; \
	  fi ; \
	fi)
<<<<<<< HEAD
	@(if [ -e $@ ]; then \
             touch -f $*.f; \
          fi)
=======
>>>>>>> f3c0295e

#.src90.f90:
#	@echo "Compiling $<"
#	@$(CPP) $(DEFINES) $(CPPFLAGS) $*.src90 > $*.f90
.F90.o:
	@rm -f $@
	@(if [ $(VERBOSE) -eq 0 ]; then \
	  $(F90) -c -o $@ $(F90FLAGS) $(DEFINES) $(CPPFLAGS) $*.F90 >& $(OUTPUT) ; \
	  if [ ! -e $@ ]; then \
             echo; \
             echo "$(F90) -c -o $@ $(DEFINES) $(CPPFLAGS) $(F90FLAGS) $*.F90"; \
             echo; \
             $(F90) -c -o $@ $(F90FLAGS) $*.F90; \
             echo; \
             exit 1; \
	  fi ; \
	else \
	  $(F90) -c -o $@ $(F90FLAGS) $(DEFINES) $(CPPFLAGS) $*.F90 >> $(OUTPUT) 2>&1 ; \
	  if [ ! -e $@ ]; then \
	     echo "See $(OUTPUT) for error messages"; \
	     exit 1; \
	  fi ; \
	fi)

.c.o:
	@rm -f $@
	@echo "Compiling $<"
	@(if [ $(VERBOSE) -eq 0 ]; then \
	  $(CC) -c -o $@ $(DEFINES) $(CFLAGS) $(INCLUDES) $*.c \
	    >& $(OUTPUT) ; \
	  if [ ! -e $@ ]; then \
             echo; \
             echo "$(CC) -c -o $@ $(DEFINES) $(CFLAGS) $(INCLUDES) $*.c"; \
             echo; \
             $(CC) -c -o $@ $(DEFINES) $(CFLAGS) $(INCLUDES) $*.c;\
             echo; \
             exit 1; \
          fi ; \
	else \
	  $(CC) -c -o $@ $(DEFINES) $(CFLAGS) $(INCLUDES) $*.c \
	    >> $(OUTPUT) 2>&1 ; \
	  if [ ! -e $@ ]; then \
	     echo "See $(OUTPUT) for error messages"; \
	     exit 1; \
	  fi ; \
	fi)

.C.o:
	@rm -f $@
	@echo "Compiling $<"
	@(if [ $(VERBOSE) -eq 0 ]; then \
	  $(CXX) -c -o $@ $(DEFINES) $(CXXFLAGS) $(INCLUDES) $*.C \
	    >& $(OUTPUT) ; \
	  if [ ! -e $@ ]; then \
             echo; \
             echo "$(CXX) -c -o $@ $(DEFINES) $(CXXFLAGS) $(INCLUDES) $*.C"; \
             echo; \
             $(CXX) -c -o $@ $(DEFINES) $(CXXFLAGS) $(INCLUDES) $*.C;\
             echo; \
             exit 1; \
          fi ; \
	else \
	  $(CXX) -c -o $@ $(DEFINES) $(CXXFLAGS) $(INCLUDES) $*.C \
	    >> $(OUTPUT) 2>&1 ; \
	  if [ ! -e $@ ]; then \
	     echo "See $(OUTPUT) for error messages"; \
	     exit 1; \
	  fi ; \
	fi)

.cu.o: 
	@rm -f $@
	@echo "Compiling $<"
	@(if [ $(VERBOSE) -eq 0 ]; then \
	  $(CUDACOMPILER) -c -o $@ $(DEFINES) $(CUDACOMPFLAGS) \
	    $(INCLUDES) $*.cu >& $(OUTPUT) ; \
	  if [ ! -e $@ ]; then \
	     echo; \
             echo "$(CUDACOMPILER) -c -o $@ $(DEFINES) $(CUDACOMPFLAGS) $(INCLUDES) $*.cu"; \
             echo; \
             $(CUDACOMPILER)  -c -o $@ $(DEFINES) $(CUDACOMPFLAGS) $(INCLUDES) $*.cu;\
             echo; \
             exit 1; \
          fi ; \
	else \
	  $(CUDACOMPILER) -c -o $@ $(DEFINES) $(CUDACOMPFLAGS) \
	    $(INCLUDES) $*.cu >> $(OUTPUT) 2>&1 ; \
	  if [ ! -e $@ ]; then \
	     echo "See $(OUTPUT) for error messages"; \
	     exit 1; \
	  fi ; \
	fi)

#-----------------------------------------------------------------------
# Generate all make-generated source files
#-----------------------------------------------------------------------

.PHONY: autogen
autogen: svn_version.def auto_show_config.C auto_show_flags.C auto_show_version.C

# Force update of auto_show_config.C

.PHONY: auto_show_config.C
auto_show_config.C:
	-@$(MAKE) -s show-config  >& temp.show-config
	-@awk 'BEGIN {print "#include <stdio.h>\nvoid auto_show_config(FILE *fp) {"}; {print "   fprintf (fp,\""$$0"\\n\");"}; END {print "}"}' < temp.show-config > auto_show_config.C

# Force update of auto_show_flags.C

.PHONY: auto_show_flags.C
auto_show_flags.C:
	-@$(MAKE) -s show-flags  >& temp.show-flags
	-@awk 'BEGIN {print "#include <stdio.h>\nvoid auto_show_flags(FILE *fp) {"}; {print "   fprintf (fp,\""$$0"\\n\");"}; END {print "}"}' < temp.show-flags > auto_show_flags.C

# Force update of auto_show_version.C

.PHONY: auto_show_version.C
auto_show_version.C:
	-@$(MAKE) -s show-version  >& temp.show-version
	-@awk 'BEGIN {print "#include <stdio.h>\nvoid auto_show_version(FILE *fp) {"}; {print "   fprintf (fp,\""$$0"\\n\");"}; END {print "}"}' < temp.show-version > auto_show_version.C

#-----------------------------------------------------------------------
# Generate SVN version source file 'svn_version.def'
#-----------------------------------------------------------------------

# Force update of svn_version.def
.PHONY: svn_version.def
svn_version.def:
	-@$(SVN) identify -i | \
           awk '{print "#define ENZO_SVN_REVISION","\""$$1"\""}' > svn_version.def
	-@$(SVN) identify -b | awk '{print "#define ENZO_SVN_BRANCH","\""$$1"\""};' >> svn_version.def 
	-@if [ ! -s svn_version.def ]; then \
	printf "#define ENZO_SVN_REVISION 0\n" > svn_version.def; \
	printf "#define ENZO_SVN_BRANCH \"\"\n" >> svn_version.def; \
	fi

# Determine Enzo version

.PHONY: get-version
get-version:
	@$(SVN) info $(TOP_DIR) | awk '/URL/{print $$2}'      > $(TOP_DIR)/BRANCH
	@$(SVN) info $(TOP_DIR) | awk '/Revision/{print $$2}' > $(TOP_DIR)/REVISION

#-----------------------------------------------------------------------
# Generate dependency file
#-----------------------------------------------------------------------

.PHONY: dep
dep:
	@echo "Updating DEPEND"
	-@(makedepend $(DEFINES) $(INCLUDES) -fDEPEND -o.o -m -- -- *.C *.c *.src *src90 *.h) >& out.make.DEPEND

include DEPEND

#-----------------------------------------------------------------------
# Radiative transfer module
#-----------------------------------------------------------------------

#include $(ENZO_DIR)/photons/Make.config.objects
#
#.PHONY: photon
#photon: OBJS_LIB += photons/*.o
#photon:
#	@echo "Making radiative transfer module"
#	+(cd photons/ ; make photon)

#-----------------------------------------------------------------------
# HELP TARGET
#-----------------------------------------------------------------------

help:
	@echo
	@echo "========================================================================"
	@echo "   Enzo Makefile Help"
	@echo "========================================================================"
	@echo
	@echo "   gmake                Compile and generate the executable 'enzo.exe'"
	@echo "   gmake install        Copy the executable to bin/enzo"
	@echo "   gmake help           Display this help information"
	@echo "   gmake clean          Remove object files, executable, etc."
	@echo "   gmake dep            Create make dependencies in DEPEND file"
	@echo
	@echo "   gmake get-version    Generate version-related files"
	@echo "   gmake show-version   Display Subversion branch and revision"
	@echo
	@echo "   gmake help-config    Display detailed help on configuration make targets"
	@echo "   gmake show-config    Display the configuration settings"
	@echo "   gmake show-flags     Display specific compilation flags"
	@echo "   gmake default        Reset the configuration to the default values"
	@echo

#-----------------------------------------------------------------------

clean:
	-@rm -f *.o uuid/*.o *.mod *.f *.f90 DEPEND.bak *~ $(OUTPUT) *.exe \
          auto_show*.C svn_version.def hydro_rk/*.o

#-----------------------------------------------------------------------
# Include configuration targets
#-----------------------------------------------------------------------

include $(ENZO_DIR)/Make.config.targets<|MERGE_RESOLUTION|>--- conflicted
+++ resolved
@@ -173,12 +173,6 @@
 	     exit 1; \
 	  fi ; \
 	fi)
-<<<<<<< HEAD
-	@(if [ -e $@ ]; then \
-             touch -f $*.f; \
-          fi)
-=======
->>>>>>> f3c0295e
 
 #.src90.f90:
 #	@echo "Compiling $<"
