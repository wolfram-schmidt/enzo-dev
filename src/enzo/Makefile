#=======================================================================
#
# FILE:        Makefile.config
#
# SUMMARY:     Configurable Makefile for Enzo
#
# AUTHOR:      James Bordner (jobordner@ucsd.edu)
#
# DATE:        2007-02-21
#
# DESCRIPTION
#              See 'gmake help' for definitive description of targets
#
#              Makefile.config includes the following files:
# 
#              Make.config.settings   default configuration settings
#              Make.config.override   local user settings
#              Make.config.assemble   maps 'config' settings to 'flag' settings
#              Make.config.targets    configure targets
#              Make.mach.*            all machine-dependent settings
#              Make.config.objects    list of object files
#              DEPEND                 Make-generated dependencies
#
#              Make.mach.* should be the only file that one should
#              edit when porting Enzo to a new machine.
#
#              Make.config.override should be the only file that
#              one should edit when defining local user settings.
#              Preferably, this is done implicitly through
#              the available make targets (e.g. "gmake precision-32").
#              Use "gmake help-config" for a list of all configuration
#              settings.  These make targets do error-checking; hand-editing 
#              Make.config.override is more error-prone.
#
#=======================================================================

# Use bash since sh on datastar does not recognize ">&" used in dep: target

SHELL    = /bin/bash

TOP_DIR  = ../..
EXE      = enzo
OUTPUT   = out.compile

ENZO_DIR = .
MODULES  = 
VERBOSE  = 0
ETAGS_COMMAND = "0"

LFLAGS=--header-file=libconfig/scanner.h --prefix=libconfig_yy

SVN      = hg

#-----------------------------------------------------------------------
# Make.config.settings is used for setting default values to all compile-time 
# configuration settings.
#-----------------------------------------------------------------------

include $(ENZO_DIR)/Make.config.settings

#-----------------------------------------------------------------------
# Make.config.machine is used for setting which Make.mach.* file to use
#-----------------------------------------------------------------------

MAKE_CONFIG_MACHINE  = $(ENZO_DIR)/Make.config.machine
include $(ENZO_DIR)/Make.config.machine

#-----------------------------------------------------------------------
# Make.config.override is used for overriding the default settings in
# Make.config.settings.  This was made separate from the default settings 
# to enable easily interfacing Enzo with a software testing environment 
# like lcatest.
#-----------------------------------------------------------------------

MAKE_CONFIG_OVERRIDE = $(ENZO_DIR)/Make.config.override

include $(MAKE_CONFIG_OVERRIDE)

# THIS WAY OF DOING THE ABOVE DOES NOT WORK:
#
# include $(ENZO_DIR)/Make.config.override

#-----------------------------------------------------------------------
# Make.config.assemble takes the settings in the Make.config.settings
# and Make.config.override, and generates the appropriate make variables
# required by this makefile.  E.g. $(CXX), $(CXXFLAGS), etc.
#-----------------------------------------------------------------------

include Make.config.assemble

#-----------------------------------------------------------------------
# Make.mach.<machine-name> defines all machine-dependent settings.
#-----------------------------------------------------------------------

MACH_SHARED_EXT=so

-include $(ENZO_DIR)/Make.mach.$(CONFIG_MACHINE)
-include $(HOME)/.enzo/Make.mach.$(CONFIG_MACHINE)

#=======================================================================
# OBJECT FILES
#=======================================================================

include Make.config.objects

#-----------------------------------------------------------------------
# MAKE ENZO BY DEFAULT
#-----------------------------------------------------------------------

<<<<<<< HEAD
all: MACHNOTES $(EXE).exe
=======
all: MACHNOTES MAKETAGS $(EXE).exe

# I believe this has to be done here, as it is target-specific.
lib: CFLAGS   += $(MACH_SHARED_FLAGS) 
lib: CXXFLAGS += $(MACH_SHARED_FLAGS) -DSHARED_LIBRARY
lib: FFLAGS   += $(MACH_SHARED_FLAGS)
lib: F90FLAGS += $(MACH_SHARED_FLAGS)
lib: LDFLAGS  += $(MACH_SHARED_FLAGS)
lib: lib$(EXE)_p$(ASSEMBLE_PARTICLE_NUMBER)_b$(ASSEMBLE_PRECISION_NUMBER).$(MACH_SHARED_EXT)
>>>>>>> 28b9c045

#-----------------------------------------------------------------------
# MAKE AN EXECUTABLE
#-----------------------------------------------------------------------

<<<<<<< HEAD
=======
MAKETAGS:
	@(if [ "$(ETAGS_COMMAND)" != "0" ]; then \
	   	echo -e "Making Tags with $(ETAGS_COMMAND)" ; \
		rm -f TAGS ; \
		$(ETAGS_COMMAND) ; \
		echo -e "Done updating TAGS" ; \
	fi)
>>>>>>> 28b9c045
MACHNOTES: 
	@echo -e $(MACHINE_NOTES)

%.exe: $(MODULES) autogen dep %.o $(OBJS_LIB) MACHNOTES
	@rm -f $@
	@echo "Linking enzo executable. Type  cat $(OUTPUT)  in case it fails."
	@(if [ $(VERBOSE) -eq 0 ]; then \
		$(LD) $(LDFLAGS) -o $*.exe $*.o $(OBJS_LIB) $(LIBS) >& $(OUTPUT) ; \
	else \
		$(LD) $(LDFLAGS) -o $*.exe $*.o $(OBJS_LIB) $(LIBS) >> $(OUTPUT) \
		2>&1 ; \
	fi)  
	@(if [ -e $@ ] ; then  \
		echo "Success!" ; \
                if [ ! -e $(TOP_DIR)/bin ]; then mkdir $(TOP_DIR)/bin; fi; \
		if [ "$(CONFIG_OPT)" == "debug" ]; then \
		echo "Compiled with opt-debug (OPT_FLAGS = $(ASSEMBLE_OPT_FLAGS))."; \
		echo "May run much faster while still accurate with make opt-high (OPT_FLAGS = $(MACH_OPT_HIGH))"; \
		fi; \
                cp $(EXE).exe $(TOP_DIR)/bin/$(EXE); \
	else \
		echo "$(LD) $(LDFLAGS) -o $*.exe $*.o $(OBJS_LIB) $(LIBS)" > temp1; \
		cat temp1 $(OUTPUT) > temp2 ;\
		mv -f temp2 $(OUTPUT); \
		rm -f temp1 temp2; \
		echo "Failed! See $(OUTPUT) for error messages"; \
	fi)

lib%.$(MACH_SHARED_EXT): $(MODULES) autogen dep enzo.o $(OBJS_LIB)
	@rm -f $@
	@echo "Linking"
	-@$(LD) $(LDFLAGS) $(SHARED_OPT) -o $@ enzo.o $(OBJS_LIB) $(LIBS) >& $(OUTPUT)
	@(if [ -e $@ ]; then \
	   echo "Success!  You have built Enzo from source tree revision `$(SVN) identify -i`"; \
           if [ ! -e $(TOP_DIR)/bin ]; then mkdir $(TOP_DIR)/bin; fi; \
           cp $(EXE).exe $(TOP_DIR)/bin/$(EXE); \
	else \
	   echo "$(LD) $(LDFLAGS) $(SHARED_OPT) -o $*.so $*.o $(OBJS_LIB) $(LIBS)" >> temp1; \
	   cat temp1 $(OUTPUT) > temp2; \
	   rm -f temp1; \
	   mv -f temp2 $(OUTPUT); \
	   echo "Failed! See $(OUTPUT) for error messages"; \
	fi)

.pyx.C: 
	@cython --cplus $*.pyx -o $*.C 
ProblemType_Python.o: python_bridge/problemtype_handler.o

#-----------------------------------------------------------------------
# WRITE ALL COMPILER OUTPUT TO FILE
#-----------------------------------------------------------------------

.PHONY: verbose
verbose: VERBOSE = 1
#verbose:
#	@rm -fv $(OUTPUT)
#	@echo "Writing all compiler output to $(OUTPUT)"
verbose: $(EXE).exe

#-----------------------------------------------------------------------
# Implicit rules
#-----------------------------------------------------------------------

.SUFFIXES: .c .C .F .F90 .o .cu .pyx

# Inhibit removing any *.o files after compiling

.PRECIOUS: %.o %.C

#.src.f:
#	@$(CPP) $(DEFINES) $(CPPFLAGS) $*.src > $*.f
.F.o:
	@echo "Compiling $<"
	@rm -f $@
	@(if [ $(VERBOSE) -eq 0 ]; then \
	  $(FC) -c -o $@ $(FFLAGS) $(DEFINES) $*.F >& $(OUTPUT) ; \
	  if [ ! -e $@ ]; then \
             echo; \
             echo "$(FC) -c -o $@ $(FFLAGS) $(DEFINES) $*.F"; \
             echo; \
             $(FC) -c -o $@ $(FFLAGS) $(DEFINES) $*.F; \
             echo; \
             exit 1; \
          fi ; \
	else \
	  $(FC) -c -o $@ $(FFLAGS)  $(DEFINES) $*.f >> $(OUTPUT) 2>&1 ; \
	  if [ ! -e $@ ]; then \
	     echo "See $(OUTPUT) for error messages"; \
	     exit 1; \
	  fi ; \
	fi)

#.src90.f90:
#	@echo "Compiling $<"
#	@$(CPP) $(DEFINES) $(CPPFLAGS) $*.src90 > $*.f90
.F90.o:
	@rm -f $@
	@echo "Compiling $<"
	@(if [ $(VERBOSE) -eq 0 ]; then \
	  $(F90) -c -o $@ $(F90FLAGS) $(DEFINES) $*.F90 >& $(OUTPUT) ; \
	  if [ ! -e $@ ]; then \
             echo; \
             echo "$(F90) -c -o $@ $(DEFINES) $(F90FLAGS) $*.F90"; \
             echo; \
             $(F90) -c -o $@ $(F90FLAGS) $*.F90; \
             echo; \
             exit 1; \
	  fi ; \
	else \
	  $(F90) -c -o $@ $(F90FLAGS) $(DEFINES) $*.F90 >> $(OUTPUT) 2>&1 ; \
	  if [ ! -e $@ ]; then \
	     echo "See $(OUTPUT) for error messages"; \
	     exit 1; \
	  fi ; \
	fi)

.c.o:
	@rm -f $@
	@echo "Compiling $<"
	@(if [ $(VERBOSE) -eq 0 ]; then \
	  $(CC) -c -o $@ $(DEFINES) $(CFLAGS) $(INCLUDES) $*.c \
	    >& $(OUTPUT) ; \
	  if [ ! -e $@ ]; then \
             echo; \
             echo "$(CC) -c -o $@ $(DEFINES) $(CFLAGS) $(INCLUDES) $*.c"; \
             echo; \
             $(CC) -c -o $@ $(DEFINES) $(CFLAGS) $(INCLUDES) $*.c;\
             echo; \
             exit 1; \
          fi ; \
	else \
	  $(CC) -c -o $@ $(DEFINES) $(CFLAGS) $(INCLUDES) $*.c \
	    >> $(OUTPUT) 2>&1 ; \
	  if [ ! -e $@ ]; then \
	     echo "See $(OUTPUT) for error messages"; \
	     exit 1; \
	  fi ; \
	fi)

.C.o:
	@rm -f $@
	@echo "Compiling $<"
	@(if [ $(VERBOSE) -eq 0 ]; then \
	  $(CXX) -c -o $@ $(DEFINES) $(CXXFLAGS) $(INCLUDES) $*.C \
	    >& $(OUTPUT) ; \
	  if [ ! -e $@ ]; then \
             echo; \
             echo "$(CXX) -c -o $@ $(DEFINES) $(CXXFLAGS) $(INCLUDES) $*.C"; \
             echo; \
             $(CXX) -c -o $@ $(DEFINES) $(CXXFLAGS) $(INCLUDES) $*.C;\
             echo; \
             exit 1; \
          fi ; \
	else \
	  $(CXX) -c -o $@ $(DEFINES) $(CXXFLAGS) $(INCLUDES) $*.C \
	    >> $(OUTPUT) 2>&1 ; \
	  if [ ! -e $@ ]; then \
	     echo "See $(OUTPUT) for error messages"; \
	     exit 1; \
	  fi ; \
	fi)

.cu.o: 
	@rm -f $@
	@echo "Compiling $<"
	@(if [ $(VERBOSE) -eq 0 ]; then \
	  $(CUDACOMPILER) -c -o $@ $(DEFINES) $(CUDACOMPFLAGS) \
	    $(INCLUDES) $*.cu >& $(OUTPUT) ; \
	  if [ ! -e $@ ]; then \
	     echo; \
             echo "$(CUDACOMPILER) -c -o $@ $(DEFINES) $(CUDACOMPFLAGS) $(INCLUDES) $*.cu"; \
             echo; \
             $(CUDACOMPILER)  -c -o $@ $(DEFINES) $(CUDACOMPFLAGS) $(INCLUDES) $*.cu;\
             echo; \
             exit 1; \
          fi ; \
	else \
	  $(CUDACOMPILER) -c -o $@ $(DEFINES) $(CUDACOMPFLAGS) \
	    $(INCLUDES) $*.cu >> $(OUTPUT) 2>&1 ; \
	  if [ ! -e $@ ]; then \
	     echo "See $(OUTPUT) for error messages"; \
	     exit 1; \
	  fi ; \
	fi)

#-----------------------------------------------------------------------
# Generate all make-generated source files
#-----------------------------------------------------------------------

.PHONY: autogen
autogen: svn_version.def auto_show_config.C auto_show_flags.C auto_show_version.C

# Force update of auto_show_config.C

.PHONY: auto_show_config.C
auto_show_config.C:
	-@$(MAKE) -s show-config  >& temp.show-config
	-@awk 'BEGIN {print "#include <stdio.h>\nvoid auto_show_config(FILE *fp) {"}; {print "   fprintf (fp,\""$$0"\\n\");"}; END {print "}"}' < temp.show-config > auto_show_config.C

# Force update of auto_show_flags.C

.PHONY: auto_show_flags.C
auto_show_flags.C:
	-@$(MAKE) -s show-flags  >& temp.show-flags
	-@awk 'BEGIN {print "#include <stdio.h>\nvoid auto_show_flags(FILE *fp) {"}; {print "   fprintf (fp,\""$$0"\\n\");"}; END {print "}"}' < temp.show-flags > auto_show_flags.C

# Force update of auto_show_version.C

.PHONY: auto_show_version.C
auto_show_version.C:
	-@$(MAKE) -s show-version  >& temp.show-version
	-@awk 'BEGIN {print "#include <stdio.h>\nvoid auto_show_version(FILE *fp) {"}; {print "   fprintf (fp,\""$$0"\\n\");"}; END {print "}"}' < temp.show-version > auto_show_version.C

#-----------------------------------------------------------------------
# Generate SVN version source file 'svn_version.def'
#-----------------------------------------------------------------------

# Force update of svn_version.def
.PHONY: svn_version.def
svn_version.def:
	-@$(SVN) identify -i | \
           awk '{print "#define ENZO_SVN_REVISION","\""$$1"\""}' > svn_version.def
	-@$(SVN) identify -b | awk '{print "#define ENZO_SVN_BRANCH","\""$$1"\""};' >> svn_version.def 
	-@if [ ! -s svn_version.def ]; then \
	printf "#define ENZO_SVN_REVISION 0\n" > svn_version.def; \
	printf "#define ENZO_SVN_BRANCH \"\"\n" >> svn_version.def; \
	fi

#-----------------------------------------------------------------------
# Generate dependency file
#-----------------------------------------------------------------------

.PHONY: dep
dep:
	@echo "Updating DEPEND"
	-@(makedepend $(DEFINES) $(INCLUDES) -fDEPEND -o.o -m -- -- */*.C  *.C *.c *.F *.F90 */*.h *.h) >& out.make.DEPEND

include DEPEND

#-----------------------------------------------------------------------
# Radiative transfer module
#-----------------------------------------------------------------------

#include $(ENZO_DIR)/photons/Make.config.objects
#
#.PHONY: photon
#photon: OBJS_LIB += photons/*.o
#photon:
#	@echo "Making radiative transfer module"
#	+(cd photons/ ; make photon)

#-----------------------------------------------------------------------
# HELP TARGET
#-----------------------------------------------------------------------

help:
	@echo
	@echo "========================================================================"
	@echo "   Enzo Makefile Help"
	@echo "========================================================================"
	@echo
	@echo "   gmake                Compile and generate the executable 'enzo.exe'"
	@echo "   gmake help           Display this help information"
	@echo "   gmake clean          Remove object files, executable, etc."
	@echo "   gmake dep            Create make dependencies in DEPEND file"
	@echo
	@echo "   gmake show-version   Display revision control system branch and revision"
	@echo "   gmake show-diff      Display local file modifications"
	@echo
	@echo "   gmake help-config    Display detailed help on configuration make targets"
	@echo "   gmake show-config    Display the configuration settings"
	@echo "   gmake show-flags     Display specific compilation flags"
	@echo "   gmake default        Reset the configuration to the default values"
	@echo

#-----------------------------------------------------------------------

clean:
<<<<<<< HEAD
	-@rm -f *.o uuid/*.o *.mod *.f *.f90 DEPEND.bak *~ $(OUTPUT) *.exe \
          auto_show*.C svn_version.def hydro_rk/*.o
=======
	-@rm -f *.so *.o uuid/*.o *.mod *.f *.f90 DEPEND.bak *~ $(OUTPUT) *.exe \
          auto_show*.C svn_version.def hydro_rk/*.o *.oo hydro_rk/*.oo \
          uuid/*.oo DEPEND TAGS \
          libconfig/*.o \
          python_bridge/problemtype_handler.C \
          python_bridge/problemtype_handler.h \
          python_bridge/problemtype_handler.o
	-@touch DEPEND
>>>>>>> 28b9c045

#-----------------------------------------------------------------------
# Include configuration targets
#-----------------------------------------------------------------------

include $(ENZO_DIR)/Make.config.targets
# DO NOT DELETE<|MERGE_RESOLUTION|>--- conflicted
+++ resolved
@@ -107,9 +107,6 @@
 # MAKE ENZO BY DEFAULT
 #-----------------------------------------------------------------------
 
-<<<<<<< HEAD
-all: MACHNOTES $(EXE).exe
-=======
 all: MACHNOTES MAKETAGS $(EXE).exe
 
 # I believe this has to be done here, as it is target-specific.
@@ -119,14 +116,11 @@
 lib: F90FLAGS += $(MACH_SHARED_FLAGS)
 lib: LDFLAGS  += $(MACH_SHARED_FLAGS)
 lib: lib$(EXE)_p$(ASSEMBLE_PARTICLE_NUMBER)_b$(ASSEMBLE_PRECISION_NUMBER).$(MACH_SHARED_EXT)
->>>>>>> 28b9c045
 
 #-----------------------------------------------------------------------
 # MAKE AN EXECUTABLE
 #-----------------------------------------------------------------------
 
-<<<<<<< HEAD
-=======
 MAKETAGS:
 	@(if [ "$(ETAGS_COMMAND)" != "0" ]; then \
 	   	echo -e "Making Tags with $(ETAGS_COMMAND)" ; \
@@ -134,7 +128,6 @@
 		$(ETAGS_COMMAND) ; \
 		echo -e "Done updating TAGS" ; \
 	fi)
->>>>>>> 28b9c045
 MACHNOTES: 
 	@echo -e $(MACHINE_NOTES)
 
@@ -168,9 +161,7 @@
 	@echo "Linking"
 	-@$(LD) $(LDFLAGS) $(SHARED_OPT) -o $@ enzo.o $(OBJS_LIB) $(LIBS) >& $(OUTPUT)
 	@(if [ -e $@ ]; then \
-	   echo "Success!  You have built Enzo from source tree revision `$(SVN) identify -i`"; \
-           if [ ! -e $(TOP_DIR)/bin ]; then mkdir $(TOP_DIR)/bin; fi; \
-           cp $(EXE).exe $(TOP_DIR)/bin/$(EXE); \
+	   echo "Success!"; \
 	else \
 	   echo "$(LD) $(LDFLAGS) $(SHARED_OPT) -o $*.so $*.o $(OBJS_LIB) $(LIBS)" >> temp1; \
 	   cat temp1 $(OUTPUT) > temp2; \
@@ -397,6 +388,7 @@
 	@echo "========================================================================"
 	@echo
 	@echo "   gmake                Compile and generate the executable 'enzo.exe'"
+	@echo "   gmake install        Copy the executable to bin/enzo"
 	@echo "   gmake help           Display this help information"
 	@echo "   gmake clean          Remove object files, executable, etc."
 	@echo "   gmake dep            Create make dependencies in DEPEND file"
@@ -413,10 +405,6 @@
 #-----------------------------------------------------------------------
 
 clean:
-<<<<<<< HEAD
-	-@rm -f *.o uuid/*.o *.mod *.f *.f90 DEPEND.bak *~ $(OUTPUT) *.exe \
-          auto_show*.C svn_version.def hydro_rk/*.o
-=======
 	-@rm -f *.so *.o uuid/*.o *.mod *.f *.f90 DEPEND.bak *~ $(OUTPUT) *.exe \
           auto_show*.C svn_version.def hydro_rk/*.o *.oo hydro_rk/*.oo \
           uuid/*.oo DEPEND TAGS \
@@ -425,7 +413,6 @@
           python_bridge/problemtype_handler.h \
           python_bridge/problemtype_handler.o
 	-@touch DEPEND
->>>>>>> 28b9c045
 
 #-----------------------------------------------------------------------
 # Include configuration targets
