/***********************************************************************
/
/  EVOLVE LEVEL FUNCTION
/
/  written by: Greg Bryan
/  date:       November, 1994
/  modified1:  February, 1995 by GB
/              Overhauled to make sure that all the subgrid's of a grid
/              advance with in lock step (i.e. with the same timestep and
/              in order).  This was done to allow a subgrid to get it's
/              boundary values from another subgrid (with the same parent).
/              Previously, a subgrid' BVs were always interpolated from its
/              parent.
/  modified2:  August, 1995 by GB
/                1) All grids on a level are processed at the same time
/                 (rather than all the subgrids of one parent).
/                2) C routines are called to loop over subgrids
/                 (so parallelizing C compilers can be used).
/                3) Subgrid timesteps are not constant over top grid step.
/              June, 1999 by GB -- Clean up somewhat
/
/  modified3:  August, 2001 by Alexei Kritsuk
/                Added 2nd call of PrepareDensityField() to compute
/                grav. potential (to be written with other baryon fields).
/  modified4:  January, 2004 by Alexei Kritsuk
/                Added support for RandomForcing
/  modified5:  February, 2006 by Daniel Reynolds
/                Added PotentialBdry to EvolveLevel and 
/                PrepareDensityField calls, so that it can be used 
/                within computing isolating BCs for self-gravity.
/  modified6:  January, 2007 by Robert Harkness
/                Group and in-core i/o
/  modified7:  May, 2008 by Robert Harkness
/                Remove Dan Reynolds' isograv mods
/
/  PURPOSE:
/    This routine is the main grid evolution function.  It assumes that the
/    grids of level-1 have already been advanced by dt (passed
/    in the argument) and that their boundary values are properly set.
/    We then perform a complete update on all grids on level, including:
/       - for each grid: set the boundary values from parent/subgrids
/       - for each grid: get a list of its subgrids
/       - determine the timestep based on the minimum timestep for all grids
/       - subcycle over the grid timestep and for each grid:
/           - copy the fields to the old fields
/           - solve the hydro equations (and save fluxes around subgrid)
/           - set the boundary values from parent and/or other grids
/           - update time and check dt(min) for that grid against dt(cycle)
/           - call EvolveLevel(level+1)
/           - accumulate flux around this grid
/       - correct the solution on this grid based on subgrid solutions
/       - correct the solution on this grid based on improved subgrid fluxes
/
/    This routine essentially solves (completely) the grids of this level
/       and all finer levels and then corrects the solution of
/       grids on this level based on the improved subgrid solutions/fluxes.
/
/    Note: as a convenience, we store the current grid's fluxes (i.e. the
/          fluxes around the exterior of this grid) as the last entry in
/          the list of subgrids.
/
************************************************************************/
 
#include <stdlib.h>
#include <stdio.h>
#include "performance.h"
#include "ErrorExceptions.h"
#include "macros_and_parameters.h"
#include "typedefs.h"
#include "global_data.h"
#include "Fluxes.h"
#include "GridList.h"
#include "ExternalBoundary.h"
#include "Grid.h"
#include "Hierarchy.h"
#include "TopGridData.h"
#include "LevelHierarchy.h"
 
/* function prototypes */
 
void DeleteFluxes(fluxes *Fluxes);
int  RebuildHierarchy(TopGridData *MetaData,
		      LevelHierarchyEntry *LevelArray[], int level);
int  ReportMemoryUsage(char *header = NULL);
int  UpdateParticlePositions(grid *Grid);
int  CheckEnergyConservation(HierarchyEntry *Grids[], int grid,
			     int NumberOfGrids, int level, float dt);
int GenerateGridArray(LevelHierarchyEntry *LevelArray[], int level,
		      HierarchyEntry **Grids[]);
int PrepareDensityField(LevelHierarchyEntry *LevelArray[],
			int level, TopGridData *MetaData, FLOAT When);
int SetBoundaryConditions(HierarchyEntry *Grids[], int NumberOfGrids,
			  int level, TopGridData *MetaData,
			  ExternalBoundary *Exterior, LevelHierarchyEntry * Level);
int UpdateFromFinerGrids(int level, HierarchyEntry *Grids[], int NumberOfGrids,
			 int NumberOfSubgrids[],
			 fluxes **SubgridFluxesEstimate[]);
int CommunicationUpdateStarParticleCount(HierarchyEntry *Grids[],
					 TopGridData *MetaData,
					 int NumberOfGrids);
int RadiationFieldUpdate(LevelHierarchyEntry *LevelArray[], int level,
			 TopGridData *MetaData);
int WriteStreamData(HierarchyEntry *Grids[], int NumberOfGrids, 
		    TopGridData *MetaData, int CycleCount, int EndStep = FALSE);
int WriteMovieData(char *basename, int filenumber,
		   LevelHierarchyEntry *LevelArray[], TopGridData *MetaData,
		   FLOAT WriteTime);
int WriteTracerParticleData(char *basename, int filenumber,
		   LevelHierarchyEntry *LevelArray[], TopGridData *MetaData,
		   FLOAT WriteTime);
int WriteAllData(char *basename, int filenumber, HierarchyEntry *TopGrid,
		 TopGridData &MetaData, ExternalBoundary *Exterior,
#ifdef TRANSFER
		 ImplicitProblemABC *ImplicitSolver,
#endif
		 FLOAT WriteTime = -1);
int Group_WriteAllData(char *basename, int filenumber, HierarchyEntry *TopGrid,
		 TopGridData &MetaData, ExternalBoundary *Exterior,
#ifdef TRANSFER
		 ImplicitProblemABC *ImplicitSolver,
#endif
		 FLOAT WriteTime = -1);

void my_exit(int status);
 
int ComputeRandomForcingNormalization(LevelHierarchyEntry *LevelArray[],
                                      int level, TopGridData *MetaData,
                                      float * norm, float * pTopGridTimeStep);
 
 
static int LevelCycleCount[MAX_DEPTH_OF_HIERARCHY];
static float norm = 0.0;            //AK
static float TopGridTimeStep = 0.0; //AK
 
 
/* EvolveGrid function */
 
int EvolveLevel(TopGridData *MetaData, LevelHierarchyEntry *LevelArray[],
		int level, float dtLevelAbove, ExternalBoundary *Exterior
#ifdef TRANSFER
		, ImplicitProblemABC *ImplicitSolver
#endif
		)

#ifdef EMISSIVITY
/* reset Emissivity array here before next step calculate the new values */
  if (StarMakerEmissivityField > 0) {
  /* 
     clear the Emissivity of the level below, after the level below 
     updated the current level (it's parent) and before the next 
     timestep at the current level.
  */
    LevelHierarchyEntry *Temp;
    Temp = LevelArray[level+1];
    while (Temp != NULL) {
      Temp->GridData->UnigridClearEmissivity();
      Temp = Temp->NextGridThisLevel;
    }
  }
#endif

 
      SubgridFluxesEstimate[grid] = new fluxes *[NumberOfSubgrids[grid]];
 
      /* Collect the flux data and store it in the newly minted fluxes.
	 Or rather that's what we should do.  Instead, we create fluxes one
	 by one in this awkward array of pointers to pointers.  This should be
	 changed so that all the routines take arrays of flux rather than
	 arrays of pointers to flux.  Dumb. */
 
      counter = 0;
      NextGrid = Grids[grid]->NextGridNextLevel;
      while (NextGrid != NULL) {
	SubgridFluxesEstimate[grid][counter] = new fluxes;
	Grids[grid]->GridData->ComputeRefinementFactors
	                              (NextGrid->GridData, RefinementFactors);
	NextGrid->GridData->ReturnFluxDims
             (*(SubgridFluxesEstimate[grid][counter++]), RefinementFactors);
	NextGrid = NextGrid->NextGridThisLevel;
      }
 
      /* Add the external boundary of this subgrid to the subgrid list. This
	 makes it easy to keep adding up the fluxes of this grid, but we
	 must keep in mind that the last subgrid should be ignored elsewhere.*/
 
      SubgridFluxesEstimate[grid][counter] = new fluxes;
      Grids[grid]->GridData->ComputeRefinementFactors
                                   (Grids[grid]->GridData, RefinementFactors);
      Grids[grid]->GridData->ReturnFluxDims
               (*(SubgridFluxesEstimate[grid][counter]), RefinementFactors);
 
    } // end loop over grids (create Subgrid list)
 
#ifdef USE_LCAPERF
    LCAPERF_STOP("evolve-level-06"); // create subgrid list
#endif

    /* ------------------------------------------------------- */
    /* Prepare the density field (including particle density). */
 
//  fprintf(stderr, "%"ISYM": EvolveLevel: Enter PrepareDensityField\n", MyProcessorNumber);
 
#ifdef USE_LCAPERF
    LCAPERF_START("evolve-level-07"); // PrepareDensityField()
#endif

    When = 0.5;
 
    if (SelfGravity)
      if (PrepareDensityField(LevelArray, level, MetaData, When) == FAIL) {
	ENZO_FAIL("Error in PrepareDensityField.\n");
      }
 
//  fprintf(stderr, "%"ISYM": EvolveLevel: Exit PrepareDensityField\n", MyProcessorNumber);
 
    /* Prepare normalization for random forcing. Involves top grid only. */
 
    if (RandomForcing && MetaData->CycleNumber > 0 && level == 0)
      if ( ComputeRandomForcingNormalization(LevelArray, 0, MetaData,
                                             &norm, &TopGridTimeStep)
           == FAIL ) {
        ENZO_FAIL("Error in ComputeRandomForcingNormalization.\n");
      }
 
#ifdef USE_LCAPERF
    LCAPERF_STOP("evolve-level-07"); // PrepareDensityField()
#endif

    /* ------------------------------------------------------- */
    /* Evolve all grids by timestep dtThisLevel. */
 
    for (grid = 0; grid < NumberOfGrids; grid++) {
 
      /* Call analysis routines. */
 
#ifdef USE_LCAPERF
      LCAPERF_START_LOW("evolve-level-08"); // Call analysis routines
#endif

      if (ProblemType == 24)
	Grids[grid]->GridData->SphericalInfallGetProfile(level, 1);
      if (ProblemType == 30)
	Grids[grid]->GridData->AnalyzeTrackPeaks(level, 0);
      if (ProblemType == 27)
	if (Grids[grid]->GridData->ReturnProcessorNumber()==MyProcessorNumber){
	  float AM[3], MeanVelocity[3], DMVelocity[3];
	  FLOAT Center[] = {0,0,0}, CenterOfMass[3], DMCofM[3];
	  Grids[grid]->GridData->CalculateAngularMomentum(Center, AM,
			   MeanVelocity, DMVelocity, CenterOfMass, DMCofM);
	  fprintf(stdout, "level = %"ISYM" %"ISYM" %"ISYM"  Vel %"FSYM" %"FSYM" %"FSYM"  DMVel %"FSYM" %"FSYM" %"FSYM"  CofM %"PSYM" %"PSYM" %"PSYM"  DMCofM %"FSYM" %"FSYM" %"FSYM"\n",
		level, LevelCycleCount[level], grid, MeanVelocity[0],
		MeanVelocity[1], MeanVelocity[2],
		DMVelocity[0], DMVelocity[1], DMVelocity[2],
		-CenterOfMass[0], -CenterOfMass[1], -CenterOfMass[2],
		DMCofM[0], DMCofM[1], DMCofM[2]);
	}
 
#ifdef USE_LCAPERF
      LCAPERF_STOP_LOW("evolve-level-08"); // Call analysis routines
#endif

      /* Gravity: compute acceleration field for grid and particles. */
 
#ifdef USE_LCAPERF
      LCAPERF_START("evolve-level-09"); // Compute self-gravity acceleration
#endif
    
      if (SelfGravity) {
	int Dummy;
	if (level <= MaximumGravityRefinementLevel) {
 
	  /* Compute the potential. */
 
	  if (level > 0)
	    if (Grids[grid]->GridData->SolveForPotential(Dummy, level)
		== FAIL) {
	      ENZO_FAIL("Error in grid->SolveForPotential.\n");
	    }
	  if (Grids[grid]->GridData->ComputeAccelerations(level) == FAIL) {
	    ENZO_FAIL("Error in grid->ComputeAccelerations.\n");
	  }
	}
	  /* otherwise, interpolate potential from coarser grid, which is
	     now done in PrepareDensity. */
 
      } // end: if (SelfGravity)
 
#ifdef USE_LCAPERF
      LCAPERF_STOP("evolve-level-09"); // Compute self-gravity acceleration
#endif

      /* Gravity: compute field due to preset sources. */
 
#ifdef USE_LCAPERF
      LCAPERF_START_LOW("evolve-level-10"); // ComputeAccelerationFieldExternal()
#endif

      if (UniformGravity || PointSourceGravity)
	if (Grids[grid]->GridData->ComputeAccelerationFieldExternal() ==FAIL) {
	  ENZO_FAIL("Error in grid->ComputeAccelerationFieldExternal.\n");
	}
 
#ifdef USE_LCAPERF
      LCAPERF_STOP_LOW("evolve-level-10"); // ComputeAccelerationFieldExternal()
#endif

      /* Check for energy conservation. */
/*
      if (ComputePotential)
	if (CheckEnergyConservation(Grids, grid, NumberOfGrids, level,
				    dtThisLevel) == FAIL) {
	  ENZO_FAIL("Error in CheckEnergyConservation.\n");
	}
*/
      /* Copy current fields (with their boundaries) to the old fields
	  in preparation for the new step. */
 
#ifdef USE_LCAPERF
      LCAPERF_START("evolve-level-11"); // CopyBaryonFieldToOldBaryonField()
#endif

      if (Grids[grid]->GridData->CopyBaryonFieldToOldBaryonField() == FAIL) {
	ENZO_FAIL("Error in grid->CopyBaryonFieldToOldBaryonField.\n");
      }
 
#ifdef USE_LCAPERF
      LCAPERF_STOP("evolve-level-11"); // CopyBaryonFieldToOldBaryonField()
#endif

      /* Add RandomForcing fields to velocities after the copying of current
         fields to old. I also update the total energy accordingly here.
         It makes no sense to force on the very first time step. */
 
#ifdef USE_LCAPERF
      LCAPERF_START_LOW("evolve-level-12"); // AddRandomForcing()
#endif

      if (RandomForcing && MetaData->CycleNumber > 0) //AK
        if(Grids[grid]->GridData->AddRandomForcing(&norm,
                                                   TopGridTimeStep) == FAIL)
          fprintf(stderr, "Error in AddRandomForcing.\n");
 
#ifdef USE_LCAPERF
      LCAPERF_STOP_LOW("evolve-level-12"); // AddRandomForcing()
#endif

      /* Call hydro solver and save fluxes around subgrids. */
 
//      fprintf(stderr, "%"ISYM": Calling Hydro\n", MyProcessorNumber);
 
#ifdef USE_LCAPERF
      LCAPERF_START("evolve-level-13"); // SolveHydroEquations()
#endif

      if (Grids[grid]->GridData->SolveHydroEquations(LevelCycleCount[level],
	 NumberOfSubgrids[grid], SubgridFluxesEstimate[grid], level) == FAIL) {
	ENZO_FAIL("Error in grid->SolveHydroEquations.\n");
      }
 
#ifdef USE_LCAPERF
      LCAPERF_STOP("evolve-level-13"); // SolveHydroEquations()
#endif

//      fprintf(stderr, "%"ISYM": Called Hydro\n", MyProcessorNumber);
 
      /* Solve the cooling and species rate equations. */
 
//      fprintf(stderr, "%"ISYM": Calling SolveCoolAndRateEquations\n", MyProcessorNumber);

      if (MultiSpecies && RadiativeCooling) {
 
	LCAPERF_START("evolve-level-14"); // change this?

<<<<<<< HEAD
	if (Grids[grid1]->GridData->SolveRateAndCoolEquations() == FAIL) {
=======
	int RTCoupledSolverIntermediateStep = FALSE;
	if (Grids[grid1]->GridData->SolveRateAndCoolEquations(RTCoupledSolverIntermediateStep) == FAIL) {
>>>>>>> 28b9c045
	  ENZO_FAIL("Error in grid->SolveRateEquations.\n");
	}
 
	LCAPERF_STOP("evolve-level-14"); // change this?

//      fprintf(stderr, "%"ISYM": Called SolveCoolAndRateEquations\n", MyProcessorNumber);

      } else {

//      fprintf(stderr, "%"ISYM": Calling MultiSpecies\n", MyProcessorNumber);
 
	LCAPERF_START("evolve-level-14"); // SolveRateEquations()

	if (MultiSpecies)
	  if (Grids[grid1]->GridData->SolveRateEquations() == FAIL) {
	    ENZO_FAIL("Error in grid->SolveRateEquations.\n");
	  }
 
	LCAPERF_STOP("evolve-level-14"); // SolveRateEquations()

//      fprintf(stderr, "%"ISYM": Called MultiSpecies\n", MyProcessorNumber);
 
	/* Include radiative cooling/heating. */
 
//      fprintf(stderr, "%"ISYM": Calling RadiativeCooling\n", MyProcessorNumber);
 
	LCAPERF_START("evolve-level-15"); // SolveRadiativeCooling()

	if (RadiativeCooling)
	  if (Grids[grid1]->GridData->SolveRadiativeCooling() == FAIL) {
	    ENZO_FAIL("Error in grid->SolveRadiativeCooling.\n");
	  }
 
	LCAPERF_STOP("evolve-level-15"); // SolveRadiativeCooling()

//      fprintf(stderr, "%"ISYM": Called RadiativeCooling\n", MyProcessorNumber);

      }
 
      /* Update particle positions (if present). */
 
//      fprintf(stderr, "%"ISYM": Calling UpdatePP\n", MyProcessorNumber);
 
#ifdef USE_LCAPERF
      LCAPERF_START("evolve-level-16"); // UpdateParticlePositions()
#endif

      if (UpdateParticlePositions(Grids[grid]->GridData) == FAIL) {
	ENZO_FAIL("Error in UpdateParticlePositions.\n");
      }
 
#ifdef USE_LCAPERF
      LCAPERF_STOP("evolve-level-16"); // UpdateParticlePositions()
#endif

//      fprintf(stderr, "%"ISYM": Called UpdatePP\n", MyProcessorNumber);
 
      /* Include 'star' particle creation and feedback.
         (first, set the under_subgrid field). */
 
#ifdef USE_LCAPERF
      LCAPERF_START_LOW("evolve-level-17"); // star particle creation/feedback
#endif

      if (StarParticleCreation || StarParticleFeedback) {
	Grids[grid]->GridData->ZeroSolutionUnderSubgrid(NULL,
						 ZERO_UNDER_SUBGRID_FIELD);
	LevelHierarchyEntry *Temp2 = LevelArray[level+1];
	while (Temp2 != NULL) {
	  Grids[grid]->GridData->ZeroSolutionUnderSubgrid(Temp2->GridData,
					 ZERO_UNDER_SUBGRID_FIELD);
	  Temp2 = Temp2->NextGridThisLevel;
	}
      }
      if (StarParticleCreation || StarParticleFeedback) {
	if (Grids[grid]->GridData->StarParticleHandler(level
#ifdef EMISSIVITY
	/* adding the changed StarParticleHandler prototype */
						       ,dtLevelAbove
#endif
           ) == FAIL) {
	  ENZO_FAIL("Error in grid->StarParticleWrapper");
	}
      }
 
#ifdef USE_LCAPERF
      LCAPERF_STOP_LOW("evolve-level-17"); // star particle creation/feedback
#endif

      /* Gravity: clean up AccelerationField. */
 
#ifdef USE_LCAPERF
      LCAPERF_START_LOW("evolve-level-18"); // clean up AccelerationField
#endif

      if (SelfGravity || UniformGravity || PointSourceGravity) {
	if (level != MaximumGravityRefinementLevel ||
	    MaximumGravityRefinementLevel == MaximumRefinementLevel)
	  Grids[grid]->GridData->DeleteAccelerationField();
	Grids[grid]->GridData->DeleteParticleAcceleration();
      }
 
#ifdef USE_LCAPERF
      LCAPERF_STOP_LOW("evolve-level-18"); // clean up AccelerationField
#endif

      /* Update current problem time of this subgrid. */
 
#ifdef USE_LCAPERF
      LCAPERF_START_LOW("evolve-level-19"); // SetTimeNextTimestep()
#endif

      Grids[grid]->GridData->SetTimeNextTimestep();
 
#ifdef USE_LCAPERF
      LCAPERF_STOP_LOW("evolve-level-19"); // SetTimeNextTimestep()
#endif

      /* If using comoving co-ordinates, do the expansion terms now. */
 
#ifdef USE_LCAPERF
      LCAPERF_START("evolve-level-20"); // ComovingExpansionTerms()
#endif

      if (ComovingCoordinates)
	Grids[grid]->GridData->ComovingExpansionTerms();
 
#ifdef USE_LCAPERF
      LCAPERF_STOP("evolve-level-20"); // ComovingExpansionTerms()
#endif

    }  // end loop over grids
 
    /* For each grid: a) interpolate boundaries from the parent grid.
                      b) copy any overlapping zones from siblings. */
 
#ifdef USE_LCAPERF
    LCAPERF_START("evolve-level-21"); // SetBoundaryConditions()
#endif

if (SetBoundaryConditions(Grids, NumberOfGrids, level, MetaData,
			  Exterior, LevelArray[level]) == FAIL)
  ENZO_FAIL("Error in SetBoundaryConditions()!\n");
<<<<<<< HEAD
 
=======
  
>>>>>>> 28b9c045

#ifdef USE_LCAPERF
    LCAPERF_STOP("evolve-level-21"); // SetBoundaryConditions()
#endif

    /* Update the star particle counters. */
 
#ifdef USE_LCAPERF
    LCAPERF_START("evolve-level-22"); // CommunicationUpdateStarParticleCount()
#endif

    if (StarParticleCreation)
      if (CommunicationUpdateStarParticleCount(Grids, MetaData,
					       NumberOfGrids) == FAIL)
	ENZO_FAIL("Error in CommunicationUpdateStarParticleCount()!\n");
<<<<<<< HEAD
 
=======
  
>>>>>>> 28b9c045
#ifdef USE_LCAPERF
    LCAPERF_STOP("evolve-level-22"); // CommunicationUpdateStarParticleCount()
#endif

    /* Check for tracer particle output (only if this bottom of hierarchy). */
 
#ifdef USE_LCAPERF
    LCAPERF_START("evolve-level-24"); // WriteTracerParticleData()
#endif

    if (LevelArray[level+1] == NULL)
      if (LevelArray[level]->GridData->ReturnTime() >=
	  MetaData->TimeLastTracerParticleDump +
	  MetaData->dtTracerParticleDump &&
	  MetaData->dtTracerParticleDump > 0.0) {
	MetaData->TimeLastTracerParticleDump += MetaData->dtTracerParticleDump;
	if (WriteTracerParticleData(MetaData->TracerParticleDumpName,
				    MetaData->TracerParticleDumpNumber++,
				    LevelArray, MetaData,
				    LevelArray[level]->GridData->ReturnTime()) == FAIL) {
	  ENZO_FAIL("Error in WriteTracerParticleData.\n");
	}
      }
 
#ifdef USE_LCAPERF
    LCAPERF_STOP("evolve-level-24"); // WriteTracerParticleData()
#endif

    /* If cosmology, then compute grav. potential for output if needed. */
 
#ifdef USE_LCAPERF
    LCAPERF_START("evolve-level-25"); // PrepareDensityField()
#endif

    if (ComovingCoordinates && SelfGravity && WritePotential) {
      CopyGravPotential = TRUE;
      When = 0.0;
      if (PrepareDensityField(LevelArray, level, MetaData, When) == FAIL) {
        ENZO_FAIL("Error in PrepareDensityField.\n");
      }
      CopyGravPotential = FALSE;
 
      for (grid = 0; grid < NumberOfGrids; grid++) {
        int Dummy;
        if (level <= MaximumGravityRefinementLevel) {
 
          /* Compute the potential. */
 
          if (level > 0)
            if (Grids[grid]->GridData->SolveForPotential(Dummy, level)
                == FAIL) {
              ENZO_FAIL("Error in grid->SolveForPotential.\n");
            }
          // fprintf(stderr, "Call CP from EvolveLevel\n");
          Grids[grid]->GridData->CopyPotentialToBaryonField();
        }
        /* otherwise output empty potential field. */
 
      } //  end loop over grids
    } // if WritePotential
 
#ifdef USE_LCAPERF
    LCAPERF_STOP("evolve-level-25"); // PrepareDensityField()
#endif
 
    /* Check for new level output (only if this is bottom of hierarchy). */
 
#ifdef USE_LCAPERF
    LCAPERF_START("evolve-level-26"); // WriteAllData()
#endif

    if (MetaData->OutputFirstTimeAtLevel > 0 &&
	level >= MetaData->OutputFirstTimeAtLevel &&
	LevelArray[level+1] == NULL) {

      MetaData->OutputFirstTimeAtLevel = level+1;
      LevelHierarchyEntry *Temp2 = LevelArray[0];

      while (Temp2->NextGridThisLevel != NULL)
	Temp2 = Temp2->NextGridThisLevel; /* ugh: find last in linked list */

      //#ifdef USE_HDF5_GROUPS
      if (Group_WriteAllData(MetaData->DataDumpName, MetaData->DataDumpNumber++,
		       Temp2->GridHierarchyEntry, *MetaData, Exterior,
#ifdef TRANSFER
		       ImplicitSolver,
#endif
		       LevelArray[level]->GridData->ReturnTime()) == FAIL) {
	ENZO_FAIL("Error in Group_WriteAllData.\n");
      }
// #else
//       if (WriteAllData(MetaData->DataDumpName, MetaData->DataDumpNumber++,
// 		       Temp2->GridHierarchyEntry, *MetaData, Exterior, 
// #ifdef TRANSFER
// 		       ImplicitSolver,
// #endif
// 		       LevelArray[level]->GridData->ReturnTime()) == FAIL) {
// 	ENZO_FAIL("Error in WriteAllData.\n");
//       }
// #endif
    }
 
#ifdef USE_LCAPERF
    LCAPERF_STOP("evolve-level-26"); // WriteAllData()
#endif

    /* Check for stop (unpleasant to exit from here, but...). */
 
    if (MetaData->StopFirstTimeAtLevel > 0 &&
	level >= MetaData->StopFirstTimeAtLevel &&
	LevelArray[level+1] == NULL) {


      /* Write movie data in all grids if necessary */

      if (MovieSkipTimestep != INT_UNDEFINED) {
	for (int mlevel = 0; mlevel < MAX_DEPTH_OF_HIERARCHY; mlevel++) {
	  if (LevelArray[mlevel] == NULL) break;
	  delete [] Grids;
	  NumberOfGrids = GenerateGridArray(LevelArray, mlevel, &Grids);
	  if (WriteStreamData(Grids, NumberOfGrids, MetaData,
			      LevelCycleCount[mlevel], TRUE) == FAIL) {
	    ENZO_FAIL("Error in WriteStreamData.\n");
	  }
	}
      }

      fprintf(stderr, "Stopping due to request on level %"ISYM"\n", level);
      my_exit(EXIT_SUCCESS);
    }
 
    /* For each grid, delete the GravitatingMassFieldParticles. */
 
#ifdef USE_LCAPERF
    LCAPERF_START("evolve-level-27"); // DeleteGravitatingMassFieldParticles()
#endif

    for (grid = 0; grid < NumberOfGrids; grid++)
      Grids[grid]->GridData->DeleteGravitatingMassFieldParticles();
 
#ifdef USE_LCAPERF
    LCAPERF_STOP("evolve-level-27"); // DeleteGravitatingMassFieldParticles()
#endif

    /* ----------------------------------------- */
    /* Evolve the next level down (recursively). */
 
    if (LevelArray[level+1] != NULL) {
      if (EvolveLevel(MetaData, LevelArray, level+1, dtThisLevel, Exterior) == FAIL) {
	ENZO_VFAIL("Error in EvolveLevel (%"ISYM").\n", level)
      }
    }

    // Streaming movie output (only run if everything is evolved) */

    if (MovieSkipTimestep != INT_UNDEFINED) {
      if (WriteStreamData(Grids, NumberOfGrids, MetaData, 
			  LevelCycleCount[level]) == FAIL) {
	ENZO_FAIL("Error in WriteStreamData.\n");
      }
    }
 

#if defined(USE_LCAPERF) && defined(LCAPERF_LEVELS)
    lcaperf.attribute ("level",&lcaperf_level,LCAPERF_INT);
#endif

    /* ------------------------------------------------------- */
    /* For each grid,
     (a) project the subgrid's solution into this grid (step #18)
     (b) correct for the difference between this grid's fluxes and the
         subgrid's fluxes. (step #19) */
 
#ifdef USE_LCAPERF
    LCAPERF_START("evolve-level-28"); // UpdateFromFinerGrids()
#endif

    if (UpdateFromFinerGrids(level, Grids, NumberOfGrids, NumberOfSubgrids,
			     SubgridFluxesEstimate) == FAIL)
      ENZO_FAIL("Error in UpdateFromFinerGrids()!\n");
 
#ifdef USE_LCAPERF
    LCAPERF_STOP("evolve-level-28"); // UpdateFromFinerGrids()
#endif

    /* ------------------------------------------------------- */
    /* Add the saved fluxes (in the last subsubgrid entry) to the exterior
       fluxes for this subgrid .
       (Note: this must be done after CorrectForRefinedFluxes). */
 
#ifdef USE_LCAPERF
    LCAPERF_START("evolve-level-29"); // AddToBoundaryFluxes()
#endif

    for (grid = 0; grid < NumberOfGrids; grid++) {
 
      if (FluxCorrection)
	if (Grids[grid]->GridData->AddToBoundaryFluxes
	    (SubgridFluxesEstimate[grid][NumberOfSubgrids[grid] - 1])
	    == FAIL) {
	  ENZO_FAIL("Error in grid->AddToBoundaryFluxes.\n");
	}
 
      /* Delete fluxes pointed to by SubgridFluxesEstimate[subgrid]. */
 
      for (subgrid = 0; subgrid < NumberOfSubgrids[grid]; subgrid++) {
	DeleteFluxes(SubgridFluxesEstimate[grid][subgrid]);
	delete       SubgridFluxesEstimate[grid][subgrid];
      }
      delete [] SubgridFluxesEstimate[grid];
 
    } // end of loop over grids
 
#ifdef USE_LCAPERF
    LCAPERF_STOP("evolve-level-29"); // AddToBoundaryFluxes()
#endif

    /* Recompute radiation field, if requested. */
 
#ifdef USE_LCAPERF
    LCAPERF_START("evolve-level-30"); // RadiationFieldUpdate()
#endif

    if (RadiationFieldType >= 10 && RadiationFieldType <= 11 &&
	level <= RadiationFieldLevelRecompute)
      if (RadiationFieldUpdate(LevelArray, level, MetaData) == FAIL) {
	ENZO_FAIL("Error in RecomputeRadiationField.\n");
      }
 
#ifdef USE_LCAPERF
    LCAPERF_STOP("evolve-level-30"); // RadiationFieldUpdate()
#endif

    /* Rebuild the Grids on the next level down.
       Don't bother on the last cycle, as we'll rebuild this grid soon. */
 
#ifdef USE_LCAPERF
    LCAPERF_START("evolve-level-31"); // RebuildHierarchy()
#endif

    if (dtThisLevelSoFar < dtLevelAbove)
      if (RebuildHierarchy(MetaData, LevelArray, level) == FAIL) {
	ENZO_FAIL("Error in RebuildHierarchy.\n");
      }
 
#ifdef USE_LCAPERF
    LCAPERF_STOP("evolve-level-31"); // RebuildHierarchy()
#endif

    cycle++;
    LevelCycleCount[level]++;
 
  } // end of loop over subcycles
 
  if (debug)
    printf("EvolveLevel[%"ISYM"]: NumberOfSubCycles = %"ISYM" (%"ISYM" total)\n", level,
           cycle, LevelCycleCount[level]);
 
  /* If possible & desired, report on memory usage. */
 
  //  if (debug)
  ReportMemoryUsage("Memory usage report: Evolve Level");
 
#if defined(USE_LCAPERF) && defined(LCAPERF_LEVELS)
  lcaperf.attribute ("level",0,LCAPERF_NULL);
#endif

  /* Clean up. */
 
#ifdef UNUSED
  if (level > MaximumGravityRefinementLevel &&

      level == MaximumRefinementLevel)
    ZEUSQuadraticArtificialViscosity /= 1;
#endif
 
  delete [] NumberOfSubgrids;
  delete [] Grids;
  delete [] SubgridFluxesEstimate;
 
  return SUCCESS;
 
}<|MERGE_RESOLUTION|>--- conflicted
+++ resolved
@@ -367,16 +367,12 @@
  
 //      fprintf(stderr, "%"ISYM": Calling SolveCoolAndRateEquations\n", MyProcessorNumber);
 
-      if (MultiSpecies && RadiativeCooling) {
+      if (MultiSpecies && RadiativeCooling && GadgetEquilibriumCooling == 0) {
  
 	LCAPERF_START("evolve-level-14"); // change this?
 
-<<<<<<< HEAD
-	if (Grids[grid1]->GridData->SolveRateAndCoolEquations() == FAIL) {
-=======
 	int RTCoupledSolverIntermediateStep = FALSE;
 	if (Grids[grid1]->GridData->SolveRateAndCoolEquations(RTCoupledSolverIntermediateStep) == FAIL) {
->>>>>>> 28b9c045
 	  ENZO_FAIL("Error in grid->SolveRateEquations.\n");
 	}
  
@@ -520,11 +516,7 @@
 if (SetBoundaryConditions(Grids, NumberOfGrids, level, MetaData,
 			  Exterior, LevelArray[level]) == FAIL)
   ENZO_FAIL("Error in SetBoundaryConditions()!\n");
-<<<<<<< HEAD
- 
-=======
   
->>>>>>> 28b9c045
 
 #ifdef USE_LCAPERF
     LCAPERF_STOP("evolve-level-21"); // SetBoundaryConditions()
@@ -540,11 +532,7 @@
       if (CommunicationUpdateStarParticleCount(Grids, MetaData,
 					       NumberOfGrids) == FAIL)
 	ENZO_FAIL("Error in CommunicationUpdateStarParticleCount()!\n");
-<<<<<<< HEAD
- 
-=======
   
->>>>>>> 28b9c045
 #ifdef USE_LCAPERF
     LCAPERF_STOP("evolve-level-22"); // CommunicationUpdateStarParticleCount()
 #endif
