/***********************************************************************
/
/  COMMUNICATION ROUTINE: TRANSFER STARS
/
/  written by: Greg Bryan
/  date:       December, 1997
/  modified:   May, 2009 by John Wise: optimized version to transfer
/                particles in one sweep with collective calls.
/  modified:   July, 2009 by John Wise: adapted for stars
/
/  PURPOSE:
/
************************************************************************/
#ifdef OPTIMIZED_CTP
 
#ifdef USE_MPI
#include "mpi.h"
#endif /* USE_MPI */
 
#include <stdio.h>
#include <string.h>
#include <stdlib.h>
 
#include "ErrorExceptions.h"
#include "macros_and_parameters.h"
#include "typedefs.h"
#include "global_data.h"
#include "Fluxes.h"
#include "GridList.h"
#include "ExternalBoundary.h"
#include "Grid.h"
#include "TopGridData.h"
#include "Hierarchy.h"
#include "LevelHierarchy.h"
#include "CommunicationUtilities.h"
void my_exit(int status);
 
// function prototypes
 
Eint32 compare_star_grid(const void *a, const void *b);
int Enzo_Dims_create(int nnodes, int ndims, int *dims);

// Remove define.  This method will always be used.
//#define KEEP_PARTICLES_LOCAL
 
int CommunicationTransferStars(grid *GridPointer[], int NumberOfGrids)
{

  if (NumberOfGrids == 1)
    return SUCCESS;
 
  int i, j, jstart, jend, dim, grid, proc;

  /* Assume that the grid was split by Enzo_Dims_create, and create a
     map from grid number to an index that is determined from (i,j,k)
     of the grid partitions. */

  int *GridMap = new int[NumberOfGrids];
  int Layout[MAX_DIMENSION], LayoutTemp[MAX_DIMENSION];
  int Rank, grid_num, GridPosition[MAX_DIMENSION], Dims[MAX_DIMENSION];
  FLOAT Left[MAX_DIMENSION], Right[MAX_DIMENSION];

  GridPointer[0]->ReturnGridInfo(&Rank, Dims, Left, Right); // need rank
  Enzo_Dims_create(NumberOfGrids, Rank, LayoutTemp);

  for (dim = 0; dim < Rank; dim++)
    Layout[Rank-1-dim] = LayoutTemp[dim];
  for (dim = Rank; dim < MAX_DIMENSION; dim++)
    Layout[Rank-1-dim] = 0;

  for (grid = 0; grid < NumberOfGrids; grid++) {
    GridPointer[grid]->ReturnGridInfo(&Rank, Dims, Left, Right);
    for (dim = 0; dim < Rank; dim++)
      GridPosition[dim] = 
	int(Layout[dim] * (Left[dim] - DomainLeftEdge[dim]) /
	    (DomainRightEdge[dim] - DomainLeftEdge[dim]));
    grid_num = GridPosition[0] + 
      Layout[0] * (GridPosition[1] + Layout[1]*GridPosition[2]);
    GridMap[grid_num] = grid;
  } // ENDFOR grids
 
  int *NumberToMove = new int[NumberOfProcessors];
  star_data *SendList = NULL;
  star_data *SharedList = NULL;
 
  for (i = 0; i < NumberOfProcessors; i++)
    NumberToMove[i] = 0;

#ifdef DEBUG_CTP
  if (MyProcessorNumber == ROOT_PROCESSOR) 
  for (j = 0; j < NumberOfGrids; j++)
    fprintf(stderr, "Pa(%"ISYM") CTP grid[%"ISYM"] = %"ISYM"\n",
	    MyProcessorNumber, j, GridPointer[j]->ReturnNumberOfStars());
#endif
 
  /* Generate the list of star moves. */

  int Zero = 0;
  for (grid = 0; grid < NumberOfGrids; grid++)
    GridPointer[grid]->CommunicationTransferStars
      (GridPointer, NumberOfGrids, grid, NumberToMove, Zero, Zero, 
       SendList, Layout, GridMap, COPY_OUT);

  int TotalNumberToMove = 0;
  for (proc = 0; proc < NumberOfProcessors; proc++)
    TotalNumberToMove += NumberToMove[proc];

  int NumberOfReceives = 0;

  /* Sort by grid number.  We no longer share with other processors
     because the stars are stored locally until
     CommunicationCollectParticles(SIBLINGS_ONLY). */

  SharedList = SendList;
  NumberOfReceives = TotalNumberToMove;
  int star_data_size = sizeof(star_data);
  qsort(SharedList, TotalNumberToMove, star_data_size, compare_star_grid);

  /* Copy stars back to grids */

  jstart = 0;
  jend = 0;

  // Copy shared stars to grids, if any
  if (NumberOfReceives > 0) {
    for (j = 0; j < NumberOfGrids && jend < NumberOfReceives; j++) {
      while (SharedList[jend].grid <= j) {
	jend++;
	if (jend == NumberOfReceives) break;
      }

      GridPointer[j]->CommunicationTransferStars
	(GridPointer, NumberOfGrids, j, NumberToMove, jstart, jend, 
	 SharedList, Layout, GridMap, COPY_IN);

      jstart = jend;
    } // ENDFOR grids
  } // ENDIF NumberOfRecieves > 0

<<<<<<< HEAD
  /* Set number of stars so everybody agrees. */

=======

  /* Set number of stars so everybody agrees. */

#ifdef UNUSED
>>>>>>> 0ff9b606
  if (NumberOfProcessors > 1) {
    int *AllNumberOfStars = new int[NumberOfGrids];
    for (j = 0; j < NumberOfGrids; j++)
      if (GridPointer[j]->ReturnProcessorNumber() == MyProcessorNumber)
	AllNumberOfStars[j] = GridPointer[j]->ReturnNumberOfStars();
      else
	AllNumberOfStars[j] = 0;

    CommunicationAllSumValues(AllNumberOfStars, NumberOfGrids);
    for (j = 0; j < NumberOfGrids; j++)
      GridPointer[j]->SetNumberOfStars(AllNumberOfStars[j]);

    delete [] AllNumberOfStars;
  }
<<<<<<< HEAD
=======
#endif
>>>>>>> 0ff9b606

  /* Cleanup. */

  if (SendList != SharedList)
    delete [] SendList;
  delete [] SharedList;
  delete [] NumberToMove;
  delete [] GridMap;

  CommunicationSumValues(&TotalNumberToMove, 1);
  if (debug)
    printf("CommunicationTransferStars: moved = %"ISYM"\n",
  	   TotalNumberToMove);
 
  return SUCCESS;
}

#endif /* OPTIMIZED_CTP */<|MERGE_RESOLUTION|>--- conflicted
+++ resolved
@@ -137,15 +137,9 @@
     } // ENDFOR grids
   } // ENDIF NumberOfRecieves > 0
 
-<<<<<<< HEAD
-  /* Set number of stars so everybody agrees. */
-
-=======
-
   /* Set number of stars so everybody agrees. */
 
 #ifdef UNUSED
->>>>>>> 0ff9b606
   if (NumberOfProcessors > 1) {
     int *AllNumberOfStars = new int[NumberOfGrids];
     for (j = 0; j < NumberOfGrids; j++)
@@ -160,10 +154,7 @@
 
     delete [] AllNumberOfStars;
   }
-<<<<<<< HEAD
-=======
 #endif
->>>>>>> 0ff9b606
 
   /* Cleanup. */
 
