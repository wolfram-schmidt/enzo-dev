c=======================================================================
c/////////////////////////  SUBROUTINE PROLONG  \\\\\\\\\\\\\\\\\\\\\\\
c
      subroutine prolong(source, dest, ndim, sdim1, sdim2, sdim3,
     &                   ddim1, ddim2, ddim3, start1, start2, start3,
     &                   refine1, refine2, refine3)
c
c  MULTIGRID: PROLONG FROM SOURCE TO DEST
c
c  written by: Greg Bryan
c  date:       January, 1998
c  modified1:
c
c  PURPOSE:
c
c  INPUTS:
c     source       - source field
c     sdim1-3      - source dimension
c     ddim1-3      - destination dimension
c     ndim         - rank of fields
c     start1-3     - dest start index in destination cells
c     refine1-3    - refinement factors
c
c  OUTPUT ARGUMENTS: 
c     dest         - prolonged field
c
c  EXTERNALS: 
c
c  LOCALS:
c
c-----------------------------------------------------------------------
c
      implicit NONE
c
c-----------------------------------------------------------------------
c
c  argument declarations
c
      integer ddim1, ddim2, ddim3, sdim1, sdim2, sdim3, ndim,
     &        start1, start2, start3, refine1, refine2, refine3
      real    source(sdim1, sdim2, sdim3), dest(ddim1, ddim2, ddim3)
c
c  locals
c
      integer i, j, k, i1, j1, k1
      real    fact1, fact2, fact3, x, y, z, dx, dy, dz, 
     &        edge1, edge2, edge3, half
<<<<<<< HEAD
      parameter (half = 0.50001)
=======
      parameter (half = 0.5001d0)
>>>>>>> 03db3d2a
c  
c
c\\\\\\\\\\\\\\\\\\\\\\\\\\\\\\\\\\\\\\\\///////////////////////////////
c=======================================================================
c
c     Precompute some things
c
c      fact1 = real(sdim1)/real(ddim1)
c      fact2 = real(sdim2)/real(ddim2)
c      fact3 = real(sdim3)/real(ddim3)
      fact1 = 1.d0/real(refine1)
      fact2 = 1.d0/real(refine2)
      fact3 = 1.d0/real(refine3)
      edge1 = real(sdim1) - half
      edge2 = real(sdim2) - half
      edge3 = real(sdim3) - half
c
c     a) 1D
c
      if (ndim .eq. 1) then
         do i=1, ddim1
            x = min(max((real(i+start1)-0.5d0)*fact1, half), edge1)
            i1 = int(x + 0.5d0)
            dx = real(i1) + 0.5d0 - x
            dest(i,1,1) = source(i1,1,1)*dx + source(i1+1,1,1)*(1.d0-dx)
         enddo
      endif
c
c     b) 2D
c
      if (ndim .eq. 2) then
         do j=1, ddim2
            y = min(max((real(j+start2)-0.5)*fact2, half), edge2)
            j1 = int(y + 0.5d0)
            dy = real(j1) + 0.5d0 - y
            do i=1, ddim1
               x = min(max((real(i+start1)-0.5)*fact1, half), edge1)
               i1 = int(x + 0.5d0)
               dx = real(i1) + 0.5d0 - x
               dest(i,j,1) = source(i1  ,j1  ,1)*     dx *     dy  + 
     &                       source(i1+1,j1  ,1)*(1.d0-dx)*     dy  +
     &                       source(i1  ,j1+1,1)*     dx *(1.d0-dy) +
     &                       source(i1+1,j1+1,1)*(1.d0-dx)*(1.d0-dy)
            enddo
         enddo
      endif
c
c     c) 3D
c
      if (ndim .eq. 3) then
         do k=1, ddim3
            z = min(max((real(k+start3)-0.5d0)*fact3, half), edge3)
            k1 = int(z + 0.5d0)
            dz = real(k1) + 0.5d0 - z
            do j=1, ddim2
               y = min(max((real(j+start2)-0.5d0)*fact2, half), edge2)
               j1 = int(y + 0.5d0)
               dy = real(j1) + 0.5d0 - y
               do i=1, ddim1
                  x = min(max((real(i+start1)-0.5d0)*fact1, half),edge1)
                  i1 = int(x + 0.5d0)
                  dx = real(i1) + 0.5d0 - x
                   dest(i,j,k) = 
     &              source(i1  ,j1  ,k1  )*     dx *     dy *     dz   +
     &              source(i1+1,j1  ,k1  )*(1.d0-dx)*     dy *     dz  +
     &              source(i1  ,j1+1,k1  )*     dx *(1.d0-dy)*     dz  +
     &              source(i1+1,j1+1,k1  )*(1.d0-dx)*(1.d0-dy)*     dz +
     &              source(i1  ,j1  ,k1+1)*     dx *     dy *(1.d0-dz) +
     &              source(i1+1,j1  ,k1+1)*(1.d0-dx)*     dy *(1.d0-dz)+
     &              source(i1  ,j1+1,k1+1)*     dx *(1.d0-dy)*(1.d0-dz)+
     &              source(i1+1,j1+1,k1+1)*(1.d0-dx)*(1.d0-dy)*(1.d0-dz)
               enddo
            enddo
         enddo
      endif
c
      return
      end<|MERGE_RESOLUTION|>--- conflicted
+++ resolved
@@ -45,11 +45,7 @@
       integer i, j, k, i1, j1, k1
       real    fact1, fact2, fact3, x, y, z, dx, dy, dz, 
      &        edge1, edge2, edge3, half
-<<<<<<< HEAD
-      parameter (half = 0.50001)
-=======
       parameter (half = 0.5001d0)
->>>>>>> 03db3d2a
 c  
 c
 c\\\\\\\\\\\\\\\\\\\\\\\\\\\\\\\\\\\\\\\\///////////////////////////////
