/***********************************************************************
/
/  GRID CLASS (WRITE OUT GRID)
/
/  written by: Greg Bryan
/  date:       November, 1994
/  modified1:  Robert Harkness, July 2002
/  modified2:  Michael Kuhlen, October 2010, HDF5 hierarchy
/
/  PURPOSE:
/
************************************************************************/
 
//  Write grid to file pointer fptr
//     (we assume that the grid is at an appropriate stopping point,
//      where the Old values aren't required)
 
#include <hdf5.h>
#include <string.h>
#include <stdio.h>
#include <stdlib.h>
#include <math.h>


 
#include "ErrorExceptions.h"
#include "macros_and_parameters.h"
#include "typedefs.h"
#include "global_data.h"
#include "Fluxes.h"
#include "GridList.h"
#include "ExternalBoundary.h"
#include "Grid.h"
void my_exit(int status);
 
// HDF5 function prototypes
 

 
// function prototypes
 
void WriteListOfFloats(FILE *fptr, int N, FLOAT floats[]);
void WriteListOfInts(FILE *fptr, int N, int nums[]);
 
int WriteStringAttr(hid_t dset_id, char *Alabel, char *String, FILE *log_fptr);
 
int FindField(int field, int farray[], int numfields);

int GetUnits(float *DensityUnits, float *LengthUnits,
	     float *TemperatureUnits, float *TimeUnits,
	     float *VelocityUnits, FLOAT Time);
 

int grid::WriteGrid(FILE *fptr, char *base_name, int grid_id)
{
  printf("In WriteGrid**");
 
  int i, j, k, dim, field, size, active_size, ActiveDim[MAX_DIMENSION];
  int file_status;
  float *temperature, *dust_temperature,
    *cooling_time;

#ifdef IO_64
#define io_type float64
#else
#define io_type float32
#endif
 
  io_type *temp;
 
  FILE *log_fptr;
 
  hid_t       file_id, dset_id;
  hid_t       float_type_id, FLOAT_type_id;
  hid_t       file_type_id, FILE_type_id;
  hid_t       file_dsp_id;
 
  hsize_t     OutDims[MAX_DIMENSION];
  hsize_t     TempIntArray[1];
 
  herr_t      h5_status;
  herr_t      h5_error = -1;
 
  char *ParticlePositionLabel[] =
     {"particle_position_x", "particle_position_y", "particle_position_z"};
  char *ParticleVelocityLabel[] =
     {"particle_velocity_x", "particle_velocity_y", "particle_velocity_z"};
#ifdef WINDS
    char *ParticleAttributeLabel[] = 
      {"creation_time", "dynamical_time", "metallicity_fraction", "particle_jet_x", 
       "particle_jet_y", "particle_jet_z", "typeia_fraction"};
#else
    char *ParticleAttributeLabel[] = 
      {"creation_time", "dynamical_time", "metallicity_fraction", "typeia_fraction"};
#endif
  char *SmoothedDMLabel[] = {"Dark_Matter_Density", "Velocity_Dispersion",
			     "Particle_x-velocity", "Particle_y-velocity",
			     "Particle_z-velocity"};
#ifdef IO_LOG
  int         io_log = 1;
#else
  int         io_log = 0;
#endif
 
  /* initialize */
 
  char id[MAX_GRID_TAG_SIZE];
  sprintf(id, "%"GRID_TAG_FORMAT""ISYM, grid_id);
 
  /* make sure quantities defined at least for 3d */
 
  for (dim = GridRank; dim < 3; dim++) {
    GridDimension[dim] = 1;
    GridStartIndex[dim] = 0;
    GridEndIndex[dim] = 0;
  }
 
  for (dim = 0; dim < 3; dim++)
    ActiveDim[dim] = GridEndIndex[dim] - GridStartIndex[dim] +1;
 
  /* ------------------------------------------------------------------- */
  /* 1) Save general grid class data */
 
  if (MyProcessorNumber == ROOT_PROCESSOR && HierarchyFileOutputFormat > 0) {

    fprintf(fptr, "Task              = %"ISYM"\n", ProcessorNumber);
 
    fprintf(fptr, "GridRank          = %"ISYM"\n", GridRank);
 
    fprintf(fptr, "GridDimension     = ");
    WriteListOfInts(fptr, GridRank, GridDimension);
 
    fprintf(fptr, "GridStartIndex    = ");
    WriteListOfInts(fptr, GridRank, GridStartIndex);
 
    fprintf(fptr, "GridEndIndex      = ");
    WriteListOfInts(fptr, GridRank, GridEndIndex);
 
    fprintf(fptr, "GridLeftEdge      = ");
    WriteListOfFloats(fptr, GridRank, GridLeftEdge);
 
    fprintf(fptr, "GridRightEdge     = ");
    WriteListOfFloats(fptr, GridRank, GridRightEdge);
 
    fprintf(fptr, "Time              = %"GOUTSYM"\n", Time);
 
    fprintf(fptr, "SubgridsAreStatic = %"ISYM"\n", SubgridsAreStatic);
 
    fprintf(fptr, "NumberOfBaryonFields = %"ISYM"\n", NumberOfBaryonFields);
 
  }
 
  char *name = new char[MAX_LINE_LENGTH];
  strcpy(name, base_name);
  strcat(name, id);
 
  if (MyProcessorNumber == ProcessorNumber)
  {
    char *logname = new char[MAX_LINE_LENGTH];
    strcpy(logname, base_name);
    strcat(logname, id);
    strcat(logname, ".log");
    if (io_log) log_fptr = fopen(logname, "a");
    delete [] logname;
 
    if (io_log) fprintf(log_fptr, "Grid_WriteGrid\n");
    if (io_log) fprintf(log_fptr, "  ID %"ISYM"  %s\n", grid_id, id);
    if (io_log) fprintf(log_fptr, "  BASE %s\n", base_name);
    if (io_log) fprintf(log_fptr, "  HDF %s\n", name);
  }
 
  /* Open HDF file for writing. */
 
  if (MyProcessorNumber == ProcessorNumber)
  {
    if (io_log) fprintf(log_fptr,"H5Fcreate with Name = %s\n",name);
 
    file_id = H5Fcreate(name, H5F_ACC_TRUNC, H5P_DEFAULT, H5P_DEFAULT);
      if (io_log) fprintf(log_fptr, "H5Fcreate id: %"ISYM"\n", file_id);
      if( file_id == h5_error ){my_exit(EXIT_FAILURE);}
 
    fprintf(stderr,"GPFS create: %s on CPU %"ISYM"\n", name, MyProcessorNumber);
  }
 

  /* ------------------------------------------------------------------- */
  /* 2) save baryon field quantities (including fields). */
 
  int ii = sizeof(io_type);
 
  switch(ii)
  {
 
    case 4:
      float_type_id = HDF5_R4;
      file_type_id = HDF5_FILE_R4;
      break;
 
    case 8:
      float_type_id = HDF5_R8;
      file_type_id = HDF5_FILE_R8;
      break;
 
    default:
      float_type_id = HDF5_R4;
      file_type_id = HDF5_FILE_R4;
 
  }
 
  int jj = sizeof(FLOAT);
 
  switch(jj)
  {
 
    case 4:
      FLOAT_type_id = HDF5_R4;
      FILE_type_id = HDF5_FILE_R4;
      break;
 
    case 8:
      FLOAT_type_id = HDF5_R8;
      FILE_type_id = HDF5_FILE_R8;
      break;
 
    case 16:
      FLOAT_type_id = HDF5_R16;
      FILE_type_id = H5Tcopy(HDF5_FILE_B8);
                     H5Tset_size(FILE_type_id,16);
      break;
 
    default:
      printf("INCORRECT FLOAT DEFINITION\n");
 
  }
 
  if (NumberOfBaryonFields > 0) {
 
    if (MyProcessorNumber == ROOT_PROCESSOR && HierarchyFileOutputFormat > 0) {
 
      fprintf(fptr, "FieldType = ");
 
      WriteListOfInts(fptr, NumberOfBaryonFields, FieldType);
 
      fprintf(fptr, "BaryonFileName = %s\n", name);
 
      fprintf(fptr, "CourantSafetyNumber    = %"FSYM"\n", CourantSafetyNumber);
      fprintf(fptr, "PPMFlatteningParameter = %"ISYM"\n", PPMFlatteningParameter);
      fprintf(fptr, "PPMDiffusionParameter  = %"ISYM"\n", PPMDiffusionParameter);
      fprintf(fptr, "PPMSteepeningParameter = %"ISYM"\n", PPMSteepeningParameter);
 
    }
 
    if (MyProcessorNumber == ProcessorNumber) {
 
    /* 2a) Set HDF file dimensions (use FORTRAN ordering). */
 
    for (dim = 0; dim < GridRank; dim++)
      OutDims[GridRank-dim-1] = ActiveDim[dim];
 
    /* 2b) Write out co-ordinate values.  Use the centre of each cell. */
 
    size = 1;
    float32 *tempdim[MAX_DIMENSION];
 
    for (dim = GridRank-1; dim >= 0; dim--) {
 
      /* Compute cell centers and put them in temp. */
 
      tempdim[dim] = new float32[GridDimension[dim]];
      for (i = 0; i <= GridEndIndex[dim] - GridStartIndex[dim]; i++)
	tempdim[dim][i] = CellLeftEdge[dim][GridStartIndex[dim] + i] +
	          0.5 * CellWidth[dim][GridStartIndex[dim] + i];
      size *= GridDimension[dim];
    }
 
    /* create temporary buffer */
 
    temp = new io_type[size];
 
    /* 2c) Loop over fields, writing each one. */
 
    for (field = 0; field < NumberOfBaryonFields; field++) {
 
      /* copy active part of field into grid */
 
      for (k = GridStartIndex[2]; k <= GridEndIndex[2]; k++)
	for (j = GridStartIndex[1]; j <= GridEndIndex[1]; j++)
	  for (i = GridStartIndex[0]; i <= GridEndIndex[0]; i++)
	    temp[(i-GridStartIndex[0])                           +
	         (j-GridStartIndex[1])*ActiveDim[0]              +
	         (k-GridStartIndex[2])*ActiveDim[0]*ActiveDim[1] ] =
		       io_type(
	      BaryonField[field][i + j*GridDimension[0] +
		                     k*GridDimension[0]*GridDimension[1]]
                              );
 
 
      file_dsp_id = H5Screate_simple((Eint32) GridRank, OutDims, NULL);
        if (io_log) fprintf(log_fptr, "H5Screate file_dsp_id: %"ISYM"\n", file_dsp_id);
        if( file_dsp_id == h5_error ){my_exit(EXIT_FAILURE);}
 
      if (io_log) fprintf(log_fptr,"H5Dcreate with Name = %s\n",DataLabel[field]);
 
      dset_id =  H5Dcreate(file_id, DataLabel[field], file_type_id, file_dsp_id, H5P_DEFAULT);
        if (io_log) fprintf(log_fptr, "H5Dcreate id: %"ISYM"\n", dset_id);
        if( dset_id == h5_error ){my_exit(EXIT_FAILURE);}
 
      /* set datafield name and units, etc. */
 
      if ( DataUnits[field] == NULL )
      {
        DataUnits[field] = "none";
      }
 
      WriteStringAttr(dset_id, "Label", DataLabel[field], log_fptr);
      WriteStringAttr(dset_id, "Units", DataUnits[field], log_fptr);
      WriteStringAttr(dset_id, "Format", "e10.4", log_fptr);
      WriteStringAttr(dset_id, "Geometry", "Cartesian", log_fptr);
 
 
      h5_status = H5Dwrite(dset_id, float_type_id, H5S_ALL, H5S_ALL, H5P_DEFAULT, (VOIDP) temp);
        if (io_log) fprintf(log_fptr, "H5Dwrite: %"ISYM"\n", h5_status);
        if( h5_status == h5_error ){my_exit(EXIT_FAILURE);}
 
      h5_status = H5Sclose(file_dsp_id);
        if (io_log) fprintf(log_fptr, "H5Sclose: %"ISYM"\n", h5_status);
        if( h5_status == h5_error ){my_exit(EXIT_FAILURE);}
 
      h5_status = H5Dclose(dset_id);
        if (io_log) fprintf(log_fptr, "H5Dclose: %"ISYM"\n", h5_status);
        if( h5_status == h5_error ){my_exit(EXIT_FAILURE);}
 
    }   // end of loop over fields
 
    /* If requested compute and output the temperature field
       as well since its such a pain to compute after the fact. */
  
    if (OutputTemperature) {
 
      /* Allocate field and compute temperature. */
 
      temperature = new float[size];
 
      if (this->ComputeTemperatureField(temperature) == FAIL) {
	ENZO_FAIL("Error in grid->ComputeTemperatureField.\n");
      }
 
      /* Copy active part of field into grid */
 
      for (k = GridStartIndex[2]; k <= GridEndIndex[2]; k++)
	for (j = GridStartIndex[1]; j <= GridEndIndex[1]; j++)
	  for (i = GridStartIndex[0]; i <= GridEndIndex[0]; i++)
	    temp[(i-GridStartIndex[0])                           +
	         (j-GridStartIndex[1])*ActiveDim[0]              +
	         (k-GridStartIndex[2])*ActiveDim[0]*ActiveDim[1] ] =
		     io_type(
		   temperature[(k*GridDimension[1] + j)*GridDimension[0] + i]
			     );
 
 
      file_dsp_id = H5Screate_simple((Eint32) GridRank, OutDims, NULL);
        if (io_log) fprintf(log_fptr, "H5Screate file_dsp_id: %"ISYM"\n", file_dsp_id);
        if( file_dsp_id == h5_error ){my_exit(EXIT_FAILURE);}
 
      if (io_log) fprintf(log_fptr,"H5Dcreate with Name = Temperature\n");
 
      dset_id = H5Dcreate(file_id, "Temperature", file_type_id, file_dsp_id, H5P_DEFAULT);
        if (io_log) fprintf(log_fptr, "H5Dcreate id: %"ISYM"\n", dset_id);
        if( dset_id == h5_error ){my_exit(EXIT_FAILURE);}
 
      if ( DataUnits[field] == NULL )
      {
        DataUnits[field] = "none";
      }
 
      WriteStringAttr(dset_id, "Label", "Temperature", log_fptr);
      WriteStringAttr(dset_id, "Units", "K", log_fptr);
      WriteStringAttr(dset_id, "Format", "e10.4", log_fptr);
      WriteStringAttr(dset_id, "Geometry", "Cartesian", log_fptr);
 
      h5_status = H5Dwrite(dset_id, float_type_id, H5S_ALL, H5S_ALL, H5P_DEFAULT, (VOIDP) temp);
        if (io_log) fprintf(log_fptr, "H5Dwrite: %"ISYM"\n", h5_status);
        if( h5_status == h5_error ){my_exit(EXIT_FAILURE);}
 
      h5_status = H5Sclose(file_dsp_id);
        if (io_log) fprintf(log_fptr, "H5Sclose: %"ISYM"\n", h5_status);
        if( h5_status == h5_error ){my_exit(EXIT_FAILURE);}
 
      h5_status = H5Dclose(dset_id);
        if (io_log) fprintf(log_fptr, "H5Dclose: %"ISYM"\n", h5_status);
        if( h5_status == h5_error ){my_exit(EXIT_FAILURE);}
 
      // If outputing dust temperature, keep temperature field for the calculation.
      if (!OutputDustTemperature) {
	delete [] temperature;
      }
 
    } // end: if (OutputTemperature)


    /* If requested compute and output the dust temperature field
       as well since its such a pain to compute after the fact. */
  
    if (OutputDustTemperature) {
 
      /* Get temperature field if we do not already have it. */

      if (!OutputTemperature) {
	temperature = new float[size];

	if (this->ComputeTemperatureField(temperature) == FAIL) {
	  ENZO_FAIL("Error in grid->ComputeTemperatureField.\n");
	}
      }

      /* Allocate field and compute temperature. */
 
      dust_temperature = new float[size];
 
      if (this->ComputeDustTemperatureField(temperature,
					    dust_temperature) == FAIL) {
	ENZO_FAIL("Error in grid->ComputeDustTemperatureField.\n");
      }
 
      /* Copy active part of field into grid */
 
      for (k = GridStartIndex[2]; k <= GridEndIndex[2]; k++)
	for (j = GridStartIndex[1]; j <= GridEndIndex[1]; j++)
	  for (i = GridStartIndex[0]; i <= GridEndIndex[0]; i++)
	    temp[(i-GridStartIndex[0])                           +
	         (j-GridStartIndex[1])*ActiveDim[0]              +
	         (k-GridStartIndex[2])*ActiveDim[0]*ActiveDim[1] ] =
		     io_type(
		   temperature[(k*GridDimension[1] + j)*GridDimension[0] + i]
			     );
 
 
      file_dsp_id = H5Screate_simple((Eint32) GridRank, OutDims, NULL);
        if (io_log) fprintf(log_fptr, "H5Screate file_dsp_id: %"ISYM"\n", file_dsp_id);
        if( file_dsp_id == h5_error ){my_exit(EXIT_FAILURE);}
 
      if (io_log) fprintf(log_fptr,"H5Dcreate with Name = Dust_Temperature\n");
 
      dset_id = H5Dcreate(file_id, "Dust_Temperature", file_type_id, file_dsp_id, H5P_DEFAULT);
        if (io_log) fprintf(log_fptr, "H5Dcreate id: %"ISYM"\n", dset_id);
        if( dset_id == h5_error ){my_exit(EXIT_FAILURE);}
 
      if ( DataUnits[field] == NULL )
      {
        DataUnits[field] = "none";
      }
 
      WriteStringAttr(dset_id, "Label", "Dust_Temperature", log_fptr);
      WriteStringAttr(dset_id, "Units", "K", log_fptr);
      WriteStringAttr(dset_id, "Format", "e10.4", log_fptr);
      WriteStringAttr(dset_id, "Geometry", "Cartesian", log_fptr);
 
      h5_status = H5Dwrite(dset_id, float_type_id, H5S_ALL, H5S_ALL, H5P_DEFAULT, (VOIDP) temp);
        if (io_log) fprintf(log_fptr, "H5Dwrite: %"ISYM"\n", h5_status);
        if( h5_status == h5_error ){my_exit(EXIT_FAILURE);}
 
      h5_status = H5Sclose(file_dsp_id);
        if (io_log) fprintf(log_fptr, "H5Sclose: %"ISYM"\n", h5_status);
        if( h5_status == h5_error ){my_exit(EXIT_FAILURE);}
 
      h5_status = H5Dclose(dset_id);
        if (io_log) fprintf(log_fptr, "H5Dclose: %"ISYM"\n", h5_status);
        if( h5_status == h5_error ){my_exit(EXIT_FAILURE);}
 
      if (!OutputTemperature) {
	delete [] temperature;
      }
      delete [] dust_temperature;
 
    } // end: if (OutputDustTemperature)
 
    if (VelAnyl) {

     
      int Vel1Num, Vel2Num, Vel3Num;
      
      for (int i=0; i< NumberOfBaryonFields; i++){


	switch (FieldType[i]){
	case Velocity1:
	  Vel1Num=i; break;
	case Velocity2:
	  Vel2Num=i; break;
	case Velocity3:
	  Vel3Num=i; break;
	}
      }


      io_type *curlx; io_type *curly;

      
      if(GridRank==3){
      curlx = new io_type [size];
      curly = new io_type [size];}


      io_type *curlz = new io_type [size];
      io_type *div   = new io_type [size];

      FLOAT dx = CellWidth[0][0],
	dy = CellWidth[1][0], dz;
      if (GridRank>2)
	dz = CellWidth[2][0];
    
      /* Copy active part of field into grid */
      int igrid, igridyp1, igridym1, igridzp1, igridzm1;
      for (int k = GridStartIndex[2]; k <= GridEndIndex[2]; k++) {
	for (int j = GridStartIndex[1]; j <= GridEndIndex[1]; j++) {
	  for (int i = GridStartIndex[0]; i <= GridEndIndex[0]; i++) {

	    igrid = (k*GridDimension[1] + j)*GridDimension[0] + i;
	    igridyp1 = (k*GridDimension[1] + j + 1)*GridDimension[0] + i;
	    igridym1 = (k*GridDimension[1] + j - 1)*GridDimension[0] + i;
	    igridzp1 = ((k+1)*GridDimension[1]+j)*GridDimension[0] + i;
	    igridzm1 = ((k-1)*GridDimension[1]+j)*GridDimension[0] + i;



	    if (GridRank==3){
	      
	    div[(i-GridStartIndex[0])+
		(j-GridStartIndex[1])*ActiveDim[0]+
		(k-GridStartIndex[2])*ActiveDim[0]*ActiveDim[1] ] =
              io_type(
		      (0.5*(BaryonField[Vel1Num][igrid+1]-BaryonField[Vel1Num][igrid-1])/dx +
		      0.5*(BaryonField[Vel2Num][igridyp1]-BaryonField[Vel2Num][igridym1])/dy +
			  0.5*(BaryonField[Vel3Num][igridzp1]-BaryonField[Vel3Num][igridzm1])/dz)
                     );
	    curlx[(i-GridStartIndex[0])+
	       (j-GridStartIndex[1])*ActiveDim[0]+ 
	       (k-GridStartIndex[2])*ActiveDim[0]*ActiveDim[1] ] =
	       io_type(
		      (0.5*(BaryonField[Vel3Num][igridyp1]-BaryonField[Vel3Num][igridym1])/dy -		      
			  0.5*(BaryonField[Vel2Num][igridzp1]-BaryonField[Vel2Num][igridzm1])/dz)
		      );
	    curly[(i-GridStartIndex[0])+
	       (j-GridStartIndex[1])*ActiveDim[0]+ 
	       (k-GridStartIndex[2])*ActiveDim[0]*ActiveDim[1] ] =
	      io_type(
		       (0.5*(BaryonField[Vel1Num][igridzp1]-BaryonField[Vel1Num][igridzm1])/dz -		      
			   0.5*(BaryonField[Vel3Num][igrid+1]-BaryonField[Vel3Num][igrid-1])/dx)
		       );
	     curlz[(i-GridStartIndex[0])+
		(j-GridStartIndex[1])*ActiveDim[0]+ 
		(k-GridStartIndex[2])*ActiveDim[0]*ActiveDim[1] ] =
	      io_type(
		      (0.5*(BaryonField[Vel2Num][igrid+1]-BaryonField[Vel2Num][igrid-1])/dx -		      
			  0.5*(BaryonField[Vel1Num][igridyp1]-BaryonField[Vel1Num][igridym1])/dy)
		      );
	    }

	    if (GridRank==2){
	      
	    div[(i-GridStartIndex[0])+
		(j-GridStartIndex[1])*ActiveDim[0]+
		(k-GridStartIndex[2])*ActiveDim[0]*ActiveDim[1] ] =
              io_type(
		      (0.5*(BaryonField[Vel1Num][igrid+1]-BaryonField[Vel1Num][igrid-1])/dx +
		       0.5*(BaryonField[Vel2Num][igridyp1]-BaryonField[Vel2Num][igridym1])/dy 
		       ));
	     curlz[(i-GridStartIndex[0])+
		(j-GridStartIndex[1])*ActiveDim[0]+ 
		(k-GridStartIndex[2])*ActiveDim[0]*ActiveDim[1] ] =
	      io_type(
		      (0.5*(BaryonField[Vel2Num][igrid+1]-BaryonField[Vel2Num][igrid-1])/dx -		      
			  0.5*(BaryonField[Vel1Num][igridyp1]-BaryonField[Vel1Num][igridym1])/dy)
		      );
	    }

	    

	  }
	}
      }

      /* output */
      
      char *DataLabelN[4];
      if (GridRank==2) {
	DataLabelN[0]="Velocity_Div";
	DataLabelN[1]="Velocity_Vorticity";
      }
      if (GridRank==3) {
	DataLabelN[0]="Velocity_Div";
	DataLabelN[1]="Velocity_Vorticity1";
	DataLabelN[2]="Velocity_Vorticity2";
	DataLabelN[3]="Velocity_Vorticity3";
      }

      

      int tFields=3;
      if (GridRank==2) tFields=1;


      for (int field=0; field<=tFields; field++){

      file_dsp_id = H5Screate_simple((Eint32) GridRank, OutDims, NULL);
      if (io_log) fprintf(log_fptr, "H5Screate file_dsp_id: %"ISYM"\n", file_dsp_id);
      if( file_dsp_id == h5_error ){my_exit(EXIT_FAILURE);}
 
      if (io_log) fprintf(log_fptr,"H5Dcreate with Name = %s\n",DataLabelN[field]);
 
      dset_id =  H5Dcreate(file_id, DataLabelN[field], file_type_id, file_dsp_id, H5P_DEFAULT);
        if (io_log) fprintf(log_fptr, "H5Dcreate id: %"ISYM"\n", dset_id);
        if( dset_id == h5_error ){my_exit(EXIT_FAILURE);}
 
      /* set datafield name and units, etc. */
 
      if ( DataUnits[field] == NULL )
      {
        DataUnits[field] = "none";
      }
 
    
      // fprintf(stderr,  DataLabelN[field]);

      WriteStringAttr(dset_id, "Label", DataLabelN[field], log_fptr);
    
      WriteStringAttr(dset_id, "Units", "VortUnits", log_fptr);
    
      WriteStringAttr(dset_id, "Format", "e10.4", log_fptr);
    
      WriteStringAttr(dset_id, "Geometry", "Cartesian", log_fptr);
    

      switch (field) {
      case 0:
	temp=div;
      case 1:
	temp=curlz;
      case 2:
	temp=curly;
      case 3:
	temp=curlx;

      }
 
      h5_status = H5Dwrite(dset_id, float_type_id, H5S_ALL, H5S_ALL, H5P_DEFAULT, (VOIDP) temp);
        if (io_log) fprintf(log_fptr, "H5Dwrite: %"ISYM"\n", h5_status);
        if( h5_status == h5_error ){my_exit(EXIT_FAILURE);}
 
      h5_status = H5Sclose(file_dsp_id);
        if (io_log) fprintf(log_fptr, "H5Sclose: %"ISYM"\n", h5_status);
        if( h5_status == h5_error ){my_exit(EXIT_FAILURE);}
 
      h5_status = H5Dclose(dset_id);
        if (io_log) fprintf(log_fptr, "H5Dclose: %"ISYM"\n", h5_status);
        if( h5_status == h5_error ){my_exit(EXIT_FAILURE);}


      }

      fprintf(stderr,"Inside sorta \n");


      if(GridRank==3){
	delete curlx;
	delete curly;}
      delete curlz;
      delete div;
    }



    if (OutputCoolingTime != FALSE) {
 
      /* Allocate field and compute cooling time. */

      cooling_time = new float[size];
 
      float TemperatureUnits = 1, DensityUnits = 1, LengthUnits = 1,
	VelocityUnits = 1, TimeUnits = 1, aUnits = 1;

      GetUnits(&DensityUnits, &LengthUnits, &TemperatureUnits,
	       &TimeUnits, &VelocityUnits, Time);

      if (this->ComputeCoolingTime(cooling_time) == FAIL) {
	ENZO_FAIL("Error in grid->ComputeCoolingTime.\n");
      }

      // Make all cooling time values positive and convert to seconds.
      for (i = 0;i < size;i++) {
	cooling_time[i] = fabs(cooling_time[i]) * TimeUnits;
      }
 
      /* Copy active part of field into grid */
 
      for (k = GridStartIndex[2]; k <= GridEndIndex[2]; k++)
	for (j = GridStartIndex[1]; j <= GridEndIndex[1]; j++)
	  for (i = GridStartIndex[0]; i <= GridEndIndex[0]; i++)
	    temp[(i-GridStartIndex[0])                           +
	         (j-GridStartIndex[1])*ActiveDim[0]              +
	         (k-GridStartIndex[2])*ActiveDim[0]*ActiveDim[1] ] =
		     io_type(
		   cooling_time[(k*GridDimension[1] + j)*GridDimension[0] + i]
			     );
 
 
      file_dsp_id = H5Screate_simple((Eint32) GridRank, OutDims, NULL);
        if (io_log) fprintf(log_fptr, "H5Screate file_dsp_id: %"ISYM"\n", file_dsp_id);
        if( file_dsp_id == h5_error ){my_exit(EXIT_FAILURE);}
 
      if (io_log) fprintf(log_fptr,"H5Dcreate with Name = Cooling_Time\n");
 
      dset_id = H5Dcreate(file_id, "Cooling_Time", file_type_id, file_dsp_id, H5P_DEFAULT);
        if (io_log) fprintf(log_fptr, "H5Dcreate id: %"ISYM"\n", dset_id);
        if( dset_id == h5_error ){my_exit(EXIT_FAILURE);}
 
      if ( DataUnits[field] == NULL )
      {
        DataUnits[field] = "none";
      }
 
      WriteStringAttr(dset_id, "Label", "Cooling_Time", log_fptr);
      WriteStringAttr(dset_id, "Units", "s", log_fptr);
      WriteStringAttr(dset_id, "Format", "e10.4", log_fptr);
      WriteStringAttr(dset_id, "Geometry", "Cartesian", log_fptr);
 
      h5_status = H5Dwrite(dset_id, float_type_id, H5S_ALL, H5S_ALL, H5P_DEFAULT, (VOIDP) temp);
        if (io_log) fprintf(log_fptr, "H5Dwrite: %"ISYM"\n", h5_status);
        if( h5_status == h5_error ){my_exit(EXIT_FAILURE);}
 
      h5_status = H5Sclose(file_dsp_id);
        if (io_log) fprintf(log_fptr, "H5Sclose: %"ISYM"\n", h5_status);
        if( h5_status == h5_error ){my_exit(EXIT_FAILURE);}
 
      h5_status = H5Dclose(dset_id);
        if (io_log) fprintf(log_fptr, "H5Dclose: %"ISYM"\n", h5_status);
        if( h5_status == h5_error ){my_exit(EXIT_FAILURE);}
 
      delete [] cooling_time;
 
    } // if (OutputCoolingTime)
   
 
    /* Make sure that there is a copy of dark matter field to save
       (and at the right resolution). */

    if (OutputSmoothedDarkMatter == FALSE) {
    
      if (SelfGravity && NumberOfParticles > 0) {
	float SaveGravityResolution = GravityResolution;
	GravityResolution = 1;
	this->InitializeGravitatingMassFieldParticles(RefineBy);
	this->ClearGravitatingMassFieldParticles();
	this->DepositParticlePositions(this, Time,
				       GRAVITATING_MASS_FIELD_PARTICLES);
	GravityResolution = SaveGravityResolution;
      }
 
      /* If present, write out the GravitatingMassFieldParticles. */
 
      if (GravitatingMassFieldParticles != NULL) {
 
	/* Set dimensions. */
 
	int StartIndex[] = {0,0,0}, EndIndex[] = {0,0,0};
	for (dim = 0; dim < GridRank; dim++) {
	  StartIndex[dim] = nint((GridLeftEdge[dim] -
				  GravitatingMassFieldParticlesLeftEdge[dim])/
				 GravitatingMassFieldParticlesCellSize);
	  EndIndex[dim] = nint((GridRightEdge[dim] -
				GravitatingMassFieldParticlesLeftEdge[dim])/
			       GravitatingMassFieldParticlesCellSize) - 1;
//      fprintf(stderr, "%"ISYM" %"ISYM" %10.4"FSYM" %10.4"FSYM" %10.4"FSYM" %10.4"FSYM"\n", StartIndex[dim], EndIndex[dim], GridLeftEdge[dim], GridRightEdge[dim], GravitatingMassFieldParticlesLeftEdge[dim], GravitatingMassFieldParticlesCellSize);
	}
 
	/* Copy active part of field into grid */
 
	for (k = StartIndex[2]; k <= EndIndex[2]; k++)
	  for (j = StartIndex[1]; j <= EndIndex[1]; j++)
	    for (i = StartIndex[0]; i <= EndIndex[0]; i++)
	      temp[(i-StartIndex[0])                           +
		   (j-StartIndex[1])*ActiveDim[0]              +
		   (k-StartIndex[2])*ActiveDim[0]*ActiveDim[1] ] =
		io_type(
			GravitatingMassFieldParticles[ i +
			j*GravitatingMassFieldParticlesDimension[0] +
			k*GravitatingMassFieldParticlesDimension[0]*
			GravitatingMassFieldParticlesDimension[1]]
			);
 
	file_dsp_id = H5Screate_simple((Eint32) GridRank, OutDims, NULL);
        if (io_log) fprintf(log_fptr, "H5Screate file_dsp_id: %"ISYM"\n", file_dsp_id);
        if( file_dsp_id == h5_error ){my_exit(EXIT_FAILURE);}
 
	if (io_log) fprintf(log_fptr,"H5Dcreate with Name = Cooling_Time\n");
 
	dset_id = H5Dcreate(file_id, "Dark_Matter_Density", file_type_id, file_dsp_id, H5P_DEFAULT);
        if (io_log) fprintf(log_fptr, "H5Dcreate id: %"ISYM"\n", dset_id);
        if( dset_id == h5_error ){my_exit(EXIT_FAILURE);}
 
	if ( DataUnits[field] == NULL )
	  DataUnits[field] = "none";
 
	WriteStringAttr(dset_id, "Label", "Cooling_Time", log_fptr);
	WriteStringAttr(dset_id, "Units", "s", log_fptr);
	WriteStringAttr(dset_id, "Format", "e10.4", log_fptr);
	WriteStringAttr(dset_id, "Geometry", "Cartesian", log_fptr);
	
	h5_status = H5Dwrite(dset_id, float_type_id, H5S_ALL, H5S_ALL, H5P_DEFAULT, (VOIDP) temp);
        if (io_log) fprintf(log_fptr, "H5Dwrite: %"ISYM"\n", h5_status);
        if( h5_status == h5_error ){my_exit(EXIT_FAILURE);}
	
	h5_status = H5Sclose(file_dsp_id);
        if (io_log) fprintf(log_fptr, "H5Sclose: %"ISYM"\n", h5_status);
        if( h5_status == h5_error ){my_exit(EXIT_FAILURE);}
 
	h5_status = H5Dclose(dset_id);
        if (io_log) fprintf(log_fptr, "H5Dclose: %"ISYM"\n", h5_status);
        if( h5_status == h5_error ){my_exit(EXIT_FAILURE);}
  
	/* Clean up if we modified the resolution. */
 
	if (SelfGravity && GravityResolution != 1)
	  this->DeleteGravitatingMassFieldParticles();
 
      } // end of (if GravitatingMassFieldParticles != NULL)

    } // ENDIF !OutputSmoothedDarkMatter

 
    delete [] temp;
 
    for (dim = 0; dim < GridRank; dim++)
      delete [] tempdim[dim];
 
    /* Write BoundaryFluxes info (why? it's just recreated when the grid
                                  is read in) */
 
   }  // end: if (ProcessorNumber == MyProcessorNumber)
  } // end: if (NumberOfBaryonFields > 0)

  /* ------------------------------------------------------------------- */
  /* 2b) Save particle quantities smoothed to the grid. */
 
  if (OutputSmoothedDarkMatter > 0 && MyProcessorNumber == ProcessorNumber) {

    size = active_size = 1;
    for (dim = 0; dim < GridRank; dim++) {
      OutDims[GridRank-dim-1] = ActiveDim[dim];
      size *= GridDimension[dim];
      active_size *= ActiveDim[dim];
    }
 
    temp = new io_type[size];

    int NumberOfDMFields;
    switch (OutputSmoothedDarkMatter) {
    case 1: NumberOfDMFields = 1; break;  // density
    case 2: NumberOfDMFields = 5; break;  // + rms velocity + 3-velocity
    } // ENDSWITCH
      
    for (field = 0; field < NumberOfDMFields; field++) {

      // Only the active part was calculated, so just copy over.
      for (i = 0; i < active_size; i++)
	temp[i] = io_type(InterpolatedField[field][i]);
	
      file_dsp_id = H5Screate_simple((Eint32) GridRank, OutDims, NULL);
      if (io_log) fprintf(log_fptr, "H5Screate file_dsp_id: %"ISYM"\n", file_dsp_id);
      if( file_dsp_id == h5_error ){my_exit(EXIT_FAILURE);}
 
      if (io_log) fprintf(log_fptr,"H5Dcreate with Name = %s\n", SmoothedDMLabel[field]);
 
      dset_id = H5Dcreate(file_id, SmoothedDMLabel[field], file_type_id, file_dsp_id, H5P_DEFAULT);
      if (io_log) fprintf(log_fptr, "H5Dcreate id: %"ISYM"\n", dset_id);
      if( dset_id == h5_error ){my_exit(EXIT_FAILURE);}
 
      WriteStringAttr(dset_id, "Label", SmoothedDMLabel[field], log_fptr);
      WriteStringAttr(dset_id, "Units", "", log_fptr);
      WriteStringAttr(dset_id, "Format", "e10.4", log_fptr);
      WriteStringAttr(dset_id, "Geometry", "Cartesian", log_fptr);
	
      h5_status = H5Dwrite(dset_id, float_type_id, H5S_ALL, H5S_ALL, H5P_DEFAULT, (VOIDP) temp);
      if (io_log) fprintf(log_fptr, "H5Dwrite: %"ISYM"\n", h5_status);
      if( h5_status == h5_error ){my_exit(EXIT_FAILURE);}
	
      h5_status = H5Sclose(file_dsp_id);
      if (io_log) fprintf(log_fptr, "H5Sclose: %"ISYM"\n", h5_status);
      if( h5_status == h5_error ){my_exit(EXIT_FAILURE);}
 
      h5_status = H5Dclose(dset_id);
      if (io_log) fprintf(log_fptr, "H5Dclose: %"ISYM"\n", h5_status);
      if( h5_status == h5_error ){my_exit(EXIT_FAILURE);}
 
      delete [] InterpolatedField[field];
      InterpolatedField[field] = NULL;

    } // ENDFOR field

    delete [] temp;
      
  } // ENDIF OutputSmoothedDarkMatter
 
  /* ------------------------------------------------------------------- */
  /* 3) Save particle quantities. */
 
  if (MyProcessorNumber == ROOT_PROCESSOR && HierarchyFileOutputFormat > 0)
    fprintf(fptr, "NumberOfParticles   = %"ISYM"\n", NumberOfParticles);
 
  if (NumberOfParticles > 0) {
 
    if (MyProcessorNumber == ROOT_PROCESSOR && HierarchyFileOutputFormat > 0)
      fprintf(fptr, "ParticleFileName = %s\n", name); // must be same as above
 
    if (MyProcessorNumber == ProcessorNumber) {
 
    /* Sort particles according to their identifier. */
 
    this->SortParticlesByNumber();
 
    /* Create a temporary buffer (64 bit). */
 
    io_type *temp = new io_type[NumberOfParticles];
 
    /* Particle positions are not converted to 32 bit first.
       (128 bit numbers are not supported by HDF so convert to 64). */

    io_type *temp_pointer = NULL;
    float128 *long_temp_pointer = NULL;
 
    TempIntArray[0] = NumberOfParticles;
 
    for (dim = 0; dim < GridRank; dim++) {
 
      /* Convert to 64 if 128, either just write out. */

      if (sizeof(FLOAT) == 16) {
        long_temp_pointer = (float128*) ParticlePosition[dim];
      }
      else
      {
        temp_pointer = (io_type*) ParticlePosition[dim];
      }
 
 
      file_dsp_id = H5Screate_simple((Eint32) 1, TempIntArray, NULL);
        if (io_log) fprintf(log_fptr, "H5Screate file_dsp_id: %"ISYM"\n", file_dsp_id);
        if( file_dsp_id == h5_error ){my_exit(EXIT_FAILURE);}
 
      if (io_log) fprintf(log_fptr,"H5Dcreate with Name = %s\n", ParticlePositionLabel[dim]);
 
      dset_id =  H5Dcreate(file_id, ParticlePositionLabel[dim],  FILE_type_id, file_dsp_id, H5P_DEFAULT);
        if (io_log) fprintf(log_fptr, "H5Dcreate id: %"ISYM"\n", dset_id);
        if( dset_id == h5_error ){my_exit(EXIT_FAILURE);}
 
      if (sizeof(FLOAT) == 16) {
//                                  NOTE: for 128bits this must be FILE_type_id and NOT FLOAT_type_id!
      h5_status = H5Dwrite(dset_id, FILE_type_id, H5S_ALL, H5S_ALL, H5P_DEFAULT, (VOIDP) long_temp_pointer);
        if (io_log) fprintf(log_fptr, "H5Dwrite: %"ISYM"\n", h5_status);
        if( h5_status == h5_error ){my_exit(EXIT_FAILURE);}

      }
      else
      {

      h5_status = H5Dwrite(dset_id, FLOAT_type_id, H5S_ALL, H5S_ALL, H5P_DEFAULT, (VOIDP) temp_pointer);
        if (io_log) fprintf(log_fptr, "H5Dwrite: %"ISYM"\n", h5_status);
        if( h5_status == h5_error ){my_exit(EXIT_FAILURE);}

      }
 
      h5_status = H5Sclose(file_dsp_id);
        if (io_log) fprintf(log_fptr, "H5Sclose: %"ISYM"\n", h5_status);
        if( h5_status == h5_error ){my_exit(EXIT_FAILURE);}
 
      h5_status = H5Dclose(dset_id);
        if (io_log) fprintf(log_fptr, "H5Dclose: %"ISYM"\n", h5_status);
        if( h5_status == h5_error ){my_exit(EXIT_FAILURE);}
 
    }
 
    /* Copy particle velocities to temp and write them. */
 
    for (dim = 0; dim < GridRank; dim++) {
 
      for (i = 0; i < NumberOfParticles; i++)
	temp[i] = io_type(ParticleVelocity[dim][i]);
 
 
      file_dsp_id = H5Screate_simple((Eint32) 1, TempIntArray, NULL);
        if (io_log) fprintf(log_fptr, "H5Screate file_dsp_id: %"ISYM"\n", file_dsp_id);
        if( file_dsp_id == h5_error ){my_exit(EXIT_FAILURE);}
 
      if (io_log) fprintf(log_fptr,"H5Dcreate with Name = %s\n",ParticleVelocityLabel[dim]);
 
      dset_id =  H5Dcreate(file_id, ParticleVelocityLabel[dim], file_type_id, file_dsp_id, H5P_DEFAULT);
        if (io_log) fprintf(log_fptr, "H5Dcreate id: %"ISYM"\n", dset_id);
        if( dset_id == h5_error ){my_exit(EXIT_FAILURE);}
 
      h5_status = H5Dwrite(dset_id, float_type_id, H5S_ALL, H5S_ALL, H5P_DEFAULT, (VOIDP) temp);
        if (io_log) fprintf(log_fptr, "H5Dwrite: %"ISYM"\n", h5_status);
        if( h5_status == h5_error ){my_exit(EXIT_FAILURE);}
 
      h5_status = H5Sclose(file_dsp_id);
        if (io_log) fprintf(log_fptr, "H5Sclose: %"ISYM"\n", h5_status);
        if( h5_status == h5_error ){my_exit(EXIT_FAILURE);}
 
      h5_status = H5Dclose(dset_id);
        if (io_log) fprintf(log_fptr, "H5Dclose: %"ISYM"\n", h5_status);
        if( h5_status == h5_error ){my_exit(EXIT_FAILURE);}
 
    }
 
    /* Copy mass to temp and write it. */
 
    for (i = 0; i < NumberOfParticles; i++)
      temp[i] = io_type(ParticleMass[i]);
 
 
    file_dsp_id = H5Screate_simple((Eint32) 1, TempIntArray, NULL);
      if (io_log) fprintf(log_fptr, "H5Screate file_dsp_id: %"ISYM"\n", file_dsp_id);
      if( file_dsp_id == h5_error ){my_exit(EXIT_FAILURE);}
 
    if (io_log) fprintf(log_fptr,"H5Dcreate with Name = particle_mass\n");
 
    dset_id =  H5Dcreate(file_id, "particle_mass", file_type_id, file_dsp_id, H5P_DEFAULT);
      if (io_log) fprintf(log_fptr, "H5Dcreate id: %"ISYM"\n", dset_id);
      if( dset_id == h5_error ){my_exit(EXIT_FAILURE);}
 
    h5_status = H5Dwrite(dset_id, float_type_id, H5S_ALL, H5S_ALL, H5P_DEFAULT, (VOIDP) temp);
      if (io_log) fprintf(log_fptr, "H5Dwrite: %"ISYM"\n", h5_status);
      if( h5_status == h5_error ){my_exit(EXIT_FAILURE);}
 
    h5_status = H5Sclose(file_dsp_id);
      if (io_log) fprintf(log_fptr, "H5Sclose: %"ISYM"\n", h5_status);
      if( h5_status == h5_error ){my_exit(EXIT_FAILURE);}
 
    h5_status = H5Dclose(dset_id);
      if (io_log) fprintf(log_fptr, "H5Dclose: %"ISYM"\n", h5_status);
      if( h5_status == h5_error ){my_exit(EXIT_FAILURE);}
 
    /* Copy number (ID) to temp and write it. */
 
    PINT *tempPINT = new PINT[NumberOfParticles];
 
    for (i = 0; i < NumberOfParticles; i++)
      tempPINT[i] = ParticleNumber[i];
 
 
    file_dsp_id = H5Screate_simple((Eint32) 1, TempIntArray, NULL);
      if (io_log) fprintf(log_fptr, "H5Screate file_dsp_id: %"ISYM"\n", file_dsp_id);
      if( file_dsp_id == h5_error ){my_exit(EXIT_FAILURE);}
 
    if (io_log) fprintf(log_fptr,"H5Dcreate with Name = particle_index\n");
 
    dset_id =  H5Dcreate(file_id, "particle_index", HDF5_FILE_PINT, file_dsp_id, H5P_DEFAULT);
      if (io_log) fprintf(log_fptr, "H5Dcreate id: %"ISYM"\n", dset_id);
      if( dset_id == h5_error ){my_exit(EXIT_FAILURE);}
 
    h5_status = H5Dwrite(dset_id, HDF5_PINT, H5S_ALL, H5S_ALL, H5P_DEFAULT, (VOIDP) tempPINT);
      if (io_log) fprintf(log_fptr, "H5Dwrite: %"ISYM"\n", h5_status);
      if( h5_status == h5_error ){my_exit(EXIT_FAILURE);}
 
    h5_status = H5Sclose(file_dsp_id);
      if (io_log) fprintf(log_fptr, "H5Sclose: %"ISYM"\n", h5_status);
      if( h5_status == h5_error ){my_exit(EXIT_FAILURE);}
 
    h5_status = H5Dclose(dset_id);
      if (io_log) fprintf(log_fptr, "H5Dclose: %"ISYM"\n", h5_status);
      if( h5_status == h5_error ){my_exit(EXIT_FAILURE);}
 
 
    /* Copy type to temp and write it. */

    if (ParticleTypeInFile == TRUE) {

    int *tempint = new int[NumberOfParticles];
<<<<<<< HEAD
 
=======
    
>>>>>>> 28b9c045
    if (ParticleType == NULL)
      ENZO_FAIL("Undefined ParticleType!\n");
 
    for (i = 0; i < NumberOfParticles; i++)
      tempint[i] = ParticleType[i];
 
    file_dsp_id = H5Screate_simple((Eint32) 1, TempIntArray, NULL);
      if (io_log) fprintf(log_fptr, "H5Screate file_dsp_id: %"ISYM"\n", file_dsp_id);
      if( file_dsp_id == h5_error ){my_exit(EXIT_FAILURE);}
 
    if (io_log) fprintf(log_fptr,"H5Dcreate with Name = particle_type\n");
 
    dset_id =  H5Dcreate(file_id, "particle_type", HDF5_FILE_INT, file_dsp_id, H5P_DEFAULT);
      if (io_log) fprintf(log_fptr, "H5Dcreate id: %"ISYM"\n", dset_id);
      if( dset_id == h5_error ){my_exit(EXIT_FAILURE);}
 
    h5_status = H5Dwrite(dset_id, HDF5_INT, H5S_ALL, H5S_ALL, H5P_DEFAULT, (VOIDP) tempint);
      if (io_log) fprintf(log_fptr, "H5Dwrite: %"ISYM"\n", h5_status);
      if( h5_status == h5_error ){my_exit(EXIT_FAILURE);}
 
    h5_status = H5Sclose(file_dsp_id);
      if (io_log) fprintf(log_fptr, "H5Sclose: %"ISYM"\n", h5_status);
      if( h5_status == h5_error ){my_exit(EXIT_FAILURE);}
 
    h5_status = H5Dclose(dset_id);
      if (io_log) fprintf(log_fptr, "H5Dclose: %"ISYM"\n", h5_status);
      if( h5_status == h5_error ){my_exit(EXIT_FAILURE);}

    delete [] tempint;
 
    }

 
    /* Copy particle attributes to temp and write them. */
 
    for (j = 0; j < NumberOfParticleAttributes; j++) {
 
      for (i = 0; i < NumberOfParticles; i++)
	temp[i] = io_type(ParticleAttribute[j][i]);
 
 
      file_dsp_id = H5Screate_simple((Eint32) 1, TempIntArray, NULL);
        if (io_log) fprintf(log_fptr, "H5Screate file_dsp_id: %"ISYM"\n", file_dsp_id);
        if( file_dsp_id == h5_error ){my_exit(EXIT_FAILURE);}
 
      if (io_log) fprintf(log_fptr,"H5Dcreate with Name = %s\n",ParticleAttributeLabel[j]);
 
      dset_id =  H5Dcreate(file_id, ParticleAttributeLabel[j], file_type_id, file_dsp_id, H5P_DEFAULT);
        if (io_log) fprintf(log_fptr, "H5Dcreate id: %"ISYM"\n", dset_id);
        if( dset_id == h5_error ){my_exit(EXIT_FAILURE);}
 
      h5_status = H5Dwrite(dset_id, float_type_id, H5S_ALL, H5S_ALL, H5P_DEFAULT, (VOIDP) temp);
        if (io_log) fprintf(log_fptr, "H5Dwrite: %"ISYM"\n", h5_status);
        if( h5_status == h5_error ){my_exit(EXIT_FAILURE);}
 
      h5_status = H5Sclose(file_dsp_id);
        if (io_log) fprintf(log_fptr, "H5Sclose: %"ISYM"\n", h5_status);
        if( h5_status == h5_error ){my_exit(EXIT_FAILURE);}
 
      h5_status = H5Dclose(dset_id);
        if (io_log) fprintf(log_fptr, "H5Dclose: %"ISYM"\n", h5_status);
        if( h5_status == h5_error ){my_exit(EXIT_FAILURE);}
 
    }
 
 
    /* clean up */
 
    delete [] temp;
    delete [] tempPINT;
 
  } // end: if (MyProcessorNumber...)
  } // end: if (NumberOfParticles > 0)

 
 
  /* Close HDF file. */
 
  if (MyProcessorNumber == ProcessorNumber)
  {
 
     h5_status = H5Fclose(file_id);
   
     if (io_log) fprintf(log_fptr, "H5Fclose: %"ISYM"\n", h5_status);
     if( h5_status == h5_error ){my_exit(EXIT_FAILURE);}
   
  }
 
  if (MyProcessorNumber == ProcessorNumber)
  {  
    if (io_log) fclose(log_fptr);
   
  }
 
  /* 4) Save Gravity info. */


 
 
  if (MyProcessorNumber == ROOT_PROCESSOR && HierarchyFileOutputFormat > 0)
    if (SelfGravity)

      fprintf(fptr, "GravityBoundaryType = %"ISYM"\n", GravityBoundaryType);
 
  /* Clean up. */
 
  
  delete [] name;

  
 
  return SUCCESS;
 
}

<|MERGE_RESOLUTION|>--- conflicted
+++ resolved
@@ -1075,11 +1075,7 @@
     if (ParticleTypeInFile == TRUE) {
 
     int *tempint = new int[NumberOfParticles];
-<<<<<<< HEAD
- 
-=======
     
->>>>>>> 28b9c045
     if (ParticleType == NULL)
       ENZO_FAIL("Undefined ParticleType!\n");
  
