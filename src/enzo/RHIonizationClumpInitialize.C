/***********************************************************************
/
/  INITIALIZE RADIATION-HYDRODYNAMICS TEST -- CLUMP IONIZATION TEST
/
/  written by: Daniel Reynolds
/  date:       December 2007
/
/  PURPOSE:
/
/  RETURNS: SUCCESS or FAIL
/
************************************************************************/

// This routine intializes a new simulation based on the parameter file.

#include <string.h>
#include <stdio.h>
#include <math.h>
#include "ErrorExceptions.h"
#include "macros_and_parameters.h"
#include "typedefs.h"
#include "global_data.h"
#include "Fluxes.h"
#include "GridList.h"
#include "ExternalBoundary.h"
#include "Grid.h"
#include "Hierarchy.h"
#include "TopGridData.h"
#include "phys_constants.h"

#include "phys_constants.h"


/* default constants */
#define DEFAULT_MU 0.6       // mean molecular mass
#define MIN_TEMP 1.0         // minimum temperature [K]


// function prototypes
int InitializeRateData(FLOAT Time);


int RHIonizationClumpInitialize(FILE *fptr, FILE *Outfptr, 
				HierarchyEntry &TopGrid,
				TopGridData &MetaData, int local)
{
#ifdef TRANSFER
  if (MyProcessorNumber == ROOT_PROCESSOR)
    printf("Entering RHIonizationClumpInitialize routine\n");

  char *kphHIName    = "HI_kph";
  char *kphHeIName   = "HeI_kph";
  char *kphHeIIName  = "HeII_kph";
  char *gammaName    = "PhotoGamma";
  char *kdissH2IName = "H2I_kdiss";
  char *DensName  = "Density";
  char *TEName    = "TotalEnergy";
  char *IEName    = "Internal_Energy";
  char *Vel0Name  = "x-velocity";
  char *Vel1Name  = "y-velocity";
  char *Vel2Name  = "z-velocity";
  char *RadName   = "Grey_Radiation_Energy";
  char *HIName    = "HI_Density";
  char *HIIName   = "HII_Density";
  char *HeIName   = "HeI_Density";
  char *HeIIName  = "HeII_Density";
  char *HeIIIName = "HeIII_Density";
  char *DeName    = "Electron_Density";

  // local declarations
  char line[MAX_LINE_LENGTH];
  int  dim, ret;

  // Setup and parameters:
  //  1. ambient density (should be very small) - free parameter
  //  2. ambient gas velocity - free parameter
  //  3. ambient gas temperature
  //  4. ambient radiation energy
  //  5. Hydrogen mass fraction 
  //  6. initial fraction HII
  //  7. Number of chemical species
  //  8. mesh spacing
  float RadHydroX0Velocity           = 0.0;
  float RadHydroX1Velocity           = 0.0;
  float RadHydroX2Velocity           = 0.0;
  float RadHydroNumDensityIn         = 0.04;
  float RadHydroNumDensityOut        = 0.0002;
  float RadHydroTemperatureIn        = 40.0;     // K
  float RadHydroTemperatureOut       = 8000.0;   // K
  float RadHydroRadiationEnergy      = 1.0e-20;  // erg/cm^3
  float RadHydroHydrogenMassFraction = 1.0;
  float RadHydroInitialFractionHII   = 0.0;
  float RadHydroInitialFractionHeII  = 0.0;
  float RadHydroInitialFractionHeIII = 0.0;
  int   RadHydroChemistry            = 1;
  float ClumpCenterX                 = 5.0;  // normalized units
  float ClumpCenterY                 = 3.3;
  float ClumpCenterZ                 = 3.3;
  float ClumpRadius                  = 0.8;

  // overwrite input from RadHydroParamFile file, if it exists
  if (MetaData.RadHydroParameterFname != NULL) {
    FILE *RHfptr;
    if ((RHfptr = fopen(MetaData.RadHydroParameterFname, "r")) != NULL) {
      while (fgets(line, MAX_LINE_LENGTH, RHfptr) != NULL) {
	ret = 0;
	// read relevant problem parameters
	ret += sscanf(line, "RadHydroVelocity = %"FSYM" %"FSYM" %"FSYM,
		      &RadHydroX0Velocity, &RadHydroX1Velocity, 
		      &RadHydroX2Velocity);
	ret += sscanf(line, "RadHydroChemistry = %"ISYM, 
		      &RadHydroChemistry);
	ret += sscanf(line, "RadHydroNumDensityIn = %"FSYM, 
		      &RadHydroNumDensityIn);
	ret += sscanf(line, "RadHydroNumDensityOut = %"FSYM, 
		      &RadHydroNumDensityOut);
	ret += sscanf(line, "RadHydroTemperatureIn = %"FSYM, 
		      &RadHydroTemperatureIn);
	ret += sscanf(line, "RadHydroTemperatureOut = %"FSYM, 
		      &RadHydroTemperatureOut);
	ret += sscanf(line, "RadHydroRadiationEnergy = %"FSYM, 
		      &RadHydroRadiationEnergy);
	ret += sscanf(line, "RadHydroInitialFractionHII = %"FSYM, 
		      &RadHydroInitialFractionHII);
	ret += sscanf(line, "RadHydroHFraction = %"FSYM, 
		      &RadHydroHydrogenMassFraction);
	if ((RadHydroChemistry == 3) || (MultiSpecies == 1)) {
	  ret += sscanf(line, "RadHydroInitialFractionHeII = %"FSYM, 
			&RadHydroInitialFractionHeII);
	  ret += sscanf(line, "RadHydroInitialFractionHeIII = %"FSYM, 
			&RadHydroInitialFractionHeIII);
	}
	
	ret += sscanf(line, "ClumpCenter = %"FSYM" %"FSYM" %"FSYM,
		      &ClumpCenterX, &ClumpCenterY, &ClumpCenterZ);
	ret += sscanf(line, "ClumpRadius = %"FSYM, &ClumpRadius);

      } // end input from parameter file
      fclose(RHfptr);
    }
  }

  /* error checking */
  if (Mu != DEFAULT_MU) {
    if (MyProcessorNumber == ROOT_PROCESSOR)
      fprintf(stderr, "warning: mu =%f assumed in initialization; setting Mu = %f for consistency.\n", DEFAULT_MU);
    Mu = DEFAULT_MU;
  }

  // set up CoolData object if not already set up
  if (CoolData.ceHI == NULL) 
    if (InitializeRateData(MetaData.Time) == FAIL) {
      fprintf(stderr,"Error in InitializeRateData.\n");
      return FAIL;
    }

  // if temperature specified and not internal energy, perform conversion here
  RadHydroTemperatureIn  = max(RadHydroTemperatureIn, MIN_TEMP); // enforce minimum
  RadHydroTemperatureOut = max(RadHydroTemperatureOut,MIN_TEMP); // enforce minimum
<<<<<<< HEAD
  float mp = 1.67262171e-24;    // proton mass [g]
=======
  float kb = 1.3806504e-16;     // boltzmann constant [erg/K]
>>>>>>> 2a7b5de2
  float nH, HI, HII, nHe, HeI, HeII, HeIII, ne, num_dens, mu;
  if (RadHydroChemistry == 0) 
    mu = DEFAULT_MU;
  else if (RadHydroChemistry == 1) {
    HI = 1.0 - RadHydroInitialFractionHII;
    HII = RadHydroInitialFractionHII;
    ne = HII;
    num_dens = HI + HII + ne;
    mu = 1.0/num_dens;
  }
  else if (RadHydroChemistry == 3) {
    nH = RadHydroHydrogenMassFraction;
    nHe = (1.0 - RadHydroHydrogenMassFraction);
    HI = nH*(1.0 - RadHydroInitialFractionHII);
    HII = nH*RadHydroInitialFractionHII;
    HeII = nHe*RadHydroInitialFractionHeII;
    HeIII = nHe*RadHydroInitialFractionHeIII;
    HeI = nHe - HeII - HeIII;
    ne = HII + HeII/4.0 + HeIII/2.0;
    num_dens = 0.25*(HeI + HeII + HeIII) + HI + HII + ne;
    mu = 1.0/num_dens;
  }
  else {
    fprintf(stderr,"Initialize error: NChem != {0,1,3}\n");
    return FAIL;	
  }
  // compute the internal energy
<<<<<<< HEAD
  float RadHydroIEnergyIn  = kboltz*RadHydroTemperatureIn/mu/mp/(Gamma-1.0);
  float RadHydroIEnergyOut = kboltz*RadHydroTemperatureOut/mu/mp/(Gamma-1.0);
=======
  float RadHydroIEnergyIn  = kb*RadHydroTemperatureIn/mu/mh/(Gamma-1.0);
  float RadHydroIEnergyOut = kb*RadHydroTemperatureOut/mu/mh/(Gamma-1.0);
>>>>>>> 2a7b5de2
  
  // set up the grid(s) on this level
  HierarchyEntry *Temp = &TopGrid;
  while (Temp != NULL) {
    if (Temp->GridData->RHIonizationClumpInitializeGrid(
			RadHydroChemistry, RadHydroNumDensityIn, 
			RadHydroNumDensityOut, RadHydroX0Velocity, 
			RadHydroX1Velocity, RadHydroX2Velocity, 
			RadHydroIEnergyIn, RadHydroIEnergyOut, 
			RadHydroRadiationEnergy, RadHydroHydrogenMassFraction, 
			RadHydroInitialFractionHII, RadHydroInitialFractionHeII, 
			RadHydroInitialFractionHeIII, ClumpCenterX, ClumpCenterY, 
			ClumpCenterZ, ClumpRadius, local) == FAIL) {
      fprintf(stderr, "Error in RHIonizationClumpInitializeGrid.\n");
      return FAIL;
    }
    Temp = Temp->NextGridThisLevel;
  }


  // set up field names and units
  int BaryonField = 0;
  DataLabel[BaryonField++] = DensName;
  DataLabel[BaryonField++] = TEName;
  if (DualEnergyFormalism) 
    DataLabel[BaryonField++] = IEName;
  DataLabel[BaryonField++] = Vel0Name;
  DataLabel[BaryonField++] = Vel1Name;
  DataLabel[BaryonField++] = Vel2Name;
  DataLabel[BaryonField++] = RadName;
  DataLabel[BaryonField++] = DeName;
  DataLabel[BaryonField++] = HIName;
  DataLabel[BaryonField++] = HIIName;
  if ((RadHydroChemistry == 3) || (MultiSpecies > 0)) {
    DataLabel[BaryonField++] = HeIName;
    DataLabel[BaryonField++] = HeIIName;
    DataLabel[BaryonField++] = HeIIIName;
  }

  // if using external chemistry/cooling, set rate labels
  if (RadiativeCooling) {
    DataLabel[BaryonField++] = kphHIName;
    DataLabel[BaryonField++] = gammaName;
    if (RadiativeTransferHydrogenOnly == FALSE) {
      DataLabel[BaryonField++] = kphHeIName;
      DataLabel[BaryonField++] = kphHeIIName;
    }
    if (MultiSpecies > 1)
      DataLabel[BaryonField++] = kdissH2IName;
  }

  for (int i=0; i<BaryonField; i++) 
    DataUnits[i] = NULL;

  return SUCCESS;

#else

  fprintf(stderr,"Error: TRANSFER must be enabled for this test!\n");
  return FAIL;
 
#endif

}<|MERGE_RESOLUTION|>--- conflicted
+++ resolved
@@ -157,11 +157,6 @@
   // if temperature specified and not internal energy, perform conversion here
   RadHydroTemperatureIn  = max(RadHydroTemperatureIn, MIN_TEMP); // enforce minimum
   RadHydroTemperatureOut = max(RadHydroTemperatureOut,MIN_TEMP); // enforce minimum
-<<<<<<< HEAD
-  float mp = 1.67262171e-24;    // proton mass [g]
-=======
-  float kb = 1.3806504e-16;     // boltzmann constant [erg/K]
->>>>>>> 2a7b5de2
   float nH, HI, HII, nHe, HeI, HeII, HeIII, ne, num_dens, mu;
   if (RadHydroChemistry == 0) 
     mu = DEFAULT_MU;
@@ -189,14 +184,9 @@
     return FAIL;	
   }
   // compute the internal energy
-<<<<<<< HEAD
-  float RadHydroIEnergyIn  = kboltz*RadHydroTemperatureIn/mu/mp/(Gamma-1.0);
-  float RadHydroIEnergyOut = kboltz*RadHydroTemperatureOut/mu/mp/(Gamma-1.0);
-=======
-  float RadHydroIEnergyIn  = kb*RadHydroTemperatureIn/mu/mh/(Gamma-1.0);
-  float RadHydroIEnergyOut = kb*RadHydroTemperatureOut/mu/mh/(Gamma-1.0);
->>>>>>> 2a7b5de2
-  
+  float RadHydroIEnergyIn  = kboltz*RadHydroTemperatureIn/mu/mh/(Gamma-1.0);
+  float RadHydroIEnergyOut = kboltz*RadHydroTemperatureOut/mu/mh/(Gamma-1.0);
+
   // set up the grid(s) on this level
   HierarchyEntry *Temp = &TopGrid;
   while (Temp != NULL) {
