--- conflicted
+++ resolved
@@ -292,11 +292,7 @@
     if (io_log) fprintf(log_fptr, "H5Gopen with Name %s\n", name);
 
     group_id = H5Gopen(file_id, name);
-<<<<<<< HEAD
     if( group_id == h5_error ){ENZO_FAIL("Error in IO");}
-=======
-    if( group_id == h5_error ){return FAIL;}
->>>>>>> 083e6bb4
  
     /* fill in ActiveDim for dims up to 3d */
  
