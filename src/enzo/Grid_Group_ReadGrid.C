--- conflicted
+++ resolved
@@ -51,10 +51,7 @@
  
 #ifndef NEW_GRID_IO
 int grid::Group_ReadGrid(FILE *fptr, int GridID, HDF5_hid_t file_id, 
-<<<<<<< HEAD
-=======
 			 char DataFilename[],
->>>>>>> 28b9c045
 			 int ReadText, int ReadData, bool ReadParticlesOnly)
 {
  
@@ -662,13 +659,9 @@
     }H5E_END_TRY
  
     if (ParticleTypeInFile == TRUE && dset_id != h5_error) {
-<<<<<<< HEAD
- 
-=======
 
       H5Dclose(dset_id);
 
->>>>>>> 28b9c045
       /* Read ParticleType into temporary buffer and Copy to ParticleType. */
 
       int *tempint = new int[NumberOfParticles];
