/***********************************************************************
/
/  PROBLEM TYPE CLASS
/
/  written by: Matthew Turk, Oliver Hahn
/  date:       July, 2010
/
/  PURPOSE:
/
************************************************************************/
#ifdef NEW_PROBLEM_TYPES
#ifndef __PROBLEM_TYPES__
#define __PROBLEM_TYPES__

#include <string>

class EnzoProblemType
{
/* These will be overridden in the public namespace by implementations */
public:

    virtual int InitializeSimulation(FILE *fptr, FILE *Outfptr,
            HierarchyEntry &TopGrid, TopGridData &MetaData)
    {return SUCCESS;}
    virtual int InitializeGrid(grid *thisgrid,
            HierarchyEntry &TopGrid, TopGridData &MetaData)
    {return SUCCESS;}
<<<<<<< HEAD

=======
    int AddDataLabel(const char *FieldName);

protected:
>>>>>>> a3273984
    //.. constructor
    EnzoProblemType();
    virtual ~EnzoProblemType()
    {}
    int DataLabelCount;

    grid *CreateNewUniformGrid(grid *ParentGrid,
            int Rank, int Dimensions[], 
		    FLOAT LeftEdge[], FLOAT RightEdge[], int NumParticles,
            float UniformDensity,
			float UniformTotalEnergy,
			float UniformInternalEnergy,
			float UniformVelocity[], 
			float UniformBField[]);

    int InitializeUniformGrid(
                grid *thisgrid,
                float UniformDensity,
				float UniformTotalEnergy,
				float UniformInternalEnergy,
                float UniformVelocity[], 
                float UniformBField[]);

    void FinalizeGrids(HierarchyEntry **RefLevels, HierarchyEntry &TopGrid,
                       TopGridData &MetaData);

    protected:

    private:
};

/*!
 * @brief implements abstract factory design pattern for plug-ins
 */
struct EnzoProblemType_creator
{
    //! create an instance of a plug-in
    virtual EnzoProblemType * create( ) const = 0;
    
    //! destroy an instance of a plug-in
    virtual ~EnzoProblemType_creator() { }
};

typedef std::map<std::string, EnzoProblemType_creator *> EnzoProblemMap;

//! maps the name of a plug-in to a pointer of the factory pattern 
EnzoProblemMap &get_problem_types();

/*!
 * @brief concrete factory pattern for plug-ins
 */
template< class DerivedProblemType >
struct EnzoProblemType_creator_concrete : public EnzoProblemType_creator
{
    //! register the plug-in by its name
    EnzoProblemType_creator_concrete( const std::string& problem_type_name )
    {
        get_problem_types()[ problem_type_name ] = this;
    }
    
    //! create an instance of the plug-in
    EnzoProblemType * create( ) const
    {
        return new DerivedProblemType( );
    }
};

//! failsafe version to select the plug-in
EnzoProblemType *select_problem_type( std::string problem_type_name );

#endif
#endif<|MERGE_RESOLUTION|>--- conflicted
+++ resolved
@@ -25,13 +25,9 @@
     virtual int InitializeGrid(grid *thisgrid,
             HierarchyEntry &TopGrid, TopGridData &MetaData)
     {return SUCCESS;}
-<<<<<<< HEAD
-
-=======
     int AddDataLabel(const char *FieldName);
 
 protected:
->>>>>>> a3273984
     //.. constructor
     EnzoProblemType();
     virtual ~EnzoProblemType()
