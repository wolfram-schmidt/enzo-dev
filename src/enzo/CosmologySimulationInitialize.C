--- conflicted
+++ resolved
@@ -393,7 +393,6 @@
   if (CosmologySimulationInitialTemperature == FLOAT_UNDEFINED)
     CosmologySimulationInitialTemperature = 550.0 *
       POW((1.0 + InitialRedshift)/(1.0 + 200), 2);
-
  /* Convert from Gauss */
   float DensityUnits=1, LengthUnits=1, TemperatureUnits=1, TimeUnits=1,
     VelocityUnits=1, PressureUnits=1.,MagneticUnits=1., a=1,dadt=0;
@@ -406,13 +405,9 @@
 
   for (int dim = 0; dim < MAX_DIMENSION; dim++) {
     CosmologySimulationInitialUniformBField[dim] /= MagneticUnits;
-<<<<<<< HEAD
-    printf("magnetic field: %"FSYM" %"ESYM" \n", MagneticUnits,  CosmologySimulationInitialUniformBField[dim]);
-=======
     if (MyProcessorNumber == ROOT_PROCESSOR)
       printf("magnetic field: dim %"ISYM", %"FSYM" %"ESYM" \n", dim, MagneticUnits, 
 	     CosmologySimulationInitialUniformBField[dim]);
->>>>>>> 32246cda
   }
   
 
