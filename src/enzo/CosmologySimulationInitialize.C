--- conflicted
+++ resolved
@@ -124,12 +124,9 @@
   char *MetalIaName = "MetalSNIa_Density";
   char *GPotName  = "Grav_Potential";
   char *ForbidName  = "ForbiddenRefinement";
-<<<<<<< HEAD
-=======
   char *MachName   = "Mach";
   char *PSTempName = "PreShock_Temperature";
   char *PSDenName  = "PreShock_Density";
->>>>>>> 28b9c045
   char *ExtraNames[2] = {"Z_Field1", "Z_Field2"};
   char *BxName = "Bx";
   char *ByName = "By";
@@ -390,12 +387,8 @@
       CosmologySimulationParticlePositionNames[0] == NULL &&
       !CosmologySimulationCalculatePositions) {
     ENZO_FAIL("CosmologySimulation: 1-component files only valid for use with "
-<<<<<<< HEAD
-	    "CosmologySimualtionCalculatePositions.\n");
-=======
 	      "CosmologySimulationCalculatePositions or 1-component particle "
 	      "position files.\n");
->>>>>>> 28b9c045
   }
 
   if (Mu != 0.6) {
@@ -772,8 +765,6 @@
     DataLabel[i++] = EtaName;
 #endif
  
-<<<<<<< HEAD
-=======
   if (ShockMethod) {
     DataLabel[i++] = MachName;
     if(StorePreShockFields){
@@ -782,7 +773,6 @@
     }
   } 
 
->>>>>>> 28b9c045
   for (j = 0; j < i; j++)
     DataUnits[j] = NULL;
  
