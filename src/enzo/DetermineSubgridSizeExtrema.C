--- conflicted
+++ resolved
@@ -31,15 +31,8 @@
 #include "LevelHierarchy.h"
 #include "CommunicationUtilities.h"
 
-<<<<<<< HEAD
-// Minimum values to be used:
-
-#define MINIMUM_EDGE 2
-#define MINIMUM_SIZE 64
-=======
 #define MINIMUM_EDGE 4
 #define MINIMUM_SIZE 2000
->>>>>>> aaf89f0b
 
 // Default values to be used, if no good estimate is availabke:
 
@@ -54,12 +47,8 @@
 
   /* Now determine subgrid size parameters */
 
-<<<<<<< HEAD
-  int grids_per_proc = OptimalSubgridsPerProcessor;
-=======
   int grids_per_proc = (level > MaximumStaticSubgridLevel) ?
     OptimalSubgridsPerProcessor : 8;
->>>>>>> aaf89f0b
 
   MaximumSubgridSize = NumberOfCells / 
     (NumberOfProcessors * grids_per_proc);
