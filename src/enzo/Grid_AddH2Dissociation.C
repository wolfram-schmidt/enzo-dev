--- conflicted
+++ resolved
@@ -32,17 +32,10 @@
 {
 
   Star *cstar;
-<<<<<<< HEAD
-  RadiationSourceEntry *RS;
-  FLOAT delx, dely, delz, DomainWidth[MAX_DIMENSION];
-  FLOAT innerFront, outerFront;
-  double r2, radius2, Luminosity[4];
-=======
   FLOAT DomainWidth[MAX_DIMENSION];
   FLOAT *ddr2[MAX_DIMENSION];
   FLOAT innerFront, outerFront, innerFront2, outerFront2;
   double Luminosity[4];
->>>>>>> eeb78664
   float energies[4], kdiss_r2;
   int ipart, dim, i, j, k, index, indixe;
   int ActiveDims[MAX_DIMENSION];
@@ -116,50 +109,51 @@
 
   if (ProblemType == 50) {
 
+    RadiationSourceEntry *RS;
     for (RS = GlobalRadiationSources->NextSource; RS; RS = RS->NextSource) {
 
       if (PhotonTime < RS->CreationTime && 
 	  PhotonTime > RS->CreationTime + RS->LifeTime)
 	continue;
 
-<<<<<<< HEAD
       H2Luminosity = RS->SED[3] * RS->Luminosity / LConv;
-=======
-#ifdef UNUSED
-    // Determine the inner and outer radiation fronts
-    outerFront = (PhotonTime - cstar->BirthTime) * LightTravelDist;
-    outerFront2 = outerFront*outerFront;
->>>>>>> eeb78664
-
-      // Determine the inner and outer radiation fronts
-      innerFront = 0;
-<<<<<<< HEAD
-      outerFront = (PhotonTime - RS->CreationTime) * LightTravelDist;
-      
+
+      /* Pre-calculate distances from cells to source */
+
+      for (dim = 0; dim < GridRank; dim++)
+	for (i = 0, index = GridStartIndex[dim]; i < ActiveDims[dim]; 
+	     i++, index++) {
+
+	  // Calculate dr_i first, then square it
+	  ddr2[dim][i] = 
+	    fabs(CellLeftEdge[dim][index] + 0.5*CellWidth[dim][index] - 
+		 RS->Position[dim]);
+	  ddr2[dim][i] = min(ddr2[dim][i], DomainWidth[dim]-ddr2[dim][i]);
+	  ddr2[dim][i] = ddr2[dim][i] * ddr2[dim][i];
+	}
+
       /* Loop over cells */
 
-      index = 0;
+      double radius2, radius2_yz;
+
       kdiss_r2 = (float) (H2Luminosity * H2ISigma / (4.0 * M_PI));
-      for (k = 0; k < GridDimension[2]; k++) {
-	delz = fabs(CellLeftEdge[2][k] + 0.5*CellWidth[2][k] - RS->Position[2]);
-	delz = min(delz, DomainWidth[2]-delz);
-	for (j = 0; j < GridDimension[1]; j++) {
-	  dely = fabs(CellLeftEdge[1][j] + 0.5*CellWidth[1][j] - RS->Position[1]);
-	  dely = min(dely, DomainWidth[1]-dely);
-	  for (i = 0; i < GridDimension[0]; i++, index++) {
-	    delx = fabs(CellLeftEdge[0][i] + 0.5*CellWidth[0][i] - RS->Position[0]);
-	    delx = min(delx, DomainWidth[0]-delx);
-	    radius2 = delx*delx + dely*dely + delz*delz;
-	    if (radius2 > outerFront*outerFront || radius2 < innerFront*innerFront)
-	      continue;
-
-	    radius2 = max(radius2, dilRadius2);
-	    BaryonField[kdissH2INum][index] += kdiss_r2 / radius2;
-
+      for (k = 0; k < ActiveDims[2]; k++) {
+	for (j = 0; j < ActiveDims[1]; j++) {
+	  radius2_yz = ddr2[1][j] + ddr2[2][k];
+	  index = GRIDINDEX(0, j, k);
+	  for (i = 0; i < ActiveDims[0]; i++, index++) {
+	    radius2 = radius2_yz + ddr2[0][i];
+	    //if (radius2 < outerFront2 && radius2 > innerFront2) {
+	    //radius2 = max(radius2, dilRadius2);
+	    if (radius2 < dilRadius2)
+	      BaryonField[kdissH2INum][index] += kdiss_r2 / dilRadius2;
+	    else
+	      BaryonField[kdissH2INum][index] += kdiss_r2 / radius2;
+	    //} // ENDIF
 	  } // END: i-direction
 	} // END: j-direction
       } // END: k-direction
-
+      
     } // ENDFOR sources
 
   } // ENDIF ProblemType == 50
@@ -172,7 +166,7 @@
       if (!(cstar->FeedbackFlag == NO_FEEDBACK ||
 	    cstar->FeedbackFlag == CONT_SUPERNOVA)) 
 	continue;
-
+      
       /* Determine H2 emission rate */
 
       if (cstar->ComputePhotonRates(energies, Luminosity) == FAIL) {
@@ -181,83 +175,44 @@
       }
       H2Luminosity = Luminosity[3];
 
-      // Determine the inner and outer radiation fronts
-      outerFront = (PhotonTime - cstar->BirthTime) * LightTravelDist;
-
-      if (PhotonTime > (cstar->BirthTime + cstar->LifeTime))
-	innerFront = (PhotonTime - cstar->BirthTime - cstar->LifeTime)
-	  * LightTravelDist;
-      else
-	innerFront = 0;
+      /* Pre-calculate distances from cells to source */
+
+      for (dim = 0; dim < GridRank; dim++)
+	for (i = 0, index = GridStartIndex[dim]; i < ActiveDims[dim]; 
+	     i++, index++) {
+	  
+	  // Calculate dr_i first, then square it
+	  ddr2[dim][i] = 
+	    fabs(CellLeftEdge[dim][index] + 0.5*CellWidth[dim][index] -
+		 cstar->pos[dim]);
+	  ddr2[dim][i] = min(ddr2[dim][i], DomainWidth[dim]-ddr2[dim][i]);
+	  ddr2[dim][i] = ddr2[dim][i] * ddr2[dim][i];
+	}
 
       /* Loop over cells */
 
-      index = 0;
+      double radius2, radius2_yz;
+
       kdiss_r2 = (float) (H2Luminosity * H2ISigma / (4.0 * M_PI));
-      for (k = 0; k < GridDimension[2]; k++) {
-	delz = fabs(CellLeftEdge[2][k] + 0.5*CellWidth[2][k] - cstar->pos[2]);
-	delz = min(delz, DomainWidth[2]-delz);
-	for (j = 0; j < GridDimension[1]; j++) {
-	  dely = fabs(CellLeftEdge[1][j] + 0.5*CellWidth[1][j] - cstar->pos[1]);
-	  dely = min(dely, DomainWidth[1]-dely);
-	  for (i = 0; i < GridDimension[0]; i++, index++) {
-	    delx = fabs(CellLeftEdge[0][i] + 0.5*CellWidth[0][i] - cstar->pos[0]);
-	    delx = min(delx, DomainWidth[0]-delx);
-	    radius2 = delx*delx + dely*dely + delz*delz;
-	    if (radius2 > outerFront*outerFront || radius2 < innerFront*innerFront)
-	      continue;
-
-	    radius2 = max(radius2, dilRadius2);
-	    BaryonField[kdissH2INum][index] += kdiss_r2 / radius2;
-
+      for (k = 0; k < ActiveDims[2]; k++) {
+	for (j = 0; j < ActiveDims[1]; j++) {
+	  radius2_yz = ddr2[1][j] + ddr2[2][k];
+	  index = GRIDINDEX(0, j, k);
+	  for (i = 0; i < ActiveDims[0]; i++, index++) {
+	    radius2 = radius2_yz + ddr2[0][i];
+	    //if (radius2 < outerFront2 && radius2 > innerFront2) {
+	    //radius2 = max(radius2, dilRadius2);
+	    if (radius2 < dilRadius2)
+	      BaryonField[kdissH2INum][index] += kdiss_r2 / dilRadius2;
+	    else
+	      BaryonField[kdissH2INum][index] += kdiss_r2 / radius2;
+	    //} // ENDIF
 	  } // END: i-direction
 	} // END: j-direction
       } // END: k-direction
-
-    } // END: stars
+    } // ENDFOR stars
 
   } // ENDELSE ProblemType == 50
-=======
-    innerFront2 = innerFront * innerFront;
-#endif /* UNUSED */
-
-    /* Pre-calculate distances from cells to source */
-
-    for (dim = 0; dim < GridRank; dim++)
-      for (i = 0, index = GridStartIndex[dim]; i < ActiveDims[dim]; 
-	   i++, index++) {
-
-	// Calculate dr_i first, then square it
-	ddr2[dim][i] = fabs(CellLeftEdge[dim][index] + 0.5*CellWidth[dim][index] -
-			    cstar->pos[dim]);
-	ddr2[dim][i] = min(ddr2[dim][i], DomainWidth[dim]-ddr2[dim][i]);
-	ddr2[dim][i] = ddr2[dim][i] * ddr2[dim][i];
-      }
-
-    /* Loop over cells */
-
-    double radius2, radius2_yz;
-
-    kdiss_r2 = (float) (H2Luminosity * H2ISigma / (4.0 * M_PI));
-    for (k = 0; k < ActiveDims[2]; k++) {
-      for (j = 0; j < ActiveDims[1]; j++) {
-	radius2_yz = ddr2[1][j] + ddr2[2][k];
-	index = GRIDINDEX(0, j, k);
-	for (i = 0; i < ActiveDims[0]; i++, index++) {
-	  radius2 = radius2_yz + ddr2[0][i];
-	  //if (radius2 < outerFront2 && radius2 > innerFront2) {
-	  //radius2 = max(radius2, dilRadius2);
-	  if (radius2 < dilRadius2)
-	    BaryonField[kdissH2INum][index] += kdiss_r2 / dilRadius2;
-	  else
-	    BaryonField[kdissH2INum][index] += kdiss_r2 / radius2;
-	  //} // ENDIF
-	} // END: i-direction
-      } // END: j-direction
-    } // END: k-direction
-
-  } // END: stars
->>>>>>> eeb78664
 
   for (dim = 0; dim < GridRank; dim++)
     delete [] ddr2[dim];
