--- conflicted
+++ resolved
@@ -169,11 +169,7 @@
       
       /* Determine H2 emission rate */
 
-<<<<<<< HEAD
-      if (cstar->ComputePhotonRates(energies, Luminosity) == FAIL) {
-=======
       if (cstar->ComputePhotonRates(nbins, energies, Luminosity) == FAIL) {
->>>>>>> 28b9c045
 	ENZO_FAIL("Error in ComputePhotonRates.\n");
       }
       H2Luminosity = Luminosity[3];
@@ -194,28 +190,7 @@
 
       /* Loop over cells */
 
-<<<<<<< HEAD
-      index = 0;
-      kdiss_r2 = (float) (H2Luminosity * H2ISigma / (4.0 * M_PI));
-      for (k = 0; k < GridDimension[2]; k++) {
-	delz = fabs(CellLeftEdge[2][k] + 0.5*CellWidth[2][k] - cstar->pos[2]);
-	delz = min(delz, DomainWidth[2]-delz);
-	for (j = 0; j < GridDimension[1]; j++) {
-	  dely = fabs(CellLeftEdge[1][j] + 0.5*CellWidth[1][j] - cstar->pos[1]);
-	  dely = min(dely, DomainWidth[1]-dely);
-	  for (i = 0; i < GridDimension[0]; i++, index++) {
-	    delx = fabs(CellLeftEdge[0][i] + 0.5*CellWidth[0][i] - cstar->pos[0]);
-	    delx = min(delx, DomainWidth[0]-delx);
-	    radius2 = delx*delx + dely*dely + delz*delz;
-	    if (radius2 > outerFront*outerFront || radius2 < innerFront*innerFront)
-
-	      continue;
-
-	    radius2 = max(radius2, dilRadius2);
-	    BaryonField[kdissH2INum][index] += kdiss_r2 / radius2;
-=======
       double radius2, radius2_yz;
->>>>>>> 28b9c045
 
       kdiss_r2 = (float) (H2Luminosity * H2ISigma / (4.0 * M_PI));
       for (k = 0; k < ActiveDims[2]; k++) {
