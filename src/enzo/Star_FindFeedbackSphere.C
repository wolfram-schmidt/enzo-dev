/***********************************************************************
/
/  FIND ACCRETION SPHERE
/
/  written by: John Wise
/  date:       March, 2009
/  modified1: 
/
/  PURPOSE: When we remove baryons from the grid to add to the star
/           particle, look for a sphere that contains twice its mass.
/           Stepping outward by a cell width.
/
************************************************************************/
#ifdef USE_MPI
#include "mpi.h"
#endif /* USE_MPI */

#include <stdlib.h>
#include <stdio.h>
#include <math.h>
#include "performance.h"
#include "ErrorExceptions.h"
#include "macros_and_parameters.h"
#include "typedefs.h"
#include "global_data.h"
#include "Fluxes.h"
#include "GridList.h"
#include "ExternalBoundary.h"
#include "Grid.h"
#include "Hierarchy.h"
#include "TopGridData.h"
#include "LevelHierarchy.h"
#include "CommunicationUtilities.h"

int Star::FindFeedbackSphere(LevelHierarchyEntry *LevelArray[], int level,
			     float &Radius, double &EjectaDensity, double &EjectaThermalEnergy,
			     int &SphereContained, int &SkipMassRemoval,
			     float DensityUnits, float LengthUnits, 
			     float TemperatureUnits, float TimeUnits,
			     float VelocityUnits, FLOAT Time,
			     bool &MarkedSubgrids)
{

  const double pc = 3.086e18, Msun = 1.989e33, pMass = 1.673e-24, 
    gravConst = 6.673e-8, yr = 3.1557e7, Myr = 3.1557e13;

  float values[7];
  float AccretedMass, DynamicalTime = 0, AvgDensity, AvgVelocity[MAX_DIMENSION];
<<<<<<< HEAD
  int StarType, i, l, dim, FirstLoop = TRUE, SphereTooSmall, cornerDone[8];
  float MassEnclosed = 0, Metallicity = 0, ColdGasMass = 0, ColdGasFraction, initialRadius; 
  FLOAT corners[MAX_DIMENSION][8];
  int direction;
  LevelHierarchyEntry *Temp, *Temp2;
=======
  int StarType, i, l, dim, FirstLoop = TRUE, SphereTooSmall, 
    MBHFeedbackThermalRadiusTooSmall;
  float MassEnclosed, Metallicity2, Metallicity3, ColdGasMass, 
    ColdGasFraction, initialRadius, tdyn_code;
  float ShellMass, ShellMetallicity2, ShellMetallicity3, ShellColdGasMass, 
    ShellVelocity[MAX_DIMENSION];
  LevelHierarchyEntry *Temp;
  HierarchyEntry *Temp2;
>>>>>>> 28b9c045

  /* Get cell width */

  int Rank, Dims[MAX_DIMENSION];
  float CellWidth;
  FLOAT LeftEdge[MAX_DIMENSION], RightEdge[MAX_DIMENSION];
  LevelArray[level]->GridData->ReturnGridInfo(&Rank, Dims, LeftEdge, RightEdge);
  CellWidth = (RightEdge[0] - LeftEdge[0]) / (Dims[0] - 2*DEFAULT_GHOST_ZONES);

  SphereContained = TRUE;
  SkipMassRemoval = FALSE;
  StarType = ABS(this->type);
  for (dim = 0; dim < MAX_DIMENSION; dim++)
    AvgVelocity[dim] = 0.0;
  tdyn_code = StarClusterMinDynamicalTime/(TimeUnits/yr);

  // If there is already enough mass from accretion, create it
  // without removing a sphere of material.  It was already done in
  // grid::StarParticleHandler.
  if ((StarType == PopII && FeedbackFlag == FORMATION &&
       Mass > StarClusterMinimumMass) ||
      (StarType == PopIII && FeedbackFlag == FORMATION &&
       Mass >= this->FinalMass)) {
    if (debug)
      printf("StarParticle[%"ISYM"]: Accreted mass = %"GSYM" Msun.\n", Identifier, Mass);
    SkipMassRemoval = TRUE;
    return SUCCESS;
  }

  /***********************************************************************

    For star formation, we need to find a sphere with enough mass to
    accrete.  We step out by a cell width when searching. 
    This is only for FeedbackFlag = FORMATION. 

  ***********************************************************************/

  SphereTooSmall = ((FeedbackFlag == FORMATION) 
                 || (FeedbackFlag == COLOR_FIELD));
  initialRadius = Radius;

<<<<<<< HEAD
=======
  MassEnclosed = 0;
  Metallicity2 = 0;
  Metallicity3 = 0;
  ColdGasMass = 0;
  for (dim = 0; dim < MAX_DIMENSION; dim++)
    AvgVelocity[dim] = 0.0;

#ifdef UNUSED
  /* MBHFeedbackToConstantMass is implemented to apply your feedback energy 
     always to a constant mass, not to a constant volume.  For now, this is 
     for future use and not tested, and shouldn't be used.  -Ji-hoon Kim, Sep.2009 */
  int MBHFeedbackToConstantMass = FALSE; 
  MBHFeedbackThermalRadiusTooSmall = (type == MBH && MBHFeedbackToConstantMass);

  while (SphereTooSmall || MBHFeedbackThermalRadiusTooSmall) { 
#endif
>>>>>>> 28b9c045
  while (SphereTooSmall) { 
    Radius += CellWidth;

    /* Before we sum the enclosed mass, check if the sphere with
       r=Radius is completely contained in grids on this level */

    SphereContained = this->SphereContained(LevelArray, level, Radius);
    if (SphereContained == FALSE)
      break;

    ShellMass = 0;
    ShellMetallicity2 = 0;
    ShellMetallicity3 = 0;
    ShellColdGasMass = 0;
    for (dim = 0; dim < MAX_DIMENSION; dim++)
      ShellVelocity[dim] = 0.0;

    LCAPERF_START("star_FindFeedbackSphere_Zero");
    for (l = level; l < MAX_DEPTH_OF_HIERARCHY; l++) {
      Temp = LevelArray[l];
      while (Temp != NULL) {

	/* Zero under subgrid field */

	if (!MarkedSubgrids) {
	  Temp->GridData->
	    ZeroSolutionUnderSubgrid(NULL, ZERO_UNDER_SUBGRID_FIELD);
	  Temp2 = Temp->GridHierarchyEntry->NextGridNextLevel;
	  while (Temp2 != NULL) {
	    Temp->GridData->ZeroSolutionUnderSubgrid(Temp2->GridData, 
						     ZERO_UNDER_SUBGRID_FIELD);
	    Temp2 = Temp2->NextGridThisLevel;
	  }
	} // ENDIF !MarkedSubgrids

	/* Sum enclosed mass in this grid */

	Temp->GridData->GetEnclosedMassInShell(this, Radius-CellWidth, Radius, 
					       ShellMass, ShellMetallicity2, 
					       ShellMetallicity3,
					       ShellColdGasMass, ShellVelocity);

	Temp = Temp->NextGridThisLevel;

      } // END: Grids

    } // END: level
    MarkedSubgrids = true;
    LCAPERF_STOP("star_FindFeedbackSphere_Zero");

    values[0] = ShellMetallicity2;
    values[1] = ShellMetallicity3;
    values[2] = ShellMass;
    values[3] = ShellColdGasMass;
    for (dim = 0; dim < MAX_DIMENSION; dim++)
      values[4+dim] = ShellVelocity[dim];

    LCAPERF_START("star_FindFeedbackSphere_Sum");
    CommunicationAllSumValues(values, 7);
    LCAPERF_STOP("star_FindFeedbackSphere_Sum");

    ShellMetallicity2 = values[0];
    ShellMetallicity3 = values[1];
    ShellMass = values[2];
    ShellColdGasMass = values[3];
    for (dim = 0; dim < MAX_DIMENSION; dim++)
      ShellVelocity[dim] = values[4+dim];

    MassEnclosed += ShellMass;
    ColdGasMass += ShellColdGasMass;

    // Must first make mass-weighted, then add shell mass-weighted
    // (already done in GetEnclosedMassInShell) velocity and
    // metallicity.  We divide out the mass after checking if mass is
    // non-zero.
    Metallicity2 = Metallicity2 * (MassEnclosed - ShellMass) + ShellMetallicity2;
    Metallicity3 = Metallicity3 * (MassEnclosed - ShellMass) + ShellMetallicity3;
    for (dim = 0; dim < MAX_DIMENSION; dim++)
      AvgVelocity[dim] = AvgVelocity[dim] * (MassEnclosed - ShellMass) +
	ShellVelocity[dim];

    if (MassEnclosed == 0) {
      SphereContained = FALSE;
      return SUCCESS;
    }

    Metallicity2 /= MassEnclosed;
    Metallicity3 /= MassEnclosed;
    for (dim = 0; dim < MAX_DIMENSION; dim++)
      AvgVelocity[dim] /= MassEnclosed;

    // Baryon Removal based on star particle type
    switch (StarType) {
    case PopIII:  // Single star
      SphereTooSmall = MassEnclosed < 2*this->FinalMass;
      ColdGasFraction = 1.0;
      // to make the total mass PopIIIStarMass
      AccretedMass = this->FinalMass - float(Mass);
      break;

    case SimpleSource:  // Single star
      SphereTooSmall = MassEnclosed < 2*this->FinalMass;
      ColdGasFraction = 1.0;
      // to make the total mass PopIIIStarMass
      AccretedMass = this->FinalMass - float(Mass);
      break;

    case PopII:  // Star Cluster Formation
      AvgDensity = (float) 
	(double(Msun * (MassEnclosed + Mass)) / 
	 double(4*M_PI/3.0 * pow(Radius*LengthUnits, 3)));
      DynamicalTime = sqrt((3.0 * M_PI) / (32.0 * gravConst * AvgDensity)) /
	TimeUnits;
      ColdGasFraction = ColdGasMass / (MassEnclosed + float(Mass));
      AccretedMass = ColdGasFraction * StarClusterFormEfficiency * MassEnclosed;
      SphereTooSmall = DynamicalTime < tdyn_code;
      break;

    case PopIII_CF:
      SphereTooSmall = (MassEnclosed < PopIIIColorMass);
      break;

    }  // ENDSWITCH FeedbackFlag
<<<<<<< HEAD

    // Remove the stellar mass from the sphere and distribute the
    // gas evenly in the sphere since this is what will happen once
    // the I-front passes through it.
    EjectaDensity = (float) 
      (double(Msun * (MassEnclosed - AccretedMass)) / 
       double(4*M_PI/3.0 * pow(Radius*LengthUnits, 3)) /
       DensityUnits);
=======
    if (type != MBH)  
      // Remove the stellar mass from the sphere and distribute the
      // gas evenly in the sphere since this is what will happen once
      // the I-front passes through it.
      EjectaDensity = (float) 
	(double(Msun * (MassEnclosed - AccretedMass)) / 
	 double(4*M_PI/3.0 * pow(Radius*LengthUnits, 3)) /
	 DensityUnits);
    else 
      // for MBH, we reduce EjectaThermalEnergy because Radius is now expanded
      EjectaThermalEnergy *= pow(initialRadius/Radius, 3);
>>>>>>> 28b9c045

      //fprintf(stderr, "Star::FFS: EjectaThermalEnergy = %g\n", EjectaThermalEnergy); 

      //      printf("AddFeedback: EjectaDensity = %"GSYM"\n", EjectaDensity);
      //      EjectaDensity = Shine[p].Mass / MassEnclosed;

  }  // ENDWHILE (too little mass)

  /* Don't allow the sphere to be too large (2x leeway) */

  const float epsMass = 9.0;
  float eps_tdyn;
  if (FeedbackFlag == FORMATION) {
    // single Pop III star
    if (StarType == PopIII && LevelArray[level+1] != NULL)
      if (MassEnclosed > (1.0+epsMass)*(AccretedMass+float(Mass))) {
	SphereContained = FALSE;
	return SUCCESS;
      }
    if (StarType == SimpleSource && LevelArray[level+1] != NULL)
      if (MassEnclosed > (1.0+epsMass)*(AccretedMass+float(Mass))) {
	SphereContained = FALSE;
	return SUCCESS;
      }
    // t_dyn \propto M_enc^{-1/2} => t_dyn > sqrt(1.0+eps)*lifetime
    // Star cluster
    if (StarType == PopII && LevelArray[level+1] != NULL) {
      eps_tdyn = sqrt(1.0+epsMass) * tdyn_code;
      if (DynamicalTime > eps_tdyn) {
	SphereContained = FALSE;
	return SUCCESS;
      }
    }

  } // ENDIF FORMATION

  /* If SphereContained is TRUE, i.e. either not FORMATION or
     COLOR_FIELD or formation sphere is acutally contained (double
     checking in this case, doesn't hurt...), check if the sphere is
     contained within grids on this level.  */

  if (SphereContained == TRUE)
    SphereContained = this->SphereContained(LevelArray, level, Radius);

  /* If contained and this is for star formation, we record how much
     mass we should add and reset the flags for formation. */

  if (SphereContained && FeedbackFlag == FORMATION) {

    if (debug) {
      printf("StarParticle[birth]: L%"ISYM", r = %"GSYM" pc, M = %"GSYM
	     ", Z2/Z3 = %"GSYM"/%"GSYM"\n",
	     level, Radius*LengthUnits/pc, MassEnclosed, Metallicity2,
	     Metallicity3);
      if (StarType == PopII || StarType == PopIII)
	printf("\t mass = %"GSYM" (%"GSYM"%% cold) Msun, \n"
	       "\t rho = %"GSYM" g/cm3, tdyn = %"GSYM" Myr\n"
	       "\t vel = %"FSYM" %"FSYM" %"FSYM" (%"FSYM" %"FSYM" %"FSYM")\n"
	       "\t pos = %"PSYM" %"PSYM" %"PSYM"\n",
	       this->Mass+AccretedMass, 100*ColdGasFraction, 
	       AvgDensity, DynamicalTime*TimeUnits/Myr,
	       AvgVelocity[0], AvgVelocity[1], AvgVelocity[2],
	       vel[0], vel[1], vel[2],
	       pos[0], pos[1], pos[2]);
      printf("FindFeedbackSphere[%"ISYM"][%"ISYM"]: Adding sphere for feedback type = %"ISYM"\n", 
	     level, Identifier, FeedbackFlag);
    }
    //if (abs(type) == SimpleSource){
    //  EjectaDensity = (float) 
//	(double(MassEnclosed));
    //  printf(" \n              XXXXXXX EjectaDensity = %"FSYM"\n\n",EjectaDensity );
      // HERE DENSITY is actually a mass so factor is calculated correctly in Grid_AddFeedbackSphere
    //}


    // If the star hasn't accreted enough mass after a dynamical time,
    // then turn it on.
    //#ifdef UNUSED
    if (StarType == PopII && this->Mass < StarClusterMinimumMass &&
	Time-this->BirthTime > tdyn_code) {
      if (debug) 
	printf("star::FindFeedbackSphere: Old protostar: lived %g yr. "
	       "Particle mass = %g. Star particle %"PISYM".  Turning on.\n",
	       (Time-this->BirthTime)*TimeUnits/yr, this->Mass, this->Identifier);
      this->BirthTime = Time;
      this->type = PopII;
    }
    //#endif

    deltaZ = Metallicity2 + Metallicity3;
    for (dim = 0; dim < MAX_DIMENSION; dim++)
      delta_vel[dim] = AvgVelocity[dim];

    /* We store the accretion rate of the newly formed star in the
       accretion rate arrays.  Set accretion_time[0] to zero, so the
       initial "accretion" is easily calculated.  Be sure not
       overwrite any previous accretion rates, although this should
       never happen! */

    this->naccretions = 1;
    if (this->accretion_rate != NULL)
      delete [] this->accretion_rate;
    if (this->accretion_time == NULL)
      delete [] this->accretion_time;

    // Add a bit of a cushion, so we exceed Pop III stellar mass in
    // the accretion.  Mass > PopIIIMass is required for star
    // activation.
    this->accretion_rate = new float[2];
    this->accretion_rate[0] = (1.0001) * AccretedMass / (Time * TimeUnits);
    this->accretion_rate[1] = 0.0;
    
    this->accretion_time = new FLOAT[2];
    this->accretion_time[0] = 0.0;
    this->accretion_time[1] = Time;

    //DeltaMass = AccretedMass;
    //type = abs(type);  // Unmark as unborn (i.e. negative type)

  } // ENDIF formation

  return SUCCESS;

}<|MERGE_RESOLUTION|>--- conflicted
+++ resolved
@@ -46,13 +46,6 @@
 
   float values[7];
   float AccretedMass, DynamicalTime = 0, AvgDensity, AvgVelocity[MAX_DIMENSION];
-<<<<<<< HEAD
-  int StarType, i, l, dim, FirstLoop = TRUE, SphereTooSmall, cornerDone[8];
-  float MassEnclosed = 0, Metallicity = 0, ColdGasMass = 0, ColdGasFraction, initialRadius; 
-  FLOAT corners[MAX_DIMENSION][8];
-  int direction;
-  LevelHierarchyEntry *Temp, *Temp2;
-=======
   int StarType, i, l, dim, FirstLoop = TRUE, SphereTooSmall, 
     MBHFeedbackThermalRadiusTooSmall;
   float MassEnclosed, Metallicity2, Metallicity3, ColdGasMass, 
@@ -61,7 +54,6 @@
     ShellVelocity[MAX_DIMENSION];
   LevelHierarchyEntry *Temp;
   HierarchyEntry *Temp2;
->>>>>>> 28b9c045
 
   /* Get cell width */
 
@@ -103,8 +95,6 @@
                  || (FeedbackFlag == COLOR_FIELD));
   initialRadius = Radius;
 
-<<<<<<< HEAD
-=======
   MassEnclosed = 0;
   Metallicity2 = 0;
   Metallicity3 = 0;
@@ -121,7 +111,6 @@
 
   while (SphereTooSmall || MBHFeedbackThermalRadiusTooSmall) { 
 #endif
->>>>>>> 28b9c045
   while (SphereTooSmall) { 
     Radius += CellWidth;
 
@@ -244,17 +233,21 @@
       SphereTooSmall = (MassEnclosed < PopIIIColorMass);
       break;
 
+    case MBH:  
+#ifdef UNUSED
+      /* This is to enlarge Radius so that the thermal feedback affects the constant mass 
+	 as the AGN bubble expands, not the constant radius.  MassEnclosed in Msun. 
+	 assuming initial density around MBH ~ 1 Msun/pc^3 = 40/cm3, which is close to 
+	 the density in Ostriker & McKee test problem (1 Msun/pc^3 = 6.77e-23 g/cm3 = 40/cm3) */
+      MBHFeedbackThermalRadiusTooSmall = MassEnclosed < 
+	4*M_PI/3.0 * pow(MBHFeedbackThermalRadius, 3) * 1.0; 
+      fprintf(stderr, "MassEnclosed = %g\n", MassEnclosed);
+      fprintf(stderr, "MassEnclosed_ought_to_be = %g\n", 4*M_PI/3.0 * pow(MBHFeedbackThermalRadius, 3) * 1.0);
+      fprintf(stderr, "Radius = %g\n", Radius);
+#endif
+      break;
+
     }  // ENDSWITCH FeedbackFlag
-<<<<<<< HEAD
-
-    // Remove the stellar mass from the sphere and distribute the
-    // gas evenly in the sphere since this is what will happen once
-    // the I-front passes through it.
-    EjectaDensity = (float) 
-      (double(Msun * (MassEnclosed - AccretedMass)) / 
-       double(4*M_PI/3.0 * pow(Radius*LengthUnits, 3)) /
-       DensityUnits);
-=======
     if (type != MBH)  
       // Remove the stellar mass from the sphere and distribute the
       // gas evenly in the sphere since this is what will happen once
@@ -266,7 +259,6 @@
     else 
       // for MBH, we reduce EjectaThermalEnergy because Radius is now expanded
       EjectaThermalEnergy *= pow(initialRadius/Radius, 3);
->>>>>>> 28b9c045
 
       //fprintf(stderr, "Star::FFS: EjectaThermalEnergy = %g\n", EjectaThermalEnergy); 
 
