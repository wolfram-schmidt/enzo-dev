#=======================================================================
#
# FILE:        Make.mach.tacc-ranger
#
# DESCRIPTION: Makefile settings for SUN Constellation
#              Portland Group Compilers with MVAPICH2
#
# AUTHOR:      Robert Harkness/Alexei Kritsuk
# AUTHOR2:     Stephen Skory (7 Oct 2008)
#
# DATE:        2008-02-27
#
# To use this makefile, you need to update your environment. Either
# execute these on the command line, or better, put them you profile.
#   module swap mvapich2/1.0 mvapich-devel/1.0
#   module load acml
#   
# If you wish to use HYPRE, you will need to additionally do:
#   module load hypre/2.4.0b
#   
#
# Addionally, you should ensure that you're using the same HDF5
# utilities that you're linking against.
#
# For csh and it's derivates:
# setenv PATH ${PATH}:/share/home/00770/harkness/HDF5/5-1.8.0-pgi-64/bin
#
# Bash-like shells
# export PATH=$PATH:/share/home/00770/harkness/HDF5/5-1.8.0-pgi-64/bin
#
#=======================================================================

MACH_TEXT  = TACC Ranger
MACH_VALID = 1
MACH_FILE  = Make.mach.tacc-ranger

#-----------------------------------------------------------------------
# Commands to run test executables
#-----------------------------------------------------------------------


#-----------------------------------------------------------------------
# Install paths (local variables)
#-----------------------------------------------------------------------

LOCAL_MPI_INSTALL    = /opt/apps/intel10_1/mvapich/1.0.1
#/opt/apps/pgi7_1/mvapich2/1.0
#LOCAL_HDF5_INSTALL   = $(TACC_HDF5_DIR)
LOCAL_HDF5_INSTALL    = /opt/apps/intel10_1/hdf5/1.6.5
LOCAL_HDF4_INSTALL   = $(HDF4_HOME)
LOCAL_SPRNG_INSTALL = /share/home/00332/tg456084/enzo/Enzo/opt/sprng
LOCAL_PNG_INSTALL    = 
<<<<<<< HEAD
LOCAL_HYPRE_INSTALL  = /opt/apps/intel10_1/mvapich1_1_0_1/hypre/2.4.0b/
LOCAL_JBPERF_INSTALL = 
=======
LOCAL_HYPRE_INSTALL  = 
>>>>>>> a15bd158
LOCAL_ACML_INSTALL   = /share/apps/intel10_1/acml/4.1.0/ifort64
#-----------------------------------------------------------------------
# Compiler settings
#-----------------------------------------------------------------------

MACH_CPP       = /usr/bin/cpp

# With MPI

MACH_CC_MPI    = mpicc
MACH_CXX_MPI   = mpicxx -DMPICH_IGNORE_CXX_SEEK
MACH_FC_MPI    = mpif90
MACH_F90_MPI   = mpif90
MACH_LD_MPI    = mpicxx

# Without MPI

MACH_CC_NOMPI  = mpicc
MACH_CXX_NOMPI = mpicxx
MACH_FC_NOMPI  = mpif90
MACH_F90_NOMPI = mpif90
MACH_LD_NOMPI  = mpicxx

#-----------------------------------------------------------------------
# Machine-dependent defines
#-----------------------------------------------------------------------

#MACH_DEFINES   = -DXT3 -DNO_IO_LOG -DSYSCALL -DENZO_ANALYSIS
#MACH_DEFINES   = -DXT3 -DNO_IO_LOG -DSYSCALL -DHAVE_SPRNG
MACH_DEFINES   = -DLINUX -DNO_IO_LOG -DSYSCALL -DHAVE_SPRNG -DSFGEN_PERF

#-----------------------------------------------------------------------
# Compiler flag settings
#-----------------------------------------------------------------------

MACH_CPPFLAGS = -P -traditional
#MACH_CPPFLAGS = 
MACH_CFLAGS   = -DIA64 -DNO_MEM_TRACE -DNO_IO_LOG -DSYSCALL -mp1 -prec_div -fp_port -align
MACH_CXXFLAGS = -DIA64 -DNO_MEM_TRACE -DNO_IO_LOG -DSYSCALL -DUSE_MPI -mp1 -prec_div -fp_port -align -DMPICH_IGNORE_CXX_SEEK -DNEED_GETOPT # getopt for Rick's particle extractor code
MACH_FFLAGS   = 
MACH_F90FLAGS = -mp1 -prec_div -fp_port -align -save -zero
MACH_LDFLAGS  = -Wl,-noinhibit-exec -L/opt/apps/intel/10.1/fc/lib -lifcore -lifport -lpthread -ldl

#-----------------------------------------------------------------------
# Precision-related flags
#-----------------------------------------------------------------------

MACH_FFLAGS_INTEGER_32 = -i4
MACH_FFLAGS_INTEGER_64 = -i8
MACH_FFLAGS_REAL_32    = -r4
MACH_FFLAGS_REAL_64    = -r8

#-----------------------------------------------------------------------
# Optimization flags
#-----------------------------------------------------------------------

MACH_OPT_WARN        = 
MACH_OPT_DEBUG       = -g -O0 -Minfo=all
#MACH_OPT_CRASHES        = -fastsse
#MACH_OPT_HIGH        = -O2 -Mprof=func
#MACH_OPT_HIGH        = -O2 -Mbounds -gopt
MACH_OPT_HIGH        = -O2 -Minfo=all
MACH_OPT_AGGRESSIVE  = -O3 -Mfptrap -Mflushz -fastsse -Mdaz -Mnontemporal -Mnofprelaxed -Mvect=altcode,assoc,prefetch -Kieee -tp barcelona-64

LDR_OPT      = -Mdaz -Mflushz -fastsse -Mnontemporal -Mnofprelaxed -Mvect=altcode,assoc,prefetch -Kieee -tp barcelona-64

#-----------------------------------------------------------------------
# Includes
#-----------------------------------------------------------------------

LOCAL_INCLUDES_MPI    = -I/opt/apps/intel10_1/mvapich/1.0.1/include
LOCAL_INCLUDES_HDF5   = -I$(LOCAL_HDF5_INSTALL)/include
<<<<<<< HEAD
LOCAL_INCLUDES_HYPRE  = -I$(LOCAL_HYPRE_INSTALL)/include
LOCAL_INCLUDES_JBPERF = 
=======
LOCAL_INCLUDES_HYPRE  = 
>>>>>>> a15bd158
LOCAL_INCLUDES_SPRNG  = -I$(LOCAL_SPRNG_INSTALL)/include
LOCAL_INCLUDES_PNG    =

MACH_INCLUDES         = $(LOCAL_INCLUDES_HDF5) $(LOCAL_INCLUDES_SPRNG)
#MACH_INCLUDES         = $(LOCAL_INCLUDES_HDF5)

MACH_INCLUDES_MPI     = $(LOCAL_INCLUDES_MPI)
MACH_INCLUDES_HYPRE   = $(LOCAL_INCLUDES_HYPRE)

#-----------------------------------------------------------------------
# Libraries
#-----------------------------------------------------------------------
#
# make sure to "load module hdf5" before compiling
#
#

LOCAL_LIBS_MPI    = 
#-L$(LOCAL_MPI_INSTALL)/lib -lmpich
LOCAL_LIBS_HDF5   = -L$(LOCAL_HDF5_INSTALL)/lib -lhdf5
LOCAL_LIBS_HDF4   = -L$(LOCAL_HDF4_INSTALL)/lib -lmfhdf -ldf -ljpeg
<<<<<<< HEAD
LOCAL_LIBS_HYPRE  = -L$(LOCAL_HYPRE_INSTALL)/lib -lHYPRE
LOCAL_LIBS_JBPERF = 
=======
LOCAL_LIBS_HYPRE  = 
>>>>>>> a15bd158
LOCAL_LIBS_SPRNG = -L$(LOCAL_SPRNG_INSTALL)/lib -llcg64
LOCAL_LIBS_PNG    = 

#LOCAL_LIBS_MACH   = -L/share/apps/intel10_1/acml/4.1.0/ifort64/lib -lacml_mv -lacml -lm \
#                    -L/opt/apps/pgi/7.1/linux86-64/7.1-2/lib \
#                    -lpgf90 -lpgf90_rpm1 -lpgf902 -lpgf90rtl -lpgftnrtl

LOCAL_LIBS_MACH   = -L/share/apps/intel10_1/acml/4.1.0/ifort64/lib -lacml_mv -lacml -lm #\
#                    -lpgf90 -lpgf90_rpm1 -lpgf902 -lpgf90rtl -lpgftnrtl

MACH_LIBS         = $(LOCAL_LIBS_HDF5) $(LOCAL_LIBS_MACH) $(LOCAL_LIBS_SPRNG)
MACH_LIBS_MPI     = $(LOCAL_LIBS_MPI)
MACH_LIBS_HYPRE   = $(LOCAL_LIBS_HYPRE)<|MERGE_RESOLUTION|>--- conflicted
+++ resolved
@@ -50,12 +50,7 @@
 LOCAL_HDF4_INSTALL   = $(HDF4_HOME)
 LOCAL_SPRNG_INSTALL = /share/home/00332/tg456084/enzo/Enzo/opt/sprng
 LOCAL_PNG_INSTALL    = 
-<<<<<<< HEAD
 LOCAL_HYPRE_INSTALL  = /opt/apps/intel10_1/mvapich1_1_0_1/hypre/2.4.0b/
-LOCAL_JBPERF_INSTALL = 
-=======
-LOCAL_HYPRE_INSTALL  = 
->>>>>>> a15bd158
 LOCAL_ACML_INSTALL   = /share/apps/intel10_1/acml/4.1.0/ifort64
 #-----------------------------------------------------------------------
 # Compiler settings
@@ -128,12 +123,7 @@
 
 LOCAL_INCLUDES_MPI    = -I/opt/apps/intel10_1/mvapich/1.0.1/include
 LOCAL_INCLUDES_HDF5   = -I$(LOCAL_HDF5_INSTALL)/include
-<<<<<<< HEAD
 LOCAL_INCLUDES_HYPRE  = -I$(LOCAL_HYPRE_INSTALL)/include
-LOCAL_INCLUDES_JBPERF = 
-=======
-LOCAL_INCLUDES_HYPRE  = 
->>>>>>> a15bd158
 LOCAL_INCLUDES_SPRNG  = -I$(LOCAL_SPRNG_INSTALL)/include
 LOCAL_INCLUDES_PNG    =
 
@@ -155,12 +145,7 @@
 #-L$(LOCAL_MPI_INSTALL)/lib -lmpich
 LOCAL_LIBS_HDF5   = -L$(LOCAL_HDF5_INSTALL)/lib -lhdf5
 LOCAL_LIBS_HDF4   = -L$(LOCAL_HDF4_INSTALL)/lib -lmfhdf -ldf -ljpeg
-<<<<<<< HEAD
 LOCAL_LIBS_HYPRE  = -L$(LOCAL_HYPRE_INSTALL)/lib -lHYPRE
-LOCAL_LIBS_JBPERF = 
-=======
-LOCAL_LIBS_HYPRE  = 
->>>>>>> a15bd158
 LOCAL_LIBS_SPRNG = -L$(LOCAL_SPRNG_INSTALL)/lib -llcg64
 LOCAL_LIBS_PNG    = 
 
