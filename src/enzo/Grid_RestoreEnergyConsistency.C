/***********************************************************************
/
/  GRID CLASS (RESTORE CONSISTENCY BETWEEN TOTAL AND INTERNAL ENERGY)
/
/  written by: Greg Bryan
/  date:       May, 1995
/  modified1:
/
/  PURPOSE:
/    If using the dual energy formalism, this routine will restore
/     consistency between the total and internal (gas) energy fields.
/     This is done to either the entire field or just the boundary zones.
/     This can result in the supression of small shocks, so the routine
/     should be used with caution (i.e. just after interpolation which
/     generates errors of order a few percent anyway).
/
/
/  RETURNS: FAIL or SUCCESS
/
************************************************************************/
 
#include <stdio.h>
<<<<<<< HEAD
#include "ErrorExceptions.h"
=======
#include <math.h>
>>>>>>> 2bd1d4d9
#include "macros_and_parameters.h"
#include "typedefs.h"
#include "global_data.h"
#include "Fluxes.h"
#include "GridList.h"
#include "ExternalBoundary.h"
#include "Grid.h"
 
/* function prototypes */
 
 
/* InterpolateBoundaryFromParent function */
 
int grid::RestoreEnergyConsistency(int Region)
{
 
  int i, j, k, n;
 
  /* Error check */
 
  if (Region != ENTIRE_REGION && Region != ONLY_BOUNDARY) {
    fprintf(stderr, "Region type %"ISYM" unknown.\n", Region);
    ENZO_FAIL("");
  }
 
  /* If there is no work, we're done. */
 
  if (NumberOfBaryonFields <= 0 || DualEnergyFormalism == 0)
    return SUCCESS;
 
  /* Find fields: density, total energy, velocity1-3. */
 
  int DensNum, GENum, Vel1Num, Vel2Num, Vel3Num, TENum, B1Num,B2Num,B3Num;
  if (this->IdentifyPhysicalQuantities(DensNum, GENum, Vel1Num, Vel2Num,
				       Vel3Num, TENum, B1Num,B2Num,B3Num) == FAIL) {
    fprintf(stderr, "Error in grid->IdentifyPhysicalQuantities.\n");
    ENZO_FAIL("");
  }
 
  /* a) Correct the entire field. */
 
  if (Region == ENTIRE_REGION) {
 
    /* Compute size of field. */
 
    int size = 1;
    for (int dim = 0; dim < GridRank; dim++)
      size *= GridDimension[dim];
 
    /* Perform correction:  E = e + 1/2*v^2. */
 
    for (i = 0; i < size; i++)
      BaryonField[TENum][i] = BaryonField[GENum][i] +
	         0.5*(BaryonField[Vel1Num][i])*(BaryonField[Vel1Num][i]);
 
    if (GridRank > 1)
      for (i = 0; i < size; i++)
	BaryonField[TENum][i] +=
	         0.5*(BaryonField[Vel2Num][i])*(BaryonField[Vel2Num][i]);
 
    if (GridRank > 2)
      for (i = 0; i < size; i++)
	BaryonField[TENum][i] +=
	         0.5*(BaryonField[Vel3Num][i])*(BaryonField[Vel3Num][i]);

    if (HydroMethod == MHD_RK) {
      float B2 = 0;
      for (i = 0; i < size; i++) {
	B2 = pow(BaryonField[B1Num][i],2) + pow(BaryonField[B2Num][i],2) +
	  pow(BaryonField[B3Num][i],2);
	BaryonField[TENum][i] += 0.5 * B2 / BaryonField[DensNum][i];
      }
    }
 
  } // end: Region == ENTIRE_FIELD
 
  /* b) Correct just the boundary zones. */
 
  if (Region == ONLY_BOUNDARY) {
 
    for (k = 0; k < GridDimension[2]; k++)
      for (j = 0; j < GridDimension[1]; j++)
	for (i = 0; i < GridDimension[0]; i++)
	  if (i < GridStartIndex[0] || i > GridEndIndex[0] ||
	      j < GridStartIndex[1] || j > GridEndIndex[1] ||
	      k < GridStartIndex[2] || k > GridEndIndex[2]   ) {
 
	    n = k*GridDimension[0]*GridDimension[1] + j*GridDimension[0] + i;
 
	    /* Perform correction:  E = e + 1/2*v^2. */
 
	    BaryonField[TENum][n] = BaryonField[GENum][n] +
	         0.5*(BaryonField[Vel1Num][n])*(BaryonField[Vel1Num][n]);
 
	    if (GridRank > 1)
	      BaryonField[TENum][n] +=
	         0.5*(BaryonField[Vel2Num][n])*(BaryonField[Vel2Num][n]);
 
	    if (GridRank > 2)
	      BaryonField[TENum][n] +=
	         0.5*(BaryonField[Vel3Num][n])*(BaryonField[Vel3Num][n]);
 
	    if (HydroMethod == MHD_RK) {
	      float B2; 
	      B2 = pow(BaryonField[B1Num][n],2) + pow(BaryonField[B2Num][n],2) +
		pow(BaryonField[B3Num][n],2);
	      BaryonField[TENum][n] += 0.5 * B2 / BaryonField[DensNum][n];
	    }


	  }
 
  } // end: Region == BOUNDARY_ONLY
 
  return SUCCESS;
 
}<|MERGE_RESOLUTION|>--- conflicted
+++ resolved
@@ -20,11 +20,8 @@
 ************************************************************************/
  
 #include <stdio.h>
-<<<<<<< HEAD
+#include <math.h>
 #include "ErrorExceptions.h"
-=======
-#include <math.h>
->>>>>>> 2bd1d4d9
 #include "macros_and_parameters.h"
 #include "typedefs.h"
 #include "global_data.h"
@@ -60,8 +57,8 @@
   int DensNum, GENum, Vel1Num, Vel2Num, Vel3Num, TENum, B1Num,B2Num,B3Num;
   if (this->IdentifyPhysicalQuantities(DensNum, GENum, Vel1Num, Vel2Num,
 				       Vel3Num, TENum, B1Num,B2Num,B3Num) == FAIL) {
-    fprintf(stderr, "Error in grid->IdentifyPhysicalQuantities.\n");
-    ENZO_FAIL("");
+    fprintf(stderr, "\n");
+    ENZO_FAIL("Error in grid->IdentifyPhysicalQuantities.");
   }
  
   /* a) Correct the entire field. */
