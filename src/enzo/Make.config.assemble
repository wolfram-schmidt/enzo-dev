#-----------------------------------------------------------------------
#
# This make include file is used for assigning appropriate values to
# the following variables given CONFIG_* and MACH_* variables:
#
# Compilers
#
#    CPP                C preprocessor
#    CC                 C compiler
#    CXX                C++ compiler
#    FC                 Fortran 77 compiler
#    F90                Fortran 90 compiler
#    LD                 Linker 
# 
# Compiler flags
#
#    CPPFLAGS           Flags for the C preprocessor
#    CFLAGS             Flags for the C compiler
#    CXXFLAGS           Flags for the C++ compiler
#    FFLAGS             Flags for the Fortran 77 compiler
#    F90FLAGS           Flags for the Fortran 90 compiler
#    LDFLAGS            Flags for the Linker      
#                      
# Preprocessor defines
#
#    DEFINES            Preprocessor defines for C, C++, and Fortran
#
# Object files
#
#    OBJS              List of all object files to compile
#    OBJS_LIB          Same list, without X_Main.o
#
#
# Libraries
#
#    LIBS              List of all libraries to link
#
#-----------------------------------------------------------------------


#-----------------------------------------------------------------------
# SET PARAMETER DEFINES FOR HARKNESS VERSION 2008-05-15
#-----------------------------------------------------------------------

    ASSEMBLE_PARAMETER_DEFINES = \
          -D__max_subgrids=$(PARAMETER_MAX_SUBGRIDS) \
          -D__max_baryons=$(PARAMETER_MAX_BARYONS) \
          -D__max_cpu_per_node=$(PARAMETER_MAX_TASKS_PER_NODE)

#-----------------------------------------------------------------------
# DETERMINE INTEGER SIZE SETTINGS
#-----------------------------------------------------------------------

    ERROR_INTEGERS = 1

    # Settings for 32-bit integers

    ifeq ($(CONFIG_INTEGERS),32)
        ERROR_INTEGERS = 0
        ASSEMBLE_INTEGER_DEFINES = -DSMALL_INTS
        ASSEMBLE_INTEGER_FFLAGS = $(MACH_FFLAGS_INTEGER_32)
    endif

    # Settings for 64-bit integers

    ifeq ($(CONFIG_INTEGERS),64)
        ERROR_INTEGERS = 0
        ASSEMBLE_INTEGER_DEFINES = -DLARGE_INTS
        ASSEMBLE_INTEGER_FFLAGS = $(MACH_FFLAGS_INTEGER_64)
    endif

    # error if CONFIG_INTEGERS is incorrect

    ifeq ($(ERROR_INTEGERS),1)
       .PHONY: error_integers
       error_integers:
	$(error Illegal value '$(CONFIG_INTEGERS)' for $$(CONFIG_INTEGERS))
    endif

#-----------------------------------------------------------------------
# DETERMINE FLOATING POINT PRECISION SETTINGS
#-----------------------------------------------------------------------

    ERROR_PRECISION = 1

    # Settings for 32-bit floating point baryon precision

    ifeq ($(CONFIG_PRECISION),32)
        ERROR_PRECISION = 0
        ASSEMBLE_PRECISION_DEFINES = -DCONFIG_BFLOAT_4
        ASSEMBLE_PRECISION_FFLAGS = $(MACH_FFLAGS_REAL_32)
    endif

    # Settings for 64-bit floating point baryon precision

    ifeq ($(CONFIG_PRECISION),64)
        ERROR_PRECISION = 0
        ASSEMBLE_PRECISION_DEFINES = -DCONFIG_BFLOAT_8
        ASSEMBLE_PRECISION_FFLAGS = $(MACH_FFLAGS_REAL_64)
    endif

    # error if CONFIG_PRECISION is incorrect

    ifeq ($(ERROR_PRECISION),1)
       .PHONY: error_precision
       error_precision:
	$(error Illegal value '$(CONFIG_PRECISION)' for $$(CONFIG_PRECISION))
    endif

#-----------------------------------------------------------------------
# DETERMINE PARTICLE PRECISION SETTINGS
#-----------------------------------------------------------------------

    ERROR_PARTICLES = 1

    # Settings for 32-bit particle position precision

    ifeq ($(CONFIG_PARTICLES),32)
        ERROR_PARTICLES = 0
        ASSEMBLE_PARTICLES_DEFINES = -DCONFIG_PFLOAT_4
    endif

    # Settings for 64-bit particle position precision

    ifeq ($(CONFIG_PARTICLES),64)
        ERROR_PARTICLES = 0
        ASSEMBLE_PARTICLES_DEFINES = -DCONFIG_PFLOAT_8
    endif

    # Settings for 128-bit particle position precision

    ifeq ($(CONFIG_PARTICLES),128)
        ERROR_PARTICLES = 0
        ASSEMBLE_PARTICLES_DEFINES = -DCONFIG_PFLOAT_16
    endif

    # error if CONFIG_PARTICLES is incorrect

    ifeq ($(ERROR_PARTICLES),1)
       .PHONY: error_particles
       error_particles:
	$(error Illegal value '$(CONFIG_PARTICLES)' for $$(CONFIG_PARTICLES))
    endif

#-----------------------------------------------------------------------
# DETERMINE INITS PRECISION
#-----------------------------------------------------------------------

    ERROR_INITS = 1

    # Settings for 32-bit inits

    ifeq ($(CONFIG_INITS),32)
        ERROR_INITS = 0
        ASSEMBLE_INITS_DEFINES = -DINITS32
    endif

    # Settings for 64-bit inits

    ifeq ($(CONFIG_INITS),64)
        ERROR_INITS = 0
        ASSEMBLE_INITS_DEFINES = -DINITS64
    endif

    # error if CONFIG_INITS is incorrect

    ifeq ($(ERROR_INITS),1)
       .PHONY: error_inits
       error_inits: ;  $(error Illegal value $(CONFIG_INITS) for $$(CONFIG_INITS))
    endif

#-----------------------------------------------------------------------
# DETERMINE IO PRECISION SETTINGS
#-----------------------------------------------------------------------

    ERROR_IO = 1

    # Settings for 32-bit I/O

    ifeq ($(CONFIG_IO),32)
        ERROR_IO = 0
        ASSEMBLE_IO_DEFINES = -DIO_32
    endif

    # Settings for 64-bit io

    ifeq ($(CONFIG_IO),64)
        ERROR_IO = 0
        ASSEMBLE_IO_DEFINES = -DIO_64
    endif

    # error if CONFIG_IO is incorrect

    ifeq ($(ERROR_IO),1)
       .PHONY: error_io
       error_io:
	$(error Illegal value '$(CONFIG_IO)' for $$(CONFIG_IO))
    endif

#=======================================================================
# DETERMINE MPI USAGE
#=======================================================================

    ERROR_USE_MPI = 1

    ASSEMBLE_CPP = $(MACH_CPP)

    # compilers and settings if USE_MPI is yes

    ifeq ($(CONFIG_USE_MPI),yes)
        ERROR_USE_MPI = 0
        ASSEMBLE_CC  = $(MACH_CC_MPI)
        ASSEMBLE_CXX = $(MACH_CXX_MPI)
        ASSEMBLE_FC  = $(MACH_FC_MPI)
        ASSEMBLE_F90 = $(MACH_F90_MPI)
        ASSEMBLE_LD  = $(MACH_LD_MPI)
        ASSEMBLE_MPI_DEFINES  = -DUSE_MPI
        ASSEMBLE_MPI_INCLUDES = $(MACH_INCLUDES_MPI)
        ASSEMBLE_MPI_LIBS     = $(MACH_LIBS_MPI)
    endif

    # compilers and settings if USE_MPI is no

    ifeq ($(CONFIG_USE_MPI),no)
        ERROR_USE_MPI = 0
        ASSEMBLE_CC  = $(MACH_CC_NOMPI)
        ASSEMBLE_CXX = $(MACH_CXX_NOMPI)
        ASSEMBLE_FC  = $(MACH_FC_NOMPI)
        ASSEMBLE_F90 = $(MACH_F90_NOMPI)
        ASSEMBLE_LD  = $(MACH_LD_NOMPI)
    endif

    # error if CONFIG_USE_MPI is incorrect

    ifeq ($(ERROR_USE_MPI),1)
       .PHONY: error_compilers
       error_compilers:
	$(error Illegal value '$(CONFIG_USE_MPI)' for $$(CONFIG_USE_MPI))
    endif

#-----------------------------------------------------------------------
# DETERMINE OBJECT MODE SETTINGS
#-----------------------------------------------------------------------

    ERROR_OBJECT_MODE = 1

    # Settings for compiling 32-bit object files

    ifeq ($(CONFIG_OBJECT_MODE),32)
	ERROR_OBJECT_MODE = 0
    endif

    # Settings for compiling 64-bit object files

    ifeq ($(CONFIG_OBJECT_MODE),64)
        ERROR_OBJECT_MODE = 0
    endif

    # error if CONFIG_OBJECT_MODE is incorrect

    ifeq ($(ERROR_OBJECT_MODE),1)
       .PHONY: error_object_mode
       error_object_mode:
	$(error Illegal value '$(CONFIG_OBJECT_MODE)' for $$(CONFIG_OBJECT_MODE))
    endif

#-----------------------------------------------------------------------
# DETERMINE TASKMAP SETTINGS
#-----------------------------------------------------------------------

    ERROR_TASKMAP = 1

    # Settings for using TASKMAP mods

    ifeq ($(CONFIG_TASKMAP),yes)
        ERROR_TASKMAP = 0
        ASSEMBLE_TASKMAP_DEFINES = -DTASKMAP -DENABLE_TASKMAP
    endif

    # Settings for not using TASKMAP mods

    ifeq ($(CONFIG_TASKMAP),no)
        ERROR_TASKMAP = 0
        ASSEMBLE_TASKMAP_DEFINES = 
    endif

    # error if CONFIG_TASKMAP is incorrect

    ifeq ($(ERROR_TASKMAP),1)
       .PHONY: error_taskmap
       error_taskmap:
	$(error Illegal value '$(CONFIG_TASKMAP)' for $$(CONFIG_TASKMAP))
    endif

#-----------------------------------------------------------------------
# DETERMINE PACKED_AMR SETTINGS
#-----------------------------------------------------------------------

    ERROR_PACKED_AMR = 1

    # Settings for using PACKED_AMR mods

    ifeq ($(CONFIG_PACKED_AMR),yes)
        ERROR_PACKED_AMR = 0
        ASSEMBLE_PACKED_AMR_DEFINES = \
                 -DUSE_HDF5_GROUPS
    endif
#                 -DSINGLE_HDF5_OPEN_ON_INPUT

    # Settings for not using PACKED_AMR mods

    ifeq ($(CONFIG_PACKED_AMR),no)
        ERROR_PACKED_AMR = 0
        ASSEMBLE_PACKED_AMR_DEFINES = 
    endif

    # error if CONFIG_PACKED_AMR is incorrect

    ifeq ($(ERROR_PACKED_AMR),1)
       .PHONY: error_packed_amr
       error_packed_amr:
	$(error Illegal value '$(CONFIG_PACKED_AMR)' for $$(CONFIG_PACKED_AMR))
    endif

#-----------------------------------------------------------------------
# DETERMINE PACKED_MEM SETTINGS
#-----------------------------------------------------------------------

    ERROR_PACKED_MEM = 1

    # Settings for using PACKED_MEM mods

    ifeq ($(CONFIG_PACKED_MEM),yes)
        ERROR_PACKED_MEM = 0
        ASSEMBLE_PACKED_MEM_DEFINES = -DUSE_HDF5_OUTPUT_BUFFERING
    endif

    # Settings for not using PACKED_MEM mods

    ifeq ($(CONFIG_PACKED_MEM),no)
        ERROR_PACKED_MEM = 0
        ASSEMBLE_PACKED_MEM_DEFINES = 
    endif

    # error if CONFIG_PACKED_MEM is incorrect

    ifeq ($(ERROR_PACKED_MEM),1)
       .PHONY: error_packed_mem
       error_packed_mem:
	$(error Illegal value '$(CONFIG_PACKED_MEM)' for $$(CONFIG_PACKED_MEM))
    endif

#-----------------------------------------------------------------------
# DETERMINE JBPERF SETTINGS
#-----------------------------------------------------------------------

    ERROR_JBPERF = 1

    # Settings to turn jbPerf ON

    ifeq ($(CONFIG_JBPERF),yes)
        ERROR_JBPERF = 0
        ASSEMBLE_JBPERF_DEFINES = -DUSE_JBPERF
        ASSEMBLE_JBPERF_INCLUDES = $(MACH_INCLUDES_JBPERF)
        ASSEMBLE_JBPERF_LIBS     = $(MACH_LIBS_JBPERF)
    endif

    # Settings to turn jbPerf OFF

    ifeq ($(CONFIG_JBPERF),no)
        ERROR_JBPERF = 0
    endif

    # error if CONFIG_JBPERF is incorrect

    ifeq ($(ERROR_JBPERF),1)
       .PHONY: error_jbperf
       error_jbperf:
	$(error Illegal value '$(CONFIG_JBPERF)' for $$(CONFIG_JBPERF))
    endif

#-----------------------------------------------------------------------
# DETERMINE PAPI SETTINGS
#-----------------------------------------------------------------------

    ERROR_PAPI = 1

    # Settings to turn papi ON

    ifeq ($(CONFIG_PAPI),yes)
        ERROR_PAPI = 0
        ASSEMBLE_PAPI_DEFINES = -DUSE_PAPI
        ASSEMBLE_PAPI_INCLUDES = $(MACH_INCLUDES_PAPI)
        ASSEMBLE_PAPI_LIBS     = $(MACH_LIBS_PAPI)
    endif

    # Settings to turn papi OFF

    ifeq ($(CONFIG_PAPI),no)
        ERROR_PAPI = 0
    endif

    # error if CONFIG_PAPI is incorrect

    ifeq ($(ERROR_PAPI),1)
       .PHONY: error_papi
       error_papi:
	$(error Illegal value '$(CONFIG_PAPI)' for $$(CONFIG_PAPI))
    endif

#-----------------------------------------------------------------------
# DETERMINE UNIGRID_TRANSPOSE SETTINGS
#-----------------------------------------------------------------------

    ERROR_UNIGRID_TRANSPOSE = 1

    # Settings to turn unigrid transpose ON

    ifeq ($(CONFIG_UNIGRID_TRANSPOSE),yes)
        ERROR_UNIGRID_TRANSPOSE = 0
        ASSEMBLE_UNIGRID_TRANSPOSE_DEFINES = -DUNIGRID_TRANSPOSE
    endif

    # Settings to turn unigrid transpose OFF

    ifeq ($(CONFIG_UNIGRID_TRANSPOSE),no)
        ERROR_UNIGRID_TRANSPOSE = 0
        ASSEMBLE_UNIGRID_TRANSPOSE_DEFINES =
    endif

    # error if CONFIG_UNIGRID_TRANSPOSE is incorrect

    ifeq ($(ERROR_UNIGRID_TRANSPOSE),1)
       .PHONY: error_unigrid_transpose
       error_unigrid_transpose:
	$(error Illegal value '$(CONFIG_UNIGRID_TRANSPOSE)' for $$(CONFIG_UNIGRID_TRANSPOSE))
    endif

#-----------------------------------------------------------------------
# DETERMINE OOC_BOUNDARY SETTINGS
#-----------------------------------------------------------------------

    ERROR_OOC_BOUNDARY = 1

    # Settings to turn out-of-core boundary conditions ON

    ifeq ($(CONFIG_OOC_BOUNDARY),yes)
        ERROR_OOC_BOUNDARY = 0
        ASSEMBLE_OOC_BOUNDARY_DEFINES = -DOOC_BOUNDARY
    endif

    # Settings to turn out-of-core boundary conditions OFF

    ifeq ($(CONFIG_OOC_BOUNDARY),no)
        ERROR_OOC_BOUNDARY = 0
        ASSEMBLE_OOC_BOUNDARY_DEFINES =
    endif

    # error if CONFIG_OOC_BOUNDARY is incorrect

    ifeq ($(ERROR_OOC_BOUNDARY),1)
       .PHONY: error_ooc_boundary
       error_ooc_boundary:
	$(error Illegal value '$(CONFIG_OOC_BOUNDARY)' for $$(CONFIG_OOC_BOUNDARY))
    endif

#-----------------------------------------------------------------------
# DETERMINE OPTIMIZATION LEVEL SETTINGS
#-----------------------------------------------------------------------

    ERROR_OPT = 1

    # Settings for verbose warnings 

    ifeq ($(CONFIG_OPT),warn)
        ERROR_OPT = 0
        ASSEMBLE_OPT_FLAGS = $(MACH_OPT_WARN)
    endif

    # Settings for debugging

    ifeq ($(CONFIG_OPT),debug)
        ERROR_OPT = 0
        ASSEMBLE_OPT_FLAGS = $(MACH_OPT_DEBUG)
    endif

    # Settings for high conservative optimization

    ifeq ($(CONFIG_OPT),high)
        ERROR_OPT = 0
        ASSEMBLE_OPT_FLAGS = $(MACH_OPT_HIGH)
    endif

    # Settings for aggressive optimization

    ifeq ($(CONFIG_OPT),aggressive)
        ERROR_OPT = 0
        ASSEMBLE_OPT_FLAGS = $(MACH_OPT_AGGRESSIVE)
    endif

    # error if CONFIG_OPT is incorrect

    ifeq ($(ERROR_OPT),1)
       .PHONY: error_opt
       error_opt:
	$(error Illegal value '$(CONFIG_OPT)' for $$(CONFIG_OPT))
    endif

#-----------------------------------------------------------------------
# DETERMINE TEST SUITE HOOK SETTINGS
#-----------------------------------------------------------------------

    ERROR_TESTING = 1

    # Settings for test suite hooks on

    ifeq ($(CONFIG_TESTING),yes)
        ERROR_TESTING = 0
        ASSEMBLE_TESTING_DEFINES = -DCONFIG_TESTING
    endif

    # Settings for test suite hooks off

    ifeq ($(CONFIG_TESTING),no)
        ERROR_TESTING = 0
        ASSEMBLE_TESTING_DEFINES = 
    endif

    # error if CONFIG_TESTING is incorrect

    ifeq ($(ERROR_TESTING),1)
       .PHONY: error_testing
       error_testing:
	$(error Illegal value '$(CONFIG_TESTING)' for $$(CONFIG_TESTING))
    endif

#-----------------------------------------------------------------------
# DETERMINE ISOLATED GRAVITY BOUNDARY CONDITION (ISOBCS) SETTINGS
#-----------------------------------------------------------------------

    ERROR_ISOBCS = 1

    # Settings to turn isolated gravity boundary conditions ON

    ifeq ($(CONFIG_ISOBCS),yes)
        ERROR_ISOBCS = 0
        ASSEMBLE_ISOBCS_DEFINES = -DISOLATED_GRAVITY
    endif

    # Settings to turn isolated gravity boundary conditions OFF

    ifeq ($(CONFIG_ISOBCS),no)
        ERROR_ISOBCS = 0
        ASSEMBLE_ISOBCS_DEFINES =
    endif

    # error if CONFIG_ISOBCS is incorrect

    ifeq ($(ERROR_ISOBCS),1)
       .PHONY: error_isobcs
       error_isobcs:
	$(error Illegal value '$(CONFIG_ISOBCS)' for $$(CONFIG_ISOBCS))
    endif


#-----------------------------------------------------------------------
# DETERMINE TRACER PARTICLE VELOCITY OUTPUT SETTINGS
#-----------------------------------------------------------------------

    ERROR_TPVEL = 1

    # Settings to turn isolated gravity boundary conditions ON

    ifeq ($(CONFIG_TPVEL),yes)
        ERROR_TPVEL = 0
        ASSEMBLE_TPVEL_DEFINES = -DTP_VELOCITY
    endif

    # Settings to turn isolated gravity boundary conditions OFF

    ifeq ($(CONFIG_TPVEL),no)
        ERROR_TPVEL = 0
        ASSEMBLE_TPVEL_DEFINES =
    endif

    # error if CONFIG_TPVEL is incorrect

    ifeq ($(ERROR_TPVEL),1)
       .PHONY: error_tpvel
       error_tpvel:
	$(error Illegal value '$(CONFIG_TPVEL)' for $$(CONFIG_TPVEL))
    endif

#-----------------------------------------------------------------------
# DETERMINE RADIATIVE TRANSFER SETTINGS
#-----------------------------------------------------------------------

    ERROR_PHOTON = 1

    # Settings to turn radiative transfer ON

    ifeq ($(CONFIG_PHOTON),yes)
        ERROR_PHOTON = 0
        ASSEMBLE_PHOTON_DEFINES = -DTRANSFER
	OBJS_PHOTON_LIB = $(POBJS_CONFIG_LIB)
    endif

    # Settings to turn radiative transfer OFF

    ifeq ($(CONFIG_PHOTON),no)
        ERROR_PHOTON = 0
        ASSEMBLE_PHOTON_DEFINES =
	OBJS_PHOTON_LIB = 
    endif

    # error if CONFIG_PHOTON is incorrect

    ifeq ($(ERROR_PHOTON),1)
       .PHONY: error_transfer
       error_tpvel:
	$(error Illegal value '$(CONFIG_PHOTON)' for $$(CONFIG_PHOTON))
    endif

#=======================================================================
# DETERMINE HDF4 USAGE
#=======================================================================

    ERROR_USE_HDF4 = 1

    # compilers and settings if USE_HDF4 is yes

    ifeq ($(CONFIG_USE_HDF4),yes)
        ERROR_USE_HDF4 = 0
        ASSEMBLE_HDF4_DEFINES  = -DUSE_HDF4
    endif

    # compilers and settings if USE_HDF4 is no

    ifeq ($(CONFIG_USE_HDF4),no)
        ERROR_USE_HDF4 = 0
        ASSEMBLE_HDF4_DEFINES  =
    endif

    # error if CONFIG_USE_HDF4 is incorrect

    ifeq ($(ERROR_USE_HDF4),1)
       .PHONY: error_compilers
       error_compilers:
	$(error Illegal value '$(CONFIG_USE_HDF4)' for $$(CONFIG_USE_HDF4))
    endif


#=======================================================================
# ASSIGN ALL OUTPUT VARIABLES
#=======================================================================

    CPP      = $(ASSEMBLE_CPP)
    CC       = $(ASSEMBLE_CC)
    CXX      = $(ASSEMBLE_CXX)
    FC       = $(ASSEMBLE_FC)
    F90      = $(ASSEMBLE_F90)
    LD       = $(ASSEMBLE_LD)

    CPPFLAGS = $(MACH_CPPFLAGS)
    CFLAGS   = $(MACH_CFLAGS) \
               $(ASSEMBLE_OPT_FLAGS)
    CXXFLAGS = $(MACH_CXXFLAGS) \
               $(ASSEMBLE_OPT_FLAGS)
    FFLAGS   = $(MACH_FFLAGS) \
               $(ASSEMBLE_PRECISION_FFLAGS) \
               $(ASSEMBLE_INTEGER_FFLAGS) \
               $(ASSEMBLE_OPT_FLAGS)
    F90FLAGS = $(MACH_F90FLAGS) \
               $(ASSEMBLE_PRECISION_FFLAGS) \
               $(ASSEMBLE_INTEGER_FFLAGS) \
               $(ASSEMBLE_OPT_FLAGS)
    LDFLAGS  = $(MACH_LDFLAGS) \
               $(ASSEMBLE_OPT_FLAGS)

    DEFINES = $(MACH_DEFINES) \
              $(MAKEFILE_DEFINES) \
              $(ASSEMBLE_PARAMETER_DEFINES) \
              $(ASSEMBLE_INITS_DEFINES) \
              $(ASSEMBLE_INTEGER_DEFINES) \
              $(ASSEMBLE_IO_DEFINES) \
              $(ASSEMBLE_JBPERF_DEFINES) \
              $(ASSEMBLE_MPI_DEFINES) \
              $(ASSEMBLE_OOC_BOUNDARY_DEFINES) \
              $(ASSEMBLE_PAPI_DEFINES) \
              $(ASSEMBLE_PARTICLES_DEFINES) \
              $(ASSEMBLE_PRECISION_DEFINES) \
              $(ASSEMBLE_TASKMAP_DEFINES) \
              $(ASSEMBLE_PACKED_AMR_DEFINES) \
              $(ASSEMBLE_PACKED_MEM_DEFINES) \
              $(ASSEMBLE_TESTING_DEFINES) \
              $(ASSEMBLE_ISOBCS_DEFINES) \
              $(ASSEMBLE_TPVEL_DEFINES) \
              $(ASSEMBLE_PHOTON_DEFINES) \
<<<<<<< HEAD
              $(ASSEMBLE_UNIGRID_TRANSPOSE_DEFINES)
=======
              $(ASSEMBLE_LOAD_BALANCE_DEFINES) \
              $(ASSEMBLE_UNIGRID_TRANSPOSE_DEFINES) \
	      $(ASSEMBLE_HDF4_DEFINES)
>>>>>>> ea1fb17d

    INCLUDES = $(MACH_INCLUDES) \
    	       $(ASSEMBLE_MPI_INCLUDES) \
               $(ASSEMBLE_HYPRE_INCLUDES) \
               $(ASSEMBLE_JBPERF_INCLUDES) \
               $(ASSEMBLE_PAPI_INCLUDES) \
               $(MAKEFILE_INCLUDES)

    OBJS_LIB = $(OBJS_CONFIG_LIB) \
    	       $(OBJS_PHOTON_LIB)

    LIBS = $(MACH_LIBS) \
           $(ASSEMBLE_MPI_LIBS) \
           $(ASSEMBLE_HYPRE_LIBS) \
           $(ASSEMBLE_JBPERF_LIBS) \
           $(ASSEMBLE_PAPI_LIBS)

<|MERGE_RESOLUTION|>--- conflicted
+++ resolved
@@ -360,7 +360,7 @@
 
     ifeq ($(CONFIG_JBPERF),yes)
         ERROR_JBPERF = 0
-        ASSEMBLE_JBPERF_DEFINES = -DUSE_JBPERF
+        ASSEMBLE_JBPERF_DEFINES = -DUSE_JBPERF -DJBPERF_LEVEL_2
         ASSEMBLE_JBPERF_INCLUDES = $(MACH_INCLUDES_JBPERF)
         ASSEMBLE_JBPERF_LIBS     = $(MACH_LIBS_JBPERF)
     endif
@@ -696,13 +696,8 @@
               $(ASSEMBLE_ISOBCS_DEFINES) \
               $(ASSEMBLE_TPVEL_DEFINES) \
               $(ASSEMBLE_PHOTON_DEFINES) \
-<<<<<<< HEAD
-              $(ASSEMBLE_UNIGRID_TRANSPOSE_DEFINES)
-=======
-              $(ASSEMBLE_LOAD_BALANCE_DEFINES) \
               $(ASSEMBLE_UNIGRID_TRANSPOSE_DEFINES) \
 	      $(ASSEMBLE_HDF4_DEFINES)
->>>>>>> ea1fb17d
 
     INCLUDES = $(MACH_INCLUDES) \
     	       $(ASSEMBLE_MPI_INCLUDES) \
