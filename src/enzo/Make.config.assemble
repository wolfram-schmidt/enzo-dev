#-----------------------------------------------------------------------
#
# This make include file is used for assigning appropriate values to
# the following variables given CONFIG_* and MACH_* variables:
#
# Compilers
#
#    CPP                C preprocessor
#    CC                 C compiler
#    CXX                C++ compiler
#    FC                 Fortran 77 compiler
#    F90                Fortran 90 compiler
#    LD                 Linker 
# 
# Compiler flags
#
#    CPPFLAGS           Flags for the C preprocessor
#    CFLAGS             Flags for the C compiler
#    CXXFLAGS           Flags for the C++ compiler
#    FFLAGS             Flags for the Fortran 77 compiler
#    F90FLAGS           Flags for the Fortran 90 compiler
#    LDFLAGS            Flags for the Linker      
#                      
# Preprocessor defines
#
#    DEFINES            Preprocessor defines for C, C++, and Fortran
#
# Object files
#
#    OBJS              List of all object files to compile
#    OBJS_LIB          Same list, without X_Main.o
#
#
# Libraries
#
#    LIBS              List of all libraries to link
#
#-----------------------------------------------------------------------


#-----------------------------------------------------------------------
# SET PARAMETER DEFINES FOR HARKNESS VERSION 2008-05-15
#-----------------------------------------------------------------------

    ASSEMBLE_PARAMETER_DEFINES = \
          -D__max_subgrids=$(PARAMETER_MAX_SUBGRIDS) \
          -D__max_baryons=$(PARAMETER_MAX_BARYONS) \
          -D__max_cpu_per_node=$(PARAMETER_MAX_TASKS_PER_NODE)

#-----------------------------------------------------------------------
# DETERMINE INTEGER SIZE SETTINGS
#-----------------------------------------------------------------------

    ERROR_INTEGERS = 1

    # Settings for 32-bit integers

    ifeq ($(CONFIG_INTEGERS),32)
        ERROR_INTEGERS = 0
        ASSEMBLE_INTEGER_DEFINES = -DSMALL_INTS
        ASSEMBLE_INTEGER_FFLAGS = $(MACH_FFLAGS_INTEGER_32)
    endif

    # Settings for 64-bit integers

    ifeq ($(CONFIG_INTEGERS),64)
        ERROR_INTEGERS = 0
        ASSEMBLE_INTEGER_DEFINES = -DLARGE_INTS
        ASSEMBLE_INTEGER_FFLAGS = $(MACH_FFLAGS_INTEGER_64)
    endif

    # error if CONFIG_INTEGERS is incorrect

    ifeq ($(ERROR_INTEGERS),1)
       .PHONY: error_integers
       error_integers:
	$(error Illegal value '$(CONFIG_INTEGERS)' for $$(CONFIG_INTEGERS))
    endif

#-----------------------------------------------------------------------
# DETERMINE FLOATING POINT PRECISION SETTINGS
#-----------------------------------------------------------------------

    ERROR_PRECISION = 1

    # Settings for 32-bit floating point baryon precision

    ifeq ($(CONFIG_PRECISION),32)
        ERROR_PRECISION = 0
        ASSEMBLE_PRECISION_DEFINES = -DCONFIG_BFLOAT_4
        ASSEMBLE_PRECISION_FFLAGS = $(MACH_FFLAGS_REAL_32)
    endif

    # Settings for 64-bit floating point baryon precision

    ifeq ($(CONFIG_PRECISION),64)
        ERROR_PRECISION = 0
        ASSEMBLE_PRECISION_DEFINES = -DCONFIG_BFLOAT_8
        ASSEMBLE_PRECISION_FFLAGS = $(MACH_FFLAGS_REAL_64)
    endif

    # error if CONFIG_PRECISION is incorrect

    ifeq ($(ERROR_PRECISION),1)
       .PHONY: error_precision
       error_precision:
	$(error Illegal value '$(CONFIG_PRECISION)' for $$(CONFIG_PRECISION))
    endif

#-----------------------------------------------------------------------
# DETERMINE PARTICLE PRECISION SETTINGS
#-----------------------------------------------------------------------

    ERROR_PARTICLES = 1

    # Settings for 32-bit particle position precision

    ifeq ($(CONFIG_PARTICLES),32)
        ERROR_PARTICLES = 0
        ASSEMBLE_PARTICLES_DEFINES = -DCONFIG_PFLOAT_4
    endif

    # Settings for 64-bit particle position precision

    ifeq ($(CONFIG_PARTICLES),64)
        ERROR_PARTICLES = 0
        ASSEMBLE_PARTICLES_DEFINES = -DCONFIG_PFLOAT_8
    endif

    # Settings for 128-bit particle position precision

    ifeq ($(CONFIG_PARTICLES),128)
        ERROR_PARTICLES = 0
        ASSEMBLE_PARTICLES_DEFINES = -DCONFIG_PFLOAT_16
    endif

    # error if CONFIG_PARTICLES is incorrect

    ifeq ($(ERROR_PARTICLES),1)
       .PHONY: error_particles
       error_particles:
	$(error Illegal value '$(CONFIG_PARTICLES)' for $$(CONFIG_PARTICLES))
    endif

#-----------------------------------------------------------------------
# DETERMINE INITS PRECISION
#-----------------------------------------------------------------------

    ERROR_INITS = 1

    # Settings for 32-bit inits

    ifeq ($(CONFIG_INITS),32)
        ERROR_INITS = 0
        ASSEMBLE_INITS_DEFINES = -DINITS32
    endif

    # Settings for 64-bit inits

    ifeq ($(CONFIG_INITS),64)
        ERROR_INITS = 0
        ASSEMBLE_INITS_DEFINES = -DINITS64
    endif

    # error if CONFIG_INITS is incorrect

    ifeq ($(ERROR_INITS),1)
       .PHONY: error_inits
       error_inits: ;  $(error Illegal value $(CONFIG_INITS) for $$(CONFIG_INITS))
    endif

#-----------------------------------------------------------------------
# DETERMINE IO PRECISION SETTINGS
#-----------------------------------------------------------------------

    ERROR_IO = 1

    # Settings for 32-bit I/O

    ifeq ($(CONFIG_IO),32)
        ERROR_IO = 0
        ASSEMBLE_IO_DEFINES = -DIO_32
    endif

    # Settings for 64-bit io

    ifeq ($(CONFIG_IO),64)
        ERROR_IO = 0
        ASSEMBLE_IO_DEFINES = -DIO_64
    endif

    # error if CONFIG_IO is incorrect

    ifeq ($(ERROR_IO),1)
       .PHONY: error_io
       error_io:
	$(error Illegal value '$(CONFIG_IO)' for $$(CONFIG_IO))
    endif

#=======================================================================
# DETERMINE MPI USAGE
#=======================================================================

    ERROR_USE_MPI = 1

    ASSEMBLE_CPP = $(MACH_CPP)

    # compilers and settings if USE_MPI is yes

    ifeq ($(CONFIG_USE_MPI),yes)
        ERROR_USE_MPI = 0
        ASSEMBLE_CC  = $(MACH_CC_MPI)
        ASSEMBLE_CXX = $(MACH_CXX_MPI)
        ASSEMBLE_FC  = $(MACH_FC_MPI)
        ASSEMBLE_F90 = $(MACH_F90_MPI)
        ASSEMBLE_LD  = $(MACH_LD_MPI)
        ASSEMBLE_MPI_DEFINES  = -DUSE_MPI
        ASSEMBLE_MPI_INCLUDES = $(MACH_INCLUDES_MPI)
        ASSEMBLE_MPI_LIBS     = $(MACH_LIBS_MPI)
    endif

    # compilers and settings if USE_MPI is no

    ifeq ($(CONFIG_USE_MPI),no)
        ERROR_USE_MPI = 0
        ASSEMBLE_CC  = $(MACH_CC_NOMPI)
        ASSEMBLE_CXX = $(MACH_CXX_NOMPI)
        ASSEMBLE_FC  = $(MACH_FC_NOMPI)
        ASSEMBLE_F90 = $(MACH_F90_NOMPI)
        ASSEMBLE_LD  = $(MACH_LD_NOMPI)
    endif

    # error if CONFIG_USE_MPI is incorrect

    ifeq ($(ERROR_USE_MPI),1)
       .PHONY: error_compilers
       error_compilers:
	$(error Illegal value '$(CONFIG_USE_MPI)' for $$(CONFIG_USE_MPI))
    endif

#-----------------------------------------------------------------------
# DETERMINE OBJECT MODE SETTINGS
#-----------------------------------------------------------------------

    ERROR_OBJECT_MODE = 1

    # Settings for compiling 32-bit object files

    ifeq ($(CONFIG_OBJECT_MODE),32)
	ERROR_OBJECT_MODE = 0
    endif

    # Settings for compiling 64-bit object files

    ifeq ($(CONFIG_OBJECT_MODE),64)
        ERROR_OBJECT_MODE = 0
    endif

    # error if CONFIG_OBJECT_MODE is incorrect

    ifeq ($(ERROR_OBJECT_MODE),1)
       .PHONY: error_object_mode
       error_object_mode:
	$(error Illegal value '$(CONFIG_OBJECT_MODE)' for $$(CONFIG_OBJECT_MODE))
    endif

#-----------------------------------------------------------------------
# DETERMINE TASKMAP SETTINGS
#-----------------------------------------------------------------------

    ERROR_TASKMAP = 1

    # Settings for using TASKMAP mods

    ifeq ($(CONFIG_TASKMAP),yes)
        ERROR_TASKMAP = 0
        ASSEMBLE_TASKMAP_DEFINES = -DTASKMAP -DENABLE_TASKMAP
    endif

    # Settings for not using TASKMAP mods

    ifeq ($(CONFIG_TASKMAP),no)
        ERROR_TASKMAP = 0
        ASSEMBLE_TASKMAP_DEFINES = 
    endif

    # error if CONFIG_TASKMAP is incorrect

    ifeq ($(ERROR_TASKMAP),1)
       .PHONY: error_taskmap
       error_taskmap:
	$(error Illegal value '$(CONFIG_TASKMAP)' for $$(CONFIG_TASKMAP))
    endif

#-----------------------------------------------------------------------
# DETERMINE PACKED_AMR SETTINGS
#-----------------------------------------------------------------------

    ERROR_PACKED_AMR = 1

    # Settings for using PACKED_AMR mods

    ifeq ($(CONFIG_PACKED_AMR),yes)
        ERROR_PACKED_AMR = 0
        ASSEMBLE_PACKED_AMR_DEFINES = \
                 -DUSE_HDF5_GROUPS
    endif
#                 -DSINGLE_HDF5_OPEN_ON_INPUT

    # Settings for not using PACKED_AMR mods

    ifeq ($(CONFIG_PACKED_AMR),no)
        ERROR_PACKED_AMR = 0
        ASSEMBLE_PACKED_AMR_DEFINES = 
    endif

    # error if CONFIG_PACKED_AMR is incorrect

    ifeq ($(ERROR_PACKED_AMR),1)
       .PHONY: error_packed_amr
       error_packed_amr:
	$(error Illegal value '$(CONFIG_PACKED_AMR)' for $$(CONFIG_PACKED_AMR))
    endif

#-----------------------------------------------------------------------
# DETERMINE PACKED_MEM SETTINGS
#-----------------------------------------------------------------------

    ERROR_PACKED_MEM = 1

    # Settings for using PACKED_MEM mods

    ifeq ($(CONFIG_PACKED_MEM),yes)
        ERROR_PACKED_MEM = 0
        ASSEMBLE_PACKED_MEM_DEFINES = -DUSE_HDF5_OUTPUT_BUFFERING
    endif

    # Settings for not using PACKED_MEM mods

    ifeq ($(CONFIG_PACKED_MEM),no)
        ERROR_PACKED_MEM = 0
        ASSEMBLE_PACKED_MEM_DEFINES = 
    endif

    # error if CONFIG_PACKED_MEM is incorrect

    ifeq ($(ERROR_PACKED_MEM),1)
       .PHONY: error_packed_mem
       error_packed_mem:
	$(error Illegal value '$(CONFIG_PACKED_MEM)' for $$(CONFIG_PACKED_MEM))
    endif

#-----------------------------------------------------------------------
# DETERMINE JBPERF SETTINGS
#-----------------------------------------------------------------------

    ERROR_JBPERF = 1

    # Settings to turn jbPerf ON

    ifeq ($(CONFIG_JBPERF),yes)
        ERROR_JBPERF = 0
        ASSEMBLE_JBPERF_DEFINES = -DUSE_JBPERF
        ASSEMBLE_JBPERF_INCLUDES = $(MACH_INCLUDES_JBPERF)
        ASSEMBLE_JBPERF_LIBS     = $(MACH_LIBS_JBPERF)
    endif

    # Settings to turn jbPerf OFF

    ifeq ($(CONFIG_JBPERF),no)
        ERROR_JBPERF = 0
    endif

    # error if CONFIG_JBPERF is incorrect

    ifeq ($(ERROR_JBPERF),1)
       .PHONY: error_jbperf
       error_jbperf:
	$(error Illegal value '$(CONFIG_JBPERF)' for $$(CONFIG_JBPERF))
    endif

#-----------------------------------------------------------------------
# DETERMINE PYTHON SETTINGS
#-----------------------------------------------------------------------

    ERROR_PYTHON = 1

    # Settings to turn Python ON

    ifeq ($(CONFIG_PYTHON),yes)
        ERROR_PYTHON = 0
        ASSEMBLE_PYTHON_DEFINES = -DUSE_PYTHON
        ASSEMBLE_PYTHON_INCLUDES = $(MACH_INCLUDES_PYTHON)
        ASSEMBLE_PYTHON_LIBS     = $(MACH_LIBS_PYTHON)
    endif

    # Settings to turn PYTHON OFF

    ifeq ($(CONFIG_PYTHON),no)
        ERROR_PYTHON = 0
    endif

    # error if CONFIG_PYTHON is incorrect

    ifeq ($(ERROR_PYTHON),1)
       .PHONY: error_PYTHON
       error_PYTHON:
	$(error Illegal value '$(CONFIG_PYTHON)' for $$(CONFIG_PYTHON))
    endif

#-----------------------------------------------------------------------
# DETERMINE PAPI SETTINGS
#-----------------------------------------------------------------------

    ERROR_PAPI = 1

    # Settings to turn papi ON

    ifeq ($(CONFIG_PAPI),yes)
        ERROR_PAPI = 0
        ASSEMBLE_PAPI_DEFINES = -DUSE_PAPI
        ASSEMBLE_PAPI_INCLUDES = $(MACH_INCLUDES_PAPI)
        ASSEMBLE_PAPI_LIBS     = $(MACH_LIBS_PAPI)
    endif

    # Settings to turn papi OFF

    ifeq ($(CONFIG_PAPI),no)
        ERROR_PAPI = 0
    endif

    # error if CONFIG_PAPI is incorrect

    ifeq ($(ERROR_PAPI),1)
       .PHONY: error_papi
       error_papi:
	$(error Illegal value '$(CONFIG_PAPI)' for $$(CONFIG_PAPI))
    endif

#-----------------------------------------------------------------------
# DETERMINE OOC_BOUNDARY SETTINGS
#-----------------------------------------------------------------------

    ERROR_OOC_BOUNDARY = 1

    # Settings to turn out-of-core boundary conditions ON

    ifeq ($(CONFIG_OOC_BOUNDARY),yes)
        ERROR_OOC_BOUNDARY = 0
        ASSEMBLE_OOC_BOUNDARY_DEFINES = -DOOC_BOUNDARY
    endif

    # Settings to turn out-of-core boundary conditions OFF

    ifeq ($(CONFIG_OOC_BOUNDARY),no)
        ERROR_OOC_BOUNDARY = 0
        ASSEMBLE_OOC_BOUNDARY_DEFINES =
    endif

    # error if CONFIG_OOC_BOUNDARY is incorrect

    ifeq ($(ERROR_OOC_BOUNDARY),1)
       .PHONY: error_ooc_boundary
       error_ooc_boundary:
	$(error Illegal value '$(CONFIG_OOC_BOUNDARY)' for $$(CONFIG_OOC_BOUNDARY))
    endif

#-----------------------------------------------------------------------
# DETERMINE OPTIMIZATION LEVEL SETTINGS
#-----------------------------------------------------------------------

    ERROR_OPT = 1

    # Settings for verbose warnings 

    ifeq ($(CONFIG_OPT),warn)
        ERROR_OPT = 0
        ASSEMBLE_OPT_FLAGS = $(MACH_OPT_WARN)
    endif

    # Settings for debugging

    ifeq ($(CONFIG_OPT),debug)
        ERROR_OPT = 0
        ASSEMBLE_OPT_FLAGS = $(MACH_OPT_DEBUG)
    endif

    # Settings for high conservative optimization

    ifeq ($(CONFIG_OPT),high)
        ERROR_OPT = 0
        ASSEMBLE_OPT_FLAGS = $(MACH_OPT_HIGH)
    endif

    # Settings for aggressive optimization

    ifeq ($(CONFIG_OPT),aggressive)
        ERROR_OPT = 0
        ASSEMBLE_OPT_FLAGS = $(MACH_OPT_AGGRESSIVE)
    endif

    # error if CONFIG_OPT is incorrect

    ifeq ($(ERROR_OPT),1)
       .PHONY: error_opt
       error_opt:
	$(error Illegal value '$(CONFIG_OPT)' for $$(CONFIG_OPT))
    endif

#-----------------------------------------------------------------------
# DETERMINE TEST SUITE HOOK SETTINGS
#-----------------------------------------------------------------------

    ERROR_TESTING = 1

    # Settings for test suite hooks on

    ifeq ($(CONFIG_TESTING),yes)
        ERROR_TESTING = 0
        ASSEMBLE_TESTING_DEFINES = -DCONFIG_TESTING
    endif

    # Settings for test suite hooks off

    ifeq ($(CONFIG_TESTING),no)
        ERROR_TESTING = 0
        ASSEMBLE_TESTING_DEFINES = 
    endif

    # error if CONFIG_TESTING is incorrect

    ifeq ($(ERROR_TESTING),1)
       .PHONY: error_testing
       error_testing:
	$(error Illegal value '$(CONFIG_TESTING)' for $$(CONFIG_TESTING))
    endif

#-----------------------------------------------------------------------
# DETERMINE TRACER PARTICLE VELOCITY OUTPUT SETTINGS
#-----------------------------------------------------------------------

    ERROR_TPVEL = 1

    # Settings to turn isolated gravity boundary conditions ON

    ifeq ($(CONFIG_TPVEL),yes)
        ERROR_TPVEL = 0
        ASSEMBLE_TPVEL_DEFINES = -DTP_VELOCITY
    endif

    # Settings to turn isolated gravity boundary conditions OFF

    ifeq ($(CONFIG_TPVEL),no)
        ERROR_TPVEL = 0
        ASSEMBLE_TPVEL_DEFINES =
    endif

    # error if CONFIG_TPVEL is incorrect

    ifeq ($(ERROR_TPVEL),1)
       .PHONY: error_tpvel
       error_tpvel:
	$(error Illegal value '$(CONFIG_TPVEL)' for $$(CONFIG_TPVEL))
    endif

#-----------------------------------------------------------------------
# DETERMINE RADIATIVE TRANSFER SETTINGS
#-----------------------------------------------------------------------

    ERROR_PHOTON = 1

    # Settings to turn radiative transfer ON

    ifeq ($(CONFIG_PHOTON),yes)
        ERROR_PHOTON = 0
        ASSEMBLE_PHOTON_DEFINES = -DTRANSFER
	OBJS_PHOTON_LIB = $(POBJS_CONFIG_LIB)
    endif

    # Settings to turn radiative transfer OFF

    ifeq ($(CONFIG_PHOTON),no)
        ERROR_PHOTON = 0
        ASSEMBLE_PHOTON_DEFINES =
	OBJS_PHOTON_LIB = 
    endif

    # error if CONFIG_PHOTON is incorrect

    ifeq ($(ERROR_PHOTON),1)
       .PHONY: error_transfer
       error_transfer:
	$(error Illegal value '$(CONFIG_PHOTON)' for $$(CONFIG_PHOTON))
    endif


#-----------------------------------------------------------------------
# DETERMINE HYPRE SETTINGS
#-----------------------------------------------------------------------

    ERROR_HYPRE = 1

    # Settings to turn HYPRE bindings on

    ifeq ($(CONFIG_HYPRE),yes)
        ERROR_HYPRE = 0
        ASSEMBLE_HYPRE_DEFINES = -DUSE_HYPRE
<<<<<<< HEAD
        ASSEMBLE_HYPRE_INCLUDES = $(MACH_INCLUDES_HYPRE)
        ASSEMBLE_HYPRE_LIBS     = $(MACH_LIBS_HYPRE)
=======
	ASSEMBLE_HYPRE_INCLUDES = $(MACH_INCLUDES_HYPRE)
	ASSEMBLE_HYPRE_LIBS = $(MACH_LIBS_HYPRE)
>>>>>>> d441baa5
    endif

    # Settings to turn HYPRE bindings OFF

    ifeq ($(CONFIG_HYPRE),no)
        ERROR_HYPRE = 0
        ASSEMBLE_HYPRE_DEFINES =
        ASSEMBLE_HYPRE_INCLUDES =
        ASSEMBLE_HYPRE_LIBS =
    endif

    # error if CONFIG_HYPRE is incorrect

    ifeq ($(ERROR_HYPRE),1)
       .PHONY: error_hypre
       error_hypre:
	$(error Illegal value '$(CONFIG_HYPRE)' for $$(CONFIG_HYPRE))
    endif


#-----------------------------------------------------------------------
# DETERMINE FAST SIBLING SETTINGS
#-----------------------------------------------------------------------

    ERROR_FAST_SIB = 1

    # Settings to turn fast sibling search ON

    ifeq ($(CONFIG_FAST_SIB),yes)
        ERROR_FAST_SIB = 0
        ASSEMBLE_FAST_SIB_DEFINES = -DFAST_SIB
    endif

    # Settings to turn fast sibling search OFF

    ifeq ($(CONFIG_FAST_SIB),no)
        ERROR_FAST_SIB = 0
        ASSEMBLE_FAST_SIB_DEFINES =
    endif

    # error if CONFIG_FAST_SIBis incorrect

    ifeq ($(ERROR_FAST_SIB),1)
       .PHONY: error_fast_sib
       error_fast_sib:
	$(error Illegal value '$(CONFIG_FAST_SIB)' for $$(CONFIG_FAST_SIB))
    endif

#-----------------------------------------------------------------------
# DETERMINE PHOTON (Adaptive Ray Tracing Transfer) Settings
#-----------------------------------------------------------------------

    ERROR_PHOTON = 1

    # Settings to turn radiative transfer ON

    ifeq ($(CONFIG_PHOTON),yes)
        ERROR_PHOTON = 0
	ASSEMBLE_PHOTON_DEFINES = -DTRANSFER
    endif

    # Settings to turn radiative transfer OFF

    ifeq ($(CONFIG_PHOTON),no)
        ERROR_PHOTON = 0
        ASSEMBLE_PHOTON_DEFINES =
    endif

    # error if CONFIG_FAST_SIBis incorrect

    ifeq ($(ERROR_PHOTON),1)
       .PHONY: error_photon
       error_photon:
	$(error Illegal value '$(CONFIG_PHOTON)' for $$(CONFIG_PHOTON))
    endif


#-----------------------------------------------------------------------
# DETERMINE FLUX FIX SETTINGS
#-----------------------------------------------------------------------

    ERROR_FLUX_FIX = 1

    # Settings to turn FLUX FIX on

    ifeq ($(CONFIG_FLUX_FIX),yes)
        ERROR_FLUX_FIX = 0
        ASSEMBLE_FLUX_FIX_DEFINES = -DFLUX_FIX
    endif

    # Settings to turn FLUX FIX off

    ifeq ($(CONFIG_FLUX_FIX),no)
        ERROR_FLUX_FIX = 0
        ASSEMBLE_FLUX_FIX_DEFINES =
    endif

    # error if CONFIG_FLUX_FIX is incorrect

    ifeq ($(ERROR_FLUX_FIX),1)
       .PHONY: error_transfer
       error_tpvel:
	$(error Illegal value '$(CONFIG_FLUX_FIX)' for $$(CONFIG_FLUX_FIX))
    endif

#=======================================================================
# DETERMINE HDF4 USAGE
#=======================================================================

    ERROR_USE_HDF4 = 1

    # compilers and settings if USE_HDF4 is yes

    ifeq ($(CONFIG_USE_HDF4),yes)
        ERROR_USE_HDF4 = 0
        ASSEMBLE_HDF4_DEFINES  = -DUSE_HDF4
    endif

    # compilers and settings if USE_HDF4 is no

    ifeq ($(CONFIG_USE_HDF4),no)
        ERROR_USE_HDF4 = 0
        ASSEMBLE_HDF4_DEFINES  =
    endif

    # error if CONFIG_USE_HDF4 is incorrect

    ifeq ($(ERROR_USE_HDF4),1)
       .PHONY: error_compilers
       error_compilers:
	$(error Illegal value '$(CONFIG_USE_HDF4)' for $$(CONFIG_USE_HDF4))
    endif


#=======================================================================
# ASSIGN ALL OUTPUT VARIABLES
#=======================================================================

    CPP      = $(ASSEMBLE_CPP)
    CC       = $(ASSEMBLE_CC)
    CXX      = $(ASSEMBLE_CXX)
    FC       = $(ASSEMBLE_FC)
    F90      = $(ASSEMBLE_F90)
    LD       = $(ASSEMBLE_LD)

    CPPFLAGS = $(MACH_CPPFLAGS)
    CFLAGS   = $(MACH_CFLAGS) \
               $(ASSEMBLE_OPT_FLAGS)
    CXXFLAGS = $(MACH_CXXFLAGS) \
               $(ASSEMBLE_OPT_FLAGS)
    FFLAGS   = $(MACH_FFLAGS) \
               $(ASSEMBLE_PRECISION_FFLAGS) \
               $(ASSEMBLE_INTEGER_FFLAGS) \
               $(ASSEMBLE_OPT_FLAGS)
    F90FLAGS = $(MACH_F90FLAGS) \
               $(ASSEMBLE_PRECISION_FFLAGS) \
               $(ASSEMBLE_INTEGER_FFLAGS) \
               $(ASSEMBLE_OPT_FLAGS)
    LDFLAGS  = $(MACH_LDFLAGS) \
               $(ASSEMBLE_OPT_FLAGS)

    DEFINES = $(MACH_DEFINES) \
              $(MAKEFILE_DEFINES) \
              $(ASSEMBLE_PARAMETER_DEFINES) \
              $(ASSEMBLE_INITS_DEFINES) \
              $(ASSEMBLE_INTEGER_DEFINES) \
              $(ASSEMBLE_IO_DEFINES) \
              $(ASSEMBLE_JBPERF_DEFINES) \
              $(ASSEMBLE_PYTHON_DEFINES) \
              $(ASSEMBLE_MPI_DEFINES) \
              $(ASSEMBLE_OOC_BOUNDARY_DEFINES) \
              $(ASSEMBLE_PAPI_DEFINES) \
              $(ASSEMBLE_PARTICLES_DEFINES) \
              $(ASSEMBLE_PRECISION_DEFINES) \
              $(ASSEMBLE_TASKMAP_DEFINES) \
              $(ASSEMBLE_PACKED_AMR_DEFINES) \
              $(ASSEMBLE_PACKED_MEM_DEFINES) \
              $(ASSEMBLE_TESTING_DEFINES) \
              $(ASSEMBLE_TPVEL_DEFINES) \
              $(ASSEMBLE_PHOTON_DEFINES) \
              $(ASSEMBLE_HYPRE_DEFINES) \
              $(ASSEMBLE_FAST_SIB_DEFINES) \
              $(ASSEMBLE_FLUX_FIX_DEFINES) \
              $(ASSEMBLE_HDF4_DEFINES)

    INCLUDES = $(MACH_INCLUDES) \
    	       $(ASSEMBLE_MPI_INCLUDES) \
               $(ASSEMBLE_HYPRE_INCLUDES) \
               $(ASSEMBLE_JBPERF_INCLUDES) \
               $(ASSEMBLE_PYTHON_INCLUDES) \
               $(ASSEMBLE_PAPI_INCLUDES) \
               $(MAKEFILE_INCLUDES)   -I.

    OBJS_LIB = $(OBJS_CONFIG_LIB) \
    	       $(OBJS_PHOTON_LIB) \
	       $(OBJS_HYDRO_RK)

    LIBS = $(MACH_LIBS) \
           $(ASSEMBLE_MPI_LIBS) \
           $(ASSEMBLE_HYPRE_LIBS) \
           $(ASSEMBLE_JBPERF_LIBS) \
           $(ASSEMBLE_PAPI_LIBS) \
           $(ASSEMBLE_PYTHON_LIBS) \

<|MERGE_RESOLUTION|>--- conflicted
+++ resolved
@@ -605,13 +605,8 @@
     ifeq ($(CONFIG_HYPRE),yes)
         ERROR_HYPRE = 0
         ASSEMBLE_HYPRE_DEFINES = -DUSE_HYPRE
-<<<<<<< HEAD
         ASSEMBLE_HYPRE_INCLUDES = $(MACH_INCLUDES_HYPRE)
         ASSEMBLE_HYPRE_LIBS     = $(MACH_LIBS_HYPRE)
-=======
-	ASSEMBLE_HYPRE_INCLUDES = $(MACH_INCLUDES_HYPRE)
-	ASSEMBLE_HYPRE_LIBS = $(MACH_LIBS_HYPRE)
->>>>>>> d441baa5
     endif
 
     # Settings to turn HYPRE bindings OFF
