--- conflicted
+++ resolved
@@ -1105,11 +1105,8 @@
               $(ASSEMBLE_CUDADEBUG_DEFINES) \
               $(ASSEMBLE_HDF4_DEFINES) \
               $(ASSEMBLE_GRAVITY_4S_DEFINES) \
-<<<<<<< HEAD
               $(ASSEMBLE_ACCELERATION_BOUNDARY_DEFINES)
-=======
               $(ASSEMBLE_MHDCT_DEFINES)
->>>>>>> 40720861
 
     INCLUDES = $(MACH_INCLUDES) \
     	       $(ASSEMBLE_MPI_INCLUDES) \
