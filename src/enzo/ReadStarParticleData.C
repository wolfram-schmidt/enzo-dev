/***********************************************************************
/
/  READS THE STAR PARTICLE DATA
/
/  written by: Greg Bryan
/  date:       March, 1997
/  modified1: Michael Kuhlen, October 2010, HDF5 hierarchy
/
/  PURPOSE:
/
/  RETURNS: SUCCESS or FAIL
/
************************************************************************/
 
#include <hdf5.h>
#include <stdio.h>
#include <string.h>


#include "ErrorExceptions.h"
#include "macros_and_parameters.h"
#include "typedefs.h"
#include "global_data.h"
#include "StarParticleData.h"

// defined in Grid_ReadHierarchyInformationHDF5.C 
int HDF5_ReadAttribute(hid_t group_id, const char *AttributeName, int &Attribute, FILE *log_fptr);

int ReadStarParticleData(FILE *fptr, hid_t Hfile_id, FILE *log_fptr)
{
 
  if (StarParticleCreation == FALSE)
    return SUCCESS;
 
  /* read in number data. */

  if (!AddParticleAttributes) {
<<<<<<< HEAD
    if (fscanf(fptr, "NumberOfStarParticles = %"ISYM"\n",
	       &NumberOfStarParticles) != 1) {
      //      ENZO_FAIL("Error reading NumberOfStarParticles.\n");
=======
>>>>>>> edb97e82

    if (HierarchyFileInputFormat % 2 == 0) {
      HDF5_ReadAttribute(Hfile_id, "NumberOfStarParticles", NumberOfStarParticles, log_fptr);
    }

    if (HierarchyFileInputFormat == 1) {
      if (fscanf(fptr, "NumberOfStarParticles = %"ISYM"\n",
		 &NumberOfStarParticles) != 1) {
	//      ENZO_FAIL("Error reading NumberOfStarParticles.\n");
	
      }
    }

  } else 
    NumberOfStarParticles = 0;
  
  NumberOfOtherParticles = 0; 

  return SUCCESS;
}<|MERGE_RESOLUTION|>--- conflicted
+++ resolved
@@ -35,12 +35,6 @@
   /* read in number data. */
 
   if (!AddParticleAttributes) {
-<<<<<<< HEAD
-    if (fscanf(fptr, "NumberOfStarParticles = %"ISYM"\n",
-	       &NumberOfStarParticles) != 1) {
-      //      ENZO_FAIL("Error reading NumberOfStarParticles.\n");
-=======
->>>>>>> edb97e82
 
     if (HierarchyFileInputFormat % 2 == 0) {
       HDF5_ReadAttribute(Hfile_id, "NumberOfStarParticles", NumberOfStarParticles, log_fptr);
