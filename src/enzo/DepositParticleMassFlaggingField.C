--- conflicted
+++ resolved
@@ -365,11 +365,7 @@
 
 	if (CommunicationReceiveHandler() == FAIL)
 	  ENZO_FAIL("CommunicationReceiveHandler() failed!\n");
-<<<<<<< HEAD
-
-=======
 	
->>>>>>> 28b9c045
 #ifdef TIMING
 	tt1 = ReturnWallTime();
 	if (MyProcessorNumber == ROOT_PROCESSOR)
