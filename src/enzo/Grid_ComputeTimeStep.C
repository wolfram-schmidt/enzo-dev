--- conflicted
+++ resolved
@@ -423,9 +423,6 @@
   }
 
 
-<<<<<<< HEAD
-  /* 8) calculate minimum timestep */
-=======
   /* Cooling time */
   if (UseCoolingTimestep == TRUE) {
     float *cooling_time = new float[size];
@@ -446,8 +443,7 @@
     delete [] cooling_time;
   }
 
-  /* 7) calculate minimum timestep */
->>>>>>> abaa3b26
+  /* 8) calculate minimum timestep */
  
   dt = min(dtBaryons, dtParticles);
   dt = min(dt, dtMHD);
