--- conflicted
+++ resolved
@@ -414,14 +414,6 @@
   /* Cooling time */
   if (UseCoolingTimestep == TRUE) {
     float *cooling_time = new float[size];
-<<<<<<< HEAD
-    if (this->ComputeCoolingTime(cooling_time) == FAIL) {
-      ENZO_FAIL("Error in grid->ComputeCoolingTime.\n");
-    }
-
-    for (i = 0;i < size;i++) {
-      dtCooling = min(dtCooling, fabs(cooling_time[i]));
-=======
     if (this->ComputeCoolingTime(cooling_time, TRUE) == FAIL) {
       ENZO_FAIL("Error in grid->ComputeCoolingTime.\n");
     }
@@ -433,7 +425,6 @@
 	  dtCooling = min(dtCooling, cooling_time[index]);
 	}
       }
->>>>>>> abaa3b26
     }
     dtCooling *= CoolingTimestepSafetyFactor;
  
