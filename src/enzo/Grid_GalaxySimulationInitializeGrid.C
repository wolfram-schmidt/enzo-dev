<<<<<<< HEAD
/***********************************************************************
/
/  GRID CLASS (INITIALIZE THE GRID FOR A GALAXY SIMULATION)
/
/  written by: Greg Bryan
/  date:       May, 1998
/  modified1:  Elizabeth Tasker, Feb, 2004
/  modified1:  Elizabeth Tasker, Oct, 2006 (tidied up)
/
/  PURPOSE:
/
/  RETURNS: FAIL or SUCCESS
/
************************************************************************/

#include <stdio.h>
#include <stdlib.h>
#include <math.h>
#include "ErrorExceptions.h"
#include "macros_and_parameters.h"
#include "typedefs.h"
#include "global_data.h"
#include "Fluxes.h"
#include "GridList.h"
#include "ExternalBoundary.h"
#include "Grid.h"
#include "CosmologyParameters.h"

#define Mpc (3.0856e24)         //Mpc [cm] 
#define SolarMass (1.989e33)    //Solar Mass [g]
#define GravConst (6.67e-8)     //Gravitational Constant [cm3g-1s-2]
#define pi (3.14159)
#define mh (1.67e-24)           //Mass of Hydrogen [g]
#define kboltz (1.381e-16)      //Boltzmann's Constant [ergK-1]


int GetUnits(float *DensityUnits, float *LengthUnits,
            float *TemperatureUnits, float *TimeUnits,
            float *VelocityUnits, double *MassUnits, FLOAT Time);

int CosmologyGetUnits(float *DensityUnits, float *LengthUnits,
		      float *TemperatureUnits, float *TimeUnits,
		      float *VelocityUnits, FLOAT Time);

int CosmologyComputeExpansionFactor(FLOAT time, FLOAT *a, FLOAT *dadt);

/* Internal routines */

float gasdev();
float gasvel(FLOAT radius, float DiskDensity, FLOAT ExpansionFactor, 
	     float GalaxyMass, FLOAT ScaleHeightR, FLOAT ScaleHeightz, 
	     float DMConcentration, FLOAT Time);
float av_den(FLOAT r, float DiskDensity, FLOAT ScaleHeightR, FLOAT ScaleHeightz, 
	     FLOAT cellwidth, FLOAT z,FLOAT xpos, FLOAT ypos, FLOAT zpos);


static float DensityUnits, LengthUnits, TemperatureUnits = 1, TimeUnits, VelocityUnits;

int grid::GalaxySimulationInitializeGrid(FLOAT DiskRadius,
					 float GalaxyMass,
					 float GasMass,
					 FLOAT DiskPosition[MAX_DIMENSION], 
					 FLOAT ScaleHeightz,
					 FLOAT ScaleHeightR, 
					 float DMConcentration,
					 float DiskTemperature,
					 float InitialTemperature,
					 float AngularMomentum[MAX_DIMENSION],
					 float UniformVelocity[MAX_DIMENSION], 
					 int UseMetallicityField, 
					 float GalaxySimulationInflowTime,
					 float GalaxySimulationInflowDensity,
					 int level)
{

 /* Return if this doesn't concern us. */

 if (ProcessorNumber != MyProcessorNumber) 
   return SUCCESS;

 /* declarations */

 int dim, i, j, k, m, field, disk, size, MetalNum, vel;
 int DeNum, HINum, HIINum, HeINum, HeIINum, HeIIINum, HMNum, H2INum, H2IINum,
   DINum, DIINum, HDINum, B1Num, B2Num, B3Num, PhiNum;
 float DiskDensity, DiskVelocityMag,dens2;

  
  /* create fields */

  NumberOfBaryonFields = 0;
  FieldType[NumberOfBaryonFields++] = Density;
  FieldType[NumberOfBaryonFields++] = TotalEnergy;
  if (DualEnergyFormalism)
    FieldType[NumberOfBaryonFields++] = InternalEnergy;
  vel = NumberOfBaryonFields;
  FieldType[NumberOfBaryonFields++] = Velocity1;
  if (GridRank > 1) 
    FieldType[NumberOfBaryonFields++] = Velocity2;
  if (GridRank > 2)
    FieldType[NumberOfBaryonFields++] = Velocity3;
  if (HydroMethod == MHD_RK) {
    FieldType[B1Num = NumberOfBaryonFields++] = Bfield1;
    FieldType[B2Num = NumberOfBaryonFields++] = Bfield2;
    FieldType[B3Num = NumberOfBaryonFields++] = Bfield3;
    FieldType[PhiNum = NumberOfBaryonFields++] = PhiField;
    if (UseDivergenceCleaning) {
      FieldType[NumberOfBaryonFields++] = Phi_pField;
    }
  }

  if (MultiSpecies) {
    FieldType[DeNum    = NumberOfBaryonFields++] = ElectronDensity;
    FieldType[HINum    = NumberOfBaryonFields++] = HIDensity;
    FieldType[HIINum   = NumberOfBaryonFields++] = HIIDensity;
    FieldType[HeINum   = NumberOfBaryonFields++] = HeIDensity;
    FieldType[HeIINum  = NumberOfBaryonFields++] = HeIIDensity;
    FieldType[HeIIINum = NumberOfBaryonFields++] = HeIIIDensity;
    if (MultiSpecies > 1) {
      FieldType[HMNum    = NumberOfBaryonFields++] = HMDensity;
      FieldType[H2INum   = NumberOfBaryonFields++] = H2IDensity;
      FieldType[H2IINum  = NumberOfBaryonFields++] = H2IIDensity;
    }
    if (MultiSpecies > 2) {
      FieldType[DINum   = NumberOfBaryonFields++] = DIDensity;
      FieldType[DIINum  = NumberOfBaryonFields++] = DIIDensity;
      FieldType[HDINum  = NumberOfBaryonFields++] = HDIDensity;
    }
  }

  if (UseMetallicityField)
    FieldType[MetalNum = NumberOfBaryonFields++] = Metallicity; /* fake it with metals */

 /* Set various units. */

 float CriticalDensity = 1, BoxLength = 1, mu = 0.6;
 FLOAT a, dadt, ExpansionFactor = 1;
 if (ComovingCoordinates) {
   CosmologyComputeExpansionFactor(Time, &a, &dadt);
   ExpansionFactor = a/(1.0+InitialRedshift);
   CosmologyGetUnits(&DensityUnits, &LengthUnits, &TemperatureUnits,
		      &TimeUnits, &VelocityUnits, Time);
   CriticalDensity = 2.78e11*POW(HubbleConstantNow, 2); // in Msolar/Mpc^3
   BoxLength = ComovingBoxSize*ExpansionFactor/HubbleConstantNow;  // in Mpc
 }

 /* Set up inflow */
 if (GalaxySimulationInflowTime > 0.0){
   TimeActionType[0] = 2;
   TimeActionParameter[0] = GalaxySimulationInflowDensity*DensityUnits;
   TimeActionTime[0] = GalaxySimulationInflowTime*1e9/TimeUnits;
 }

 /* Set densities */

 float BaryonMeanDensity = 1.0;

 /* compute size of fields */

 size = 1;
 for (dim = 0; dim < GridRank; dim++)
   size *= GridDimension[dim];

 /* allocate fields */

 for (field = 0; field < NumberOfBaryonFields; field++)
   if (BaryonField[field] == NULL)
     BaryonField[field] = new float[size];

 /* Loop over the mesh. */

 float density, dens1, Velocity[MAX_DIMENSION],
   temperature, temp1, sigma, sigma1;
 FLOAT r, x, y = 0, z = 0;
 int n = 0;

 for (k = 0; k < GridDimension[2]; k++)
   for (j = 0; j < GridDimension[1]; j++)
     for (i = 0; i < GridDimension[0]; i++, n++) {

	/* Compute position */

	x = CellLeftEdge[0][i] + 0.5*CellWidth[0][i];
	if (GridRank > 1)
	  y = CellLeftEdge[1][j] + 0.5*CellWidth[1][j];
	if (GridRank > 2)
	  z = CellLeftEdge[2][k] + 0.5*CellWidth[2][k];

	density = 1.0;
	temperature = temp1 = InitialTemperature;
	sigma = sigma1 = 0;
	for (dim = 0; dim < MAX_DIMENSION; dim++)
	  Velocity[dim] = 0;

	/* Find distance from center. */

	r = sqrt(POW(fabs(x-DiskPosition[0]), 2) +
		 POW(fabs(y-DiskPosition[1]), 2) +
		 POW(fabs(z-DiskPosition[2]), 2) );
	r = max(r, 0.1*CellWidth[0][0]);

	if (r < DiskRadius) {

	  FLOAT xpos, ypos, zpos, xpos1, ypos1, zpos1, zheight, drad;

	  /* Loop over dims if using Zeus (since vel's face-centered). */

	  for (dim = 0; dim < 1+(HydroMethod == Zeus_Hydro ? GridRank : 0);
	       dim++) {

	    /* Compute position. */

	    xpos = x-DiskPosition[0] - 
	      (dim == 1 ? 0.5*CellWidth[0][0] : 0.0);
	    ypos = y-DiskPosition[1] -
	      (dim == 2 ? 0.5*CellWidth[1][0] : 0.0);
	    zpos = z-DiskPosition[2] -
	      (dim == 3 ? 0.5*CellWidth[2][0] : 0.0);
	    
	    /* Compute z and r_perp (AngularMomentum is angular momentum 
	       and must have unit length). */    

	    /* magnitude of z = r.L in L direction */

	    zheight = AngularMomentum[0]*xpos + 
	              AngularMomentum[1]*ypos +
	              AngularMomentum[2]*zpos;

	    /* position in plane of disk */

	    xpos1 = xpos - zheight*AngularMomentum[0];
	    ypos1 = ypos - zheight*AngularMomentum[1];
	    zpos1 = zpos - zheight*AngularMomentum[2];
	    drad = sqrt(xpos1*xpos1 + ypos1*ypos1 + zpos1*zpos1);


	    /* Normalize the vector r_perp = unit vector pointing along plane of disk */

	    xpos1 = xpos1/drad;
	    ypos1 = ypos1/drad;
	    zpos1 = zpos1/drad;

	    /* If we're above the disk, then exit. */
	    
	    DiskDensity = (GasMass*SolarMass/(8.0*pi*ScaleHeightz*Mpc*POW(ScaleHeightR*Mpc,2.0)))/DensityUnits;   //Code units (rho_0)

	    DiskVelocityMag = gasvel(drad, DiskDensity, ExpansionFactor, GalaxyMass, ScaleHeightR, ScaleHeightz, DMConcentration, Time);


	    if (dim == 0)

	      if (ScaleHeightz*Mpc/LengthUnits > CellWidth[0][0])
		{

		  dens1=av_den(drad*LengthUnits, DiskDensity*DensityUnits, ScaleHeightR*Mpc, ScaleHeightz*Mpc, CellWidth[0][0]*LengthUnits, zheight*LengthUnits,xpos1*drad*LengthUnits,ypos1*drad*LengthUnits,zpos1*drad*LengthUnits);

		}
	      else
		{
		  dens1 = DiskDensity*PEXP(-drad/(ScaleHeightR*Mpc/LengthUnits))/POW(cosh(zheight/CellWidth[0][0]), 2);
		}	  
	    dens2 = DiskDensity*PEXP(-drad/(ScaleHeightR*Mpc/LengthUnits))/POW(cosh(zheight/max((ScaleHeightz*Mpc/LengthUnits), CellWidth[0][0])), 2);
	    
	    if (dens2 < density)
	      break;

	    /* Compute velocity magnitude (divided by drad). 
	       This assumes PointSourceGravityPosition and Disk center 
	       are the same. */

	    /* Compute velocty: L x r_perp. */

	    if (dim == 0 || dim == 1)
	      Velocity[0] = DiskVelocityMag*(AngularMomentum[1]*zpos1 -
					     AngularMomentum[2]*ypos1);
	    if (dim == 0 || dim == 2)
	      Velocity[1] = DiskVelocityMag*(AngularMomentum[2]*xpos1 -
					     AngularMomentum[0]*zpos1);
	    if (dim == 0 || dim == 3)
	      Velocity[2] = DiskVelocityMag*(AngularMomentum[0]*ypos1 -
					     AngularMomentum[1]*xpos1);
	    
	  } // end: loop over dims

	   	    
	    /* If the density is larger than the background (or the previous
	       disk), then set the velocity. */

	  if (dens2 > density) {
	    density = dens1;
	    if (temp1 == InitialTemperature)
	      temp1 = DiskTemperature;
	    temperature = temp1;
	    sigma = sigma1;
	  }

	} // end: if (r < DiskRadius)
	
	/* Set density. */

	BaryonField[0][n] = density*BaryonMeanDensity;
	
	if (UseMetallicityField)
	  for (i = 0; i < size; i++)
	    BaryonField[MetalNum][i] = 1.0e-10;

	/* Set Velocities. */

	for (dim = 0; dim < GridRank; dim++)
	  BaryonField[vel+dim][n] = Velocity[dim] + UniformVelocity[dim];

	/* Set energy (thermal and then total if necessary). */

	BaryonField[1][n] = temperature/TemperatureUnits/
                           ((Gamma-1.0)*mu);

	if (DualEnergyFormalism)
	  BaryonField[2][n] = BaryonField[1][n];
	
	if (HydroMethod != Zeus_Hydro)
	  for (dim = 0; dim < GridRank; dim++)
	    BaryonField[1][n] += 0.5*POW(BaryonField[vel+dim][n], 2);

	if (BaryonField[1][n] <= 0)
	  printf("n = %d  temp = %g   e = %g\n", 0, temperature, 
	       BaryonField[1][0]);


     } // end loop over grid

 return SUCCESS;

}


float gasvel(FLOAT radius, float DiskDensity, FLOAT ExpansionFactor, float GalaxyMass, FLOAT ScaleHeightR, FLOAT ScaleHeightz, float DMConcentration, FLOAT Time)
{

 double OMEGA=OmegaLambdaNow+OmegaMatterNow;                 //Flat Universe

 double r = radius*LengthUnits/100;    // Radius [m]

 double M_200 = GalaxyMass*SolarMass/1000.0;      // Virial Mass [kg]

 double H = sqrt(HubbleConstantNow*100*HubbleConstantNow*100*(OmegaLambdaNow+OmegaMatterNow*POW(ExpansionFactor,-3)-(OMEGA-1.)*POW(ExpansionFactor,-2)));                                

 double r_200 = (1.63e-2*POW(GalaxyMass,1.0/3.0)*POW((OmegaLambdaNow+OmegaMatterNow*POW(ExpansionFactor, -3)-(OMEGA-1.0)*POW(ExpansionFactor,-2)),-1.0/3.0)*ExpansionFactor*POW(H,-2.0/3.0)*POW(100,2.0/3.0))*Mpc/1.0e5;
 //virial radius [m]: M_200/M_Solar = GalaxyMass

 double M_gas, M_DM, M_Tot, Acc, V_Circ;
 double f_C = log(1.0+DMConcentration)-DMConcentration/(1.0+DMConcentration);
 double r_s = r_200/DMConcentration;  //[m]

 // Mass of gas disk and DM at given radius

     M_gas=8.0*M_PI*ScaleHeightz*Mpc/100*ScaleHeightR*Mpc/100*ScaleHeightR*Mpc/100*DiskDensity*DensityUnits*1000*PEXP(-r/(ScaleHeightR*Mpc/100))*(PEXP(r/(ScaleHeightR*Mpc/100))-r/(ScaleHeightR*Mpc/100)-1.0);

     M_DM=(M_200/f_C)*(log(1.0+r/r_s)-(r/r_s)/(1.0+r/r_s));

     if (SelfGravity==1){
	M_Tot=M_DM+M_gas;
     }
     else{
	M_Tot=M_DM;
     }

  float DensityUnits=1, LengthUnits=1, VelocityUnits=1, TimeUnits=1,
    TemperatureUnits=1;
  double MassUnits=1;

  if (GetUnits(&DensityUnits, &LengthUnits, &TemperatureUnits,
	       &TimeUnits, &VelocityUnits, &MassUnits, Time) == FAIL) {
    ENZO_FAIL("Error in GetUnits.");
  }

  double MassUnitsDouble=1.0;

  if(ComovingCoordinates)
    MassUnitsDouble = double(DensityUnits)*POW(double(LengthUnits), 3.0);

  // Set the point source gravity parameters.  This is the DM mass (in g)
  //   within rs.  The core radius to rs in cm.
  //
  // BWO 10 July 2009: Both of these values are now converted to code units, because 
  // otherwise the values go over 32-bit precision.  This is used in
  // Grid::ComputeAccelerationFieldExternal, and converted back to CGS where needed.
  //

  PointSourceGravityConstant = (M_200/f_C)*(log(1.0+1.0)-1.0/(1.0+1.0))*1000.0 / MassUnitsDouble;
  PointSourceGravityCoreRadius = r_s*100.0 / LengthUnits;

  /*
  fprintf(stderr,"Grid::GalaxySimulationInitializeGrid:  %d  %e  %e\n",MyProcessorNumber,MassUnitsDouble, LengthUnits);
  fprintf(stderr,"  PointSourceGravityConstant = %e  %d\n",PointSourceGravityConstant,MyProcessorNumber);
  fprintf(stderr,"  PointSourceGravityCoreRadius = %e  %d\n",PointSourceGravityCoreRadius,MyProcessorNumber);
  */

 // Force per unit mass on disk (i.e. acceleration) [ms-2]

     Acc=((GravConst/1000.0)*M_Tot)/(r*r);

 // Magnitude of Circular Velocity of disk 

     V_Circ = sqrt(r*Acc)*100;       //cms-1

     /*      printf("r = %g  M_Tot = %g  Acc = %g  M_DM = %g  M_gas = %g  f_C = %g\n",
	     r, M_Tot, Acc, M_DM, M_gas, f_C);
     printf("r_s = %g  DMConcentration = %g  r_200 = %g  r/r_s = %g\n",
	     r_s, DMConcentration, r_200, r/r_s);
     printf("EF = %g  H = %g  OMEGA = %g\n", ExpansionFactor, H, OMEGA);
     printf("radius = %g  v_circ = %g\n", radius, V_Circ);  */

     return (V_Circ/VelocityUnits);  //code units
}

float av_den(FLOAT r, float DiskDensity, FLOAT ScaleHeightR, FLOAT ScaleHeightz, FLOAT cellwidth, FLOAT z, FLOAT xpos, FLOAT ypos, FLOAT zpos)
{
 // routine to return the average gas density in a grid cell
 // Routine samples density in r plane of grid and averages
 // Assumes all input units are CGS!!

 int i,points;
 double den,r1,nx,ny,nz;

 points = 100;
 den = DiskDensity*PEXP(-r/ScaleHeightR)/(POW(cosh(z/(2.0*ScaleHeightz)),2));

 for (i=0;i<points;i++)
   {
     nx = drand48()*cellwidth-cellwidth/2.0;
     ny = drand48()*cellwidth-cellwidth/2.0;
     nz = drand48()*cellwidth-cellwidth/2.0;
     r1 = sqrt(POW((xpos+nx),2)+POW((ypos+ny),2)+POW((zpos+nz),2)); 
     den = den+DiskDensity*PEXP(-r1/ScaleHeightR)/(POW(cosh(z/(2.0*ScaleHeightz)),2));
   }

 double av_den = den/points;

 return (av_den/DensityUnits); //code unites

}
=======
/***********************************************************************
/
/  GRID CLASS (INITIALIZE THE GRID FOR A GALAXY SIMULATION)
/
/  written by: Greg Bryan
/  date:       May, 1998
/  modified1:  Elizabeth Tasker, Feb, 2004
/  modified1:  Elizabeth Tasker, Oct, 2006 (tidied up)
/
/  PURPOSE:
/
/  RETURNS: FAIL or SUCCESS
/
************************************************************************/

#include <stdio.h>
#include <stdlib.h>
#include <math.h>
#include "ErrorExceptions.h"
#include "macros_and_parameters.h"
#include "typedefs.h"
#include "global_data.h"
#include "Fluxes.h"
#include "GridList.h"
#include "ExternalBoundary.h"
#include "Grid.h"
#include "CosmologyParameters.h"

#define Mpc (3.0856e24)         //Mpc [cm] 
#define SolarMass (1.989e33)    //Solar Mass [g]
#define GravConst (6.67e-8)     //Gravitational Constant [cm3g-1s-2]
#define pi (3.14159)
#define mh (1.67e-24)           //Mass of Hydrogen [g]
#define kboltz (1.381e-16)      //Boltzmann's Constant [ergK-1]


int GetUnits(float *DensityUnits, float *LengthUnits,
            float *TemperatureUnits, float *TimeUnits,
            float *VelocityUnits, double *MassUnits, FLOAT Time);

int CosmologyGetUnits(float *DensityUnits, float *LengthUnits,
		      float *TemperatureUnits, float *TimeUnits,
		      float *VelocityUnits, FLOAT Time);

int CosmologyComputeExpansionFactor(FLOAT time, FLOAT *a, FLOAT *dadt);

/* Internal routines */

float gasvel(FLOAT radius, float DiskDensity, FLOAT ExpansionFactor, 
	     float GalaxyMass, FLOAT ScaleHeightR, FLOAT ScaleHeightz, 
	     float DMConcentration, FLOAT Time);
float gauss_mass(FLOAT r, FLOAT z, FLOAT xpos, FLOAT ypos, FLOAT zpos, FLOAT inv [3][3], float DiskDensity, FLOAT ScaleHeightR, FLOAT ScaleHeightz, FLOAT cellwidth);
void rot_to_disk(FLOAT xpos, FLOAT ypos, FLOAT zpos, FLOAT &xrot, FLOAT &yrot, FLOAT &zrot, FLOAT inv [3][3]);

static float DensityUnits, LengthUnits, TemperatureUnits = 1, TimeUnits, VelocityUnits;

int grid::GalaxySimulationInitializeGrid(FLOAT DiskRadius,
					 float GalaxyMass,
					 float GasMass,
					 FLOAT DiskPosition[MAX_DIMENSION], 
					 FLOAT ScaleHeightz,
					 FLOAT ScaleHeightR, 
					 float DMConcentration,
					 float DiskTemperature,
					 float InitialTemperature,
					 float AngularMomentum[MAX_DIMENSION],
					 float UniformVelocity[MAX_DIMENSION], 
					 int UseMetallicityField, 
					 float GalaxySimulationInflowTime,
					 float GalaxySimulationInflowDensity,
					 int level)
{
 /* declarations */

  int dim, i, j, k, m, field, disk, size, MetalNum, MetalIaNum, vel;
 int DeNum, HINum, HIINum, HeINum, HeIINum, HeIIINum, HMNum, H2INum, H2IINum,
   DINum, DIINum, HDINum, B1Num, B2Num, B3Num, PhiNum;
 float DiskDensity, DiskVelocityMag;

  
  /* create fields */

  NumberOfBaryonFields = 0;
  FieldType[NumberOfBaryonFields++] = Density;
  FieldType[NumberOfBaryonFields++] = TotalEnergy;
  if (DualEnergyFormalism)
    FieldType[NumberOfBaryonFields++] = InternalEnergy;
  vel = NumberOfBaryonFields;
  FieldType[NumberOfBaryonFields++] = Velocity1;
  if (GridRank > 1) 
    FieldType[NumberOfBaryonFields++] = Velocity2;
  if (GridRank > 2)
    FieldType[NumberOfBaryonFields++] = Velocity3;
  if (HydroMethod == MHD_RK) {
    FieldType[B1Num = NumberOfBaryonFields++] = Bfield1;
    FieldType[B2Num = NumberOfBaryonFields++] = Bfield2;
    FieldType[B3Num = NumberOfBaryonFields++] = Bfield3;
    FieldType[PhiNum = NumberOfBaryonFields++] = PhiField;
    if (UseDivergenceCleaning) {
      FieldType[NumberOfBaryonFields++] = Phi_pField;
    }
  }

  if (MultiSpecies) {
    FieldType[DeNum    = NumberOfBaryonFields++] = ElectronDensity;
    FieldType[HINum    = NumberOfBaryonFields++] = HIDensity;
    FieldType[HIINum   = NumberOfBaryonFields++] = HIIDensity;
    FieldType[HeINum   = NumberOfBaryonFields++] = HeIDensity;
    FieldType[HeIINum  = NumberOfBaryonFields++] = HeIIDensity;
    FieldType[HeIIINum = NumberOfBaryonFields++] = HeIIIDensity;
    if (MultiSpecies > 1) {
      FieldType[HMNum    = NumberOfBaryonFields++] = HMDensity;
      FieldType[H2INum   = NumberOfBaryonFields++] = H2IDensity;
      FieldType[H2IINum  = NumberOfBaryonFields++] = H2IIDensity;
    }
    if (MultiSpecies > 2) {
      FieldType[DINum   = NumberOfBaryonFields++] = DIDensity;
      FieldType[DIINum  = NumberOfBaryonFields++] = DIIDensity;
      FieldType[HDINum  = NumberOfBaryonFields++] = HDIDensity;
    }
  }

  if (UseMetallicityField)
    FieldType[MetalNum = NumberOfBaryonFields++] = Metallicity; /* fake it with metals */
  if (StarMakerTypeIaSNe)
    FieldType[MetalIaNum = NumberOfBaryonFields++] = MetalSNIaDensity;

 /* Return if this doesn't concern us. */

 if (ProcessorNumber != MyProcessorNumber) 
   return SUCCESS;

 /* Set various units. */

 float CriticalDensity = 1, BoxLength = 1, mu = 0.6;
 FLOAT a, dadt, ExpansionFactor = 1;
 if (ComovingCoordinates) {
   CosmologyComputeExpansionFactor(Time, &a, &dadt);
   ExpansionFactor = a/(1.0+InitialRedshift);
   CosmologyGetUnits(&DensityUnits, &LengthUnits, &TemperatureUnits,
		      &TimeUnits, &VelocityUnits, Time);
   CriticalDensity = 2.78e11*POW(HubbleConstantNow, 2); // in Msolar/Mpc^3
   BoxLength = ComovingBoxSize*ExpansionFactor/HubbleConstantNow;  // in Mpc
 }

 /* Set up inflow */
 if (GalaxySimulationInflowTime > 0.0){
   TimeActionType[0] = 2;
   TimeActionParameter[0] = GalaxySimulationInflowDensity*DensityUnits;
   TimeActionTime[0] = GalaxySimulationInflowTime*1e9/TimeUnits;
 }

 /* compute size of fields */

 size = 1;
 for (dim = 0; dim < GridRank; dim++)
   size *= GridDimension[dim];

 /* allocate fields */

 for (field = 0; field < NumberOfBaryonFields; field++)
   if (BaryonField[field] == NULL)
     BaryonField[field] = new float[size];

 /* Loop over the mesh. */

 float density, dens1, Velocity[MAX_DIMENSION],
   temperature, temp1;
 FLOAT r, x, y = 0, z = 0;
 int n = 0;

 for (k = 0; k < GridDimension[2]; k++)
   for (j = 0; j < GridDimension[1]; j++)
     for (i = 0; i < GridDimension[0]; i++, n++) {

	/* Compute position */

	x = CellLeftEdge[0][i] + 0.5*CellWidth[0][i];
	if (GridRank > 1)
	  y = CellLeftEdge[1][j] + 0.5*CellWidth[1][j];
	if (GridRank > 2)
	  z = CellLeftEdge[2][k] + 0.5*CellWidth[2][k];

	density = 1.0;
	temperature = temp1 = InitialTemperature;
	for (dim = 0; dim < MAX_DIMENSION; dim++)
	  Velocity[dim] = 0;

	/* Find distance from center. */

	r = sqrt(POW(fabs(x-DiskPosition[0]), 2) +
		 POW(fabs(y-DiskPosition[1]), 2) +
		 POW(fabs(z-DiskPosition[2]), 2) );
	r = max(r, 0.1*CellWidth[0][0]);

	if (r < DiskRadius) {

	  FLOAT xpos, ypos, zpos, zheight, drad; 
	  float CellMass;
	  FLOAT xhat[3];
	  FLOAT yhat[3];

	  /* Loop over dims if using Zeus (since vel's face-centered). */

	  for (dim = 0; dim < 1+(HydroMethod == Zeus_Hydro ? GridRank : 0);
	       dim++) {

	    /* Compute position. */

	    xpos = x-DiskPosition[0] - 
	      (dim == 1 ? 0.5*CellWidth[0][0] : 0.0);
	    ypos = y-DiskPosition[1] -
	      (dim == 2 ? 0.5*CellWidth[1][0] : 0.0);
	    zpos = z-DiskPosition[2] -
	      (dim == 3 ? 0.5*CellWidth[2][0] : 0.0);
	    
	    /* Compute z and r_perp (AngularMomentum is angular momentum 
	       and must have unit length). */    

	    /* magnitude of z = r.L in L direction */

	    zheight = AngularMomentum[0]*xpos + 
	              AngularMomentum[1]*ypos +
	              AngularMomentum[2]*zpos;

	    /* position in plane of disk */

	    xhat[0] = xpos - zheight*AngularMomentum[0];
	    xhat[1] = ypos - zheight*AngularMomentum[1];
	    xhat[2] = zpos - zheight*AngularMomentum[2];
	    drad = sqrt(xhat[0]*xhat[0] + xhat[1]*xhat[1] + xhat[2]*xhat[2]);


	    /* Normalize the vector r_perp = unit vector pointing along plane of disk */

	    xhat[0] = xhat[0]/drad;
	    xhat[1] = xhat[1]/drad;
	    xhat[2] = xhat[2]/drad;

	    /* Find another vector perpendicular to r_perp and AngularMomentum */

	    yhat[0] = AngularMomentum[1]*xhat[2] - AngularMomentum[2]*xhat[1];
	    yhat[1] = AngularMomentum[2]*xhat[0] - AngularMomentum[0]*xhat[2];
	    yhat[2] = AngularMomentum[0]*xhat[1] - AngularMomentum[1]*xhat[0];

	    /* generate rotation matrix */
	    FLOAT inv[3][3],temp;
	    int i,j;
	    
	    // matrix of basis vectors in coordinate system defined by the galaxy
	    inv[0][0] = xhat[0]; inv[0][1] = yhat[0]; inv[0][2] = AngularMomentum[0];
	    inv[1][0] = xhat[1]; inv[1][1] = yhat[1]; inv[1][2] = AngularMomentum[1];
	    inv[2][0] = xhat[2]; inv[2][1] = yhat[2]; inv[2][2] = AngularMomentum[2];
	    
	    // Matrix is orthogonal by construction so inverse = transpose
	    for (i=0;i<3;i++)
	      for (j=i+1;j<3;j++)
		{
		  temp = inv[i][j];
		  inv[i][j] = inv[j][i];
		  inv[j][i] = temp;
		}

	    /* If we're above the disk, then exit. */
	    DiskDensity = (GasMass*SolarMass/(8.0*pi*ScaleHeightz*Mpc*POW(ScaleHeightR*Mpc,2.0)))/DensityUnits;   //Code units (rho_0)

	    DiskVelocityMag = gasvel(drad, DiskDensity, ExpansionFactor, GalaxyMass, ScaleHeightR, ScaleHeightz, DMConcentration, Time);


	    if (dim == 0)
	      {
		CellMass = gauss_mass(drad*LengthUnits,zheight*LengthUnits, xpos*LengthUnits, ypos*LengthUnits, zpos*LengthUnits, inv, 
				      DiskDensity*DensityUnits,ScaleHeightR*Mpc, ScaleHeightz*Mpc, CellWidth[0][0]*LengthUnits);


		dens1 = CellMass/POW(CellWidth[0][0]*LengthUnits,3)/DensityUnits;
	      }

	    if (dens1 < density)
	      break;

	    /* Compute velocity magnitude (divided by drad). 
	       This assumes PointSourceGravityPosition and Disk center 
	       are the same. */

	    /* Compute velocty: L x r_perp. */

	    if (dim == 0 || dim == 1)
	      Velocity[0] = DiskVelocityMag*(AngularMomentum[1]*xhat[2] -
					     AngularMomentum[2]*xhat[1]);
	    if (dim == 0 || dim == 2)
	      Velocity[1] = DiskVelocityMag*(AngularMomentum[2]*xhat[0] -
					     AngularMomentum[0]*xhat[2]);
	    if (dim == 0 || dim == 3)
	      Velocity[2] = DiskVelocityMag*(AngularMomentum[0]*xhat[1] -
					     AngularMomentum[1]*xhat[0]);
	    
	  } // end: loop over dims

	   	    
	    /* If the density is larger than the background (or the previous
	       disk), then set the velocity. */
	  if (dens1 > density) {
	    density = dens1;
	    if (temp1 == InitialTemperature)
	      temp1 = DiskTemperature;
	    temperature = temp1;
	  }

	} // end: if (r < DiskRadius)
	
	/* Set density. */

	BaryonField[0][n] = density;
	
	if (UseMetallicityField)
	  for (i = 0; i < size; i++)
	    BaryonField[MetalNum][i] = 1.0e-10;
	if (StarMakerTypeIaSNe)
	  for (i = 0; i < size; i++)
	    BaryonField[MetalIaNum][i] = 1.0e-10;

	/* Set Velocities. */

	for (dim = 0; dim < GridRank; dim++)
	  BaryonField[vel+dim][n] = Velocity[dim] + UniformVelocity[dim];

	/* Set energy (thermal and then total if necessary). */

	BaryonField[1][n] = temperature/TemperatureUnits/
                           ((Gamma-1.0)*mu);

	if (DualEnergyFormalism)
	  BaryonField[2][n] = BaryonField[1][n];
	
	if (HydroMethod != Zeus_Hydro)
	  for (dim = 0; dim < GridRank; dim++)
	    BaryonField[1][n] += 0.5*POW(BaryonField[vel+dim][n], 2);

	if (BaryonField[1][n] <= 0)
	  printf("n = %d  temp = %g   e = %g\n", 0, temperature, 
	       BaryonField[1][0]);


     } // end loop over grid

 return SUCCESS;

}


float gasvel(FLOAT radius, float DiskDensity, FLOAT ExpansionFactor, float GalaxyMass, FLOAT ScaleHeightR, FLOAT ScaleHeightz, float DMConcentration, FLOAT Time)
{

 double OMEGA=OmegaLambdaNow+OmegaMatterNow;                 //Flat Universe

 double r = radius*LengthUnits/100;    // Radius [m]

 double M_200 = GalaxyMass*SolarMass/1000.0;      // Virial Mass [kg]

 double H = sqrt(HubbleConstantNow*100*HubbleConstantNow*100*(OmegaLambdaNow+OmegaMatterNow*POW(ExpansionFactor,-3)-(OMEGA-1.)*POW(ExpansionFactor,-2)));                                

 double r_200 = (1.63e-2*POW(GalaxyMass,1.0/3.0)*POW((OmegaLambdaNow+OmegaMatterNow*POW(ExpansionFactor, -3)-(OMEGA-1.0)*POW(ExpansionFactor,-2)),-1.0/3.0)*ExpansionFactor*POW(H,-2.0/3.0)*POW(100,2.0/3.0))*Mpc/1.0e5;
 //virial radius [m]: M_200/M_Solar = GalaxyMass

 double M_gas, M_DM, M_Tot, Acc, V_Circ;
 double f_C = log(1.0+DMConcentration)-DMConcentration/(1.0+DMConcentration);
 double r_s = r_200/DMConcentration;  //[m]

 // Mass of gas disk and DM at given radius

     M_gas=8.0*M_PI*ScaleHeightz*Mpc/100*ScaleHeightR*Mpc/100*ScaleHeightR*Mpc/100*DiskDensity*DensityUnits*1000*PEXP(-r/(ScaleHeightR*Mpc/100))*(PEXP(r/(ScaleHeightR*Mpc/100))-r/(ScaleHeightR*Mpc/100)-1.0);

     M_DM=(M_200/f_C)*(log(1.0+r/r_s)-(r/r_s)/(1.0+r/r_s));

     if (SelfGravity==1){
	M_Tot=M_DM+M_gas;
     }
     else{
	M_Tot=M_DM;
     }

  float DensityUnits=1, LengthUnits=1, VelocityUnits=1, TimeUnits=1,
    TemperatureUnits=1;
  double MassUnits=1;

  if (GetUnits(&DensityUnits, &LengthUnits, &TemperatureUnits,
	       &TimeUnits, &VelocityUnits, &MassUnits, Time) == FAIL) {
    ENZO_FAIL("Error in GetUnits.");
  }

  double MassUnitsDouble=1.0;

  if(ComovingCoordinates)
    MassUnitsDouble = double(DensityUnits)*POW(double(LengthUnits), 3.0);

  // Set the point source gravity parameters.  This is the DM mass (in g)
  //   within rs.  The core radius to rs in cm.
  //
  // BWO 10 July 2009: Both of these values are now converted to code units, because 
  // otherwise the values go over 32-bit precision.  This is used in
  // Grid::ComputeAccelerationFieldExternal, and converted back to CGS where needed.
  //

  PointSourceGravityConstant = (M_200/f_C)*(log(1.0+1.0)-1.0/(1.0+1.0))*1000.0 / MassUnitsDouble;
  PointSourceGravityCoreRadius = r_s*100.0 / LengthUnits;

  /*
  fprintf(stderr,"Grid::GalaxySimulationInitializeGrid:  %d  %e  %e\n",MyProcessorNumber,MassUnitsDouble, LengthUnits);
  fprintf(stderr,"  PointSourceGravityConstant = %e  %d\n",PointSourceGravityConstant,MyProcessorNumber);
  fprintf(stderr,"  PointSourceGravityCoreRadius = %e  %d\n",PointSourceGravityCoreRadius,MyProcessorNumber);
  */

 // Force per unit mass on disk (i.e. acceleration) [ms-2]

     Acc=((GravConst/1000.0)*M_Tot)/(r*r);

 // Magnitude of Circular Velocity of disk 

     V_Circ = sqrt(r*Acc)*100;       //cms-1

     /*      printf("r = %g  M_Tot = %g  Acc = %g  M_DM = %g  M_gas = %g  f_C = %g\n",
	     r, M_Tot, Acc, M_DM, M_gas, f_C);
     printf("r_s = %g  DMConcentration = %g  r_200 = %g  r/r_s = %g\n",
	     r_s, DMConcentration, r_200, r/r_s);
     printf("EF = %g  H = %g  OMEGA = %g\n", ExpansionFactor, H, OMEGA);
     printf("radius = %g  v_circ = %g\n", radius, V_Circ);  */

     return (V_Circ/VelocityUnits);  //code units
}


// Computes the total mass in a given cell by integrating the density profile using 5-point Gaussian quadrature
float gauss_mass(FLOAT r, FLOAT z, FLOAT xpos, FLOAT ypos, FLOAT zpos, FLOAT inv [3][3], float DiskDensity, FLOAT ScaleHeightR, FLOAT ScaleHeightz, FLOAT cellwidth)
{
  
  FLOAT EvaluationPoints [5] = {-0.90617985,-0.53846931,0.0,0.53846931,0.90617985};
  FLOAT Weights [5] = {0.23692689,0.47862867,0.56888889,0.47862867,0.23692689};
  FLOAT xResult [5];
  FLOAT yResult [5];
  float Mass = 0;
  FLOAT xrot,yrot,zrot;
  int i,j,k;

  for (i=0;i<5;i++)
    {
      xResult[i] = 0.0;
      for (j=0;j<5;j++)
	{
	  yResult[j] = 0.0;
	  for (k=0;k<5;k++)
	    {
	      rot_to_disk(xpos+EvaluationPoints[i]*cellwidth/2.0,ypos+EvaluationPoints[j]*cellwidth/2.0,zpos+EvaluationPoints[k]*cellwidth/2.0,xrot,yrot,zrot,inv);
	      yResult[j] += cellwidth/2.0*Weights[k]*PEXP(-sqrt(POW(xrot,2)+POW(yrot,2))/ScaleHeightR)/POW(cosh(zrot/(2.0*ScaleHeightz)),2);
	    }
	  xResult[i] += cellwidth/2.0*Weights[j]*yResult[j];
	}
      Mass += cellwidth/2.0*Weights[i]*xResult[i];
    }  
  Mass *= DiskDensity;
  return Mass;
}

//Finds coordinates in rotated coordinate system
void rot_to_disk(FLOAT xpos, FLOAT ypos, FLOAT zpos, FLOAT &xrot, FLOAT &yrot, FLOAT &zrot, FLOAT inv [3][3])
{
  xrot = xpos*inv[0][0] + ypos*inv[0][1] + zpos*inv[0][2];
  yrot = xpos*inv[1][0] + ypos*inv[1][1] + zpos*inv[1][2];
  zrot = xpos*inv[2][0] + ypos*inv[2][1] + zpos*inv[2][2];
}
>>>>>>> 28b9c045
<|MERGE_RESOLUTION|>--- conflicted
+++ resolved
@@ -1,4 +1,3 @@
-<<<<<<< HEAD
 /***********************************************************************
 /
 /  GRID CLASS (INITIALIZE THE GRID FOR A GALAXY SIMULATION)
@@ -47,13 +46,11 @@
 
 /* Internal routines */
 
-float gasdev();
 float gasvel(FLOAT radius, float DiskDensity, FLOAT ExpansionFactor, 
 	     float GalaxyMass, FLOAT ScaleHeightR, FLOAT ScaleHeightz, 
 	     float DMConcentration, FLOAT Time);
-float av_den(FLOAT r, float DiskDensity, FLOAT ScaleHeightR, FLOAT ScaleHeightz, 
-	     FLOAT cellwidth, FLOAT z,FLOAT xpos, FLOAT ypos, FLOAT zpos);
-
+float gauss_mass(FLOAT r, FLOAT z, FLOAT xpos, FLOAT ypos, FLOAT zpos, FLOAT inv [3][3], float DiskDensity, FLOAT ScaleHeightR, FLOAT ScaleHeightz, FLOAT cellwidth);
+void rot_to_disk(FLOAT xpos, FLOAT ypos, FLOAT zpos, FLOAT &xrot, FLOAT &yrot, FLOAT &zrot, FLOAT inv [3][3]);
 
 static float DensityUnits, LengthUnits, TemperatureUnits = 1, TimeUnits, VelocityUnits;
 
@@ -73,18 +70,12 @@
 					 float GalaxySimulationInflowDensity,
 					 int level)
 {
-
- /* Return if this doesn't concern us. */
-
- if (ProcessorNumber != MyProcessorNumber) 
-   return SUCCESS;
-
  /* declarations */
 
- int dim, i, j, k, m, field, disk, size, MetalNum, vel;
+  int dim, i, j, k, m, field, disk, size, MetalNum, MetalIaNum, vel;
  int DeNum, HINum, HIINum, HeINum, HeIINum, HeIIINum, HMNum, H2INum, H2IINum,
    DINum, DIINum, HDINum, B1Num, B2Num, B3Num, PhiNum;
- float DiskDensity, DiskVelocityMag,dens2;
+ float DiskDensity, DiskVelocityMag;
 
   
   /* create fields */
@@ -131,440 +122,6 @@
 
   if (UseMetallicityField)
     FieldType[MetalNum = NumberOfBaryonFields++] = Metallicity; /* fake it with metals */
-
- /* Set various units. */
-
- float CriticalDensity = 1, BoxLength = 1, mu = 0.6;
- FLOAT a, dadt, ExpansionFactor = 1;
- if (ComovingCoordinates) {
-   CosmologyComputeExpansionFactor(Time, &a, &dadt);
-   ExpansionFactor = a/(1.0+InitialRedshift);
-   CosmologyGetUnits(&DensityUnits, &LengthUnits, &TemperatureUnits,
-		      &TimeUnits, &VelocityUnits, Time);
-   CriticalDensity = 2.78e11*POW(HubbleConstantNow, 2); // in Msolar/Mpc^3
-   BoxLength = ComovingBoxSize*ExpansionFactor/HubbleConstantNow;  // in Mpc
- }
-
- /* Set up inflow */
- if (GalaxySimulationInflowTime > 0.0){
-   TimeActionType[0] = 2;
-   TimeActionParameter[0] = GalaxySimulationInflowDensity*DensityUnits;
-   TimeActionTime[0] = GalaxySimulationInflowTime*1e9/TimeUnits;
- }
-
- /* Set densities */
-
- float BaryonMeanDensity = 1.0;
-
- /* compute size of fields */
-
- size = 1;
- for (dim = 0; dim < GridRank; dim++)
-   size *= GridDimension[dim];
-
- /* allocate fields */
-
- for (field = 0; field < NumberOfBaryonFields; field++)
-   if (BaryonField[field] == NULL)
-     BaryonField[field] = new float[size];
-
- /* Loop over the mesh. */
-
- float density, dens1, Velocity[MAX_DIMENSION],
-   temperature, temp1, sigma, sigma1;
- FLOAT r, x, y = 0, z = 0;
- int n = 0;
-
- for (k = 0; k < GridDimension[2]; k++)
-   for (j = 0; j < GridDimension[1]; j++)
-     for (i = 0; i < GridDimension[0]; i++, n++) {
-
-	/* Compute position */
-
-	x = CellLeftEdge[0][i] + 0.5*CellWidth[0][i];
-	if (GridRank > 1)
-	  y = CellLeftEdge[1][j] + 0.5*CellWidth[1][j];
-	if (GridRank > 2)
-	  z = CellLeftEdge[2][k] + 0.5*CellWidth[2][k];
-
-	density = 1.0;
-	temperature = temp1 = InitialTemperature;
-	sigma = sigma1 = 0;
-	for (dim = 0; dim < MAX_DIMENSION; dim++)
-	  Velocity[dim] = 0;
-
-	/* Find distance from center. */
-
-	r = sqrt(POW(fabs(x-DiskPosition[0]), 2) +
-		 POW(fabs(y-DiskPosition[1]), 2) +
-		 POW(fabs(z-DiskPosition[2]), 2) );
-	r = max(r, 0.1*CellWidth[0][0]);
-
-	if (r < DiskRadius) {
-
-	  FLOAT xpos, ypos, zpos, xpos1, ypos1, zpos1, zheight, drad;
-
-	  /* Loop over dims if using Zeus (since vel's face-centered). */
-
-	  for (dim = 0; dim < 1+(HydroMethod == Zeus_Hydro ? GridRank : 0);
-	       dim++) {
-
-	    /* Compute position. */
-
-	    xpos = x-DiskPosition[0] - 
-	      (dim == 1 ? 0.5*CellWidth[0][0] : 0.0);
-	    ypos = y-DiskPosition[1] -
-	      (dim == 2 ? 0.5*CellWidth[1][0] : 0.0);
-	    zpos = z-DiskPosition[2] -
-	      (dim == 3 ? 0.5*CellWidth[2][0] : 0.0);
-	    
-	    /* Compute z and r_perp (AngularMomentum is angular momentum 
-	       and must have unit length). */    
-
-	    /* magnitude of z = r.L in L direction */
-
-	    zheight = AngularMomentum[0]*xpos + 
-	              AngularMomentum[1]*ypos +
-	              AngularMomentum[2]*zpos;
-
-	    /* position in plane of disk */
-
-	    xpos1 = xpos - zheight*AngularMomentum[0];
-	    ypos1 = ypos - zheight*AngularMomentum[1];
-	    zpos1 = zpos - zheight*AngularMomentum[2];
-	    drad = sqrt(xpos1*xpos1 + ypos1*ypos1 + zpos1*zpos1);
-
-
-	    /* Normalize the vector r_perp = unit vector pointing along plane of disk */
-
-	    xpos1 = xpos1/drad;
-	    ypos1 = ypos1/drad;
-	    zpos1 = zpos1/drad;
-
-	    /* If we're above the disk, then exit. */
-	    
-	    DiskDensity = (GasMass*SolarMass/(8.0*pi*ScaleHeightz*Mpc*POW(ScaleHeightR*Mpc,2.0)))/DensityUnits;   //Code units (rho_0)
-
-	    DiskVelocityMag = gasvel(drad, DiskDensity, ExpansionFactor, GalaxyMass, ScaleHeightR, ScaleHeightz, DMConcentration, Time);
-
-
-	    if (dim == 0)
-
-	      if (ScaleHeightz*Mpc/LengthUnits > CellWidth[0][0])
-		{
-
-		  dens1=av_den(drad*LengthUnits, DiskDensity*DensityUnits, ScaleHeightR*Mpc, ScaleHeightz*Mpc, CellWidth[0][0]*LengthUnits, zheight*LengthUnits,xpos1*drad*LengthUnits,ypos1*drad*LengthUnits,zpos1*drad*LengthUnits);
-
-		}
-	      else
-		{
-		  dens1 = DiskDensity*PEXP(-drad/(ScaleHeightR*Mpc/LengthUnits))/POW(cosh(zheight/CellWidth[0][0]), 2);
-		}	  
-	    dens2 = DiskDensity*PEXP(-drad/(ScaleHeightR*Mpc/LengthUnits))/POW(cosh(zheight/max((ScaleHeightz*Mpc/LengthUnits), CellWidth[0][0])), 2);
-	    
-	    if (dens2 < density)
-	      break;
-
-	    /* Compute velocity magnitude (divided by drad). 
-	       This assumes PointSourceGravityPosition and Disk center 
-	       are the same. */
-
-	    /* Compute velocty: L x r_perp. */
-
-	    if (dim == 0 || dim == 1)
-	      Velocity[0] = DiskVelocityMag*(AngularMomentum[1]*zpos1 -
-					     AngularMomentum[2]*ypos1);
-	    if (dim == 0 || dim == 2)
-	      Velocity[1] = DiskVelocityMag*(AngularMomentum[2]*xpos1 -
-					     AngularMomentum[0]*zpos1);
-	    if (dim == 0 || dim == 3)
-	      Velocity[2] = DiskVelocityMag*(AngularMomentum[0]*ypos1 -
-					     AngularMomentum[1]*xpos1);
-	    
-	  } // end: loop over dims
-
-	   	    
-	    /* If the density is larger than the background (or the previous
-	       disk), then set the velocity. */
-
-	  if (dens2 > density) {
-	    density = dens1;
-	    if (temp1 == InitialTemperature)
-	      temp1 = DiskTemperature;
-	    temperature = temp1;
-	    sigma = sigma1;
-	  }
-
-	} // end: if (r < DiskRadius)
-	
-	/* Set density. */
-
-	BaryonField[0][n] = density*BaryonMeanDensity;
-	
-	if (UseMetallicityField)
-	  for (i = 0; i < size; i++)
-	    BaryonField[MetalNum][i] = 1.0e-10;
-
-	/* Set Velocities. */
-
-	for (dim = 0; dim < GridRank; dim++)
-	  BaryonField[vel+dim][n] = Velocity[dim] + UniformVelocity[dim];
-
-	/* Set energy (thermal and then total if necessary). */
-
-	BaryonField[1][n] = temperature/TemperatureUnits/
-                           ((Gamma-1.0)*mu);
-
-	if (DualEnergyFormalism)
-	  BaryonField[2][n] = BaryonField[1][n];
-	
-	if (HydroMethod != Zeus_Hydro)
-	  for (dim = 0; dim < GridRank; dim++)
-	    BaryonField[1][n] += 0.5*POW(BaryonField[vel+dim][n], 2);
-
-	if (BaryonField[1][n] <= 0)
-	  printf("n = %d  temp = %g   e = %g\n", 0, temperature, 
-	       BaryonField[1][0]);
-
-
-     } // end loop over grid
-
- return SUCCESS;
-
-}
-
-
-float gasvel(FLOAT radius, float DiskDensity, FLOAT ExpansionFactor, float GalaxyMass, FLOAT ScaleHeightR, FLOAT ScaleHeightz, float DMConcentration, FLOAT Time)
-{
-
- double OMEGA=OmegaLambdaNow+OmegaMatterNow;                 //Flat Universe
-
- double r = radius*LengthUnits/100;    // Radius [m]
-
- double M_200 = GalaxyMass*SolarMass/1000.0;      // Virial Mass [kg]
-
- double H = sqrt(HubbleConstantNow*100*HubbleConstantNow*100*(OmegaLambdaNow+OmegaMatterNow*POW(ExpansionFactor,-3)-(OMEGA-1.)*POW(ExpansionFactor,-2)));                                
-
- double r_200 = (1.63e-2*POW(GalaxyMass,1.0/3.0)*POW((OmegaLambdaNow+OmegaMatterNow*POW(ExpansionFactor, -3)-(OMEGA-1.0)*POW(ExpansionFactor,-2)),-1.0/3.0)*ExpansionFactor*POW(H,-2.0/3.0)*POW(100,2.0/3.0))*Mpc/1.0e5;
- //virial radius [m]: M_200/M_Solar = GalaxyMass
-
- double M_gas, M_DM, M_Tot, Acc, V_Circ;
- double f_C = log(1.0+DMConcentration)-DMConcentration/(1.0+DMConcentration);
- double r_s = r_200/DMConcentration;  //[m]
-
- // Mass of gas disk and DM at given radius
-
-     M_gas=8.0*M_PI*ScaleHeightz*Mpc/100*ScaleHeightR*Mpc/100*ScaleHeightR*Mpc/100*DiskDensity*DensityUnits*1000*PEXP(-r/(ScaleHeightR*Mpc/100))*(PEXP(r/(ScaleHeightR*Mpc/100))-r/(ScaleHeightR*Mpc/100)-1.0);
-
-     M_DM=(M_200/f_C)*(log(1.0+r/r_s)-(r/r_s)/(1.0+r/r_s));
-
-     if (SelfGravity==1){
-	M_Tot=M_DM+M_gas;
-     }
-     else{
-	M_Tot=M_DM;
-     }
-
-  float DensityUnits=1, LengthUnits=1, VelocityUnits=1, TimeUnits=1,
-    TemperatureUnits=1;
-  double MassUnits=1;
-
-  if (GetUnits(&DensityUnits, &LengthUnits, &TemperatureUnits,
-	       &TimeUnits, &VelocityUnits, &MassUnits, Time) == FAIL) {
-    ENZO_FAIL("Error in GetUnits.");
-  }
-
-  double MassUnitsDouble=1.0;
-
-  if(ComovingCoordinates)
-    MassUnitsDouble = double(DensityUnits)*POW(double(LengthUnits), 3.0);
-
-  // Set the point source gravity parameters.  This is the DM mass (in g)
-  //   within rs.  The core radius to rs in cm.
-  //
-  // BWO 10 July 2009: Both of these values are now converted to code units, because 
-  // otherwise the values go over 32-bit precision.  This is used in
-  // Grid::ComputeAccelerationFieldExternal, and converted back to CGS where needed.
-  //
-
-  PointSourceGravityConstant = (M_200/f_C)*(log(1.0+1.0)-1.0/(1.0+1.0))*1000.0 / MassUnitsDouble;
-  PointSourceGravityCoreRadius = r_s*100.0 / LengthUnits;
-
-  /*
-  fprintf(stderr,"Grid::GalaxySimulationInitializeGrid:  %d  %e  %e\n",MyProcessorNumber,MassUnitsDouble, LengthUnits);
-  fprintf(stderr,"  PointSourceGravityConstant = %e  %d\n",PointSourceGravityConstant,MyProcessorNumber);
-  fprintf(stderr,"  PointSourceGravityCoreRadius = %e  %d\n",PointSourceGravityCoreRadius,MyProcessorNumber);
-  */
-
- // Force per unit mass on disk (i.e. acceleration) [ms-2]
-
-     Acc=((GravConst/1000.0)*M_Tot)/(r*r);
-
- // Magnitude of Circular Velocity of disk 
-
-     V_Circ = sqrt(r*Acc)*100;       //cms-1
-
-     /*      printf("r = %g  M_Tot = %g  Acc = %g  M_DM = %g  M_gas = %g  f_C = %g\n",
-	     r, M_Tot, Acc, M_DM, M_gas, f_C);
-     printf("r_s = %g  DMConcentration = %g  r_200 = %g  r/r_s = %g\n",
-	     r_s, DMConcentration, r_200, r/r_s);
-     printf("EF = %g  H = %g  OMEGA = %g\n", ExpansionFactor, H, OMEGA);
-     printf("radius = %g  v_circ = %g\n", radius, V_Circ);  */
-
-     return (V_Circ/VelocityUnits);  //code units
-}
-
-float av_den(FLOAT r, float DiskDensity, FLOAT ScaleHeightR, FLOAT ScaleHeightz, FLOAT cellwidth, FLOAT z, FLOAT xpos, FLOAT ypos, FLOAT zpos)
-{
- // routine to return the average gas density in a grid cell
- // Routine samples density in r plane of grid and averages
- // Assumes all input units are CGS!!
-
- int i,points;
- double den,r1,nx,ny,nz;
-
- points = 100;
- den = DiskDensity*PEXP(-r/ScaleHeightR)/(POW(cosh(z/(2.0*ScaleHeightz)),2));
-
- for (i=0;i<points;i++)
-   {
-     nx = drand48()*cellwidth-cellwidth/2.0;
-     ny = drand48()*cellwidth-cellwidth/2.0;
-     nz = drand48()*cellwidth-cellwidth/2.0;
-     r1 = sqrt(POW((xpos+nx),2)+POW((ypos+ny),2)+POW((zpos+nz),2)); 
-     den = den+DiskDensity*PEXP(-r1/ScaleHeightR)/(POW(cosh(z/(2.0*ScaleHeightz)),2));
-   }
-
- double av_den = den/points;
-
- return (av_den/DensityUnits); //code unites
-
-}
-=======
-/***********************************************************************
-/
-/  GRID CLASS (INITIALIZE THE GRID FOR A GALAXY SIMULATION)
-/
-/  written by: Greg Bryan
-/  date:       May, 1998
-/  modified1:  Elizabeth Tasker, Feb, 2004
-/  modified1:  Elizabeth Tasker, Oct, 2006 (tidied up)
-/
-/  PURPOSE:
-/
-/  RETURNS: FAIL or SUCCESS
-/
-************************************************************************/
-
-#include <stdio.h>
-#include <stdlib.h>
-#include <math.h>
-#include "ErrorExceptions.h"
-#include "macros_and_parameters.h"
-#include "typedefs.h"
-#include "global_data.h"
-#include "Fluxes.h"
-#include "GridList.h"
-#include "ExternalBoundary.h"
-#include "Grid.h"
-#include "CosmologyParameters.h"
-
-#define Mpc (3.0856e24)         //Mpc [cm] 
-#define SolarMass (1.989e33)    //Solar Mass [g]
-#define GravConst (6.67e-8)     //Gravitational Constant [cm3g-1s-2]
-#define pi (3.14159)
-#define mh (1.67e-24)           //Mass of Hydrogen [g]
-#define kboltz (1.381e-16)      //Boltzmann's Constant [ergK-1]
-
-
-int GetUnits(float *DensityUnits, float *LengthUnits,
-            float *TemperatureUnits, float *TimeUnits,
-            float *VelocityUnits, double *MassUnits, FLOAT Time);
-
-int CosmologyGetUnits(float *DensityUnits, float *LengthUnits,
-		      float *TemperatureUnits, float *TimeUnits,
-		      float *VelocityUnits, FLOAT Time);
-
-int CosmologyComputeExpansionFactor(FLOAT time, FLOAT *a, FLOAT *dadt);
-
-/* Internal routines */
-
-float gasvel(FLOAT radius, float DiskDensity, FLOAT ExpansionFactor, 
-	     float GalaxyMass, FLOAT ScaleHeightR, FLOAT ScaleHeightz, 
-	     float DMConcentration, FLOAT Time);
-float gauss_mass(FLOAT r, FLOAT z, FLOAT xpos, FLOAT ypos, FLOAT zpos, FLOAT inv [3][3], float DiskDensity, FLOAT ScaleHeightR, FLOAT ScaleHeightz, FLOAT cellwidth);
-void rot_to_disk(FLOAT xpos, FLOAT ypos, FLOAT zpos, FLOAT &xrot, FLOAT &yrot, FLOAT &zrot, FLOAT inv [3][3]);
-
-static float DensityUnits, LengthUnits, TemperatureUnits = 1, TimeUnits, VelocityUnits;
-
-int grid::GalaxySimulationInitializeGrid(FLOAT DiskRadius,
-					 float GalaxyMass,
-					 float GasMass,
-					 FLOAT DiskPosition[MAX_DIMENSION], 
-					 FLOAT ScaleHeightz,
-					 FLOAT ScaleHeightR, 
-					 float DMConcentration,
-					 float DiskTemperature,
-					 float InitialTemperature,
-					 float AngularMomentum[MAX_DIMENSION],
-					 float UniformVelocity[MAX_DIMENSION], 
-					 int UseMetallicityField, 
-					 float GalaxySimulationInflowTime,
-					 float GalaxySimulationInflowDensity,
-					 int level)
-{
- /* declarations */
-
-  int dim, i, j, k, m, field, disk, size, MetalNum, MetalIaNum, vel;
- int DeNum, HINum, HIINum, HeINum, HeIINum, HeIIINum, HMNum, H2INum, H2IINum,
-   DINum, DIINum, HDINum, B1Num, B2Num, B3Num, PhiNum;
- float DiskDensity, DiskVelocityMag;
-
-  
-  /* create fields */
-
-  NumberOfBaryonFields = 0;
-  FieldType[NumberOfBaryonFields++] = Density;
-  FieldType[NumberOfBaryonFields++] = TotalEnergy;
-  if (DualEnergyFormalism)
-    FieldType[NumberOfBaryonFields++] = InternalEnergy;
-  vel = NumberOfBaryonFields;
-  FieldType[NumberOfBaryonFields++] = Velocity1;
-  if (GridRank > 1) 
-    FieldType[NumberOfBaryonFields++] = Velocity2;
-  if (GridRank > 2)
-    FieldType[NumberOfBaryonFields++] = Velocity3;
-  if (HydroMethod == MHD_RK) {
-    FieldType[B1Num = NumberOfBaryonFields++] = Bfield1;
-    FieldType[B2Num = NumberOfBaryonFields++] = Bfield2;
-    FieldType[B3Num = NumberOfBaryonFields++] = Bfield3;
-    FieldType[PhiNum = NumberOfBaryonFields++] = PhiField;
-    if (UseDivergenceCleaning) {
-      FieldType[NumberOfBaryonFields++] = Phi_pField;
-    }
-  }
-
-  if (MultiSpecies) {
-    FieldType[DeNum    = NumberOfBaryonFields++] = ElectronDensity;
-    FieldType[HINum    = NumberOfBaryonFields++] = HIDensity;
-    FieldType[HIINum   = NumberOfBaryonFields++] = HIIDensity;
-    FieldType[HeINum   = NumberOfBaryonFields++] = HeIDensity;
-    FieldType[HeIINum  = NumberOfBaryonFields++] = HeIIDensity;
-    FieldType[HeIIINum = NumberOfBaryonFields++] = HeIIIDensity;
-    if (MultiSpecies > 1) {
-      FieldType[HMNum    = NumberOfBaryonFields++] = HMDensity;
-      FieldType[H2INum   = NumberOfBaryonFields++] = H2IDensity;
-      FieldType[H2IINum  = NumberOfBaryonFields++] = H2IIDensity;
-    }
-    if (MultiSpecies > 2) {
-      FieldType[DINum   = NumberOfBaryonFields++] = DIDensity;
-      FieldType[DIINum  = NumberOfBaryonFields++] = DIIDensity;
-      FieldType[HDINum  = NumberOfBaryonFields++] = HDIDensity;
-    }
-  }
-
-  if (UseMetallicityField)
-    FieldType[MetalNum = NumberOfBaryonFields++] = Metallicity; /* fake it with metals */
   if (StarMakerTypeIaSNe)
     FieldType[MetalIaNum = NumberOfBaryonFields++] = MetalSNIaDensity;
 
@@ -910,5 +467,4 @@
   xrot = xpos*inv[0][0] + ypos*inv[0][1] + zpos*inv[0][2];
   yrot = xpos*inv[1][0] + ypos*inv[1][1] + zpos*inv[1][2];
   zrot = xpos*inv[2][0] + ypos*inv[2][1] + zpos*inv[2][2];
-}
->>>>>>> 28b9c045
+}