--- conflicted
+++ resolved
@@ -31,13 +31,6 @@
 #define Mpc (3.0856e24)         //Mpc [cm] 
 #define SolarMass (1.989e33)    //Solar Mass [g]
 #define GravConst (6.67e-8)     //Gravitational Constant [cm3g-1s-2]
-<<<<<<< HEAD
-#define mh (1.67e-24)           //Mass of Hydrogen [g]
-=======
-#define pi (3.14159)
-#define kboltz (1.381e-16)      //Boltzmann's Constant [ergK-1]
-
->>>>>>> 2a7b5de2
 
 int GetUnits(float *DensityUnits, float *LengthUnits,
 	     float *TemperatureUnits, float *TimeUnits,
