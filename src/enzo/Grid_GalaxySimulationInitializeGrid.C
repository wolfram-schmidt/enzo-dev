--- conflicted
+++ resolved
@@ -74,13 +74,9 @@
 {
  /* declarations */
 
-<<<<<<< HEAD
- int dim, i, j, k, m, field, disk, size, vel;
-=======
- int dim, i, j, k, m, field, disk, size, MetalNum, vel;
+  int dim, i, j, k, m, field, disk, size, MetalNum, MetalIaNum, vel;
  int DeNum, HINum, HIINum, HeINum, HeIINum, HeIIINum, HMNum, H2INum, H2IINum,
    DINum, DIINum, HDINum, B1Num, B2Num, B3Num, PhiNum;
->>>>>>> 22180f4c
  float DiskDensity, DiskVelocityMag,dens2;
 
   
@@ -128,12 +124,13 @@
 
   if (UseMetallicityField)
     FieldType[MetalNum = NumberOfBaryonFields++] = Metallicity; /* fake it with metals */
+  if (StarMakerTypeIaSNe)
+    FieldType[MetalIaNum = NumberOfBaryonField++] = MetalSNIaDensity;
 
  /* Return if this doesn't concern us. */
 
  if (ProcessorNumber != MyProcessorNumber) 
    return SUCCESS;
-
 
  /* Set various units. */
 
@@ -170,16 +167,6 @@
  for (field = 0; field < NumberOfBaryonFields; field++)
    if (BaryonField[field] == NULL)
      BaryonField[field] = new float[size];
-
- /* Identify colour fields */
-
- int SNColourNum, MetalNum, MBHColourNum, Galaxy1ColourNum, Galaxy2ColourNum,
-   MetalIaNum; 
-
- if (this->IdentifyColourFields(SNColourNum, MetalNum, MetalIaNum, MBHColourNum, 
-				Galaxy1ColourNum, Galaxy2ColourNum) == FAIL)
-   ENZO_FAIL("Error in grid->IdentifyColourFields.\n");
-
 
  /* Loop over the mesh. */
 
