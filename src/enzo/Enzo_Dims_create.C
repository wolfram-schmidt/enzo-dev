#ifdef USE_MPI
#include "mpi.h"
#endif /* USE_MPI */

#include <stdio.h>
#include <stdlib.h>
#include <math.h>
#include "ErrorExceptions.h"
#include "macros_and_parameters.h"

void my_exit(int status);

// External C prototype for MPICH v1.0 routine
extern "C" Eint32 XXMPI_Dims_create(Eint32 nnodes, Eint32 ndims, Eint32 dims[]);


int Enzo_Dims_create(int nnodes, int ndims, int *dims)
{
 
  int nn, mm, i;
  double xn, yn, eps, one_third;

/* Check for cubes */

  if ( ndims == 3 ) {

    one_third = 1.0/3.0;
    eps = 0.1;
    xn = ((double)(nnodes)) + eps;
    yn = POW(xn, one_third);
    nn = (int)(yn);
    mm = nn * nn * nn;

    if ( mm == nnodes ) {
      for ( i = 0; i < ndims; i++ ) {
        dims[i] = nn;
      }
      return SUCCESS;
    } 

  }

/* Not 3D and cubic */

  MPI_Arg mcpu, rank;
  MPI_Arg mpi_layout[] = {0, 0, 0};;

  mcpu = nnodes;
  rank = ndims;

  for ( i = 0; i < 3; i++ ) {
    mpi_layout[i] = 0;
  }

  XXMPI_Dims_create(mcpu, rank, mpi_layout);

  for ( i = 0; i < ndims; i++ ) {
    dims[i] = mpi_layout[i];
  }

  return SUCCESS;
<<<<<<< HEAD

  //#else /* USE_MPI */

  //ENZO_FAIL("Enzo_Dims_create requires MPI!\n");


  //#endif /* USE_MPI */

=======
>>>>>>> 28b9c045
}<|MERGE_RESOLUTION|>--- conflicted
+++ resolved
@@ -59,15 +59,4 @@
   }
 
   return SUCCESS;
-<<<<<<< HEAD
-
-  //#else /* USE_MPI */
-
-  //ENZO_FAIL("Enzo_Dims_create requires MPI!\n");
-
-
-  //#endif /* USE_MPI */
-
-=======
->>>>>>> 28b9c045
 }