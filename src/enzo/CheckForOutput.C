/***********************************************************************
/
/  CHECK FOR OUTPUT
/
/  written by: Greg Bryan
/  date:       January, 1996
/  modified:   Robert Harkness
/  date:       January, 2007
/              Mods for group in-core i/o
/  date:       May, 2008
/              Remove Dan Reynold's iso_grav code
/
/  PURPOSE:
/    This routine checks a number of criteria for output and then calls
/      the appropriate routine.
/
************************************************************************/
#include "preincludes.h"
 
#include <stdio.h>

#include "ErrorExceptions.h"
#include "macros_and_parameters.h"
#include "typedefs.h"
#include "global_data.h"
#include "Fluxes.h"
#include "GridList.h"
#include "ExternalBoundary.h"
#include "Grid.h"
#include "Hierarchy.h"
#include "TopGridData.h"
#include "LevelHierarchy.h"
#include "CosmologyParameters.h"
#ifdef TRANSFER
#include "ImplicitProblemABC.h"
#endif
 
/* function prototypes */
//#ifdef USE_HDF5_GROUPS
int Group_WriteAllData(char *basename, int filenumber, HierarchyEntry *TopGrid,
		 TopGridData &MetaData, ExternalBoundary *Exterior,
<<<<<<< HEAD
#ifdef TRANSFER
	         ImplicitProblemABC *ImplicitSolver,
#endif
		 FLOAT WriteTime = -1);
=======
		 FLOAT WriteTime = -1, int RestartDump = FALSE);
>>>>>>> a15bd158
//#else
/* 
int WriteAllData(char *basename, int filenumber, HierarchyEntry *TopGrid,
		 TopGridData &MetaData, ExternalBoundary *Exterior,
#ifdef TRANSFER
	         ImplicitProblemABC *ImplicitSolver,
#endif
		 FLOAT WriteTime = -1);
*/
//#endif

double ReturnWallTime(void);


int CheckForOutput(HierarchyEntry *TopGrid, TopGridData &MetaData,
		   ExternalBoundary *Exterior, 
#ifdef TRANSFER
	           ImplicitProblemABC *ImplicitSolver,
#endif
		   int &WroteData)
{
 
  /* Declarations. */
 
  char *Name;
  int i, Number;
  WroteData = FALSE;
 
  /* Check for output: restart-based. */

  char *param;
  FILE *pfptr;
  double CurrentCPUTime = ReturnWallTime() - MetaData.StartCPUTime;
  float FractionalCPUTime = 1.0 - MetaData.LastCycleCPUTime / MetaData.StopCPUTime;

  if ((CurrentCPUTime >= MetaData.dtRestartDump && 
       MetaData.dtRestartDump > 0 ) ||
      (MetaData.CycleNumber - MetaData.CycleLastRestartDump >= 
       MetaData.CycleSkipRestartDump &&
       MetaData.CycleSkipRestartDump > 0)) {

    MetaData.CycleLastRestartDump = MetaData.CycleNumber;

    if (debug) printf("Writing restart dump.\n");
    Group_WriteAllData(MetaData.RestartDumpName, MetaData.RestartDumpNumber++,
		       TopGrid, MetaData, Exterior);

    /* On the root processor, write the restart parameter filename to
       a file that will be read by a (batch) script to restart enzo.
       We cannot call another MPI application from here. */

    if (MyProcessorNumber == ROOT_PROCESSOR) {
      param = new char[512];
      if (MetaData.RestartDumpDir != NULL)
	sprintf(param, "%s%"CYCLE_TAG_FORMAT""ISYM"/%s%"CYCLE_TAG_FORMAT""ISYM,
		MetaData.RestartDumpDir, MetaData.RestartDumpNumber-1,
		MetaData.RestartDumpName, MetaData.RestartDumpNumber-1);
      else
	sprintf(param, "%s%"CYCLE_TAG_FORMAT""ISYM,
		MetaData.RestartDumpName, MetaData.RestartDumpNumber-1);

      if ((pfptr = fopen("RestartParamFile", "w")) == NULL)
	ENZO_FAIL("Error opening RestartParamFile");
      fprintf(pfptr, "%s", param);
      fclose(pfptr);
      
      delete [] param;
    } // ENDIF ROOT_PROCESSOR

    WroteData = TRUE;
    return SUCCESS;
  }
    
  /* Check for output: time-based. */
 
  if (MetaData.Time >= MetaData.TimeLastDataDump + MetaData.dtDataDump
      && MetaData.dtDataDump > 0.0) {
    MetaData.TimeLastDataDump += MetaData.dtDataDump;

    //#ifdef USE_HDF5_GROUPS
    Group_WriteAllData(MetaData.DataDumpName, MetaData.DataDumpNumber++,
		       TopGrid, MetaData, Exterior
#ifdef TRANSFER
		       , ImplicitSolver
#endif
		       );
// #else
//     if (WriteAllData(MetaData.DataDumpName, MetaData.DataDumpNumber++,
// 		        TopGrid, MetaData, Exterior
//#ifdef TRANSFER
//			, ImplicitSolver
//#endif
//		        ) == FAIL {
// 	fprintf(stderr, "Error in WriteAllData.\n");
// 	ENZO_FAIL("");
//     }
// #endif

    WroteData = TRUE;
  }
 
  /* Check for output: cycle-based. */
 
  if (MetaData.CycleNumber >= MetaData.CycleLastDataDump +
                              MetaData.CycleSkipDataDump   &&
      MetaData.CycleSkipDataDump > 0) {
    MetaData.CycleLastDataDump += MetaData.CycleSkipDataDump;

    //#ifdef USE_HDF5_GROUPS
    Group_WriteAllData(MetaData.DataDumpName, MetaData.DataDumpNumber++,
		       TopGrid, MetaData, Exterior
#ifdef TRANSFER
		       , ImplicitSolver
#endif
		       );
// #else
//     if (WriteAllData(MetaData.DataDumpName, MetaData.DataDumpNumber++,
// 		        TopGrid, MetaData, Exterior
//#ifdef TRANSFER
//			, ImplicitSolver
//#endif
//                      ) == FAIL) {
// 	fprintf(stderr, "Error in WriteAllData.\n");
// 	ENZO_FAIL("");
//     }
// #endif

    WroteData = TRUE;
  }
 
  /* Check for output: CPU time-based.  

     If there is less time until 0.9*StopCPUTime than the last cycle's
     CPU time, output the data to ensure we get the last data dump for
     restarting! */

  //float FractionalCPUTime = 0.9;
  if (debug)
    printf("CPUTime-output: Frac = %"FSYM", Current = %lg (%lg), Stop = %"FSYM", "
	   "Last = %lg\n",
	   FractionalCPUTime, ReturnWallTime(), CurrentCPUTime, 
	   MetaData.StopCPUTime, MetaData.LastCycleCPUTime);
  if (CurrentCPUTime + MetaData.LastCycleCPUTime > 
      FractionalCPUTime*MetaData.StopCPUTime && MetaData.StartCPUTime > 0 &&
      WroteData == FALSE) {
    MetaData.CycleLastDataDump = MetaData.CycleNumber;
    if (debug) printf("CPUtime-based output!\n");
//#ifdef USE_HDF5_GROUPS
    Group_WriteAllData(MetaData.DataDumpName, MetaData.DataDumpNumber++,
		       TopGrid, MetaData, Exterior
#ifdef TRANSFER
		       , ImplicitSolver
#endif
		       );
// #else
//     if (WriteAllData(MetaData.DataDumpName, MetaData.DataDumpNumber++,
// 		        TopGrid, MetaData, Exterior
//#ifdef TRANSFER
//			, ImplicitSolver
//#endif
//                      ) == FAIL) {
// 	fprintf(stderr, "Error in WriteAllData.\n");
// 	ENZO_FAIL("");
//     }
// #endif
    WroteData = TRUE;
  } // ENDIF

<<<<<<< HEAD
  /* Check for output: restart-based. */

  char *param;
  FILE *pfptr;

  if ((CurrentCPUTime >= MetaData.dtRestartDump && 
       MetaData.dtRestartDump > 0 ) ||
      (MetaData.CycleNumber - MetaData.CycleLastRestartDump >= 
       MetaData.CycleSkipRestartDump &&
       MetaData.CycleSkipRestartDump > 0)) {

    MetaData.CycleLastRestartDump = MetaData.CycleNumber;

    if (debug) printf("Writing restart dump.\n");
	  Group_WriteAllData(Name, Number, TopGrid, MetaData, Exterior
#ifdef TRANSFER
			     , ImplicitSolver
#endif
			     );

    /* On the root processor, write the restart parameter filename to
       a file that will be read by a (batch) script to restart enzo.
       We cannot call another MPI application from here. */

    if (MyProcessorNumber == ROOT_PROCESSOR) {
      param = new char[512];
      if (MetaData.RestartDumpDir != NULL)
	sprintf(param, "%s%"CYCLE_TAG_FORMAT""ISYM"/%s%"CYCLE_TAG_FORMAT""ISYM,
		MetaData.RestartDumpDir, MetaData.RestartDumpNumber-1,
		MetaData.RestartDumpName, MetaData.RestartDumpNumber-1);
      else
	sprintf(param, "%s%"CYCLE_TAG_FORMAT""ISYM,
		MetaData.RestartDumpName, MetaData.RestartDumpNumber-1);

      if ((pfptr = fopen("RestartParamFile", "w")) == NULL)
	ENZO_FAIL("Error opening RestartParamFile");
      fprintf(pfptr, "%s", param);
      fclose(pfptr);
      
      delete [] param;
    } // ENDIF ROOT_PROCESSOR

    WroteData = TRUE;
  }
    
=======
>>>>>>> a15bd158
  /* Check for output: redshift-based. */
 
  if (ComovingCoordinates)
    for (i = 0; i < MAX_NUMBER_OF_OUTPUT_REDSHIFTS; i++)
      if (CosmologyOutputRedshift[i] != -1)
	if (MetaData.Time >= CosmologyOutputRedshiftTime[i]) {
	  CosmologyOutputRedshift[i] = -1; // done, turn it off
	  if (CosmologyOutputRedshiftName[i] == NULL) {
	    Name   = MetaData.RedshiftDumpName;
	    Number = i;   // append number to end of name
	  }
	  else {
	    Name   = CosmologyOutputRedshiftName[i];
	    Number = -1;  // Don't append number (####) to end of name
	  }

	  //#ifdef USE_HDF5_GROUPS
	  Group_WriteAllData(Name, Number, TopGrid, MetaData, Exterior
#ifdef TRANSFER
			     , ImplicitSolver
#endif
			     );
// #else
// 	  if (WriteAllData(Name, Number, TopGrid, MetaData, Exterior
//#ifdef TRANSFER
//			   , ImplicitSolver
//#endif
//                         ) == FAIL) {
// 	    fprintf(stderr, "Error in WriteAllData.\n");
// 	    ENZO_FAIL("");
// 	  }
// #endif

	  WroteData = TRUE;
	}
 
  return SUCCESS;
}<|MERGE_RESOLUTION|>--- conflicted
+++ resolved
@@ -39,14 +39,10 @@
 //#ifdef USE_HDF5_GROUPS
 int Group_WriteAllData(char *basename, int filenumber, HierarchyEntry *TopGrid,
 		 TopGridData &MetaData, ExternalBoundary *Exterior,
-<<<<<<< HEAD
 #ifdef TRANSFER
 	         ImplicitProblemABC *ImplicitSolver,
 #endif
-		 FLOAT WriteTime = -1);
-=======
 		 FLOAT WriteTime = -1, int RestartDump = FALSE);
->>>>>>> a15bd158
 //#else
 /* 
 int WriteAllData(char *basename, int filenumber, HierarchyEntry *TopGrid,
@@ -92,7 +88,11 @@
 
     if (debug) printf("Writing restart dump.\n");
     Group_WriteAllData(MetaData.RestartDumpName, MetaData.RestartDumpNumber++,
-		       TopGrid, MetaData, Exterior);
+		       TopGrid, MetaData, Exterior
+#ifdef TRANSFER
+		       , ImplicitSolver
+#endif
+		       );
 
     /* On the root processor, write the restart parameter filename to
        a file that will be read by a (batch) script to restart enzo.
@@ -215,54 +215,6 @@
     WroteData = TRUE;
   } // ENDIF
 
-<<<<<<< HEAD
-  /* Check for output: restart-based. */
-
-  char *param;
-  FILE *pfptr;
-
-  if ((CurrentCPUTime >= MetaData.dtRestartDump && 
-       MetaData.dtRestartDump > 0 ) ||
-      (MetaData.CycleNumber - MetaData.CycleLastRestartDump >= 
-       MetaData.CycleSkipRestartDump &&
-       MetaData.CycleSkipRestartDump > 0)) {
-
-    MetaData.CycleLastRestartDump = MetaData.CycleNumber;
-
-    if (debug) printf("Writing restart dump.\n");
-	  Group_WriteAllData(Name, Number, TopGrid, MetaData, Exterior
-#ifdef TRANSFER
-			     , ImplicitSolver
-#endif
-			     );
-
-    /* On the root processor, write the restart parameter filename to
-       a file that will be read by a (batch) script to restart enzo.
-       We cannot call another MPI application from here. */
-
-    if (MyProcessorNumber == ROOT_PROCESSOR) {
-      param = new char[512];
-      if (MetaData.RestartDumpDir != NULL)
-	sprintf(param, "%s%"CYCLE_TAG_FORMAT""ISYM"/%s%"CYCLE_TAG_FORMAT""ISYM,
-		MetaData.RestartDumpDir, MetaData.RestartDumpNumber-1,
-		MetaData.RestartDumpName, MetaData.RestartDumpNumber-1);
-      else
-	sprintf(param, "%s%"CYCLE_TAG_FORMAT""ISYM,
-		MetaData.RestartDumpName, MetaData.RestartDumpNumber-1);
-
-      if ((pfptr = fopen("RestartParamFile", "w")) == NULL)
-	ENZO_FAIL("Error opening RestartParamFile");
-      fprintf(pfptr, "%s", param);
-      fclose(pfptr);
-      
-      delete [] param;
-    } // ENDIF ROOT_PROCESSOR
-
-    WroteData = TRUE;
-  }
-    
-=======
->>>>>>> a15bd158
   /* Check for output: redshift-based. */
  
   if (ComovingCoordinates)
