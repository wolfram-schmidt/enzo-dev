/***********************************************************************
/
/  CHECK FOR OUTPUT
/
/  written by: Greg Bryan
/  date:       January, 1996
/  modified:   Robert Harkness
/  date:       January, 2007
/              Mods for group in-core i/o
/  date:       May, 2008
/              Remove Dan Reynold's iso_grav code
/
/  PURPOSE:
/    This routine checks a number of criteria for output and then calls
/      the appropriate routine.
/
************************************************************************/
#include "preincludes.h"
 
#include <stdio.h>

#include "ErrorExceptions.h"
#include "macros_and_parameters.h"
#include "typedefs.h"
#include "global_data.h"
#include "Fluxes.h"
#include "GridList.h"
#include "ExternalBoundary.h"
#include "Grid.h"
#include "Hierarchy.h"
#include "TopGridData.h"
#include "LevelHierarchy.h"
#include "CosmologyParameters.h"
#ifdef TRANSFER
#include "ImplicitProblemABC.h"
#endif
 
/* function prototypes */
//#ifdef USE_HDF5_GROUPS
int Group_WriteAllData(char *basename, int filenumber, HierarchyEntry *TopGrid,
		 TopGridData &MetaData, ExternalBoundary *Exterior,
#ifdef TRANSFER
	         ImplicitProblemABC *ImplicitSolver,
#endif
		 FLOAT WriteTime = -1);
//#else
/* 
int WriteAllData(char *basename, int filenumber, HierarchyEntry *TopGrid,
		 TopGridData &MetaData, ExternalBoundary *Exterior,
#ifdef TRANSFER
	         ImplicitProblemABC *ImplicitSolver,
#endif
		 FLOAT WriteTime = -1);
*/
//#endif

double ReturnWallTime(void);


int CheckForOutput(HierarchyEntry *TopGrid, TopGridData &MetaData,
		   ExternalBoundary *Exterior, 
#ifdef TRANSFER
	           ImplicitProblemABC *ImplicitSolver,
#endif
		   int &WroteData)
{
 
  /* Declarations. */
 
  char *Name;
  int i, Number;
  WroteData = FALSE;
 
  /* Check for output: time-based. */
 
  if (MetaData.Time >= MetaData.TimeLastDataDump + MetaData.dtDataDump
      && MetaData.dtDataDump > 0.0) {
    MetaData.TimeLastDataDump += MetaData.dtDataDump;

    //#ifdef USE_HDF5_GROUPS
<<<<<<< HEAD
    if (Group_WriteAllData(MetaData.DataDumpName, MetaData.DataDumpNumber++,
			   TopGrid, MetaData, Exterior
#ifdef TRANSFER
			   , ImplicitSolver
#endif
			   ) == FAIL) {
	fprintf(stderr, "Error in Group_WriteAllData.\n");
	ENZO_FAIL("");
    }
=======
    Group_WriteAllData(MetaData.DataDumpName, MetaData.DataDumpNumber++,
		       TopGrid, MetaData, Exterior);
>>>>>>> 7143b3e6
// #else
//     if (WriteAllData(MetaData.DataDumpName, MetaData.DataDumpNumber++,
// 		        TopGrid, MetaData, Exterior
//#ifdef TRANSFER
//			, ImplicitSolver
//#endif
//		        ) == FAIL {
// 	fprintf(stderr, "Error in WriteAllData.\n");
// 	ENZO_FAIL("");
//     }
// #endif

    WroteData = TRUE;
  }
 
  /* Check for output: cycle-based. */
 
  if (MetaData.CycleNumber >= MetaData.CycleLastDataDump +
                              MetaData.CycleSkipDataDump   &&
      MetaData.CycleSkipDataDump > 0) {
    MetaData.CycleLastDataDump += MetaData.CycleSkipDataDump;

    //#ifdef USE_HDF5_GROUPS
<<<<<<< HEAD
    if (Group_WriteAllData(MetaData.DataDumpName, MetaData.DataDumpNumber++,
			   TopGrid, MetaData, Exterior
#ifdef TRANSFER
			   , ImplicitSolver
#endif
			   ) == FAIL) {
	fprintf(stderr, "Error in Group_WriteAllData.\n");
	ENZO_FAIL("");
    }
=======
    Group_WriteAllData(MetaData.DataDumpName, MetaData.DataDumpNumber++,
		       TopGrid, MetaData, Exterior);
>>>>>>> 7143b3e6
// #else
//     if (WriteAllData(MetaData.DataDumpName, MetaData.DataDumpNumber++,
// 		        TopGrid, MetaData, Exterior
//#ifdef TRANSFER
//			, ImplicitSolver
//#endif
//                      ) == FAIL) {
// 	fprintf(stderr, "Error in WriteAllData.\n");
// 	ENZO_FAIL("");
//     }
// #endif

    WroteData = TRUE;
  }
 
  /* Check for output: CPU time-based.  

     If there is less time until 0.9*StopCPUTime than the last cycle's
     CPU time, output the data to ensure we get the last data dump for
     restarting! */

  double CurrentCPUTime = ReturnWallTime() - MetaData.StartCPUTime;
  float FractionalCPUTime = 1.0 - MetaData.LastCycleCPUTime / MetaData.StopCPUTime;
  //float FractionalCPUTime = 0.9;
  if (debug)
    printf("CPUTime-output: Frac = %"FSYM", Current = %lg (%lg), Stop = %"FSYM", "
	   "Last = %lg\n",
	   FractionalCPUTime, ReturnWallTime(), CurrentCPUTime, 
	   MetaData.StopCPUTime, MetaData.LastCycleCPUTime);
  if (CurrentCPUTime + MetaData.LastCycleCPUTime > 
      FractionalCPUTime*MetaData.StopCPUTime && MetaData.StartCPUTime > 0) {
    MetaData.CycleLastDataDump = MetaData.CycleNumber;
    if (debug) printf("CPUtime-based output!\n");
//#ifdef USE_HDF5_GROUPS
<<<<<<< HEAD
    if (Group_WriteAllData(MetaData.DataDumpName, MetaData.DataDumpNumber++,
			   TopGrid, MetaData, Exterior
#ifdef TRANSFER
			   , ImplicitSolver
#endif
			   ) == FAIL) {
	fprintf(stderr, "Error in Group_WriteAllData.\n");
	ENZO_FAIL("");
    }
=======
    Group_WriteAllData(MetaData.DataDumpName, MetaData.DataDumpNumber++,
		       TopGrid, MetaData, Exterior);
>>>>>>> 7143b3e6
// #else
//     if (WriteAllData(MetaData.DataDumpName, MetaData.DataDumpNumber++,
// 		        TopGrid, MetaData, Exterior
//#ifdef TRANSFER
//			, ImplicitSolver
//#endif
//                      ) == FAIL) {
// 	fprintf(stderr, "Error in WriteAllData.\n");
// 	ENZO_FAIL("");
//     }
// #endif
    WroteData = TRUE;
  } // ENDIF

  /* Check for output: restart-based. */

  char *param;
  FILE *pfptr;

  if ((CurrentCPUTime >= MetaData.dtRestartDump && 
       MetaData.dtRestartDump > 0 ) ||
      (MetaData.CycleNumber - MetaData.CycleLastRestartDump >= 
       MetaData.CycleSkipRestartDump &&
       MetaData.CycleSkipRestartDump > 0)) {

    MetaData.CycleLastRestartDump = MetaData.CycleNumber;

    if (debug) printf("Writing restart dump.\n");
    Group_WriteAllData(MetaData.RestartDumpName, MetaData.RestartDumpNumber++,
		       TopGrid, MetaData, Exterior);

    /* On the root processor, write the restart parameter filename to
       a file that will be read by a (batch) script to restart enzo.
       We cannot call another MPI application from here. */

    if (MyProcessorNumber == ROOT_PROCESSOR) {
      param = new char[512];
      if (MetaData.RestartDumpDir != NULL)
	sprintf(param, "%s%"CYCLE_TAG_FORMAT""ISYM"/%s%"CYCLE_TAG_FORMAT""ISYM,
		MetaData.RestartDumpDir, MetaData.RestartDumpNumber-1,
		MetaData.RestartDumpName, MetaData.RestartDumpNumber-1);
      else
	sprintf(param, "%s%"CYCLE_TAG_FORMAT""ISYM,
		MetaData.RestartDumpName, MetaData.RestartDumpNumber-1);

      if ((pfptr = fopen("RestartParamFile", "w")) == NULL)
	ENZO_FAIL("Error opening RestartParamFile");
      fprintf(pfptr, "%s", param);
      fclose(pfptr);
      
      delete [] param;
    } // ENDIF ROOT_PROCESSOR

    WroteData = TRUE;
  }
    
  /* Check for output: redshift-based. */
 
  if (ComovingCoordinates)
    for (i = 0; i < MAX_NUMBER_OF_OUTPUT_REDSHIFTS; i++)
      if (CosmologyOutputRedshift[i] != -1)
	if (MetaData.Time >= CosmologyOutputRedshiftTime[i]) {
	  CosmologyOutputRedshift[i] = -1; // done, turn it off
	  if (CosmologyOutputRedshiftName[i] == NULL) {
	    Name   = MetaData.RedshiftDumpName;
	    Number = i;   // append number to end of name
	  }
	  else {
	    Name   = CosmologyOutputRedshiftName[i];
	    Number = -1;  // Don't append number (####) to end of name
	  }

	  //#ifdef USE_HDF5_GROUPS
<<<<<<< HEAD
	  if (Group_WriteAllData(Name, Number, TopGrid, MetaData, Exterior
#ifdef TRANSFER
				 , ImplicitSolver
#endif
				 ) == FAIL) {
	    fprintf(stderr, "Error in Group_WriteAllData.\n");
	    ENZO_FAIL("");
	  }
=======
	  Group_WriteAllData(Name, Number, TopGrid, MetaData, Exterior);
>>>>>>> 7143b3e6
// #else
// 	  if (WriteAllData(Name, Number, TopGrid, MetaData, Exterior
//#ifdef TRANSFER
//			   , ImplicitSolver
//#endif
//                         ) == FAIL) {
// 	    fprintf(stderr, "Error in WriteAllData.\n");
// 	    ENZO_FAIL("");
// 	  }
// #endif

	  WroteData = TRUE;
	}
 
  return SUCCESS;
}<|MERGE_RESOLUTION|>--- conflicted
+++ resolved
@@ -78,20 +78,12 @@
     MetaData.TimeLastDataDump += MetaData.dtDataDump;
 
     //#ifdef USE_HDF5_GROUPS
-<<<<<<< HEAD
-    if (Group_WriteAllData(MetaData.DataDumpName, MetaData.DataDumpNumber++,
-			   TopGrid, MetaData, Exterior
-#ifdef TRANSFER
-			   , ImplicitSolver
-#endif
-			   ) == FAIL) {
-	fprintf(stderr, "Error in Group_WriteAllData.\n");
-	ENZO_FAIL("");
-    }
-=======
     Group_WriteAllData(MetaData.DataDumpName, MetaData.DataDumpNumber++,
-		       TopGrid, MetaData, Exterior);
->>>>>>> 7143b3e6
+		       TopGrid, MetaData, Exterior
+#ifdef TRANSFER
+		       , ImplicitSolver
+#endif
+		       );
 // #else
 //     if (WriteAllData(MetaData.DataDumpName, MetaData.DataDumpNumber++,
 // 		        TopGrid, MetaData, Exterior
@@ -115,20 +107,12 @@
     MetaData.CycleLastDataDump += MetaData.CycleSkipDataDump;
 
     //#ifdef USE_HDF5_GROUPS
-<<<<<<< HEAD
-    if (Group_WriteAllData(MetaData.DataDumpName, MetaData.DataDumpNumber++,
-			   TopGrid, MetaData, Exterior
-#ifdef TRANSFER
-			   , ImplicitSolver
-#endif
-			   ) == FAIL) {
-	fprintf(stderr, "Error in Group_WriteAllData.\n");
-	ENZO_FAIL("");
-    }
-=======
     Group_WriteAllData(MetaData.DataDumpName, MetaData.DataDumpNumber++,
-		       TopGrid, MetaData, Exterior);
->>>>>>> 7143b3e6
+		       TopGrid, MetaData, Exterior
+#ifdef TRANSFER
+		       , ImplicitSolver
+#endif
+		       );
 // #else
 //     if (WriteAllData(MetaData.DataDumpName, MetaData.DataDumpNumber++,
 // 		        TopGrid, MetaData, Exterior
@@ -163,20 +147,12 @@
     MetaData.CycleLastDataDump = MetaData.CycleNumber;
     if (debug) printf("CPUtime-based output!\n");
 //#ifdef USE_HDF5_GROUPS
-<<<<<<< HEAD
-    if (Group_WriteAllData(MetaData.DataDumpName, MetaData.DataDumpNumber++,
-			   TopGrid, MetaData, Exterior
-#ifdef TRANSFER
-			   , ImplicitSolver
-#endif
-			   ) == FAIL) {
-	fprintf(stderr, "Error in Group_WriteAllData.\n");
-	ENZO_FAIL("");
-    }
-=======
     Group_WriteAllData(MetaData.DataDumpName, MetaData.DataDumpNumber++,
-		       TopGrid, MetaData, Exterior);
->>>>>>> 7143b3e6
+		       TopGrid, MetaData, Exterior
+#ifdef TRANSFER
+		       , ImplicitSolver
+#endif
+		       );
 // #else
 //     if (WriteAllData(MetaData.DataDumpName, MetaData.DataDumpNumber++,
 // 		        TopGrid, MetaData, Exterior
@@ -250,18 +226,11 @@
 	  }
 
 	  //#ifdef USE_HDF5_GROUPS
-<<<<<<< HEAD
-	  if (Group_WriteAllData(Name, Number, TopGrid, MetaData, Exterior
-#ifdef TRANSFER
-				 , ImplicitSolver
-#endif
-				 ) == FAIL) {
-	    fprintf(stderr, "Error in Group_WriteAllData.\n");
-	    ENZO_FAIL("");
-	  }
-=======
-	  Group_WriteAllData(Name, Number, TopGrid, MetaData, Exterior);
->>>>>>> 7143b3e6
+	  Group_WriteAllData(Name, Number, TopGrid, MetaData, Exterior
+#ifdef TRANSFER
+			     , ImplicitSolver
+#endif
+			     );
 // #else
 // 	  if (WriteAllData(Name, Number, TopGrid, MetaData, Exterior
 //#ifdef TRANSFER
