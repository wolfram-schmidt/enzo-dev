--- conflicted
+++ resolved
@@ -226,16 +226,7 @@
 	      cstar->ReturnID(), level, CellsModified, 
 	      count, AddedFeedback[count]);
     }
-<<<<<<< HEAD
-    //#endif
-
-	FILE *fptr;
-	fptr = fopen("outputNow", "w");
-	fprintf(fptr, "trash");
-	fclose(fptr);
-=======
 #endif
->>>>>>> 42679b0d
     
   } // ENDFOR stars
 
