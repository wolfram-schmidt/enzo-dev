--- conflicted
+++ resolved
@@ -166,14 +166,9 @@
 c
                bmass = d(i,j,k)*dble(d1)*dble(x1*dx)**3 / SolarMass
                isosndsp2 = sndspdC * temp(i,j,k)
-<<<<<<< HEAD
-               jeanmass = pi_val/(6._RKIND*sqrt(d(i,j,k)*dble(d1))) *
-     &                    dble(pi_val * isosndsp2 / GravConst)**1.5_RKIND / SolarMass
-=======
                if (usejeans .eq. 1) then
-                  jeanmass = pi/(6._RKIND*sqrt(d(i,j,k)*dble(d1))) *
-     &                 dble(pi * isosndsp2 / G)**1.5_RKIND / msolar
->>>>>>> 1b57dfc7
+                 jeanmass = pi_val/(6._RKIND*sqrt(d(i,j,k)*dble(d1))) *
+       &                    dble(pi_val * isosndsp2 / GravConst)**1.5_RKIND / SolarMass
 
                   if (bmass .lt. jeanmass) goto 10
                endif
