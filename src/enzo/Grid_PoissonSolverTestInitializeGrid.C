#include <stdio.h>
#include <stdlib.h>
#include <math.h>
#include "ErrorExceptions.h"
#include "macros_and_parameters.h"
#include "typedefs.h"
#include "global_data.h"
#include "Fluxes.h"
#include "GridList.h"
#include "ExternalBoundary.h"
#include "Grid.h"
#include "CosmologyParameters.h"
#include "hydro_rk/EOS.h"

int GetUnits(float *DensityUnits, float *LengthUnits,
	     float *TemperatureUnits, float *TimeUnits,
	     float *VelocityUnits, FLOAT Time);
double Gaussian(double cs);

int grid::PoissonSolverTestInitializeGrid(int TestType, float GeometryControl)
{
  /* declarations */

  int dim, i, j, k, m, sphere,B1, B2, B3, phip_num;

  int TE, IE;
  NumberOfBaryonFields = 0;
  FieldType[NumberOfBaryonFields++] = Density;
  FieldType[NumberOfBaryonFields++] = Velocity1;
  FieldType[NumberOfBaryonFields++] = Velocity2;
  FieldType[NumberOfBaryonFields++] = Velocity3;
  FieldType[TE=NumberOfBaryonFields++] = TotalEnergy;
  if (DualEnergyFormalism) {
    FieldType[IE=NumberOfBaryonFields++] = InternalEnergy;
  }
  FieldType[B1=NumberOfBaryonFields++] = Bfield1;
  FieldType[B2=NumberOfBaryonFields++] = Bfield2;
  FieldType[B3=NumberOfBaryonFields++] = Bfield3;
  FieldType[NumberOfBaryonFields++] = PhiField;

  if(UsePoissonDivergenceCleaning){
    FieldType[phip_num=NumberOfBaryonFields++] = Phi_pField;
  }

  /* Return if this doesn't concern us. */

  if (ProcessorNumber != MyProcessorNumber) {
    return SUCCESS;
  }

  float rhou, lenu, tempu, tu, velu;
  
  GetUnits(&rhou, &lenu, &tempu, &tu, &velu, Time);


  this->AllocateGrids();


<<<<<<< HEAD
=======
//   if (UsePoissonDivergenceCleaning){
//     //   divB= new float[(GridDimension[0]-2*NumberOfGhostZones)*
//     // 		    (GridDimension[1]-2*NumberOfGhostZones)*
//     // 		    (GridDimension[2]-2*NumberOfGhostZones)];
    
//     divB= new float[size];
//     Phi_p= new float[size];
//   }

>>>>>>> f1d73216
    

  int p,n=0;
  double x,y,z, magnitude;

  float sized[3]={DomainRightEdge[0]-DomainLeftEdge[0],
		  DomainRightEdge[1]-DomainLeftEdge[1],
		  DomainRightEdge[2]-DomainLeftEdge[2]};
  
  for (k = 0; k < GridDimension[2]; k++) {
    for (j = 0; j < GridDimension[1]; j++) {
      for (i = 0; i < GridDimension[0]; i++, n++) { 
	
	for (p = 0; p < NumberOfBaryonFields; p++){
	  
	  x=(CellLeftEdge[0][i]+0.5*CellWidth[0][i]-sized[0]/2);
	  y=(CellLeftEdge[1][j]+0.5*CellWidth[1][j]-sized[1]/2);
	  z=(CellLeftEdge[2][k]+0.5*CellWidth[2][k]-sized[2]/2);

	  //actually square of magnitude... misnomer to catch those who aren't paying attention!
	  magnitude= x*x+y*y+z*z;
	  
	  if (TestType==0){ //monopole
	    if (p==B1) BaryonField[p][n]=GeometryControl*x/pow(magnitude, 1.5)+1;
	    else if (p==B2) BaryonField[p][n]=GeometryControl*y/pow(magnitude, 1.5)+1;
	    else if (p==B3) BaryonField[p][n]=GeometryControl*z/pow(magnitude, 1.5)+1;
	    else if (p==0) BaryonField[p][n]=1;
	    else BaryonField[p][n]=0;
	  }
	  else  if (TestType==1){ //sphere

	    if (pow(magnitude, 0.5)<GeometryControl){
	      if (p==B1) BaryonField[p][n]=-1;
	      else if (p==0) BaryonField[p][n]=1;
	      else BaryonField[p][n]=0;
	    }
	    else if (p==0) BaryonField[p][n]=1;
	    else BaryonField[p][n]=0;
	  }

	  else  if (TestType==2){ //gaussian


	    if (p==B1 || p==B2 || p==B3) BaryonField[p][n]=pow(2.71828183, -1*pow(magnitude,2)/GeometryControl);
	    else if (p==0) BaryonField[p][n]=1;
	    else BaryonField[p][n]=0;
   BaryonField[TE][n]=1000;
	  }

	  else if (TestType==3){ //constant divB
	    if (p==B1) BaryonField[p][n]=-x*GeometryControl;
	    else if (p==0) BaryonField[p][n]=1;
	    else BaryonField[p][n]=0.0;
	    BaryonField[TE][n]=1;
	    BaryonField[phip_num][n]=0.0;
	  }

	  else if (TestType==4){ //constant B
	    if (p==B1) BaryonField[p][n]=GeometryControl;
	    else if (p==0) BaryonField[p][n]=1;
	    else BaryonField[p][n]=0;
	  }
	  else if (TestType==5){ //projection greens function

	    if (pow(magnitude, 0.5)<CellWidth[0][k]){
	      if (p==B2) BaryonField[p][n]=-1*sign(x);
	      else if (p==0) BaryonField[p][n]=1;
	      else BaryonField[p][n]=0;
	   
	    }
	    else if (p==0) BaryonField[p][n]=1;
	    else BaryonField[p][n]=0;
	  }
	  else  if (TestType==6){ //saw function
	    if (p==B1 && fabs(x)<0.30) BaryonField[p][n]=fabs(x)*GeometryControl;
	    else if (p==0) BaryonField[p][n]=1;
	    else BaryonField[p][n]=0;
	  }
	   






	  //---------------------------------------------------



	  else if(TestType==7){// Magnetic Rotor
	  
	    FLOAT r;
	    FLOAT r0 = 0.1, r1 = 0.115, v0=2.0;
	    float pres = 1.0, eint, h, cs, dpdrho, dpde, etot;
	    float rho0 = 10.0, rho1 = 1.0, Bx0 = 1.41047;
	    //float Bx0= 5.0;

	    /* Compute position */
	    int igrid = GetIndex(i,j,k);

	    x = CellLeftEdge[0][i] + 0.5*CellWidth[0][i];
	    y = CellLeftEdge[1][j] + 0.5*CellWidth[1][j];

	    r = sqrt(pow(x-0.5,2)+pow(y-0.5,2));

	    if (r < r0) {
	      BaryonField[iden][igrid] = rho0;
	      BaryonField[ivx ][igrid] = -v0*(y-0.5)/r0;
	      BaryonField[ivy ][igrid] = v0*(x-0.5)/r0;
	      BaryonField[ivz ][igrid] = 0.0;
	      EOS(pres, rho0, eint, h, cs, dpdrho, dpde, 0, 1);
	      etot = eint + 0.5*(pow(BaryonField[ivx][igrid],2)+pow(BaryonField[ivy][igrid],2))
		+ 0.5*Bx0*Bx0/rho0;
	      BaryonField[ietot][igrid] = etot;
	      if (DualEnergyFormalism) {
		BaryonField[ieint][igrid] = eint;
	      }
	      BaryonField[iBx][igrid] = Bx0;
	      BaryonField[iBy][igrid] = 0.0;
	      BaryonField[iBz][igrid] = 0.0;
	      BaryonField[iPhi][igrid] = 0.0;
	    }
	    else if (r < r1) {
	      FLOAT f = (r1-r)/(r1-r0);
	      BaryonField[iden][igrid] = 1.0+9*f;
	      BaryonField[ivx ][igrid] = -f*v0*(y-0.5)/r0;
	      BaryonField[ivy ][igrid] = f*v0*(x-0.5)/r0;
	      BaryonField[ivz ][igrid] = 0.0;
	      EOS(pres, rho0, eint, h, cs, dpdrho, dpde, 0, 1);
	      etot = eint + 0.5*(pow(BaryonField[ivx][igrid],2)+pow(BaryonField[ivy][igrid],2))+
		0.5*Bx0*Bx0/(1.0+9*f);
	      BaryonField[ietot][igrid] = etot;
	      if (DualEnergyFormalism) {
		BaryonField[ieint][igrid] = eint;
	      }
	      BaryonField[iBx][igrid] = Bx0;
	      BaryonField[iBy][igrid] = 0.0;
	      BaryonField[iBz][igrid] = 0.0;
	      BaryonField[iPhi][igrid] = 0.0;
	    }
	    else {
	      BaryonField[iden][igrid] = rho1;
	      BaryonField[ivx ][igrid] = 0.0;
	      BaryonField[ivy ][igrid] = 0.0;
	      BaryonField[ivz ][igrid] = 0.0;
	      EOS(pres, rho0, eint, h, cs, dpdrho, dpde, 0, 1);
	      etot = eint + 0.5*Bx0*Bx0/rho1;
	      BaryonField[ietot][igrid] = etot;
	      if (DualEnergyFormalism) {
		BaryonField[ieint][igrid] = eint;
	      }
	      BaryonField[iBx][igrid] = Bx0;
	      BaryonField[iBy][igrid] = 0.0;
	      BaryonField[iBz][igrid] = 0.0;
	      BaryonField[iPhi][igrid] = 0.0;
	    }
 
	  }


// 	  else if(TestType==8){// RT problem
//  /* transform pressure to total energy */
//   float etotl, etotu, v2, B2;
//   v2 = vxl * vxl + vyl * vyl;
//   B2 = Bxl * Bxl + Byl * Byl;
//   etotl = pl / ((Gamma-1.0)*rhol) + 0.5*v2 + 0.5*B2/rhol;

//   v2 = vxu * vxu + vyu * vyu;
//   B2 = Bxu * Bxu + Byu * Byu;
//   etotu = pu / ((Gamma-1.0)*rhou) + 0.5*v2 + 0.5*B2/rhou;
	  

// 	    float pres, eintl, eintu, h, cs, dpdrho, dpde;
	  
// 	    /* Compute position */
// 	    index= i + j*GridDimension[0];
	    
// 	    x = CellLeftEdge[0][i] + 0.5*CellWidth[0][i];
// 	    y = CellLeftEdge[1][j] + 0.5*CellWidth[1][j];
// 	    if (y <= 0.75) {
	      
// 	      // Rayleigh-Taylor problem, calculate pressure from hydro equilibrium
// 	      float g = ConstantAcceleration[1];
// 	      pres = pl+g*rhol*(y-0.75);
// 	      EOS(pres, rhol, eintl, h, cs, dpdrho, dpde, 0, 1);
// 	      // impose mode perturbation
// 	      vyl = 0.01 * (1.0+cos(4.0*Pi*(x-0.25))) * (1.0+cos(3.0*Pi*(y-0.75))) * 0.25;
// 	      etotl = eintl + 0.5*(vxl*vxl + vyl*vyl) + 0.5*(Bxl*Bxl+Byl*Byl)/rhol;
	      
	      
// 	      BaryonField[iden ][igrid] = rhol;
// 	      BaryonField[ivx  ][igrid] = vxl;
// 	      BaryonField[ivy  ][igrid] = vyl;
// 	      BaryonField[ivz  ][igrid] = 0.0;
	      
	      
// 	      BaryonField[ietot][igrid] = etotl;
// 	      if (DualEnergyFormalism) {
// 		BaryonField[ieint][igrid] = pl / ((Gamma-1.0)*rhol);
// 	      }
// 	      BaryonField[iBx  ][igrid] = Bxl;
// 	      BaryonField[iBy  ][igrid] = Byl;
// 	      BaryonField[iBz  ][igrid] = 0.0;
// 	      BaryonField[iPhi ][igrid] = 0.0;
// 	    } else {
	      
// 	      // Rayleigh-Taylor problem, calculate pressure from hydro equilibrium
// 	      float g = ConstantAcceleration[1];
// 	      pres = pu+g*rhou*(y-0.75);
// 	      EOS(pres, rhou, eintu, h, cs, dpdrho, dpde, 0, 1);
// 	      // impose mode perturbation
// 	      vyu = 0.01 * (1.0+cos(4.0*Pi*(x-0.25))) * (1.0+cos(3.0*Pi*(y-0.75))) * 0.25;
// 	      etotu = eintu + 0.5*(vxu*vxu + vyu*vyu) + 0.5*(Bxu*Bxu+Byu*Byu)/rhou;
	      
// 	      BaryonField[iden ][igrid] = rhou;
// 	      BaryonField[ivx  ][igrid] = vxu;
// 	      BaryonField[ivy  ][igrid] = vyu;
// 	      BaryonField[ivz  ][igrid] = 0.0;
// 	      BaryonField[ietot][igrid] = etotu;
// 	      if (DualEnergyFormalism) {
// 		BaryonField[ieint][igrid] = pu / ((Gamma-1.0)*rhou);
// 	      }
// 	      BaryonField[iBx  ][igrid] = Bxu;
// 	      BaryonField[iBy  ][igrid] = Byu;
// 	      BaryonField[iBz  ][igrid] = 0.0;
// 	      BaryonField[iPhi ][igrid] = 0.0;
// 	    }

// 	  }




	}}}}
	      
	     

  return SUCCESS;
}
<|MERGE_RESOLUTION|>--- conflicted
+++ resolved
@@ -55,20 +55,6 @@
 
   this->AllocateGrids();
 
-
-<<<<<<< HEAD
-=======
-//   if (UsePoissonDivergenceCleaning){
-//     //   divB= new float[(GridDimension[0]-2*NumberOfGhostZones)*
-//     // 		    (GridDimension[1]-2*NumberOfGhostZones)*
-//     // 		    (GridDimension[2]-2*NumberOfGhostZones)];
-    
-//     divB= new float[size];
-//     Phi_p= new float[size];
-//   }
-
->>>>>>> f1d73216
-    
 
   int p,n=0;
   double x,y,z, magnitude;
