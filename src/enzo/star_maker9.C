/***********************************************************************
  CREATES AND ADDS TO SINK PARTICLES - based on star_maker8

  written by: Elizabeth Harper-Clark
  date:       Sept 2010

  INPUTS:
    d     - density field
    u,v,w - velocity fields
    r     - refinement field (non-zero if zone is further refined)
    dt    - current timestep
    dx    - zone size (code units)
    t     - current time
    z     - current redshift
    d1,x1,v1,t1 - factors to convert d,dx,v,t to physical units
    nx,ny,nz - dimensions of field arrays
    ibuff    - number of buffer zones at each end of grid
    imethod  - Hydro method (0/1 -- PPM DE/LR, 2 - ZEUS)
    massthresh - maximum allowed mass in a cell
    level - current level of refinement
    procnum - processor number (for output)
    npold - number of sink particles already on grid
    xp-zpold - current sink particle positions
    up-wpold - current sink particle velocities
    mpold - curernt sink particle masses
    tcp   - star particle creation time (0 for dm particles)
    tdp   - star particle dynamic time (not used here)
    nmax     - particle array size specified by calling routine
    x/y/z start - starting position of grid origin
    jlrefine - Jeans length refinement (<0 for none)
    temp - temperature

  OUTPUTS:
    np   - number of particles created
    xp,yp,zp - positions of created particles
    up,vp,wp - velocities of created particles
    mp       - mass of new particles
***********************************************************************/
#include <stdlib.h>
#include <stdio.h>
#include <math.h>
#include <time.h>
#include "macros_and_parameters.h"
#include "typedefs.h"
#include "global_data.h"
#include "phys_constants.h"

// #include "CommunicationUtilities.h"

#define USE

/* function prototypes */
int CommunicationBroadcastValue(int *Value, int BroadcastProcessor);

int  GetUnits(float *DensityUnits, float *LengthUnits,
	      float *TemperatureUnits, float *TimeUnits,
	      float *VelocityUnits, double *MassUnits, FLOAT Time);

int star_maker9(int *nx, int *ny, int *nz, int *size, float *d, float *te, float *ge, 
		float *u, float *v, float *w, float *bx, float *by, float *bz,
		float *dt, float *r, float *dx, FLOAT *t, 
		float *z, int *procnum, float *d1, float *x1, float *v1, 
		float *t1, int *nmax, FLOAT *xstart, FLOAT *ystart, 
		FLOAT *zstart, int *ibuff, int *imethod, int *idual,
		float *massthresh, int *level, int *np, FLOAT *xp, FLOAT *yp, 
		FLOAT *zp, float *up, float *vp, float *wp, float *mp, 
		float *tcp, float *tdp, float *dm, 
		int *type, int *npold, FLOAT *xpold, 
		FLOAT *ypold, FLOAT *zpold, float *upold, float *vpold, 
		float *wpold, float *mpold, float *tcpold, float *tdpold, float *dmold,
		float *nx_jet, float *ny_jet, float *nz_jet,
		int *typeold, PINT *idold, int *ctype, float *jlrefine, 
		float *temp, float *gamma, float *mu, int *nproc, int *nstar)
{

  int		i, j, k, index, ii, inew, n, bb, cc, nsinks, closest;
  int           xo, yo, zo;
#define MAX_SUPERCELL_NUMBER 1000
  int           n_cell, ind_cell[MAX_SUPERCELL_NUMBER];
  float		densthresh, maxdens, adddens, ugrid, vgrid, wgrid, m_cell;
  double	jeansthresh, jlsquared, dx2, dist2, total_density, nearestdx2;
  FLOAT		xpos, ypos, zpos, delx, dely, delz;
  double        DensityFloor;
  float nx_cell[MAX_SUPERCELL_NUMBER], 
    ny_cell[MAX_SUPERCELL_NUMBER], nz_cell[MAX_SUPERCELL_NUMBER];
  double msun = 1.989e33;
  double umass = (*d1)*POW(*x1,3)/msun;

  //printf("Star Maker 9 running.......\n");

  /* Convert mass threshold to density */

  densthresh = *massthresh / POW(*dx,3);
  //densthresh = 1e-12/(*d1);
  dx2 = (*dx)*(*dx);
  //printf("Star Maker 8: densthresh = %g\n", densthresh);
  if (*jlrefine > 0) {
<<<<<<< HEAD
    jlsquared = ((double)((*gamma) * pi * kboltz / 6.673e-08) / 
		 ((double)(*d1) * 1.673e-24)) / POW(*x1,2) / (*mu) / POW((*jlrefine),2);
=======
    jlsquared = ((double)((*gamma) * 3.14159 * 1.38e-16 / 6.673e-08) / 
		 ((double)(*d1) * mh)) / POW(*x1,2) / (*mu) / POW((*jlrefine),2);
>>>>>>> 2a7b5de2
  }

  /* Set new particle index to number of created star particles */

  ii = *np;

  /* Look for existing sink particles */

  nsinks = 0;
  int *sink_index = new int[50000];
  for (n = 0; n < *npold; n++) {
    if (typeold[n] == *ctype) {
      sink_index[nsinks++] = n;
    }
  }

  /* For a 3D->1D index, put x+1, y+1, z+1 indices into nice variables */

  xo = 1;
  yo = *nx;
  zo = (*nx) * (*ny);

  //BigStarFormationDone = CommunicationMaxValue(BigStarFormationDone);

  /* Loop over grid looking for a cell with mass larger than massthres */
  //printf("BigStarFormationDone = %"ISYM" MyProcessorNumber = %"ISYM"\n", BigStarFormationDone,MyProcessorNumber);
  if(BigStarFormationDone == 0){
    if (*level == MaximumRefinementLevel) {
      float oldrho;
      float SinkCollapseDistance = SinkMergeDistance;
      for (k = *ibuff; k < *nz-*ibuff; k++) {
	for (j = *ibuff; j < *ny-*ibuff; j++) {
	  index = (k * (*ny) + j) * (*nx) + (*ibuff);
	  for (i = *ibuff; i < *nx-*ibuff; i++, index++) {

	    /* Finest level of refinement and density greater than threshold? */
	  
	    if (*jlrefine > 0)
	      jeansthresh = jlsquared * temp[index] / d[index];
	    //printf("jeansthresh = %g \n",jeansthresh);
	    //printf("jlsquared = %g \n",jlsquared);printf("temp[index] = %g \n",temp[index]);printf("d[index] = %g \n",d[index]);

	    if (r[index] == 0 && (d[index] > densthresh ||
				  (*jlrefine > 0 && dx2 > jeansthresh))) {
	      //printf("star_maker9: density above thresh-hold - will now make a new star?!\n");
	      xpos = *xstart + ((float) i - 0.5)*(*dx);
	      ypos = *ystart + ((float) j - 0.5)*(*dx);
	      zpos = *zstart + ((float) k - 0.5)*(*dx);

	      nearestdx2 = 1e20;
	      //float BigStarSeparation = (*x1)/4;
	      // printf("BigStarSeparation = %g = %g cgs \n", BigStarSeparation, BigStarSeparation*(*x1) );

	      for (cc = 0; cc < nsinks; cc++) {
	      
		n = sink_index[cc];
		if (mpold[n]*umass < 3.0) continue;
		delx = xpos - xpold[n];
		dely = ypos - ypold[n];
		delz = zpos - zpold[n];
		dist2 = delx*delx + dely*dely + delz*delz;

		/* If sink is within 5 cells of the closest one, then add to it */
		if (dist2 < POW(BigStarSeparation,2) && dist2 < nearestdx2) {
		  nearestdx2 = dist2;
		  closest = n;		  
		}

	      } // ENDFOR old particles
	      //printf("star_maker9: nearest old star = %"FSYM"\n",POW(nearestdx2,0.5) );

	      if (ii < *nmax) {

		// PUT BIG STAR FORMATION IF STATEMENT HERE
		if(BigStarFormation == 1){

		  /* Calculate change in density */

// 		  if (*jlrefine > 0)
// 		    maxdens = min(jlsquared * temp[index] / dx2, densthresh);
// 		  else
// 		    maxdens = densthresh;
// 		  oldrho = d[index];
// 		  adddens = d[index] - maxdens;
		  BigStarFormationDone = 1;
		  //StarParticleCreation = 0;
		  //StarParticleFeedback = 0;
		  CommunicationBroadcastValue(&BigStarFormationDone, MyProcessorNumber);
		  //CommunicationBroadcastValue(&StarParticleCreation, MyProcessorNumber);
		  //CommunicationBroadcastValue(&StarParticleFeedback, MyProcessorNumber);
	    
		  /* Remove mass from grid */
	    
// 		  d[index] = maxdens;
		  printf("BigStarFormation: Star made at %"FSYM", %"FSYM", %"FSYM" \n ", xpos, ypos, zpos);
		  //printf("now BigStarFormation = %"ISYM"\n", BigStarFormation);

		  if (*imethod == 2) {
		    ugrid = 0.5*(u[index] + u[index+xo]);
		    vgrid = 0.5*(v[index] + v[index+yo]);
		    wgrid = 0.5*(w[index] + w[index+zo]);
		  } else {
		    total_density = d[index] + d[index-xo] + d[index+xo] + d[index-yo] +
		      d[index+yo] + d[index-zo] + d[index+zo];

		    ugrid = (u[index]*d[index] + 
			     u[index-xo]*d[index-xo] + u[index+xo]*d[index+xo] +
			     u[index-yo]*d[index-yo] + u[index+yo]*d[index+yo] +
			     u[index-zo]*d[index-zo] + u[index+zo]*d[index+zo]) /
		      total_density;

		    vgrid = (v[index]*d[index] + 
			     v[index-xo]*d[index-xo] + v[index+xo]*d[index+xo] +
			     v[index-yo]*d[index-yo] + v[index+yo]*d[index+yo] +
			     v[index-zo]*d[index-zo] + v[index+zo]*d[index+zo]) /
		      total_density;

		    wgrid = (w[index]*d[index] + 
			     w[index-xo]*d[index-xo] + w[index+xo]*d[index+xo] +
			     w[index-yo]*d[index-yo] + w[index+yo]*d[index+yo] +
			     w[index-zo]*d[index-zo] + w[index+zo]*d[index+zo]) /
		      total_density;
		  }


		  printf("star_maker9: making new star, type = %"ISYM"\n",*ctype );
		  mp[ii] = 0.0; //adddens;
		  type[ii] = -*ctype;
	      
		  /* Set positions and velocities */
	    
		  xp[ii] = xpos;
		  yp[ii] = ypos;
		  zp[ii] = zpos;;
		  up[ii] = ugrid;
		  vp[ii] = vgrid;
		  wp[ii] = wgrid;

		  /* Set creation time */
	      
		  tcp[ii] = (float) *t;
		  tdp[ii] = 1.0e20;
		  dm[ii]  = 0.0; //adddens*POW(*dx,3);

		  ii++;



		}
		else {
		  printf("star_maker 9 called but not BigStarFormation \n");
		}

	      } // ENDIF create a new sink
	    
	    } // ENDIF make sink particle

	  } // ENDFOR i
	} // ENDFOR j
      } // ENDFOR k

    } // if (level == maxlevel)
  } // if BigStarForm

  if (ii > 0)
    printf("P(%"ISYM"): star_maker9[add]: %"ISYM" new sink particles\n", *nproc, ii);

  if (ii >= *nmax) {
    fprintf(stdout, "star_maker9: reached max new particle count");
    return FAIL;
  }

  delete sink_index;

  *np = ii;
  return SUCCESS;

}<|MERGE_RESOLUTION|>--- conflicted
+++ resolved
@@ -95,14 +95,8 @@
   dx2 = (*dx)*(*dx);
   //printf("Star Maker 8: densthresh = %g\n", densthresh);
   if (*jlrefine > 0) {
-<<<<<<< HEAD
-    jlsquared = ((double)((*gamma) * pi * kboltz / 6.673e-08) / 
-		 ((double)(*d1) * 1.673e-24)) / POW(*x1,2) / (*mu) / POW((*jlrefine),2);
-=======
-    jlsquared = ((double)((*gamma) * 3.14159 * 1.38e-16 / 6.673e-08) / 
+    jlsquared = ((double)((*gamma) * pi * kboltz / 6.673e-08) /
 		 ((double)(*d1) * mh)) / POW(*x1,2) / (*mu) / POW((*jlrefine),2);
->>>>>>> 2a7b5de2
-  }
 
   /* Set new particle index to number of created star particles */
 
