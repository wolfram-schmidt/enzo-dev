--- conflicted
+++ resolved
@@ -52,11 +52,7 @@
     int id = ParticleNumber[i];
     for (int j = 0; j < Size; j++) {
       if (id == List[j].Number) {
-<<<<<<< HEAD
-	if (Flag[j] >= 0) ParticleMass[i] = FLOAT_UNDEFINED;   
-=======
 	if (Flag[j] >= 0) ParticleMass[i] = FLOAT_UNDEFINED;
->>>>>>> 78deaeb0
 	break;
       }
     }
