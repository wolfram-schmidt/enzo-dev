--- conflicted
+++ resolved
@@ -224,7 +224,6 @@
 c              imethod = 2 is zeus, otherwise PPM
 
                if (imethod .eq. 2) then
-<<<<<<< HEAD
                   up(ii) = 0.5*(u(i,j,k)+u(i+1,j,k))
                   vp(ii) = 0.5*(v(i,j,k)+v(i,j+1,k))
                   wp(ii) = 0.5*(w(i,j,k)+w(i,j,k+1))
@@ -232,18 +231,6 @@
                   up(ii) = u(i,j,k)
                   vp(ii) = v(i,j,k)
                   wp(ii) = w(i,j,k)
-=======
-                  up(ii) = 1.0d-20
-                  vp(ii) = 1.0d-20
-                  wp(ii) = 1.0d-20
-
-               else
-
-                  up(ii) = 1.0d-20
-                  vp(ii) = 1.0d-20
-                  wp(ii) = 1.0d-20
-
->>>>>>> 65c0b359
                endif
 c
 c              Set the particle metal fraction
