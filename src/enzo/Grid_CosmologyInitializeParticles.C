--- conflicted
+++ resolved
@@ -148,11 +148,7 @@
   err |= readAttribute(grp_id, H5T_NATIVE_FLOAT, "vfact", &vfact);
   H5Gclose(grp_id);
   assert(err == 0);
-<<<<<<< HEAD
-  H5Fclose(file_id);                                                                                              
-=======
   H5Fclose(file_id);
->>>>>>> 32246cda
 
   disp_factor = 1e-5*VelocityUnits / vfact / (ComovingBoxSize / HubbleConstantNow);
 
