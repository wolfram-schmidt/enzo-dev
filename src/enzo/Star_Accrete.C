--- conflicted
+++ resolved
@@ -1,4 +1,3 @@
-#define DEBUG 0
 /***********************************************************************
 /
 /  ADD ANY MASS MARKED FOR ACCRETION ONTO THE STAR PARTICLE
@@ -106,7 +105,6 @@
 
   /* Keep the last accretion_rate for future use */
 
-<<<<<<< HEAD
   if (n > 0)  last_accretion_rate = accretion_rate[n-1]; 
 
   fprintf(stdout, "star::Accrete:  last_accretion_rate = %"GOUTSYM
@@ -114,19 +112,6 @@
 	  "accretion_time[0] = %"GOUTSYM", this_dt = %"GOUTSYM
 	  ", DeltaMass = %"GOUTSYM", Mass = %lf\n",
 	  last_accretion_rate*yr, time, accretion_time[0], this_dt, DeltaMass, Mass);
-=======
-  if (n > 0) {
-    last_accretion_rate = accretion_rate[n-1]; 
-    fprintf(stdout, "star::Accrete:  last_accretion_rate = %g Msun/yr, time = %g, "
-	    "accretion_time[0] = %g, this_dt = %e, DeltaMass = %g, Mass = %lf\n",
-	    last_accretion_rate*yr, time, accretion_time[0], this_dt, DeltaMass, Mass);
-  } else {
-    if (DEBUG)
-      fprintf(stdout, "star::Accrete:  last_accretion_rate = %g Msun/yr, time = %g, "
-	      "this_dt = %e, DeltaMass = %g, Mass = %lf\n",
-	      last_accretion_rate*yr, time, this_dt, DeltaMass, Mass);
-  }
->>>>>>> abaa3b26
 
   /* Remove these entries in the accretion table */
 
