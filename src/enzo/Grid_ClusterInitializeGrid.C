/***********************************************************************
/
/  GRID CLASS (INITIALIZE THE GRID FOR A Cool Core Cluster
/
/  written by: Yuan Li and Greg Bryan
/  date:       Dec 2011 
/  modified1:
/
/  PURPOSE:
/
/  RETURNS: FAIL or SUCCESS
/
************************************************************************/

#include "preincludes.h"
#include "macros_and_parameters.h"
#include "typedefs.h"
#include "global_data.h"
#include "Fluxes.h"
#include "GridList.h"
#include "ExternalBoundary.h"
#include "Grid.h"
#include "CosmologyParameters.h"
#include "phys_constants.h"

int GetUnits(float *DensityUnits, float *LengthUnits,
	     float *TemperatureUnits, float *TimeUnits,
	     float *VelocityUnits, double *MassUnits, FLOAT Time);
int CosmologyComputeExpansionFactor(FLOAT time, FLOAT *a, FLOAT *dadt);
float gasdev();

static int ClusterParticleCount = 0;

static float CosmologySimulationInitialFractionHII   = 1.2e-5;
static float CosmologySimulationInitialFractionHeII  = 1.0e-14;
static float CosmologySimulationInitialFractionHeIII = 1.0e-17;
static float CosmologySimulationInitialFractionHM    = 2.0e-9;
static float CosmologySimulationInitialFractionH2I   = 2.0e-20;
static float CosmologySimulationInitialFractionH2II  = 3.0e-14;

int grid::ClusterInitializeGrid(int NumberOfSpheres,
			     FLOAT SphereRadius[MAX_SPHERES],
			     FLOAT SphereCoreRadius[MAX_SPHERES],
			     float SphereDensity[MAX_SPHERES],
			     float SphereTemperature[MAX_SPHERES],
			     FLOAT SpherePosition[MAX_SPHERES][MAX_DIMENSION],
			     float SphereVelocity[MAX_SPHERES][MAX_DIMENSION],
			     int   SphereType[MAX_SPHERES],
			     int   SphereUseParticles,
			     float UniformVelocity[MAX_DIMENSION],
			     int   SphereUseColour,
			     float InitialTemperature, 
			     float ClusterInitialSpinParameter,
			     int level)
{
  /* declarations */

  int dim, i, j, k, m, sphere;
  int DeNum, HINum, HIINum, HeINum, HeIINum, HeIIINum, HMNum, H2INum, H2IINum,
      DINum, DIINum, HDINum;

  /* create fields */

  NumberOfBaryonFields = 0;
  FieldType[NumberOfBaryonFields++] = Density;
  FieldType[NumberOfBaryonFields++] = TotalEnergy;
  if (DualEnergyFormalism)
    FieldType[NumberOfBaryonFields++] = InternalEnergy;
  int ivel = NumberOfBaryonFields;
  FieldType[NumberOfBaryonFields++] = Velocity1;
  if (GridRank > 1) 
    FieldType[NumberOfBaryonFields++] = Velocity2;
  if (GridRank > 2)
    FieldType[NumberOfBaryonFields++] = Velocity3;
  if (MultiSpecies) {
    FieldType[DeNum    = NumberOfBaryonFields++] = ElectronDensity;
    FieldType[HINum    = NumberOfBaryonFields++] = HIDensity;
    FieldType[HIINum   = NumberOfBaryonFields++] = HIIDensity;
    FieldType[HeINum   = NumberOfBaryonFields++] = HeIDensity;
    FieldType[HeIINum  = NumberOfBaryonFields++] = HeIIDensity;
    FieldType[HeIIINum = NumberOfBaryonFields++] = HeIIIDensity;
    if (MultiSpecies > 1) {
      FieldType[HMNum    = NumberOfBaryonFields++] = HMDensity;
      FieldType[H2INum   = NumberOfBaryonFields++] = H2IDensity;
      FieldType[H2IINum  = NumberOfBaryonFields++] = H2IIDensity;
    }
    if (MultiSpecies > 2) {
      FieldType[DINum   = NumberOfBaryonFields++] = DIDensity;
      FieldType[DIINum  = NumberOfBaryonFields++] = DIIDensity;
      FieldType[HDINum  = NumberOfBaryonFields++] = HDIDensity;
    }
  }
  int ColourNum = NumberOfBaryonFields;
  if (SphereUseColour)
    FieldType[NumberOfBaryonFields++] = Metallicity; /* fake it with metals */

  /* Set various units. */

  const double Mpc = 3.0856e24, SolarMass = 1.989e33, GravConst = 6.67e-8,
<<<<<<< HEAD
               pi = 3.14159, mh = 1.67e-24, keV=1.1604e7;
=======
               mh = 1.67e-24, kboltz = 1.381e-16, keV=1.1604e7;
>>>>>>> 32d4783d
  float DensityUnits, LengthUnits, TemperatureUnits = 1, TimeUnits, 
    VelocityUnits, CriticalDensity = 1, BoxLength = 1, mu = 0.6;
  double MassUnits = 1;
  FLOAT a, dadt, ExpansionFactor = 1;
  GetUnits(&DensityUnits, &LengthUnits, &TemperatureUnits,
	   &TimeUnits, &VelocityUnits, &MassUnits, Time);
  if (ComovingCoordinates) {
    CosmologyComputeExpansionFactor(Time, &a, &dadt);
    ExpansionFactor = a/(1.0+InitialRedshift);
    CriticalDensity = 2.78e11*POW(HubbleConstantNow, 2); // in Msolar/Mpc^3
    BoxLength = ComovingBoxSize*ExpansionFactor/HubbleConstantNow;  // in Mpc
  } else {
    CriticalDensity = 2.78e11*POW(0.74,2); // in Msolar/Mpc^3 for h=0.74
    BoxLength = LengthUnits / 3.086e24;
    HubbleConstantNow = 1.0;
    OmegaMatterNow = 1.0;
  }


  /* Set densities */

  float BaryonMeanDensity = SphereUseParticles ? 0.1 : 1.0;
  if (SphereUseParticles == 2) BaryonMeanDensity = 0.9;
  float ParticleMeanDensity = 1.0 - BaryonMeanDensity, ParticleCount = 0;

  /* Set the point source gravity parameters for the NFW profile. */
  if (PointSourceGravity == 2) {
    PointSourceGravityCoreRadius = SphereCoreRadius[0]*LengthUnits; // in CGS
printf("begin calculating PointSourceGravityConstant");
    PointSourceGravityConstant = 4.0*pi*SphereDensity[0]*DensityUnits *
                POW(SphereCoreRadius[0]*LengthUnits, 3) *
               (log(1.0+1.0) - 1.0/(1.0+1.0))/SolarMass;// in Msun. Not Mvir, but Ms.
    BaryonMeanDensity = 0.15; // 15% baryon fraction
printf("PointSourceGravityConstant= %"GSYM"\n", PointSourceGravityConstant);
  }
  /* Return if this doesn't concern us. */

  if (ProcessorNumber != MyProcessorNumber) {
    NumberOfParticles = (SphereUseParticles > 0) ? 1 : 0;
    for (dim = 0; dim < GridRank; dim++)
      NumberOfParticles *= (GridEndIndex[dim] - GridStartIndex[dim] + 1);
    return SUCCESS;
  }

  /* Compute NFW profile-info. The parameters are SphereCoreRadius (which is
     the "knee radius") and SphereDensity (the overdensity ar the knee
     radius).  The pressure is computed by integrated the hydro-static
     equation and from this comes the temperature and the dm velocity
     dispersion. */

#define NFW_POINTS 2000
  float Allg[NFW_POINTS], NFWg[NFW_POINTS], NFWPressure[NFW_POINTS], NFWTemp[NFW_POINTS], x1,
        NFWDensity[NFW_POINTS], GasDensity[NFW_POINTS],NFWMass[NFW_POINTS], NFWSigma[NFW_POINTS];
  FLOAT NFWRadius[NFW_POINTS];
  double dpdr = 0, dpdr_old, rkpc;
  sphere = 0;

  FILE *fptr = fopen("NFWProfile.out", "w");

  for (i = 0; i < NFW_POINTS; i++) {
    NFWRadius[i] = SphereRadius[sphere]*POW(10, -5*(float(i)/NFW_POINTS));
    x1 = NFWRadius[i]/SphereCoreRadius[sphere];
    NFWDensity[i] = SphereDensity[sphere]/(x1*(1.0+x1)*(1.0+x1));    // DM Density
    if (SphereType[sphere]>=6 && SphereType[sphere] <= 8) {  //aka 6, 7, 8: Perseus Cluster
    rkpc=NFWRadius[i]*LengthUnits/(1.0e-3*Mpc);
    /*  Initial Temperature */
    if (rkpc > 300.0){
      NFWTemp[i]=7.0594*1.3*POW((1.0+1.5*NFWRadius[i]/SphereRadius[sphere]),-1.6)*keV;  // in K
    } else{
      NFWTemp[i]=8.12e7*(1.0+POW(NFWRadius[i]*LengthUnits/(1.0e-3*Mpc*71),3))/(2.3 + pow(NFWRadius[i]*LengthUnits/(1.0e-3*Mpc*71),3));
      if (SphereType[sphere]==8)
         NFWTemp[i]=8.12e7;
    }
   /*  Set Gravity. NFW Dark Matter, BCG+BH */
    Allg[i]=GravConst*PointSourceGravityConstant*SolarMass*
            ((log(1.0+x1)-x1/(1.0+x1)) /(log(1.0+1.0)-1.0/(1.0+1.0)))/POW(NFWRadius[i]*LengthUnits, 2.0)  +
            ClusterSMBHBCG*POW((POW(POW(NFWRadius[i]*LengthUnits/(1.0e-3*Mpc),0.5975)/3.206e-7,0.9) +
            POW(POW(NFWRadius[i]*LengthUnits/(1.0e-3*Mpc), 1.849)/1.861e-6, 0.9)), -1.0/0.9) +
            GravConst*SolarMass* ClusterSMBHMass / POW(NFWRadius[i]*LengthUnits, 2)  ;
  }//end Perseus
    else{ //Elliptical galaxies
  if (SphereType[sphere]==1) {  //NGC 4472
     NFWTemp[i]=1.16059e7*(1.17-(1.17-0.6)*exp(-NFWRadius[i]*LengthUnits/(2.0*5*1.0e-3*Mpc)));
  }
  if (SphereType[sphere]==2) {  //NGC 6482
     NFWTemp[i]=1.16059e7*(0.4+0.4*exp(-NFWRadius[i]*LengthUnits/(2.0*8.0*1.0e-3*Mpc)));
  }
     Allg[i]=GravConst*PointSourceGravityConstant*SolarMass*
            ((log(1.0+x1)-x1/(1.0+x1)) /(log(1.0+1.0)-1.0/(1.0+1.0)))/POW(NFWRadius[i]*LengthUnits, 2.0)  +
            GravConst*(ClusterSMBHBCG*SolarMass*1.0e11)/POW(NFWRadius[i]*LengthUnits+EllipticalGalaxyRe*1.0e-3*Mpc/1.8153, 2) +  //ClusterSMBHBCG is M_* here
            GravConst*SolarMass* ClusterSMBHMass / POW(NFWRadius[i]*LengthUnits, 2)  ;
  }

    if (i==0){
    GasDensity[i]=NFWDensity[i]*DensityUnits*0.15;  // in cgs 
    NFWPressure[i]=kboltz*NFWTemp[i]*GasDensity[i]/ (mu * mh);  // in cgs
    dpdr = -Allg[i]*GasDensity[i];
    }
    dpdr_old=dpdr;
    if (i>0) {
    NFWPressure[i]= (NFWPressure[i-1] + (NFWRadius[i]-NFWRadius[i-1])*16.0*Mpc*0.5*dpdr_old)/(1.0+(NFWRadius[i]-NFWRadius[i-1])*16.0*Mpc*0.5*Allg[i]/(kboltz*NFWTemp[i]/(mu * mh)));
    GasDensity[i]=NFWPressure[i]/(kboltz * NFWTemp[i]/(mu * mh));
    dpdr = -Allg[i]* GasDensity[i];
    }
    
  fprintf(fptr, "%"ISYM" %"GSYM" %"GSYM" %"GSYM" %"GSYM" %"GSYM" %"GSYM" \n", i, NFWRadius[i],
         NFWDensity[i], Allg[i], NFWPressure[i], NFWTemp[i], GasDensity[i]);
}  //end for
  fprintf(fptr, "CriticalDensity = %"GSYM" , DensityUnits = %"GSYM", TimeUnits=%"GSYM", LengthUnits= %"GSYM"\n", CriticalDensity, DensityUnits, TimeUnits, LengthUnits);
  fclose(fptr);

  /* Loop over the set-up twice, once to count the particles, the second
     time to initialize them. */

  int SetupLoopCount, npart = 0;
  for (SetupLoopCount = 0; SetupLoopCount < 1+min(SphereUseParticles, 1);
       SetupLoopCount++) {


  /* Set up the baryon field. */


  /* allocate fields */

  if (SetupLoopCount == 0)
      this->AllocateGrids();

  /* Loop over the mesh. */

  float density, dens1, Velocity[MAX_DIMENSION],
    temperature, temp1, sigma, sigma1, colour, gas_density, gas_dens1;
  FLOAT r, x, y = 0, z = 0;
  int n = 0;

  for (k = 0; k < GridDimension[2]; k++)
    for (j = 0; j < GridDimension[1]; j++)
      for (i = 0; i < GridDimension[0]; i++, n++) {

        /* Compute position */

        x = CellLeftEdge[0][i] + 0.5*CellWidth[0][i];
        if (GridRank > 1)
          y = CellLeftEdge[1][j] + 0.5*CellWidth[1][j];
        if (GridRank > 2)
          z = CellLeftEdge[2][k] + 0.5*CellWidth[2][k];

        /* Loop over spheres. */

        density = 1.0;                              //Set background DM density
        dens1   = 0.0;                              //for DM
        gas_density = density * BaryonMeanDensity;  //Set background gas density
        gas_dens1 = gas_density;                     //for gas
        temperature = temp1 = InitialTemperature;
        sigma = sigma1 = 0;
        colour = 1.0e-10;
        for (dim = 0; dim < MAX_DIMENSION; dim++)
          Velocity[dim] = 0;
        for (sphere = 0; sphere < NumberOfSpheres; sphere++) {

          /* Find distance from center. */

          r = sqrt(POW(fabs(x-SpherePosition[sphere][0]), 2) +
                   POW(fabs(y-SpherePosition[sphere][1]), 2) +
                   POW(fabs(z-SpherePosition[sphere][2]), 2) );
          r = max(r, 0.1*CellWidth[0][0]);

          if (r < SphereRadius[sphere]) {

              FLOAT xpos, ypos, zpos, vc, rz;
              x1 = r/SphereCoreRadius[sphere];
              dens1 = SphereDensity[sphere]/(x1*(1.0+x1)*(1.0+x1));
            /* 6 Perseus with self-gravity */
            /* 3, 7, 8 Perseus no gas self-gravity, force HSE */
            for (m = 1; m < NFW_POINTS; m++)
                if (r > NFWRadius[m]) {
                  temp1 = NFWTemp[m] + (NFWTemp[m-1] - NFWTemp[m])*
                    (r - NFWRadius[m])/(NFWRadius[m-1] - NFWRadius[m]);               // in K
                    if (SphereType[sphere] == 6) {
                     gas_dens1 =mh*(0.0192/(1.0+POW(r*LengthUnits/(18.0e-3*Mpc),3.0))+0.046/pow((1.0+pow(r*LengthUnits/(57.0e-3*Mpc), 2.0)), 1.8)+
                     0.0048/POW((1.0+pow(r*LengthUnits/(200.0e-3*Mpc), 2.0)), 1.1))/DensityUnits/0.88;
                    }
                     else{
                     gas_dens1 = (GasDensity[m] + (GasDensity[m-1] - GasDensity[m])*
                      (r - NFWRadius[m])/(NFWRadius[m-1] - NFWRadius[m]))/DensityUnits;  // in code unit
                     }
                  break;  // break when NFWRadius just drops below r
            }

              /* Loop over dims if using Zeus (since vel's face-centered). */

              for (dim = 0; dim < 1+(HydroMethod == Zeus_Hydro ? GridRank : 0);
                   dim++) {

                /* Compute position. */

              xpos = x-SpherePosition[sphere][0] - (dim == 1 ? 0.5*CellWidth[0][0] : 0.0);
              ypos = y-SpherePosition[sphere][1] - (dim == 2 ? 0.5*CellWidth[1][0] : 0.0);
              zpos = z-SpherePosition[sphere][2] - (dim == 3 ? 0.5*CellWidth[2][0] : 0.0);

              vc = ClusterInitialSpinParameter*sqrt(GravConst*PointSourceGravityConstant*SolarMass/(PointSourceGravityCoreRadius)); /*in GCS unit*/

              rz = sqrt(POW(fabs(xpos), 2) + pow(fabs(ypos), 2));
              rz = max(rz, 0.1*CellWidth[0][0]);
              
              if (r > 6.25e-4) {  //10kpc
                if (dim == 0 || dim == 1)
                  Velocity[0] = (-ypos*vc/rz+gasdev()*1.0e5*SphereVelocity[0][dim])/VelocityUnits; 
                if (dim == 0 || dim == 2)
                  Velocity[1] = (xpos*vc/rz+gasdev()*1.0e5*SphereVelocity[0][dim])/VelocityUnits;
                if (dim == 0 || dim == 3)
                  Velocity[2] = gasdev()*1.0e5*SphereVelocity[0][dim]/VelocityUnits;
              } 
              else {
                if (dim == 0 || dim == 1)
                  Velocity[0] = (-ypos*vc/rz)/VelocityUnits; 
                if (dim == 0 || dim == 2)
                  Velocity[1] = (xpos*vc/rz)/VelocityUnits;
                if (dim == 0 || dim == 3)
                  Velocity[2] = 0;                    
              } 
              } // end: loop over dims

            /* If the density is larger than the background (or the previous

               sphere), then set the velocity. */


            if (dens1 > density) {
              gas_density = gas_dens1;
              if (temp1 == InitialTemperature)
                temp1 = SphereTemperature[sphere];
              temperature = temp1;
            }

          } // end: if (r < SphereRadius)
        } // end: loop over spheres



        /* Set density. */
    BaryonField[0][n] = gas_density;


	/* Set Velocities. */

	for (dim = 0; dim < GridRank; dim++)
	  BaryonField[ivel+dim][n] = Velocity[dim] + UniformVelocity[dim];

	/* Set energy (thermal and then total if necessary). */

	BaryonField[1][n] = temperature/TemperatureUnits/
                            ((Gamma-1.0)*mu);

	if (DualEnergyFormalism)
	  BaryonField[2][n] = BaryonField[1][n];

	if (HydroMethod != Zeus_Hydro)
	  for (dim = 0; dim < GridRank; dim++)
	    BaryonField[1][n] += 0.5*POW(BaryonField[ivel+dim][n], 2);

      } // end loop over grid

  } // end loop SetupLoopCount

  return SUCCESS;
}
<|MERGE_RESOLUTION|>--- conflicted
+++ resolved
@@ -97,11 +97,8 @@
   /* Set various units. */
 
   const double Mpc = 3.0856e24, SolarMass = 1.989e33, GravConst = 6.67e-8,
-<<<<<<< HEAD
-               pi = 3.14159, mh = 1.67e-24, keV=1.1604e7;
-=======
-               mh = 1.67e-24, kboltz = 1.381e-16, keV=1.1604e7;
->>>>>>> 32d4783d
+               keV=1.1604e7;
+
   float DensityUnits, LengthUnits, TemperatureUnits = 1, TimeUnits, 
     VelocityUnits, CriticalDensity = 1, BoxLength = 1, mu = 0.6;
   double MassUnits = 1;
