/* Radiative Transfer Parameters */

#ifdef DEFINE_STORAGE
# define EXTERN
#else /* DEFINE_STORAGE */
# define EXTERN extern
#endif

/* Radiation emitted not from a single point but from the surface of a sphere */
/* Radius of that sphere in cell-widths of the finest grid on which the source is found  */
/* Radius = 0 : pointsource */

EXTERN float RadiativeTransferSourceRadius;

/* Fraction of speed of Light to evolve photons on */

EXTERN float RadiativeTransferPropagationSpeedFraction;

/* Fraction of box length packages move in one time step */

EXTERN FLOAT RadiativeTransferPropagationDistance;

/* Only split photon packages within this radius (kpc) */

EXTERN float RadiativeTransferSplitPhotonRadius;

/* Criteron for splitting (rays per cell) */

EXTERN float RadiativeTransferRaysPerCell;

/* Initial HEALPix level from point source */

EXTERN int RadiativeTransferInitialHEALPixLevel;

/* Base radius from which to measure photon escape fractions (kpc) */

EXTERN float RadiativeTransferPhotonEscapeRadius;

/* Whether to use the interpolated densities (i.e. ray segment
   centers) for calculating the optical depth */

EXTERN int RadiativeTransferInterpolateField;

/* Associated velocity in km/s to limit the photon timestep.  
   min(dt) = dx_min / v_limit */

EXTERN float RadiativeTransferTimestepVelocityLimit;

/* Flag whether to cluster sources on a binary tree and merge rays at
   a certain radii with associated SuperSources */

EXTERN int RadiativeTransferSourceClustering;

/* Radius to merge rays in units of separation of the two sources
   associated with a super source. */

EXTERN float RadiativeTransferPhotonMergeRadius;

/* Radiative pressure flag */

EXTERN int RadiationPressure;

/* Flag to turn on a 1/r^2 Lyman-Werner radiation field */

EXTERN int RadiativeTransferOpticallyThinH2;

/* Periodic boundary conditions for the photon packages */

EXTERN int RadiativeTransferPeriodicBoundary;

/* Which level, i.e. the frequency it's called, we call the FLD
   solver */

EXTERN int RadiativeTransferFLDCallOnLevel;

/* Flag to use timestepping to restrict HII fraction change to 50% */

EXTERN int RadiativeTransferHIIRestrictedTimestep;
<<<<<<< HEAD
=======

/* Flag to use adaptive timestepping for ray tracing.  However this
   removes the time-derivative from the radiative transfer
   equation. */

EXTERN int RadiativeTransferAdaptiveTimestep;

EXTERN float GlobalMaximumkphIfront;

/* Flag to trace the spectrum in ray tracing */

EXTERN int RadiativeTransferTraceSpectrum;

EXTERN char *RadiativeTransferTraceSpectrumTable;
>>>>>>> a15bd158
<|MERGE_RESOLUTION|>--- conflicted
+++ resolved
@@ -76,8 +76,6 @@
 /* Flag to use timestepping to restrict HII fraction change to 50% */
 
 EXTERN int RadiativeTransferHIIRestrictedTimestep;
-<<<<<<< HEAD
-=======
 
 /* Flag to use adaptive timestepping for ray tracing.  However this
    removes the time-derivative from the radiative transfer
@@ -91,5 +89,4 @@
 
 EXTERN int RadiativeTransferTraceSpectrum;
 
-EXTERN char *RadiativeTransferTraceSpectrumTable;
->>>>>>> a15bd158
+EXTERN char *RadiativeTransferTraceSpectrumTable;