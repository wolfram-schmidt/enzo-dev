/* Radiative Transfer Parameters */

#ifdef DEFINE_STORAGE
# define EXTERN
#else /* DEFINE_STORAGE */
# define EXTERN extern
#endif

/* Radiation emitted not from a single point but from the surface of a sphere */
/* Radius of that sphere in cell-widths of the finest grid on which the source is found  */
/* Radius = 0 : pointsource */

EXTERN float RadiativeTransferSourceRadius;

/* Fraction of speed of Light to evolve photons on */

EXTERN float RadiativeTransferPropagationSpeedFraction;

/* Fraction of box length packages move in one time step */

EXTERN FLOAT RadiativeTransferPropagationDistance;

/* Only split photon packages within this radius (kpc) */

EXTERN float RadiativeTransferSplitPhotonRadius;

/* Criteron for splitting (rays per cell) */

EXTERN float RadiativeTransferRaysPerCell;

/* Initial HEALPix level from point source */

EXTERN int RadiativeTransferInitialHEALPixLevel;

/* Base radius from which to measure photon escape fractions (kpc) */

EXTERN float RadiativeTransferPhotonEscapeRadius;

/* Whether to use the interpolated densities (i.e. ray segment
   centers) for calculating the optical depth */

EXTERN int RadiativeTransferInterpolateField;

/* Associated velocity in km/s to limit the photon timestep.  
   min(dt) = dx_min / v_limit */

EXTERN float RadiativeTransferTimestepVelocityLimit;

<<<<<<< HEAD
=======
/* Flag whether to cluster sources on a binary tree and merge rays at
   a certain radii with associated SuperSources */

EXTERN int RadiativeTransferSourceClustering;

/* Radius to merge rays in units of separation of the two sources
   associated with a super source. */

EXTERN float RadiativeTransferPhotonMergeRadius;

/* Radiative pressure flag and scale factor */

>>>>>>> 28b9c045
EXTERN int RadiationPressure;
EXTERN float RadiationPressureScale;

/* Flag to turn on a 1/r^2 Lyman-Werner radiation field */

EXTERN int RadiativeTransferOpticallyThinH2;

/* Periodic boundary conditions for the photon packages */

EXTERN int RadiativeTransferPeriodicBoundary;

/* Which level, i.e. the frequency it's called, we call the FLD
   solver */

EXTERN int RadiativeTransferFLDCallOnLevel;

/* Flag to use timestepping to restrict HII fraction change to 50% */

EXTERN int RadiativeTransferHIIRestrictedTimestep;

/* Flag to use adaptive timestepping for ray tracing.  However this
   removes the time-derivative from the radiative transfer
   equation. */

EXTERN int RadiativeTransferAdaptiveTimestep;

EXTERN float GlobalMaximumkphIfront;

/* Angle (in degrees) to collimate radiation for PhotonSourceType = 2 */

EXTERN float RadiativeTransferSourceBeamAngle;

/* Flag to trace the spectrum in ray tracing */

EXTERN int RadiativeTransferTraceSpectrum;

EXTERN char *RadiativeTransferTraceSpectrumTable;

/* Flag for temporary load balancing for the ray tracing */

EXTERN int RadiativeTransferLoadBalance;

/* Flux threshold when rays are deleted in units of the UV background
   flux (RadiationFieldType > 0) */

EXTERN float RadiativeTransferFluxBackgroundLimit;<|MERGE_RESOLUTION|>--- conflicted
+++ resolved
@@ -46,8 +46,6 @@
 
 EXTERN float RadiativeTransferTimestepVelocityLimit;
 
-<<<<<<< HEAD
-=======
 /* Flag whether to cluster sources on a binary tree and merge rays at
    a certain radii with associated SuperSources */
 
@@ -60,7 +58,6 @@
 
 /* Radiative pressure flag and scale factor */
 
->>>>>>> 28b9c045
 EXTERN int RadiationPressure;
 EXTERN float RadiationPressureScale;
 
