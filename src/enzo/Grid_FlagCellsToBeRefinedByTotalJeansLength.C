--- conflicted
+++ resolved
@@ -27,11 +27,7 @@
 #include "Grid.h"
 #include "hydro_rk/EOS.h"
 #include "phys_constants.h"
-<<<<<<< HEAD
-
-=======
- 
->>>>>>> 32d4783d
+
 /* function prototypes */
  
 int GetUnits(float *DensityUnits, float *LengthUnits,
@@ -195,11 +191,7 @@
   /* Compute constant for Jean's length computation.
      l_j = sqrt((pi*k*T) / (G \rho m_p))  . */
  
-<<<<<<< HEAD
   FLOAT JLSquared = (double(3.14159*kboltz/6.67e-8)/
-=======
-  FLOAT JLSquared = (double(pi*1.38e-16/6.67e-8)/
->>>>>>> 32d4783d
 		     (double(DensityUnits)*double(1.67e-24))) /
     (double(LengthUnits)*double(LengthUnits));
  
