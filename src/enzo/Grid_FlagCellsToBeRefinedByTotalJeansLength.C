/***********************************************************************
/
/  GRID CLASS (FLAG CELLS TO BE REFINED BY THE JEAN'S CRITERION)
/
/  written by: Tom Abel 
/  date:       October 2010
/  modified1:  
/
/  PURPOSE: Refine on the Jeans length determined from the inertial tensor
/           rather than purely the baryons own self-gravity
/
/  RETURNS:
/    number of flagged cells, or -1 on failure
/
************************************************************************/
 
#include <stdio.h>
#include <math.h>
#include "ErrorExceptions.h"
#include "macros_and_parameters.h"
#include "typedefs.h"
#include "global_data.h"
#include "Fluxes.h"
#include "GridList.h"
#include "ExternalBoundary.h"
#include "Grid.h"
#include "hydro_rk/EOS.h"
#include "phys_constants.h"
<<<<<<< HEAD
=======

>>>>>>> a998cc76
/* function prototypes */
 
int GetUnits(float *DensityUnits, float *LengthUnits,
	     float *TemperatureUnits, float *TimeUnits,
	     float *VelocityUnits, FLOAT Time);
 
int FindField(int f, int farray[], int n);
 
extern "C" void FORTRAN_NAME(smooth2)(float *source, float *dest, int *ndim,
				      int *sdim1, int *sdim2, int *sdim3);

int grid::FlagCellsToBeRefinedByTotalJeansLength()
{
  /* declarations */
 
  int i, dim;

  /* error check */
 
  if (FlaggingField == NULL) {
    fprintf(stderr, "Flagging Field is undefined.\n");
    return -1;
  }

  if (NumberOfBaryonFields == 0) 
    return SUCCESS;
 
  /* compute size */
 
  int size = 1;
  for (dim = 0; dim < GridRank; dim++)
    size *= GridDimension[dim];
 
  /* Compute the temperature field. */
 
  float *temperature = NULL;
  if (ProblemType != 60 && ProblemType != 61 && EOSType == 0) { //AK
    temperature = new float[size];
    if (JeansRefinementColdTemperature > 0.0) {
      for (i = 0; i < size; i++)
	temperature[i] = JeansRefinementColdTemperature;
    } else {
      if (this->ComputeTemperatureField(temperature) == FAIL)
	ENZO_FAIL("Error in grid->ComputeTemperature.");
      for (i = 0; i < size; i++) 
	temperature[i] = max(JeansRefinementColdTemperature, temperature[i]);
    }
  }
 
  /* Find fields: density, total energy, velocity1-3. */
 
  int DensNum, GENum, TENum, Vel1Num, Vel2Num, Vel3Num, GPotNum;
  if (this->IdentifyPhysicalQuantities(DensNum, GENum, Vel1Num, Vel2Num,
				       Vel3Num, TENum) == FAIL) {
    ENZO_FAIL("Error in IdentifyPhysicalQuantities.\n");
  }


  // set up temporary array to hold maximal relevant densities as computed from acceleration gradients
  float *MaxDensity = NULL;
  MaxDensity = new float[size];
  for (i=0;i<size;i++) {
    MaxDensity[i] = BaryonField[DensNum][i];
    BaryonField[NumberOfBaryonFields-1][i]  = MaxDensity[i];
  }
  
  FLOAT CellWidthSquared = CellWidth[0][0]*CellWidth[0][0];
  int j, jj, k, index;
  float rhox, rhoy, rhoz, rhoxy, rhoxz, rhoyz,  rhomax, maxmax;

  if ((GPotNum = FindField(GravPotential, FieldType, NumberOfBaryonFields)) < 0) {
    ENZO_FAIL("Cannot find Gravitational Potential. Set WritePotential = 1 ... hack");
  };
  
  // make a copy
  float *Phi = NULL;
  Phi = new float[size];
  for (i=0;i<size;i++) 
    Phi[i] = BaryonField[GPotNum][i];
  //    Phi[i] = BaryonField[GPotNum][i];
  

  int Off[3];
  for (int dim = 0; dim < GridRank; dim++)
    Off[dim] = (GravitatingMassFieldDimension[dim] - GridDimension[dim])/2;
  
  jj = 0;
  if (PotentialField != NULL)
    for (k = 0; k < GridDimension[2]; k++)
      for (j = 0; j < GridDimension[1]; j++) {
	index = (((k+Off[2])*GravitatingMassFieldDimension[1]) + (j+Off[1]))*GravitatingMassFieldDimension[0] + Off[0] ;
	for (i = 0; i < GridDimension[0]; i++, index++)
	  Phi[jj++] = PotentialField[index];
      }


  //  FORTRAN_NAME(smooth2)(BaryonField[GPotNum] ,Phi, &GridRank, GridDimension, GridDimension+1, GridDimension+2);
      
  //  printf("GpotNum : %i\n", GPotNum);
  rhox = rhoy = rhoz = 0.;
  int ci,cj,ck,cind;
  for (k = GridStartIndex[2]+1; k < GridEndIndex[2]; k++) {
    for (j = GridStartIndex[1]+1; j < GridEndIndex[1]; j++) {
      for (i = GridStartIndex[0]+1; i < GridEndIndex[0]; i++) {

	index = GRIDINDEX_NOGHOST(i,j,k);

	ci = i; cj= j; ck = k; cind = index; //  <-  would do this if BC would be correct

	rhox = (Phi[GRIDINDEX_NOGHOST(ci+1,cj,ck)] 
		+ Phi[GRIDINDEX_NOGHOST(ci-1,cj,ck)] - 2.*Phi[cind]);
	rhoy = (Phi[GRIDINDEX_NOGHOST(ci,cj+1,ck)]
		+ Phi[GRIDINDEX_NOGHOST(ci,cj-1,ck)] - 2.*Phi[cind]);
	rhoz = (Phi[GRIDINDEX_NOGHOST(ci,cj,ck+1)] 
		+ Phi[GRIDINDEX_NOGHOST(ci,cj,ck-1)] - 2.*Phi[cind]);
	rhoxy = (Phi[GRIDINDEX_NOGHOST(ci+1,cj+1,ck)] +
		 Phi[GRIDINDEX_NOGHOST(ci-1,cj-1,ck)] -
		 Phi[GRIDINDEX_NOGHOST(ci+1,cj-1,ck)] -
		 Phi[GRIDINDEX_NOGHOST(ci-1,cj+1,ck)])/4; 
	rhoyz = (Phi[GRIDINDEX_NOGHOST(ci,cj+1,ck+1)] +
		 Phi[GRIDINDEX_NOGHOST(ci,cj-1,ck-1)] - 
		 Phi[GRIDINDEX_NOGHOST(ci,cj-1,ck+1)] -
		 Phi[GRIDINDEX_NOGHOST(ci,cj+1,ck-1)])/4; 
	rhoxz = (Phi[GRIDINDEX_NOGHOST(ci+1,cj,ck+1)] +
		 Phi[GRIDINDEX_NOGHOST(ci-1,cj,ck-1)] +
		 Phi[GRIDINDEX_NOGHOST(ci+1,cj,ck-1)] -
		 Phi[GRIDINDEX_NOGHOST(ci-1,cj,ck+1)])/4; 
	
	double det = 0.;
	det = rhox*rhoy*rhoz + rhoxy*rhoyz*rhoxz + rhoxz*rhoxy*rhoyz 
	   - rhoxz*rhoy*rhoxz - rhoxy*rhoxy*rhoz - rhox*rhoyz*rhoyz; 
	//	MaxDensity[index] = max(max(rhox, max(rhoy, rhoz)), tiny_number)/ GravitationalConstant/CellWidthSquared;
	if (det > 0.) 
	  MaxDensity[index] = pow(det, 0.33334)/ GravitationalConstant/CellWidthSquared;

	// divergence without negative values
	//	MaxDensity[index] = (max(rhox, 0)+max(rhoy, 0)+max(rhoz, 0))/ GravitationalConstant/CellWidthSquared ;
	
	// largest component
	//MaxDensity[index] = max(rhoxz, max(rhoyz, max(rhoxy,max(max(rhox, max(rhoy, rhoz)),tiny_number))))/ GravitationalConstant/CellWidthSquared ;
	
	BaryonField[NumberOfBaryonFields-1][index] = MaxDensity[index]; // for debugging copy into Debug field	
	//	BaryonField[NumberOfBaryonFields-1][index] = Phi[index]; // for debugging copy into Debug field	
	MaxDensity[index] = max(MaxDensity[index], BaryonField[DensNum][index]);
      }
    }
  };
  
  delete [] Phi;
  
  /* Get density units. */
 
  float DensityUnits=1, LengthUnits=1, VelocityUnits=1, TimeUnits=1,
    TemperatureUnits=1;

  if (GetUnits(&DensityUnits, &LengthUnits, &TemperatureUnits,
	       &TimeUnits, &VelocityUnits, Time) == FAIL) {
    ENZO_FAIL("Error in GetUnits.\n");
  }
 
  /* Compute constant for Jean's length computation.
     l_j = sqrt((pi*k*T) / (G \rho m_p))  . */
 
  FLOAT JLSquared = (double(pi*kboltz/GravConst)/
		     (double(DensityUnits)*double(mh))) /
    (double(LengthUnits)*double(LengthUnits));
 
  if (ProblemType == 60 || ProblemType == 61)
    JLSquared = double(4.0*pi*pi)/GravitationalConstant; //AK

  if (EOSType > 0)
    {
      float cs,dpdrho,dpde, eint, h, rho, p;
      EOS(p, rho, eint, h, cs, dpdrho, dpde, EOSType, 1) ;
      JLSquared = cs*cs*pi/GravConst/DensityUnits*VelocityUnits*VelocityUnits/LengthUnits/LengthUnits; // TA
    };
  //  printf("JLSquared %g\n", JLSquared);

  /* This is the safety factor to decrease the Jean's length by. */
 
  JLSquared /= POW(RefineByJeansLengthSafetyFactor, 2);
 
  /* printf("jl: JL, dx, t, d = %"GSYM" %"GSYM" %"GSYM" %"GSYM"\n", sqrt(JLSquared), CellWidth[0][3],
     temperature[(3 + 3*GridDimension[1])*GridDimension[0]+3],
     BaryonField[DensNum][(3 + 3*GridDimension[1])*GridDimension[0]+3]);*/
 
  /* Loop over grid. */

  for (k = GridStartIndex[2]; k < GridEndIndex[2]; k++) {
    for (j = GridStartIndex[1]; j < GridEndIndex[1]; j++) {
      for (i = GridStartIndex[0]; i < GridEndIndex[0]; i++) {
	index = GRIDINDEX_NOGHOST(i,j,k);
	if (EOSType == 0) {
	  if (CellWidthSquared > JLSquared*temperature[index]/MaxDensity[index])
	    FlaggingField[index]++; 
	}
	// isothermal and polytropic sound speed version
	if (EOSType > 0)
	  if (CellWidthSquared > JLSquared/MaxDensity[index])
	    FlaggingField[index]++; 
      }
    };
  };

  /* clean up */
  delete [] MaxDensity ;
  
  if (ProblemType != 60 && ProblemType != 61 && EOSType == 0 ) //AK
    delete [] temperature;
  
  
  /* Count number of flagged Cells. */
  
  int NumberOfFlaggedCells = 0;
  for (i = 0; i < size; i++) {
    FlaggingField[i] = (FlaggingField[i] >= 1)? 1 : 0;
    NumberOfFlaggedCells += FlaggingField[i];
  };
  //  printf("NumberOfFlaggedCells %i\n", NumberOfFlaggedCells);
  
  return NumberOfFlaggedCells;
  
}<|MERGE_RESOLUTION|>--- conflicted
+++ resolved
@@ -26,10 +26,7 @@
 #include "Grid.h"
 #include "hydro_rk/EOS.h"
 #include "phys_constants.h"
-<<<<<<< HEAD
-=======
-
->>>>>>> a998cc76
+
 /* function prototypes */
  
 int GetUnits(float *DensityUnits, float *LengthUnits,
