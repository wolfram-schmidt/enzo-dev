--- conflicted
+++ resolved
@@ -88,17 +88,13 @@
   bool BoundaryCheck[2*MAX_DIMENSION];
   bool ycheck, zcheck;
   FLOAT DomainWidth[MAX_DIMENSION];
-<<<<<<< HEAD
-=======
 
   for (dim = 0; dim < MAX_DIMENSION; dim++) {
     BoundaryCheck[2*dim] = false;
     BoundaryCheck[2*dim+1] = false;
   }
 
->>>>>>> 32807057
   for (dim = 0; dim < GridRank; dim++) {
-
     BoundaryCheck[2*dim] = 
       ((LeftFaceBoundaryCondition[dim] == periodic || 
 	LeftFaceBoundaryCondition[dim] == shearing) &&
