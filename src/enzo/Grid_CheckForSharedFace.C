--- conflicted
+++ resolved
@@ -89,21 +89,13 @@
   bool ycheck, zcheck;
   FLOAT DomainWidth[MAX_DIMENSION];
 
-<<<<<<< HEAD
-  for (dim = 0; dim < MAX_DIMENSION; dim++) {
-    BoundaryCheck[2*dim] = false;
-    BoundaryCheck[2*dim+1] = false;
-  }
-=======
   for (dim = 0; dim < GridRank; dim++) {
     BoundaryCheck[2*dim] = false;
     BoundaryCheck[2*dim+1] = false;
   }
 
   for (dim = 0; dim < GridRank; dim++) {
->>>>>>> 28b9c045
-
-  for (dim = 0; dim < GridRank; dim++) {
+
     BoundaryCheck[2*dim] = 
       ((LeftFaceBoundaryCondition[dim] == periodic || 
 	LeftFaceBoundaryCondition[dim] == shearing) &&
