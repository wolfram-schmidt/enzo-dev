--- conflicted
+++ resolved
@@ -28,6 +28,7 @@
 int StarParticlePopIII_IMFInitialize(void);
 int StarParticleFindAll(LevelHierarchyEntry *LevelArray[], Star *&AllStars);
 int StarParticleMergeNew(LevelHierarchyEntry *LevelArray[], Star *&AllStars);
+int StarParticleMergeMBH(LevelHierarchyEntry *LevelArray[], Star *&AllStars);
 int FindTotalNumberOfParticles(LevelHierarchyEntry *LevelArray[]);
 void RecordTotalStarParticleCount(HierarchyEntry *Grids[], int NumberOfGrids,
 				  int TotalStarParticleCountPrevious[]);
@@ -87,8 +88,6 @@
         ENZO_FAIL("Error in StarParticleMergeNew.");
     }
 
-<<<<<<< HEAD
-=======
   /* Merge MBH particles that are close enough.  Ji-hoon Kim, Sep.2009 */
 
     if (StarParticleMergeMBH(LevelArray, AllStars) == FAIL) {
@@ -97,7 +96,6 @@
 
   } // ENDIF !restart
 
->>>>>>> 28b9c045
   /* 
      Set feedback flags.  
 
