#define DEBUG 0
/***********************************************************************
/
/  GRID CLASS (SEND PHOTONS FROM REAL GRID TO 'FAKE' (REPLICATED) GRID)
/
/  written by: John H. Wise
/  date:       November, 2005
/  modified1:
/
/  PURPOSE: 
/
/    NOTE: We assume all the from grids are at the same level!
/    NOTE: Modelled after GBs Grid_CommunicationSendParticles.C
************************************************************************/

#ifdef USE_MPI
#include "mpi.h"
#endif /* USE_MPI */

#include <stdlib.h>
#include <stdio.h>
#include "ErrorExceptions.h"
#include "macros_and_parameters.h"
#include "typedefs.h"
#include "global_data.h"
#include "ExternalBoundary.h"
#include "Fluxes.h"
#include "GridList.h"
#include "Grid.h"
#include "communication.h"
#include "CommunicationUtilities.h"
#include "GroupPhotonList.h"

#ifdef USE_MPI
int CommunicationBufferedSend(void *buffer, int size, MPI_Datatype Type, 
                              int Target, int Tag, MPI_Comm CommWorld, 
			      int BufferSize);
static int FirstTimeCalled = TRUE;
static MPI_Datatype PhotonBufferType;
#endif /* USE_MPI */

void my_exit(int status);
PhotonPackageEntry* DeletePhotonPackage(PhotonPackageEntry *PP);
void InsertPhotonAfter(PhotonPackageEntry * &Node, PhotonPackageEntry * &NewNode);

int grid::CommunicationSendPhotonPackages(grid *ToGrid, int ToProcessor,
					  int ToNumber, int FromNumber, 
					  PhotonPackageEntry **ToPP)
{

  int index, dim, temp_int;
  PhotonPackageEntry *PP;

  if (CommunicationShouldExit(ProcessorNumber, ToProcessor))
    return SUCCESS;

  if (FromNumber == 0) 
    return SUCCESS;

  /* Allocate memory */

  PhotonBuffer *buffer = NULL;
#ifdef USE_MPI
  if (CommunicationDirection == COMMUNICATION_RECEIVE)
    buffer = (PhotonBuffer *) CommunicationReceiveBuffer[CommunicationReceiveIndex];
  else
#endif /* USE_MPI */
    buffer = new PhotonBuffer[FromNumber];

  if (DEBUG)
    printf("SendPhotonPackages(%"ISYM"): Sending %"ISYM" photon packages "
	   "from P%"ISYM"->P%"ISYM".\n",
	   MyProcessorNumber, FromNumber, ProcessorNumber, ToProcessor);

  /* If this is from processor, pack photons */

  if (MyProcessorNumber == ProcessorNumber) {
    index = 0;
    PP = PhotonPackages->NextPackage;

    while (PP != NULL) {
      buffer[index].Photons		 = PP->Photons;
      buffer[index].Type		 = PP->Type;
      buffer[index].Energy		 = PP->Energy;
      buffer[index].EmissionTimeInterval = PP->EmissionTimeInterval;
      buffer[index].EmissionTime	 = PP->EmissionTime;
      buffer[index].CurrentTime          = PP->CurrentTime;
      buffer[index].ColumnDensity        = PP->ColumnDensity;
      buffer[index].CrossSection         = PP->CrossSection;
      buffer[index].Radius		 = PP->Radius;
      buffer[index].ipix		 = PP->ipix;
      buffer[index].level		 = PP->level;
      for (dim = 0; dim < GridRank; dim++)
	buffer[index].SourcePosition[dim] = PP->SourcePosition[dim];
      buffer[index].SourcePositionDiff   = PP->SourcePositionDiff;

      if (PP->CurrentSource != NULL)
	buffer[index].SuperSourceID = PP->CurrentSource->LeafID;
      else
	buffer[index].SuperSourceID = -1;
      
      if (PP->CurrentTime < 0 || PP->CurrentTime > 1e10) {
	ENZO_VFAIL("CTPhotons[0][P%"ISYM"->P%"ISYM"]: "
		"(%"ISYM" of %"ISYM") Bad photon time %"GSYM"\n",
		ProcessorNumber, ToProcessor, index, NumberOfPhotonPackages, 
		PP->CurrentTime)
      }

      // Next photon
      PP = PP->NextPackage;
      index++;

    }  /* ENDWHILE PP != NULL */

    if (DEBUG)
      printf("CommSendPhotons(P%"ISYM"): Counted %"ISYM" photons.\n", MyProcessorNumber,
	     index);

    /* Now that we're done packing the photons, delete them */
    
    PP = PhotonPackages->NextPackage;
    while (PP != NULL) {
      PP = DeletePhotonPackage(PP);
      PP = PP->NextPackage;
    }

    /* Check if we packed all of the photons */

    if (index != FromNumber) {
      fprintf(stdout, "CommSendPhotons WARNING: Counted %"ISYM" photon packages, but"
	      " FromNumber = %"ISYM"\n", index, FromNumber);
      FromNumber = min(index, FromNumber);
      fprintf(stdout, "CommSendPhotons: Correcting FromNumber to %"ISYM"\n", 
	      FromNumber);
      //ENZO_FAIL("Photon package mismatch!\n");
    }

  } /* ENDIF PackPhotons */

#ifdef USE_MPI

  /* Send buffer if the processor numbers aren't identical */

  if (ProcessorNumber != ToProcessor) {

    MPI_Status status;
    MPI_Datatype DataTypeByte = MPI_BYTE;
    MPI_Arg PhotonBufferSize;
    MPI_Arg Count = FromNumber;
    MPI_Arg Source = ProcessorNumber;
    MPI_Arg Dest = ToProcessor;
    MPI_Arg stat;

    if (FirstTimeCalled) {
      PhotonBufferSize = sizeof(PhotonBuffer);
      //  fprintf(stderr, "Size of ParticleMoveList %"ISYM"\n", Count);
      stat = MPI_Type_contiguous(PhotonBufferSize, DataTypeByte, &PhotonBufferType);
      stat |= MPI_Type_commit(&PhotonBufferType);
      if (stat != MPI_SUCCESS) my_exit(EXIT_FAILURE);
      FirstTimeCalled = FALSE;
    }

    if (MyProcessorNumber == ProcessorNumber) {
      if (DEBUG)
	printf("PhotonSend(P%"ISYM"): Sending %"ISYM" photons to processor %"ISYM".\n",
	       MyProcessorNumber, FromNumber, ToProcessor);
      CommunicationBufferedSend(buffer, Count, PhotonBufferType, Dest,
				MPI_PHOTON_TAG, MPI_COMM_WORLD, BUFFER_IN_PLACE);
    }

    if (MyProcessorNumber == ToProcessor) {

      if (DEBUG) 
	printf("PhotonSend(P%"ISYM"): Receiving %"ISYM" photons from processor %"ISYM".\n",
	       MyProcessorNumber, FromNumber, ProcessorNumber);

      if (CommunicationDirection == COMMUNICATION_POST_RECEIVE) {
	MPI_Irecv(buffer, Count, PhotonBufferType, Source, MPI_PHOTON_TAG,
		  MPI_COMM_WORLD,
		  CommunicationReceiveMPI_Request+CommunicationReceiveIndex);

	CommunicationReceiveGridOne[CommunicationReceiveIndex] = this;
	CommunicationReceiveGridTwo[CommunicationReceiveIndex] = ToGrid;
	CommunicationReceiveCallType[CommunicationReceiveIndex] = 15;
	CommunicationReceiveArgumentInt[0][CommunicationReceiveIndex] = ToNumber;
	CommunicationReceiveArgumentInt[1][CommunicationReceiveIndex] = FromNumber;
	CommunicationReceiveBuffer[CommunicationReceiveIndex] = (float *) buffer;
	CommunicationReceiveDependsOn[CommunicationReceiveIndex] = 
	  CommunicationReceiveCurrentDependsOn;
	CommunicationReceiveIndex++;


      } // ENDIF post receive

      if (CommunicationDirection == COMMUNICATION_SEND_RECEIVE)
	if (MPI_Recv(buffer, Count, PhotonBufferType, Source,
		     MPI_PHOTON_TAG, MPI_COMM_WORLD, &status) != MPI_SUCCESS) {
	  fprintf(stderr, "P(%"ISYM"): MPI_Recv error %"ISYM"\n", MyProcessorNumber,
		  status.MPI_ERROR);
	  fprintf(stderr, "P(%"ISYM"): TransferSize = %"ISYM" ProcessorNumber = %"ISYM"\n", 
		  MyProcessorNumber, Count*sizeof(PhotonBuffer), ProcessorNumber);
	  char errstr[MPI_MAX_ERROR_STRING];
	  Eint32 errlen;
	  MPI_Error_string(status.MPI_ERROR, errstr, &errlen);
	  ENZO_VFAIL("MPI Error %s\n",errstr)
	}

    } /* ENDIF (MyProcessorNumber == ToProcessor) */

  } /* ENDIF (ProcessorNumber != ToProcessor) */
#endif /* USE_MPI */

  /* If this is the to processor, unpack fields */

  PhotonPackageEntry *NewPP;

  if (MyProcessorNumber == ToProcessor && 
      (CommunicationDirection == COMMUNICATION_SEND_RECEIVE ||
       CommunicationDirection == COMMUNICATION_RECEIVE)) {

    for (index = 0; index < FromNumber; index++) {

      NewPP = new PhotonPackageEntry;

      // insert pointer in list after ToPP
      NewPP->NextPackage = (*ToPP)->NextPackage;
      (*ToPP)->NextPackage = NewPP;
      NewPP->PreviousPackage = *ToPP;
      if (NewPP->NextPackage != NULL)
	NewPP->NextPackage->PreviousPackage = NewPP;

      // Unpack photons
      NewPP->Photons		  = buffer[index].Photons;
      NewPP->Type		  = buffer[index].Type;
      NewPP->EmissionTimeInterval = buffer[index].EmissionTimeInterval;
      NewPP->EmissionTime	  = buffer[index].EmissionTime;
      NewPP->CurrentTime	  = buffer[index].CurrentTime;
      NewPP->ColumnDensity	  = buffer[index].ColumnDensity;
      NewPP->CrossSection	  = buffer[index].CrossSection;
      NewPP->Radius		  = buffer[index].Radius;
      NewPP->ipix		  = buffer[index].ipix;
      NewPP->level		  = buffer[index].level;
      NewPP->Energy		  = buffer[index].Energy;
      for (int dim = 0; dim < GridRank; dim++) 
	NewPP->SourcePosition[dim]  = buffer[index].SourcePosition[dim];
      NewPP->SourcePositionDiff   = buffer[index].SourcePositionDiff;

      if (NewPP->CurrentTime < 0 || NewPP->CurrentTime > 1e10) {
	ENZO_VFAIL("CTPhotons[1][P%"ISYM"->P%"ISYM"]: "
		"(%"ISYM" of %"ISYM") Bad photon time %"GSYM"\n",
		ProcessorNumber, ToProcessor, index, FromNumber, 
		NewPP->CurrentTime)
<<<<<<< HEAD

      }

      NewPP->CurrentSource = NULL;
=======
      }

      if (RadiativeTransferSourceClustering) {
	if (FindSuperSource(&NewPP, buffer[index].SuperSourceID) == FAIL) {
	  ENZO_FAIL("Error in FindSuperSource.\n");

	}
      } else
	NewPP->CurrentSource = NULL;
>>>>>>> 28b9c045

      // Move pointer to the next photon
      //      *ToPP = (*ToPP)->NextPackage;

    } /* ENDFOR index */

    /* Only delete the buffer if we're in receive mode (in send mode
       it will be deleted by CommunicationBufferedSend and if we're in
       post-receive mode then it will be deleted when we get to
       receive-mode). */

    delete [] buffer;

  }  /* ENDIF (MyProcessorNumber == ToProcessor) */

  return SUCCESS;

}<|MERGE_RESOLUTION|>--- conflicted
+++ resolved
@@ -40,6 +40,8 @@
 #endif /* USE_MPI */
 
 void my_exit(int status);
+int FindSuperSource(PhotonPackageEntry **PP, int &LeafID, 
+		    int SearchNewTree = TRUE);
 PhotonPackageEntry* DeletePhotonPackage(PhotonPackageEntry *PP);
 void InsertPhotonAfter(PhotonPackageEntry * &Node, PhotonPackageEntry * &NewNode);
 
@@ -250,12 +252,6 @@
 		"(%"ISYM" of %"ISYM") Bad photon time %"GSYM"\n",
 		ProcessorNumber, ToProcessor, index, FromNumber, 
 		NewPP->CurrentTime)
-<<<<<<< HEAD
-
-      }
-
-      NewPP->CurrentSource = NULL;
-=======
       }
 
       if (RadiativeTransferSourceClustering) {
@@ -265,7 +261,6 @@
 	}
       } else
 	NewPP->CurrentSource = NULL;
->>>>>>> 28b9c045
 
       // Move pointer to the next photon
       //      *ToPP = (*ToPP)->NextPackage;
