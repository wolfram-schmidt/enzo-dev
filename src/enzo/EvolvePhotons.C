--- conflicted
+++ resolved
@@ -54,13 +54,10 @@
 int CreateSourceClusteringTree(int nShine, SuperSourceData *SourceList,
 			       LevelHierarchyEntry *LevelArray[]);
 void PrintSourceClusteringTree(SuperSourceEntry *leaf);
-<<<<<<< HEAD
 int CommunicationSyncNumberOfPhotons(LevelHierarchyEntry *LevelArray[]);
-=======
 int RadiativeTransferComputeTimestep(LevelHierarchyEntry *LevelArray[],
 				     TopGridData *MetaData, float dtLevelAbove,
 				     int level);
->>>>>>> 485f8a0e
 
 /* EvolvePhotons function */
 int EvolvePhotons(TopGridData *MetaData, LevelHierarchyEntry *LevelArray[],
