--- conflicted
+++ resolved
@@ -139,16 +139,11 @@
     /* Initialize radiation fields */
 
     for (lvl = MAX_DEPTH_OF_HIERARCHY-1; lvl >= 0 ; lvl--)
-<<<<<<< HEAD
-      for (Temp = LevelArray[lvl]; Temp; Temp = Temp->NextGridThisLevel)
-	Temp->GridData->InitializeRadiativeTransferFields();
-=======
       for (Temp = LevelArray[lvl]; Temp; Temp = Temp->NextGridThisLevel) 
 	if (Temp->GridData->InitializeRadiativeTransferFields() == FAIL) {
 	  fprintf(stderr, "Error in InitializeRadiativeTransferFields.\n");
 	  ENZO_FAIL("");
 	}
->>>>>>> a15bd158
 
     /* create temperature fields for Compton heating */  
 
