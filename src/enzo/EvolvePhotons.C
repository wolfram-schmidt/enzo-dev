/***********************************************************************
/
/  EVOLVE PHOTONS FUNCTION
/
/  written by: Tom Abel
/  date:       May 2004
/  modified1:  November 2005 by John Wise (parallelized it)
/                
/
/  PURPOSE:
/    This routine is the main photon evolution function. 
/    From here we call first the routines that control the emission:
/    grid::Shine
/  while (stil_photons_to_update)
/    transport all photon packages local to a grid
/    communicate all surviving photon packages to their new parent grids. 
/  endwhile  
/
************************************************************************/

#ifdef USE_MPI
#include "mpi.h"
#endif /* USE_MPI */
#include <stdlib.h>
#include <stdio.h>
#include <math.h>
#include "ErrorExceptions.h"
#include "macros_and_parameters.h"
#include "typedefs.h"
#include "global_data.h"
#include "Fluxes.h"
#include "GridList.h"
#include "ExternalBoundary.h"
#include "Grid.h"
#include "Hierarchy.h"
#include "TopGridData.h"
#include "LevelHierarchy.h"
#include "GroupPhotonList.h"
#include "PhotonCommunication.h"
#include "CommunicationUtilities.h"

/* function prototypes */
void my_exit(int status);
int CommunicationReceiverPhotons(LevelHierarchyEntry *LevelArray[],
				 bool local_transport,
				 int &keep_transporting);
int CommunicationTransferPhotons(LevelHierarchyEntry *LevelArray[], 
				 ListOfPhotonsToMove **AllPhotons, 
				 char *kt_global,
				 int &keep_transporting);
<<<<<<< HEAD
=======
int RadiativeTransferLoadBalanceRevert(HierarchyEntry **Grids[], int *NumberOfGrids);
int CommunicationLoadBalancePhotonGrids(HierarchyEntry **Grids[], int *NumberOfGrids);
>>>>>>> 3deaecc0
int RadiativeTransferMoveLocalPhotons(ListOfPhotonsToMove **AllPhotons,
				      int &keep_transporting);
int GenerateGridArray(LevelHierarchyEntry *LevelArray[], int level,
		      HierarchyEntry **Grids[]);
int InitializePhotonMessages(void);
int InitializePhotonCommunication(void);
int FinalizePhotonCommunication(void);
int KeepTransportingInitialize(char* &kt_global, bool initial_call);
int KeepTransportingFinalize(char* &kt_global, int keep_transporting);
int KeepTransportingCheck(char* &kt_global, int &keep_transporting);
int KeepTransportingSend(int keep_transporting);
RadiationSourceEntry* DeleteRadiationSource(RadiationSourceEntry *RS);
PhotonPackageEntry* DeletePhotonPackage(PhotonPackageEntry *PP);
int CreateSourceClusteringTree(int nShine, SuperSourceData *SourceList,
			       LevelHierarchyEntry *LevelArray[]);
void PrintSourceClusteringTree(SuperSourceEntry *leaf);
int CommunicationSyncNumberOfPhotons(LevelHierarchyEntry *LevelArray[]);
int RadiativeTransferComputeTimestep(LevelHierarchyEntry *LevelArray[],
				     TopGridData *MetaData, float dtLevelAbove,
				     int level);
int StarParticleFindAll(LevelHierarchyEntry *LevelArray[], Star *&AllStars);
int SetSubgridMarker(TopGridData &MetaData, 
		     LevelHierarchyEntry *LevelArray[], int level);
void PrintMemoryUsage(char *str);
void fpcol(Eflt64 *x, int n, int m, FILE *log_fptr);
double ReturnWallTime();

#ifdef USE_MPI
int InitializePhotonReceive(int max_size, bool local_transport,
			    MPI_Datatype MPI_PhotonType);
static int FirstTimeCalled = TRUE;
static MPI_Datatype MPI_PhotonList;
#endif

//#define NONBLOCKING_RT_OFF  // moved to a compile-time define
#define REPORT_PERF_OFF
#define MAX_ITERATIONS 5

#ifdef REPORT_PERF
#define START_PERF() tt0 = ReturnWallTime();
#else
#define START_PERF() ;
#endif
#ifdef REPORT_PERF
#define END_PERF(A) \
  tt1 = ReturnWallTime(); \
  PerfCounter[A] += tt1-tt0;
#else
#define END_PERF(A) ;
#endif

/* EvolvePhotons function */
int EvolvePhotons(TopGridData *MetaData, LevelHierarchyEntry *LevelArray[],
		  Star *&AllStars, FLOAT GridTime, int level, int LoopTime)
{

  struct ThinGridList
  {
    grid *ThisGrid;
    ThinGridList *NextGrid;
  };

  bool FirstTime = true;

#ifdef REPORT_PERF
  double ep0, tt0, tt1, PerfCounter[14];
  ep0 = ReturnWallTime();
  for (int i = 0; i < 14; i++)
    PerfCounter[i] = 0;
#endif

  if (!RadiativeTransfer)
    return SUCCESS;

  /* Only call on the finest level */

  if (LevelArray[level+1] != NULL && LoopTime)
    return SUCCESS;

//  printf("GridTime = %f, PhotonTime = %f, dtPhoton = %g (Loop = %d)\n",
//	 GridTime, PhotonTime, dtPhoton, (GridTime >= PhotonTime));

  if (dtPhoton < 0)
    return SUCCESS;  

  if (GridTime <= PhotonTime)
    return SUCCESS;

  /* Declarations */

#ifdef USE_MPI
  if (FirstTimeCalled) {
    MPI_Type_contiguous(sizeof(GroupPhotonList), MPI_BYTE, &MPI_PhotonList);
    MPI_Type_commit(&MPI_PhotonList);
    FirstTimeCalled = FALSE;
  }
#endif

  int i, lvl, GridNum;
  grid *Helper;
  LevelHierarchyEntry *Temp;
  RadiationSourceEntry *RS;

  /* Find the finest grid that hosts each radiation source, and store
     them in a GridList */

  ThinGridList *RS_GridList, *NewNode, *TempGridList, *TailNode, *LastNode, 
    *Destroyer;
  HierarchyEntry **Grids[MAX_DEPTH_OF_HIERARCHY];
  int nGrids[MAX_DEPTH_OF_HIERARCHY];
  for (lvl = 0; lvl < MAX_DEPTH_OF_HIERARCHY; lvl++)
    if (LevelArray[lvl] != NULL)
      nGrids[lvl] = GenerateGridArray(LevelArray, lvl, &Grids[lvl]);
    else
      nGrids[lvl] = 0;

  RS_GridList = new ThinGridList;
  RS_GridList->NextGrid = NULL;
  TailNode = RS_GridList;
  for (RS = GlobalRadiationSources->NextSource; RS; RS = RS->NextSource) {
    // Search for grid, if not defined. Skip sources that aren't born
    // for PhotonTest
    if (RS->GridID == INT_UNDEFINED && 
	!(RS->CreationTime > PhotonTime && ProblemType == 50)) {
      for (lvl = MAX_DEPTH_OF_HIERARCHY-1; lvl >= 0; lvl--) {
	for (GridNum = 0; GridNum < nGrids[lvl]; GridNum++) {
	  if (MyProcessorNumber == Grids[lvl][GridNum]->GridData->
	      ReturnProcessorNumber())
	    if (Grids[lvl][GridNum]->GridData->PointInGrid(RS->Position)) {
	      RS->GridID = GridNum;
	      RS->GridLevel = lvl;
	    } // ENDIF PointInGrid
	} // ENDFOR grids
      } // ENDFOR level
    } // ENDIF undefined grid

    /* Now we know which grid, we can add to the GridList */

    NewNode = new ThinGridList;
    if (RS->GridLevel != INT_UNDEFINED)
      NewNode->ThisGrid = Grids[RS->GridLevel][RS->GridID]->GridData;
    else
      NewNode->ThisGrid = NULL;
    NewNode->NextGrid = NULL;
    TailNode->NextGrid = NewNode;
    TailNode = NewNode;

  } // ENDFOR RS

  /* Temporarily load balance grids according to the number of ray
     segments.  We'll move the grids back at the end of this
     routine */

  if (RadiativeTransferLoadBalance &&
      LoopTime == TRUE) { // LoopTime means it's not a restart
    CommunicationLoadBalancePhotonGrids(Grids, nGrids);
    SetSubgridMarker(*MetaData, LevelArray, 0);
  }

  /**********************************************************************
                       MAIN RADIATION TRANSPORT LOOP
   **********************************************************************/
    
  while (GridTime > PhotonTime) {

    /* Recalculate timestep if this isn't the first loop.  We already
       did this in RadiativeTransferPrepare */

    FLOAT dtLevelAbove;
    if (!FirstTime) {
      dtLevelAbove = LevelArray[level]->GridData->ReturnTimeStep();
      RadiativeTransferComputeTimestep(LevelArray, MetaData, dtLevelAbove, level);
    }

    if (debug && LoopTime == TRUE)
      printf("EvolvePhotons[%"ISYM"]: dt = %"GSYM", Time = %"FSYM", ", 
	     level, dtPhoton, PhotonTime);
      
    /* delete source if we are passed (or before) their lifetime (only
       if not restarting).  We must remove the host grid from the grid
       list as well. */

    RS = GlobalRadiationSources->NextSource;
    LastNode = RS_GridList;
    TempGridList = RS_GridList->NextGrid;
    int NumberOfSources = 0;
    while (RS != NULL) {
      if ( ((RS->CreationTime + RS->LifeTime) < PhotonTime) && LoopTime == TRUE) {  
	if (debug) {
	  fprintf(stdout, "\nEvolvePhotons: Deleted Source on lifetime limit \n");
	  fprintf(stdout, "EvolvePhotons:  %"GSYM" %"GSYM" %"GSYM" \n",
		  RS->CreationTime, RS->LifeTime, PhotonTime);
	}
	RS = DeleteRadiationSource(RS);
	
	// Remove the grid from the list
	LastNode->NextGrid = TempGridList->NextGrid;
	Destroyer = TempGridList;
	TempGridList = TempGridList->NextGrid;
	delete Destroyer;

      } else {
	if (RS->CreationTime < PhotonTime)
	  NumberOfSources++;                 // count sources
	RS = RS->NextSource;
	LastNode = TempGridList;
	TempGridList = TempGridList->NextGrid;
      }
    }

    if (debug) fprintf(stdout, "%"ISYM" SRC(s)\n", NumberOfSources);

    /* Initialize radiation fields */

    START_PERF();
    for (lvl = MAX_DEPTH_OF_HIERARCHY-1; lvl >= 0 ; lvl--)
      for (Temp = LevelArray[lvl]; Temp; Temp = Temp->NextGridThisLevel) 
	if (Temp->GridData->InitializeRadiativeTransferFields() == FAIL) {
	  ENZO_FAIL("Error in InitializeRadiativeTransferFields.\n");
	}
    END_PERF(0);

    /* create temperature fields for Compton heating */  

    if (RadiationXRayComptonHeating)  
      for (lvl = MAX_DEPTH_OF_HIERARCHY-1; lvl >= 0 ; lvl--)
	for (Temp = LevelArray[lvl]; Temp; Temp = Temp->NextGridThisLevel) 
	  if (Temp->GridData->InitializeTemperatureFieldForComptonHeating() == FAIL) {  
	    ENZO_FAIL("Error in InitializeTemperatureFieldForComptonHeating.\n");
	  }	

    for (i = 0; i < 4; i++)
      EscapedPhotonCount[i] = 0.0;

    for (i = 0; i < MAX_NUMBER_OF_BARYON_FIELDS; i++)
      FieldsToInterpolate[i] = FALSE;

    if (NumberOfSources == 0) {
      PhotonTime += dtPhoton;
      continue;
    }    

    /* Create tree that clusters the sources if requested.  While
       creating tree (type SuperSource), compute position of the super
       source in each leaf. */

    START_PERF();
    if (RadiativeTransferSourceClustering == TRUE) {
      CreateSourceClusteringTree(NULL, NULL, LevelArray);
      //PrintSourceClusteringTree(SourceClusteringTree);
    }
    END_PERF(1);

    // first identify sources and let them radiate 
    RS = GlobalRadiationSources->NextSource;
    TempGridList = RS_GridList->NextGrid;

    START_PERF(); 
    while (RS != NULL) {
      if (TempGridList->ThisGrid != NULL)
	TempGridList->ThisGrid->Shine(RS);
      TempGridList = TempGridList->NextGrid;
      RS = RS->NextSource;
    }    // while still sources 
    END_PERF(2);

#ifdef USE_MPI
    if (RadiativeTransferInterpolateField)
      CommunicationAllReduceValues(FieldsToInterpolate,
				   MAX_NUMBER_OF_BARYON_FIELDS, MPI_MAX);
#endif /* USE_MPI */  

    /* Initialize interpolated radiation fields */  

    //  if (RadiativeTransferInterpolateField)
    //    for (lvl = 0; lvl < MAX_DEPTH_OF_HIERARCHY; lvl++)
    //      for (Temp = LevelArray[lvl]; Temp; Temp = Temp->NextGridThisLevel)
    //	if (Temp->GridData->AllocateInterpolatedRadiation() == FAIL) {
    //	  ENZO_FAIL("Error in grid->AllocateInterpolatedRadiation.\n");
    //	}

    /* Evolve all photons by fixed timestep. */
  
    ListOfPhotonsToMove *PhotonsToMove = new ListOfPhotonsToMove;
    PhotonsToMove->NextPackageToMove = NULL;

    int keep_transporting = 1;
    int local_keep_transporting = 1, last_keep_transporting;
    int secondary_kt_check = TRUE, iteration = 0;
    bool initial_call = true;
    char *kt_global = NULL;

    HierarchyEntry **Temp0;
    int nGrids0 = GenerateGridArray(LevelArray, 0, &Temp0);
    grid **Grids0 = new grid*[nGrids0];
    for (i = 0; i < nGrids0; i++)
      Grids0[i] = Temp0[i]->GridData;

    /* Initialize nonblocking communication */

    START_PERF();
    InitializePhotonCommunication();
    END_PERF(3);

    /* Transport the rays! */

    while (secondary_kt_check == TRUE && iteration++ < MAX_ITERATIONS) {

#ifdef NONBLOCKING_RT
    KeepTransportingInitialize(kt_global, initial_call);
    initial_call = false;
#endif

    while (keep_transporting != NO_TRANSPORT && 
	   keep_transporting != HALT_TRANSPORT) {
#ifndef NONBLOCKING_RT
      InitializePhotonMessages();
#endif
      last_keep_transporting = local_keep_transporting;
      keep_transporting = 0;
      PhotonsToMove->NextPackageToMove = NULL;
      PrintMemoryUsage("EvolvePhotons -- loop");
      START_PERF();
#ifndef NONBLOCKING_RT
      keep_transporting = 1;
      while (keep_transporting) {
#endif /* !NONBLOCKING_RT */

      if (local_keep_transporting)
      for (lvl = MAX_DEPTH_OF_HIERARCHY-1; lvl >= 0 ; lvl--) {

	//NumberOfGrids = GenerateGridArray(LevelArray, lvl, &Grids);
	for (Temp = LevelArray[lvl], GridNum = 0;
	     Temp; Temp = Temp->NextGridThisLevel, GridNum++) {
	  //for (GridNum = 0; GridNum < NumberOfGrids; GridNum++) {

	  if (Temp->GridHierarchyEntry->ParentGrid != NULL) 
	    Helper = Temp->GridHierarchyEntry->ParentGrid->GridData;
	  else
	    Helper = NULL;

	  Temp->GridData->TransportPhotonPackages
	    (lvl, &PhotonsToMove, GridNum, Grids0, nGrids0, Helper, 
	     Temp->GridData);

	} // ENDFOR grids

	//delete [] Grids;

      }                          // loop over levels
#ifndef NONBLOCKING_RT
      RadiativeTransferMoveLocalPhotons(&PhotonsToMove, keep_transporting);
      } // ENDWHILE keep_transporting
#endif /* !NONBLOCKING_RT */
      END_PERF(4);

      if (PhotonsToMove->NextPackageToMove != NULL)
	keep_transporting = 1;
      else
	keep_transporting = 0;

//    printf("EvoPH[P%"ISYM"]: keep_transporting = %"ISYM", PhotonsToMove = %x\n",
//	   MyProcessorNumber, keep_transporting, PhotonsToMove->NextPackageToMove);

      /* Check if there are any photons leaving this grid.  If so, move them. */
      
      START_PERF();
      CommunicationTransferPhotons(LevelArray, &PhotonsToMove, kt_global,

				   keep_transporting);
      END_PERF(5);

      /* Receive keep_transporting messages and take the MAX */

      START_PERF();
      local_keep_transporting = keep_transporting;
#ifdef NONBLOCKING_RT
      if (keep_transporting != last_keep_transporting)
	KeepTransportingSend(keep_transporting);
      KeepTransportingCheck(kt_global, keep_transporting);
#else /* NONBLOCKING_RT */
      keep_transporting = CommunicationMaxValue(keep_transporting);
#endif
      END_PERF(6);

    }                           //  end while keep_transporting

#ifdef NONBLOCKING_RT    
    KeepTransportingFinalize(kt_global, keep_transporting);
#ifdef USE_MPI
    InitializePhotonReceive(PHOTON_BUFFER_SIZE, true, MPI_PhotonList);
#endif
    CommunicationReceiverPhotons(LevelArray, false, local_keep_transporting);
    secondary_kt_check = CommunicationMaxValue(local_keep_transporting);
#else /* NONBLOCKING_RT */
    secondary_kt_check = FALSE;
#endif

    }  // ENDWHILE secondary keep_transporting check

    FinalizePhotonCommunication();

    /* Move all finished photon packages back to their original place,
       PhotonPackages.  For the adaptive timestep, we don't carryover
       any photons to the next timestep. */

    START_PERF();
    if (RadiativeTransferAdaptiveTimestep)  
      for (lvl = 0; lvl < MAX_DEPTH_OF_HIERARCHY; lvl++)
	for (Temp = LevelArray[lvl]; Temp; Temp = Temp->NextGridThisLevel)
	  Temp->GridData->DeletePhotonPackages();  
    else
      for (lvl = 0; lvl < MAX_DEPTH_OF_HIERARCHY; lvl++)
	for (Temp = LevelArray[lvl]; Temp; Temp = Temp->NextGridThisLevel)
	  Temp->GridData->MoveFinishedPhotonsBack();
    END_PERF(7);

    /* If we're keeping track of photon escape fractions on multiple
       processors, collect photon counts from all processors */

    FILE *fptr;

    if (RadiativeTransferPhotonEscapeRadius > 0) {
      CommunicationSumValues(EscapedPhotonCount, 4);
      if (MyProcessorNumber == ROOT_PROCESSOR) {

	/* Open f_esc file for writing */

	if (TotalEscapedPhotonCount[0] <= 0) {
	  if ((fptr = fopen(PhotonEscapeFilename, "w")) == NULL) {
	    ENZO_VFAIL("Error opening file %s\n", PhotonEscapeFilename)
	  }
	  fprintf(fptr, 
		  "# Time TotalPhotons fesc(0.5rvir) fesc(rvir) fesc(2rvir)\n");
	} else {
	  if ((fptr = fopen(PhotonEscapeFilename, "a")) == NULL) {
	    ENZO_VFAIL("Error opening file %s\n", PhotonEscapeFilename)
	  }
	}

	for (i = 0; i < 4; i++)
	  TotalEscapedPhotonCount[i] += EscapedPhotonCount[i];

	fprintf(fptr, "%"GOUTSYM" %"GSYM" %"GSYM" %"GSYM" %"GSYM"\n", 
		PhotonTime, TotalEscapedPhotonCount[0],
		TotalEscapedPhotonCount[1] / TotalEscapedPhotonCount[0], 
		TotalEscapedPhotonCount[2] / TotalEscapedPhotonCount[0], 
		TotalEscapedPhotonCount[3] / TotalEscapedPhotonCount[0]);

	fclose(fptr);

      } // ENDIF ROOT_PROCESSOR

    } // ENDIF RTPhotonEscapeRadius

    PhotonTime += dtPhoton;

    delete PhotonsToMove;
    delete [] Grids0;
    delete [] Temp0;

    /************************************************************************/
    /********************* Coupled rate & energy solver *********************/
    /************************************************************************/

    int debug_store = debug;
    debug = FALSE;

    // Divide the photo-ionization and photo-heating rates by the
    // number of particles (rho * dx^3)
    START_PERF();
    for (lvl = 0; lvl < MAX_DEPTH_OF_HIERARCHY-1; lvl++)
      for (Temp = LevelArray[lvl]; Temp; Temp = Temp->NextGridThisLevel)
	if (Temp->GridData->RadiationPresent() == TRUE)
	  Temp->GridData->FinalizeRadiationFields();
    END_PERF(8);

    START_PERF();
    for (lvl = 0; lvl < MAX_DEPTH_OF_HIERARCHY-1; lvl++)
      for (Temp = LevelArray[lvl]; Temp; Temp = Temp->NextGridThisLevel)
	if (Temp->GridData->RadiationPresent() == TRUE) {

	  if (RadiativeTransferCoupledRateSolver && 
	      RadiativeTransferOpticallyThinH2)
	    Temp->GridData->AddH2Dissociation(AllStars);

	  if (RadiativeTransferCoupledRateSolver) {
	    int RTCoupledSolverIntermediateStep = TRUE;
	    Temp->GridData->SolveRateAndCoolEquations(RTCoupledSolverIntermediateStep);
	  }

	  if (RadiativeTransferCoupledRateSolver &&
	      RadiativeTransferInterpolateField)
	    Temp->GridData->DeleteInterpolatedFields();

	} /* ENDIF radiation */
    END_PERF(9);

    /* For the non-coupled (i.e. cells without radiation) rate & energy
       solver, we have to set the H2 dissociation rates */

    START_PERF();
    if (RadiativeTransferOpticallyThinH2)
      for (lvl = 0; lvl < MAX_DEPTH_OF_HIERARCHY-1; lvl++)
	for (Temp = LevelArray[lvl]; Temp; Temp = Temp->NextGridThisLevel)
	  if (Temp->GridData->RadiationPresent() == FALSE)
	    Temp->GridData->AddH2Dissociation(AllStars);
    END_PERF(10);

    /* Clean up temperature field */

    if (RadiationXRayComptonHeating)
      for (lvl = 0; lvl < MAX_DEPTH_OF_HIERARCHY-1; lvl++)
	for (Temp = LevelArray[lvl]; Temp; Temp = Temp->NextGridThisLevel)
	  if (Temp->GridData->FinalizeTemperatureFieldForComptonHeating() == FAIL) {  
	    ENZO_FAIL("Error in FinalizeTemperatureFieldForComptonHeating.\n");
	  }	
    
    debug = debug_store;

    /* We don't rely on the count NumberOfPhotonPackages here, so they
       aren't synchronized across processors.  But in RebuildHierarchy, 
       this number is needed.  Synchronize them now. */

    START_PERF();
    CommunicationSyncNumberOfPhotons(LevelArray);
    END_PERF(11);

    /* If we're using the HII restricted timestep, get the global
       maximum kph in I-fronts. */

    START_PERF();
    if (RadiativeTransferHIIRestrictedTimestep) {
      float LocalMaximumkph = -1e20;
      for (lvl = 0; lvl < MAX_DEPTH_OF_HIERARCHY-1; lvl++)
	for (Temp = LevelArray[lvl]; Temp; Temp = Temp->NextGridThisLevel)
	  LocalMaximumkph = max(LocalMaximumkph,
				Temp->GridData->ReturnMaximumkphIfront());
      LocalMaximumkph = CommunicationMaxValue(LocalMaximumkph);
      MetaData->GlobalMaximumkphIfront = LocalMaximumkph;
    }
    END_PERF(12);

#ifdef DEBUG
    for (lvl = 0; lvl < MAX_DEPTH_OF_HIERARCHY; lvl++)
      for (Temp = LevelArray[lvl]; Temp; Temp = Temp->NextGridThisLevel)
	Temp->GridData->ErrorCheckPhotonNumber(lvl);
#endif

    if (!LoopTime)
      break;
    
    FirstTime = false;

  } // ENDWHILE GridTime >= PhotonTime

  /* Cleanup photon memory pool if we're deleting all photons between
     timesteps, i.e. no need to save photons */

  START_PERF();
#ifdef MEMORY_POOL
  const int PhotonMemorySize = MEMORY_POOL_SIZE;
  int PhotonSize = sizeof(PhotonPackageEntry);
  if (RadiativeTransferAdaptiveTimestep) {
    for (lvl = 0; lvl < MAX_DEPTH_OF_HIERARCHY; lvl++)
      for (Temp = LevelArray[lvl]; Temp; Temp = Temp->NextGridThisLevel)
	Temp->GridData->DeletePhotonPackages(TRUE);
    delete PhotonMemoryPool;
    PhotonMemoryPool = new MPool::MemoryPool(PhotonMemorySize*PhotonSize,
					     PhotonSize,
					     PhotonMemorySize*PhotonSize/4);
    for (lvl = 0; lvl < MAX_DEPTH_OF_HIERARCHY; lvl++)
      for (Temp = LevelArray[lvl]; Temp; Temp = Temp->NextGridThisLevel)
	Temp->GridData->InitializePhotonPackages();
  }
#endif
  END_PERF(13);

#ifdef REPORT_PERF
  if (!FirstTime) {
    if (debug) printf("EvolvePhotons: total time = %g\n", ReturnWallTime()-ep0);
    for (int i = 0; i < NumberOfProcessors; i++) {
      CommunicationBarrier();
      if (MyProcessorNumber == i) {

	printf("P%d:", MyProcessorNumber);
	fpcol(PerfCounter, 14, 14, stdout);
	fflush(stdout);
      }
    }
  }
#endif

  /* Delete GridList */

  ThinGridList *Orphan;
  TempGridList = RS_GridList;
  while (TempGridList != NULL) {
    Orphan = TempGridList;
    TempGridList = TempGridList->NextGrid;
    if (Orphan != NULL) delete Orphan;
  }

  /* Delete baryon fields on temporary "fake" grid on ProcessorNumber
     and revert it back to OriginalProcessorNumber, which was saved in
     CommunicationLoadBalancePhotonGrids.  Photon packages must be
     moved back, too. */

  if (RadiativeTransferLoadBalance && LoopTime == TRUE) {
    RadiativeTransferLoadBalanceRevert(Grids, nGrids);
  } // ENDIF RTLoadBalance

  /* Delete grid lists */

  for (lvl = 0; lvl < MAX_DEPTH_OF_HIERARCHY; lvl++)
    if (nGrids[lvl] > 0) delete [] Grids[lvl];

  return SUCCESS;

}<|MERGE_RESOLUTION|>--- conflicted
+++ resolved
@@ -48,11 +48,8 @@
 				 ListOfPhotonsToMove **AllPhotons, 
 				 char *kt_global,
 				 int &keep_transporting);
-<<<<<<< HEAD
-=======
 int RadiativeTransferLoadBalanceRevert(HierarchyEntry **Grids[], int *NumberOfGrids);
 int CommunicationLoadBalancePhotonGrids(HierarchyEntry **Grids[], int *NumberOfGrids);
->>>>>>> 3deaecc0
 int RadiativeTransferMoveLocalPhotons(ListOfPhotonsToMove **AllPhotons,
 				      int &keep_transporting);
 int GenerateGridArray(LevelHierarchyEntry *LevelArray[], int level,
