/***********************************************************************
/
/  EVOLVE PHOTONS FUNCTION
/
/  written by: Tom Abel
/  date:       May 2004
/  modified1:  November 2005 by John Wise (parallelized it)
/                
/
/  PURPOSE:
/    This routine is the main photon evolution function. 
/    From here we call first the routines that control the emission:
/    grid::Shine
/  while (stil_photons_to_update)
/    transport all photon packages local to a grid
/    communicate all surviving photon packages to their new parent grids. 
/  endwhile  
/
************************************************************************/

#ifdef USE_MPI
#include "mpi.h"
#endif /* USE_MPI */
#include <stdlib.h>
#include <stdio.h>
#include <math.h>
#include "performance.h"
#include "ErrorExceptions.h"
#include "macros_and_parameters.h"
#include "typedefs.h"
#include "global_data.h"
#include "Fluxes.h"
#include "GridList.h"
#include "ExternalBoundary.h"
#include "Grid.h"
#include "Hierarchy.h"
#include "TopGridData.h"
#include "LevelHierarchy.h"
#include "GroupPhotonList.h"
#include "PhotonCommunication.h"
#include "CommunicationUtilities.h"

/* function prototypes */
void my_exit(int status);
int RadiationFieldCalculateRates(FLOAT Time);
int CommunicationReceiverPhotons(LevelHierarchyEntry *LevelArray[],
				 bool local_transport,
				 int &keep_transporting);
int CommunicationTransferPhotons(LevelHierarchyEntry *LevelArray[], 
				 ListOfPhotonsToMove **AllPhotons, 
				 char *kt_global,
				 int &keep_transporting);
int RadiativeTransferLoadBalanceRevert(HierarchyEntry **Grids[], int *NumberOfGrids);
int CommunicationLoadBalancePhotonGrids(HierarchyEntry **Grids[], int *NumberOfGrids,
					int FirstTimeAfterRestart);
int RadiativeTransferMoveLocalPhotons(ListOfPhotonsToMove **AllPhotons,
				      int &keep_transporting);
int GenerateGridArray(LevelHierarchyEntry *LevelArray[], int level,
		      HierarchyEntry **Grids[]);
int InitializePhotonMessages(void);
int InitializePhotonCommunication(void);
int FinalizePhotonCommunication(void);
int KeepTransportingInitialize(char* &kt_global, bool initial_call);
int KeepTransportingFinalize(char* &kt_global, int keep_transporting);
int KeepTransportingCheck(char* &kt_global, int &keep_transporting);
int KeepTransportingSend(int keep_transporting);
RadiationSourceEntry* DeleteRadiationSource(RadiationSourceEntry *RS);
PhotonPackageEntry* DeletePhotonPackage(PhotonPackageEntry *PP);
int CreateSourceClusteringTree(int nShine, SuperSourceData *SourceList,
			       LevelHierarchyEntry *LevelArray[]);
void PrintSourceClusteringTree(SuperSourceEntry *leaf);
int CommunicationSyncNumberOfPhotons(LevelHierarchyEntry *LevelArray[]);
int RadiativeTransferComputeTimestep(LevelHierarchyEntry *LevelArray[],
				     TopGridData *MetaData, float dtLevelAbove,
				     int level);
int StarParticleFindAll(LevelHierarchyEntry *LevelArray[], Star *&AllStars);
int SetSubgridMarker(TopGridData &MetaData, 
		     LevelHierarchyEntry *LevelArray[], int level,
		     int UpdateReplicatedGridsOnly);
void PrintMemoryUsage(char *str);
void fpcol(Eflt64 *x, int n, int m, FILE *log_fptr);
double ReturnWallTime();

#ifdef USE_MPI
int InitializePhotonReceive(int max_size, bool local_transport,
			    MPI_Datatype MPI_PhotonType);
static int FirstTimeCalled = TRUE;
static MPI_Datatype MPI_PhotonList;
#endif

//#define NONBLOCKING_RT_OFF  // moved to a compile-time define
#define REPORT_PERF
#define MAX_ITERATIONS 5

#ifdef REPORT_PERF
#define START_PERF() tt0 = ReturnWallTime();
#else
#define START_PERF() ;
#endif
#ifdef REPORT_PERF
#define END_PERF(A) \
  tt1 = ReturnWallTime(); \
  PerfCounter[A] += tt1-tt0;
#else
#define END_PERF(A) ;
#endif

/* EvolvePhotons function */
int EvolvePhotons(TopGridData *MetaData, LevelHierarchyEntry *LevelArray[],
		  Star *&AllStars, FLOAT GridTime, int level, int LoopTime)
{

  struct ThinGridList
  {
    grid *ThisGrid;
    ThinGridList *NextGrid;
  };

  bool FirstTime = true;

#ifdef REPORT_PERF
  double ep0, tt0, tt1, PerfCounter[14];
  ep0 = ReturnWallTime();
  for (int i = 0; i < 14; i++)
    PerfCounter[i] = 0;
#endif

  if (!RadiativeTransfer)
    return SUCCESS;

  /* Only call on the finest level */

  if (LevelArray[level+1] != NULL && LoopTime)
    return SUCCESS;

//  printf("GridTime = %f, PhotonTime = %f, dtPhoton = %g (Loop = %d)\n",
//	 GridTime, PhotonTime, dtPhoton, (GridTime >= PhotonTime));

  if (dtPhoton < 0)
    return SUCCESS;  

  if (GridTime <= PhotonTime)
    return SUCCESS;

  LCAPERF_START("EvolvePhotons");

  /* Declarations */

#ifdef USE_MPI
  if (FirstTimeCalled) {
    MPI_Type_contiguous(sizeof(GroupPhotonList), MPI_BYTE, &MPI_PhotonList);
    MPI_Type_commit(&MPI_PhotonList);
    FirstTimeCalled = FALSE;
  }
#endif

  /* For early termination with a background, calculate background
     intensities */

  RadiationFieldCalculateRates(PhotonTime+0.5*dtPhoton);

  int i, lvl, GridNum;
  grid *Helper;
  LevelHierarchyEntry *Temp;
  RadiationSourceEntry *RS;

  /* Find the finest grid that hosts each radiation source, and store
     them in a GridList */

  ThinGridList *RS_GridList, *NewNode, *TempGridList, *TailNode, *LastNode, 
    *Destroyer;
  HierarchyEntry **Grids[MAX_DEPTH_OF_HIERARCHY];
  int nGrids[MAX_DEPTH_OF_HIERARCHY];
  for (lvl = 0; lvl < MAX_DEPTH_OF_HIERARCHY; lvl++)
    if (LevelArray[lvl] != NULL)
      nGrids[lvl] = GenerateGridArray(LevelArray, lvl, &Grids[lvl]);
    else
      nGrids[lvl] = 0;

  RS_GridList = new ThinGridList;
  RS_GridList->NextGrid = NULL;
  TailNode = RS_GridList;
  for (RS = GlobalRadiationSources->NextSource; RS; RS = RS->NextSource) {
    // Search for grid, if not defined. Skip sources that aren't born
    // for PhotonTest
    if (RS->GridID == INT_UNDEFINED && 
	!(RS->CreationTime > PhotonTime && ProblemType == 50)) {
      for (lvl = MAX_DEPTH_OF_HIERARCHY-1; lvl >= 0; lvl--) {
	for (GridNum = 0; GridNum < nGrids[lvl]; GridNum++) {
	  if (MyProcessorNumber == Grids[lvl][GridNum]->GridData->
	      ReturnProcessorNumber())
	    if (Grids[lvl][GridNum]->GridData->PointInGrid(RS->Position)) {
	      RS->GridID = GridNum;
	      RS->GridLevel = lvl;
	    } // ENDIF PointInGrid
	} // ENDFOR grids
      } // ENDFOR level
    } // ENDIF undefined grid

    /* Now we know which grid, we can add to the GridList */

    NewNode = new ThinGridList;
    if (RS->GridLevel != INT_UNDEFINED)
      NewNode->ThisGrid = Grids[RS->GridLevel][RS->GridID]->GridData;
    else
      NewNode->ThisGrid = NULL;
    NewNode->NextGrid = NULL;
    TailNode->NextGrid = NewNode;
    TailNode = NewNode;

  } // ENDFOR RS

  /**********************************************************************
                       MAIN RADIATION TRANSPORT LOOP
   **********************************************************************/
    
  while (GridTime > PhotonTime) {

  /* Temporarily load balance grids according to the number of ray
     segments.  We'll move the grids back at the end of this
     routine */

    if (RadiativeTransferLoadBalance) {
      CommunicationLoadBalancePhotonGrids(Grids, nGrids, 
					  MetaData->FirstTimestepAfterRestart);
      SetSubgridMarker(*MetaData, LevelArray, 1, TRUE);
    }

    /* Recalculate timestep if this isn't the first loop.  We already
       did this in RadiativeTransferPrepare */

    FLOAT dtLevelAbove;
    if (!FirstTime) {
      dtLevelAbove = LevelArray[level]->GridData->ReturnTimeStep();
      RadiativeTransferComputeTimestep(LevelArray, MetaData, dtLevelAbove, level);
    }

    if (debug && LoopTime == TRUE)
      printf("EvolvePhotons[%"ISYM"]: dt = %"GSYM", Time = %"FSYM", ", 
	     level, dtPhoton, PhotonTime);
      
    /* delete source if we are passed (or before) their lifetime (only
       if not restarting).  We must remove the host grid from the grid
       list as well. */

    RS = GlobalRadiationSources->NextSource;
    LastNode = RS_GridList;
    TempGridList = RS_GridList->NextGrid;
    int NumberOfSources = 0;
    while (RS != NULL) {
      if ( ((RS->CreationTime + RS->LifeTime) < PhotonTime) && LoopTime == TRUE) {  
	if (debug) {
	  fprintf(stdout, "\nEvolvePhotons: Deleted Source on lifetime limit \n");
	  fprintf(stdout, "EvolvePhotons:  %"GSYM" %"GSYM" %"GSYM" \n",
		  RS->CreationTime, RS->LifeTime, PhotonTime);
	}
	RS = DeleteRadiationSource(RS);
	
	// Remove the grid from the list
	LastNode->NextGrid = TempGridList->NextGrid;
	Destroyer = TempGridList;
	TempGridList = TempGridList->NextGrid;
	delete Destroyer;

      } else {
	if (RS->CreationTime < PhotonTime)
	  NumberOfSources++;                 // count sources
	RS = RS->NextSource;
	LastNode = TempGridList;
	TempGridList = TempGridList->NextGrid;
      }
    }

    if (debug) fprintf(stdout, "%"ISYM" SRC(s)\n", NumberOfSources);

    /* Initialize radiation fields */

    START_PERF();
    for (lvl = MAX_DEPTH_OF_HIERARCHY-1; lvl >= 0 ; lvl--)
      for (Temp = LevelArray[lvl]; Temp; Temp = Temp->NextGridThisLevel) 
	if (Temp->GridData->InitializeRadiativeTransferFields() == FAIL) {
	  ENZO_FAIL("Error in InitializeRadiativeTransferFields.\n");
	}
    END_PERF(0);

    /* create temperature fields for Compton heating */  

    if (RadiationXRayComptonHeating)  
      for (lvl = MAX_DEPTH_OF_HIERARCHY-1; lvl >= 0 ; lvl--)
	for (Temp = LevelArray[lvl]; Temp; Temp = Temp->NextGridThisLevel) 
	  if (Temp->GridData->InitializeTemperatureFieldForComptonHeating() == FAIL) {  
	    ENZO_FAIL("Error in InitializeTemperatureFieldForComptonHeating.\n");
	  }	

    for (i = 0; i < 4; i++)
      EscapedPhotonCount[i] = 0.0;

    for (i = 0; i < MAX_NUMBER_OF_BARYON_FIELDS; i++)
      FieldsToInterpolate[i] = FALSE;

    if (NumberOfSources == 0) {
      PhotonTime += dtPhoton;
      continue;
    }    

    /* Create tree that clusters the sources if requested.  While
       creating tree (type SuperSource), compute position of the super
       source in each leaf. */

<<<<<<< HEAD
=======
    START_PERF();
    if (RadiativeTransferSourceClustering == TRUE) {
      CreateSourceClusteringTree(NULL, NULL, LevelArray);
      //PrintSourceClusteringTree(SourceClusteringTree);
    }
    END_PERF(1);

>>>>>>> 28b9c045
    // first identify sources and let them radiate 
    RS = GlobalRadiationSources->NextSource;
    TempGridList = RS_GridList->NextGrid;

    START_PERF(); 
    while (RS != NULL) {
<<<<<<< HEAD
      int Continue = 1;
      for (lvl = MAX_DEPTH_OF_HIERARCHY-1; (lvl >= 0 && Continue); lvl--) {
	for (Temp = LevelArray[lvl]; (Temp && Continue); 
	     Temp = Temp->NextGridThisLevel)
	  if (MyProcessorNumber == Temp->GridData->ReturnProcessorNumber())
	    if (Temp->GridData->PointInGrid(RS->Position)) {
	      Temp->GridData->Shine(RS);
	      Continue = FALSE; // do not continue with this source
	    } // If source in grid

	/* For MPI, communicate to minimum value of Continue to ensure
	   that the source's host grid was found. */

	Continue = CommunicationMinValue(Continue);

	if (lvl == 0 && Continue) {  // this should never happen ... 
	  ENZO_VFAIL("Could not find grid for source %x: "
		  "Pos: %"FSYM" %"FSYM" %"FSYM"\n",
		  RS, RS->Position[0], RS->Position[1], RS->Position[2])
	}
      }    // Loop through levels 
=======
      if (TempGridList->ThisGrid != NULL)
	TempGridList->ThisGrid->Shine(RS);
      TempGridList = TempGridList->NextGrid;
>>>>>>> 28b9c045
      RS = RS->NextSource;
    }    // while still sources 
    END_PERF(2);

#ifdef USE_MPI
    if (RadiativeTransferInterpolateField)
      CommunicationAllReduceValues(FieldsToInterpolate,
				   MAX_NUMBER_OF_BARYON_FIELDS, MPI_MAX);
#endif /* USE_MPI */  

    /* Initialize interpolated radiation fields */  

    //  if (RadiativeTransferInterpolateField)
    //    for (lvl = 0; lvl < MAX_DEPTH_OF_HIERARCHY; lvl++)
    //      for (Temp = LevelArray[lvl]; Temp; Temp = Temp->NextGridThisLevel)
    //	if (Temp->GridData->AllocateInterpolatedRadiation() == FAIL) {
    //	  ENZO_FAIL("Error in grid->AllocateInterpolatedRadiation.\n");
    //	}


    /* Evolve all photons by fixed timestep. */
  
    ListOfPhotonsToMove *PhotonsToMove = new ListOfPhotonsToMove;
    PhotonsToMove->NextPackageToMove = NULL;

    int keep_transporting = 1;
    int local_keep_transporting = 1, last_keep_transporting;
    int secondary_kt_check = TRUE, iteration = 0;
    bool initial_call = true;
    char *kt_global = NULL;

    HierarchyEntry **Temp0;
    int nGrids0 = GenerateGridArray(LevelArray, 0, &Temp0);
    grid **Grids0 = new grid*[nGrids0];
    for (i = 0; i < nGrids0; i++)
      Grids0[i] = Temp0[i]->GridData;

    /* Initialize nonblocking communication */

    START_PERF();
    InitializePhotonCommunication();
    END_PERF(3);

    /* Transport the rays! */

    PrintMemoryUsage("EvolvePhotons -- before loop");

    while (secondary_kt_check == TRUE && iteration++ < MAX_ITERATIONS) {

#ifdef NONBLOCKING_RT
    KeepTransportingInitialize(kt_global, initial_call);
    initial_call = false;
#endif

    while (keep_transporting != NO_TRANSPORT && 
	   keep_transporting != HALT_TRANSPORT) {
#ifndef NONBLOCKING_RT
      InitializePhotonMessages();
#endif
      last_keep_transporting = local_keep_transporting;
      keep_transporting = 0;
      PhotonsToMove->NextPackageToMove = NULL;
      START_PERF();
#ifndef NONBLOCKING_RT
      keep_transporting = 1;
#endif /* !NONBLOCKING_RT */

      if (local_keep_transporting)
      for (lvl = MAX_DEPTH_OF_HIERARCHY-1; lvl >= 0 ; lvl--) {

	//NumberOfGrids = GenerateGridArray(LevelArray, lvl, &Grids);
	for (Temp = LevelArray[lvl], GridNum = 0;
	     Temp; Temp = Temp->NextGridThisLevel, GridNum++) {
	  //for (GridNum = 0; GridNum < NumberOfGrids; GridNum++) {

	  if (Temp->GridHierarchyEntry->ParentGrid != NULL) 
	    Helper = Temp->GridHierarchyEntry->ParentGrid->GridData;
	  else
	    Helper = NULL;
<<<<<<< HEAD
	  if (Grids[GridNum]->GridData->TransportPhotonPackages
	      (lvl, &PhotonsToMove, GridNum, Grids0, 
	       nGrids0, Helper, Grids[GridNum]->GridData) == FAIL) {
	    ENZO_VFAIL("Error in %"ISYM" th grid. "
		    "grid->TransportPhotonPackages.\n",GridNum)
	  }
=======

#ifdef BITWISE_IDENTICALITY
	  Temp->GridData->PhotonSortLinkedLists();
#endif
	  Temp->GridData->TransportPhotonPackages
	    (lvl, &PhotonsToMove, GridNum, Grids0, nGrids0, Helper, 
	     Temp->GridData);
>>>>>>> 28b9c045

	} // ENDFOR grids

	//delete [] Grids;

      }                          // loop over levels
      END_PERF(4);

      if (PhotonsToMove->NextPackageToMove != NULL)
	keep_transporting = 1;
      else
	keep_transporting = 0;

//    printf("EvoPH[P%"ISYM"]: keep_transporting = %"ISYM", PhotonsToMove = %x\n",
//	     MyProcessorNumber, keep_transporting, PhotonsToMove->NextPackageToMove);

      /* Check if there are any photons leaving this grid.  If so, move them. */
      
      START_PERF();
      CommunicationTransferPhotons(LevelArray, &PhotonsToMove, kt_global,
				   keep_transporting);
      END_PERF(5);

      /* When all photons have been traced, all of the paused (to be
	 merged) photons are in their correct grid, merge them */

      int nmerges = 0;
      if (RadiativeTransferSourceClustering && keep_transporting == 0) {
	for (lvl = MAX_DEPTH_OF_HIERARCHY-1; lvl >= 0; lvl--)
	  for (Temp = LevelArray[lvl]; Temp; Temp = Temp->NextGridThisLevel) {
	    nmerges += Temp->GridData->MergePausedPhotonPackages();
	  } // ENDFOR grids
	if (nmerges > 0) keep_transporting = TRUE;
      }

      /* Receive keep_transporting messages and take the MAX */

      START_PERF();
      local_keep_transporting = keep_transporting;
#ifdef NONBLOCKING_RT
      if (keep_transporting != last_keep_transporting)
	KeepTransportingSend(keep_transporting);
      KeepTransportingCheck(kt_global, keep_transporting);
#else /* NONBLOCKING_RT */
      keep_transporting = CommunicationMaxValue(keep_transporting);
#endif
      END_PERF(6);

    }                           //  end while keep_transporting

#ifdef NONBLOCKING_RT    
    KeepTransportingFinalize(kt_global, keep_transporting);
#ifdef USE_MPI
    InitializePhotonReceive(PHOTON_BUFFER_SIZE, true, MPI_PhotonList);
#endif
    CommunicationReceiverPhotons(LevelArray, false, local_keep_transporting);
    secondary_kt_check = CommunicationMaxValue(local_keep_transporting);
#else /* NONBLOCKING_RT */
    secondary_kt_check = FALSE;
#endif

    }  // ENDWHILE secondary keep_transporting check

    FinalizePhotonCommunication();

    /* Move all finished photon packages back to their original place,
       PhotonPackages.  For the adaptive timestep, we don't carryover
       any photons to the next timestep. */

    START_PERF();
    if (RadiativeTransferAdaptiveTimestep)  
      for (lvl = 0; lvl < MAX_DEPTH_OF_HIERARCHY; lvl++)
	for (Temp = LevelArray[lvl]; Temp; Temp = Temp->NextGridThisLevel)
	  Temp->GridData->DeletePhotonPackages();  
    else
      for (lvl = 0; lvl < MAX_DEPTH_OF_HIERARCHY; lvl++)
	for (Temp = LevelArray[lvl]; Temp; Temp = Temp->NextGridThisLevel)
	  Temp->GridData->MoveFinishedPhotonsBack();
    END_PERF(7);
    PrintMemoryUsage("EvolvePhotons -- deleted photons");

    /* If we're keeping track of photon escape fractions on multiple
       processors, collect photon counts from all processors */

    FILE *fptr;

    if (RadiativeTransferPhotonEscapeRadius > 0) {
      CommunicationSumValues(EscapedPhotonCount, 4);
      if (MyProcessorNumber == ROOT_PROCESSOR) {

	/* Open f_esc file for writing */

	if (TotalEscapedPhotonCount[0] <= 0) {
	  if ((fptr = fopen(PhotonEscapeFilename, "w")) == NULL) {
	    ENZO_VFAIL("Error opening file %s\n", PhotonEscapeFilename)
	  }
	  fprintf(fptr, 
		  "# Time TotalPhotons fesc(0.5rvir) fesc(rvir) fesc(2rvir)\n");
	} else {
	  if ((fptr = fopen(PhotonEscapeFilename, "a")) == NULL) {
	    ENZO_VFAIL("Error opening file %s\n", PhotonEscapeFilename)
	  }
	}

	for (i = 0; i < 4; i++)
	  TotalEscapedPhotonCount[i] += EscapedPhotonCount[i];

	fprintf(fptr, "%"GOUTSYM" %"GSYM" %"GSYM" %"GSYM" %"GSYM"\n", 
		PhotonTime, TotalEscapedPhotonCount[0],
		TotalEscapedPhotonCount[1] / TotalEscapedPhotonCount[0], 
		TotalEscapedPhotonCount[2] / TotalEscapedPhotonCount[0], 
		TotalEscapedPhotonCount[3] / TotalEscapedPhotonCount[0]);

	fclose(fptr);

      } // ENDIF ROOT_PROCESSOR

    } // ENDIF RTPhotonEscapeRadius

    PhotonTime += dtPhoton;

    delete PhotonsToMove;
    delete [] Grids0;
    delete [] Temp0;


    /* Delete baryon fields on temporary "fake" grid on
       ProcessorNumber and revert it back to OriginalProcessorNumber,
       which was saved in CommunicationLoadBalancePhotonGrids.  Photon
       packages must be moved back, too. */

    if (RadiativeTransferLoadBalance)
      RadiativeTransferLoadBalanceRevert(Grids, nGrids);

    /************************************************************************/
    /********************* Coupled rate & energy solver *********************/
    /************************************************************************/

    int debug_store = debug;
    debug = FALSE;

    // Divide the photo-ionization and photo-heating rates by the
    // number of particles (rho * dx^3)
    START_PERF();
    for (lvl = 0; lvl < MAX_DEPTH_OF_HIERARCHY-1; lvl++)
      for (Temp = LevelArray[lvl]; Temp; Temp = Temp->NextGridThisLevel)
	if (Temp->GridData->RadiationPresent() == TRUE)
	  Temp->GridData->FinalizeRadiationFields();
    END_PERF(8);

    START_PERF();
    for (lvl = 0; lvl < MAX_DEPTH_OF_HIERARCHY-1; lvl++)
      for (Temp = LevelArray[lvl]; Temp; Temp = Temp->NextGridThisLevel)
	if (Temp->GridData->RadiationPresent() == TRUE) {

	  if (RadiativeTransferCoupledRateSolver && 
	      RadiativeTransferOpticallyThinH2)
	    Temp->GridData->AddH2Dissociation(AllStars);

	  if (RadiativeTransferCoupledRateSolver) {
	    int RTCoupledSolverIntermediateStep = TRUE;
	    Temp->GridData->SolveRateAndCoolEquations(RTCoupledSolverIntermediateStep);
	  }

	  if (RadiativeTransferCoupledRateSolver &&
	      RadiativeTransferInterpolateField)
	    Temp->GridData->DeleteInterpolatedFields();

	} /* ENDIF radiation */
    END_PERF(9);

    /* For the non-coupled (i.e. cells without radiation) rate & energy
       solver, we have to set the H2 dissociation rates */

    START_PERF();
    if (RadiativeTransferOpticallyThinH2)
      for (lvl = 0; lvl < MAX_DEPTH_OF_HIERARCHY-1; lvl++)
	for (Temp = LevelArray[lvl]; Temp; Temp = Temp->NextGridThisLevel)
	  if (Temp->GridData->RadiationPresent() == FALSE)
	    Temp->GridData->AddH2Dissociation(AllStars);
    END_PERF(10);

    /* Clean up temperature field */

    if (RadiationXRayComptonHeating)
      for (lvl = 0; lvl < MAX_DEPTH_OF_HIERARCHY-1; lvl++)
	for (Temp = LevelArray[lvl]; Temp; Temp = Temp->NextGridThisLevel)
	  if (Temp->GridData->FinalizeTemperatureFieldForComptonHeating() == FAIL) {  
	    ENZO_FAIL("Error in FinalizeTemperatureFieldForComptonHeating.\n");
	  }	
    
    debug = debug_store;

    /* We don't rely on the count NumberOfPhotonPackages here, so they
       aren't synchronized across processors.  But in RebuildHierarchy, 
       this number is needed.  Synchronize them now. */

    START_PERF();
    CommunicationSyncNumberOfPhotons(LevelArray);
    END_PERF(11);

    /* If we're using the HII restricted timestep, get the global
       maximum kph in I-fronts. */

    START_PERF();
    if (RadiativeTransferHIIRestrictedTimestep) {
      float LocalMaximumkph = -1e20;
      for (lvl = 0; lvl < MAX_DEPTH_OF_HIERARCHY-1; lvl++)
	for (Temp = LevelArray[lvl]; Temp; Temp = Temp->NextGridThisLevel)
	  LocalMaximumkph = max(LocalMaximumkph,
				Temp->GridData->ReturnMaximumkphIfront());
      LocalMaximumkph = CommunicationMaxValue(LocalMaximumkph);
      MetaData->GlobalMaximumkphIfront = LocalMaximumkph;
    }
    END_PERF(12);

#ifdef DEBUG
    for (lvl = 0; lvl < MAX_DEPTH_OF_HIERARCHY; lvl++)
      for (Temp = LevelArray[lvl]; Temp; Temp = Temp->NextGridThisLevel)
	Temp->GridData->ErrorCheckPhotonNumber(lvl);
#endif

    if (!LoopTime)
      break;
    
    FirstTime = false;

  } // ENDWHILE GridTime >= PhotonTime

  /* Cleanup photon memory pool if we're deleting all photons between
     timesteps, i.e. no need to save photons */

  START_PERF();
#ifdef MEMORY_POOL
  const int PhotonMemorySize = MEMORY_POOL_SIZE;
  int PhotonSize = sizeof(PhotonPackageEntry);
  if (RadiativeTransferAdaptiveTimestep) {

    for (lvl = 0; lvl < MAX_DEPTH_OF_HIERARCHY; lvl++)
      for (Temp = LevelArray[lvl]; Temp; Temp = Temp->NextGridThisLevel)
	Temp->GridData->DeletePhotonPackages(TRUE);
    delete PhotonMemoryPool;
    PhotonMemoryPool = new MPool::MemoryPool(PhotonMemorySize*PhotonSize,
					     PhotonSize,
					     PhotonMemorySize*PhotonSize/4);
    for (lvl = 0; lvl < MAX_DEPTH_OF_HIERARCHY; lvl++)
      for (Temp = LevelArray[lvl]; Temp; Temp = Temp->NextGridThisLevel)
	Temp->GridData->InitializePhotonPackages();
  }
#endif
  END_PERF(13);

#ifdef REPORT_PERF
  if (!FirstTime) {
    if (debug) printf("EvolvePhotons: total time = %g\n", ReturnWallTime()-ep0);
    for (int i = 0; i < 1; i++) {  // Only report on ROOT, not all
      CommunicationBarrier();
      if (MyProcessorNumber == i) {

	printf("P%d:", MyProcessorNumber);
	fpcol(PerfCounter, 14, 14, stdout);
	fflush(stdout);
      }
    }
  }
#endif

  /* Delete GridList */

  ThinGridList *Orphan;
  TempGridList = RS_GridList;
  while (TempGridList != NULL) {
    Orphan = TempGridList;
    TempGridList = TempGridList->NextGrid;
    if (Orphan != NULL) delete Orphan;
  }

  /* Delete grid lists */

  for (lvl = 0; lvl < MAX_DEPTH_OF_HIERARCHY; lvl++)
    if (nGrids[lvl] > 0) delete [] Grids[lvl];

  LCAPERF_STOP("EvolvePhotons");
  return SUCCESS;

}<|MERGE_RESOLUTION|>--- conflicted
+++ resolved
@@ -307,8 +307,6 @@
        creating tree (type SuperSource), compute position of the super
        source in each leaf. */
 
-<<<<<<< HEAD
-=======
     START_PERF();
     if (RadiativeTransferSourceClustering == TRUE) {
       CreateSourceClusteringTree(NULL, NULL, LevelArray);
@@ -316,40 +314,15 @@
     }
     END_PERF(1);
 
->>>>>>> 28b9c045
     // first identify sources and let them radiate 
     RS = GlobalRadiationSources->NextSource;
     TempGridList = RS_GridList->NextGrid;
 
     START_PERF(); 
     while (RS != NULL) {
-<<<<<<< HEAD
-      int Continue = 1;
-      for (lvl = MAX_DEPTH_OF_HIERARCHY-1; (lvl >= 0 && Continue); lvl--) {
-	for (Temp = LevelArray[lvl]; (Temp && Continue); 
-	     Temp = Temp->NextGridThisLevel)
-	  if (MyProcessorNumber == Temp->GridData->ReturnProcessorNumber())
-	    if (Temp->GridData->PointInGrid(RS->Position)) {
-	      Temp->GridData->Shine(RS);
-	      Continue = FALSE; // do not continue with this source
-	    } // If source in grid
-
-	/* For MPI, communicate to minimum value of Continue to ensure
-	   that the source's host grid was found. */
-
-	Continue = CommunicationMinValue(Continue);
-
-	if (lvl == 0 && Continue) {  // this should never happen ... 
-	  ENZO_VFAIL("Could not find grid for source %x: "
-		  "Pos: %"FSYM" %"FSYM" %"FSYM"\n",
-		  RS, RS->Position[0], RS->Position[1], RS->Position[2])
-	}
-      }    // Loop through levels 
-=======
       if (TempGridList->ThisGrid != NULL)
 	TempGridList->ThisGrid->Shine(RS);
       TempGridList = TempGridList->NextGrid;
->>>>>>> 28b9c045
       RS = RS->NextSource;
     }    // while still sources 
     END_PERF(2);
@@ -429,14 +402,6 @@
 	    Helper = Temp->GridHierarchyEntry->ParentGrid->GridData;
 	  else
 	    Helper = NULL;
-<<<<<<< HEAD
-	  if (Grids[GridNum]->GridData->TransportPhotonPackages
-	      (lvl, &PhotonsToMove, GridNum, Grids0, 
-	       nGrids0, Helper, Grids[GridNum]->GridData) == FAIL) {
-	    ENZO_VFAIL("Error in %"ISYM" th grid. "
-		    "grid->TransportPhotonPackages.\n",GridNum)
-	  }
-=======
 
 #ifdef BITWISE_IDENTICALITY
 	  Temp->GridData->PhotonSortLinkedLists();
@@ -444,7 +409,6 @@
 	  Temp->GridData->TransportPhotonPackages
 	    (lvl, &PhotonsToMove, GridNum, Grids0, nGrids0, Helper, 
 	     Temp->GridData);
->>>>>>> 28b9c045
 
 	} // ENDFOR grids
 
@@ -682,7 +646,6 @@
   const int PhotonMemorySize = MEMORY_POOL_SIZE;
   int PhotonSize = sizeof(PhotonPackageEntry);
   if (RadiativeTransferAdaptiveTimestep) {
-
     for (lvl = 0; lvl < MAX_DEPTH_OF_HIERARCHY; lvl++)
       for (Temp = LevelArray[lvl]; Temp; Temp = Temp->NextGridThisLevel)
 	Temp->GridData->DeletePhotonPackages(TRUE);
