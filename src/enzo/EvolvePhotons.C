--- conflicted
+++ resolved
@@ -159,11 +159,14 @@
   RS_GridList->NextGrid = NULL;
   TailNode = RS_GridList;
   for (RS = GlobalRadiationSources->NextSource; RS; RS = RS->NextSource) {
-    // Search for grid, if not defined
-    if (RS->GridID == INT_UNDEFINED) {
+    // Search for grid, if not defined. Skip sources that aren't born
+    // for PhotonTest
+    if (RS->GridID == INT_UNDEFINED && 
+	!(RS->CreationTime > PhotonTime && ProblemType == 50)) {
       for (lvl = MAX_DEPTH_OF_HIERARCHY-1; lvl >= 0; lvl--) {
 	for (GridNum = 0; GridNum < nGrids[lvl]; GridNum++) {
-	  if (MyProcessorNumber == Grids[lvl][GridNum]->GridData->ReturnProcessorNumber())
+	  if (MyProcessorNumber == Grids[lvl][GridNum]->GridData->
+	      ReturnProcessorNumber())
 	    if (Grids[lvl][GridNum]->GridData->PointInGrid(RS->Position)) {
 	      RS->GridID = GridNum;
 	      RS->GridLevel = lvl;
@@ -275,36 +278,9 @@
 
     START_PERF(); 
     while (RS != NULL) {
-<<<<<<< HEAD
-      // skip sources that aren't born for PhotonTest
-      if (RS->CreationTime > PhotonTime && ProblemType == 50)
-	continue;
-      int Continue = 1;
-      for (lvl = MAX_DEPTH_OF_HIERARCHY-1; (lvl >= 0 && Continue); lvl--) {
-	for (Temp = LevelArray[lvl]; (Temp && Continue); 
-	     Temp = Temp->NextGridThisLevel)
-	  if (MyProcessorNumber == Temp->GridData->ReturnProcessorNumber())
-	    if (Temp->GridData->PointInGrid(RS->Position)) {
-	      Temp->GridData->Shine(RS);
-	      Continue = FALSE; // do not continue with this source
-	    } // If source in grid
-
-	/* For MPI, communicate to minimum value of Continue to ensure
-	   that the source's host grid was found. */
-
-	Continue = CommunicationMinValue(Continue);
-
-	if (lvl == 0 && Continue) {  // this should never happen ... 
-	  ENZO_VFAIL("Could not find grid for source %x: "
-		  "Pos: %"FSYM" %"FSYM" %"FSYM"\n",
-		  RS, RS->Position[0], RS->Position[1], RS->Position[2])
-	}
-      }    // Loop through levels 
-=======
       if (TempGridList->ThisGrid != NULL)
 	TempGridList->ThisGrid->Shine(RS);
       TempGridList = TempGridList->NextGrid;
->>>>>>> 761ae617
       RS = RS->NextSource;
     }    // while still sources 
     END_PERF(2);
