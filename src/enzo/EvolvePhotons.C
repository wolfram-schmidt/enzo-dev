--- conflicted
+++ resolved
@@ -133,9 +133,6 @@
   if (LevelArray[level+1] != NULL && LoopTime)
     return SUCCESS;
 
-//  if (debug)
-//    printf("GridTime = %f, PhotonTime = %f, dtPhoton = %g (Loop = %d)\n",
-//	   GridTime, PhotonTime, dtPhoton, (GridTime >= PhotonTime));
 
   if (dtPhoton < 0)
     return SUCCESS;  
@@ -581,11 +578,7 @@
     if (RadiativeTransferOpticallyThinH2)
       for (lvl = 0; lvl < MAX_DEPTH_OF_HIERARCHY-1; lvl++)
 	for (Temp = LevelArray[lvl]; Temp; Temp = Temp->NextGridThisLevel)
-<<<<<<< HEAD
-	  Temp->GridData->AddH2Dissociation(AllStars);
-=======
 	  Temp->GridData->AddH2Dissociation(AllStars, NumberOfSources);
->>>>>>> 0707bdad
     END_PERF(10);
 
     START_PERF();
