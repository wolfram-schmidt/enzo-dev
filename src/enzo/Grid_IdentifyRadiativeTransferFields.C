/***********************************************************************
/
/  GRID CLASS (IDENTIFY THE MULTI-SPECIES FIELDS)
/
/  written by: Tom Abel (adopted from Grid_IdentifySpeciesFields)
/  date:       August, 2003
/  modified1:
/
/  PURPOSE: Return indeces of the relevant radiative transfer fields
/
/  NOTE: 
/
************************************************************************/

#include <stdlib.h>
#include <stdio.h>
#include "ErrorExceptions.h"
#include "macros_and_parameters.h"
#include "typedefs.h"
#include "global_data.h"
#include "Fluxes.h"
#include "GridList.h"
#include "ExternalBoundary.h"
#include "Grid.h"

/* function prototypes */

int FindField(int f, int farray[], int n);

int grid::IdentifyRadiativeTransferFields(int &kphHINum, int &gammaNum,
					  int &kphHeINum, 
					  int &kphHeIINum,
					  int &kdissH2INum,
					  int &kphHMNum,
					  int &kdissH2IINum) 
{
  
  kphHINum = gammaNum = kphHeINum = kphHeIINum = kdissH2INum = kphHMNum = kdissH2IINum = 0;

  if ((RadiativeTransfer) || (RadiativeTransferFLD)) {

    kphHINum    = FindField(kphHI, FieldType, NumberOfBaryonFields); 
    gammaNum    = FindField(PhotoGamma, FieldType, NumberOfBaryonFields);	  
    if (RadiativeTransferHydrogenOnly == FALSE) {
      kphHeINum   = FindField(kphHeI, FieldType, NumberOfBaryonFields);	  
      kphHeIINum  = FindField(kphHeII, FieldType, NumberOfBaryonFields);	  
    }
    if (MultiSpecies > 1) {
      kdissH2INum = FindField(kdissH2I, FieldType, NumberOfBaryonFields);     
      kphHMNum = FindField(kphHM, FieldType, NumberOfBaryonFields); 
      kdissH2IINum = FindField(kdissH2II, FieldType, NumberOfBaryonFields);   
    }
    if (kphHINum<0 || gammaNum<0 || kphHeINum<0 || kphHeIINum<0 || 
	kdissH2INum<0 || kphHMNum<0 || kdissH2IINum<0) {
      ENZO_VFAIL("Could not identify a RadiativeTransferField!  kphHI=%"ISYM", gamma=%"ISYM", "
		 "kphHeI=%"ISYM", kphHeII=%"ISYM", kdissH2I=%"ISYM", kphHM=%"ISYM", "
<<<<<<< HEAD
		 "kdissH2II=%"ISYM"\n",
=======
		 "kdissH2II=%"ISYM"\n", 
>>>>>>> 2d15e130
		 kphHINum, gammaNum, kphHeINum, kphHeIINum, kdissH2INum, kphHMNum, kdissH2IINum);
    }
  }

  return SUCCESS;
}<|MERGE_RESOLUTION|>--- conflicted
+++ resolved
@@ -54,11 +54,7 @@
 	kdissH2INum<0 || kphHMNum<0 || kdissH2IINum<0) {
       ENZO_VFAIL("Could not identify a RadiativeTransferField!  kphHI=%"ISYM", gamma=%"ISYM", "
 		 "kphHeI=%"ISYM", kphHeII=%"ISYM", kdissH2I=%"ISYM", kphHM=%"ISYM", "
-<<<<<<< HEAD
-		 "kdissH2II=%"ISYM"\n",
-=======
 		 "kdissH2II=%"ISYM"\n", 
->>>>>>> 2d15e130
 		 kphHINum, gammaNum, kphHeINum, kphHeIINum, kdissH2INum, kphHMNum, kdissH2IINum);
     }
   }
