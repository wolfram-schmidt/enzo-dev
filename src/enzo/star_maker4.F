--- conflicted
+++ resolved
@@ -72,9 +72,8 @@
 c
 c  Arguments
 c
-<<<<<<< HEAD
       INTG_PREC nx, ny, nz, ibuff, nmax, np, level, imetal, imethod
-      INTG_PREC procnum
+      INTG_PREC procnum, imetalSNIa
       R_PREC    d(nx,ny,nz), dm(nx,ny,nz), temp(nx,ny,nz)
       R_PREC    u(nx,ny,nz), v(nx,ny,nz), w(nx,ny,nz)
       R_PREC    r(nx,ny,nz), cooltime(nx,ny,nz), metal(nx,ny,nz)
@@ -84,26 +83,10 @@
       P_PREC xp(nmax), yp(nmax), zp(nmax)
       R_PREC    up(nmax), vp(nmax), wp(nmax)
       R_PREC    mp(nmax), tdp(nmax), tcp(nmax), metalf(nmax)
+      R_PREC    metalSNIa(nx,ny,nz), metalfSNIa(nmax)
       R_PREC    odthresh, masseff, smthresh, mintdyn
 c
       R_PREC   sformsum
-=======
-      integer nx, ny, nz, ibuff, nmax, np, level, imetal, imethod
-      integer procnum, imetalSNIa
-      real    d(nx,ny,nz), dm(nx,ny,nz), temp(nx,ny,nz)
-      real    u(nx,ny,nz), v(nx,ny,nz), w(nx,ny,nz)
-      real    r(nx,ny,nz), cooltime(nx,ny,nz), metal(nx,ny,nz)
-      real    dt, dx, z
-      real    d1, x1, v1, t1
-      REALSUB xstart, ystart, zstart, t
-      REALSUB xp(nmax), yp(nmax), zp(nmax)
-      real    up(nmax), vp(nmax), wp(nmax)
-      real    mp(nmax), tdp(nmax), tcp(nmax), metalf(nmax)
-      real    metalSNIa(nx,ny,nz), metalfSNIa(nmax)
-      real    odthresh, masseff, smthresh, mintdyn
-c
-      real   sformsum
->>>>>>> d57c43fb
       save   sformsum
       data   sformsum/0/
 c
