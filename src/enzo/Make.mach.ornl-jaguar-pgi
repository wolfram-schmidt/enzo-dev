--- conflicted
+++ resolved
@@ -32,11 +32,6 @@
 LOCAL_HDF5_INSTALL   = 
 
 LOCAL_HDF4_INSTALL   =
-<<<<<<< HEAD
-LOCAL_SPRNG_INSTALL  = 
-LOCAL_PNG_INSTALL    = 
-=======
->>>>>>> 28b9c045
 LOCAL_HYPRE_INSTALL  = 
 
 #-----------------------------------------------------------------------
@@ -105,10 +100,6 @@
 LOCAL_INCLUDES_MPI    = 
 LOCAL_INCLUDES_HDF5   =
 LOCAL_INCLUDES_HYPRE  = 
-<<<<<<< HEAD
-LOCAL_INCLUDES_PNG    =
-=======
->>>>>>> 28b9c045
 
 MACH_INCLUDES         = $(LOCAL_INCLUDES_HDF5)
 
@@ -124,10 +115,6 @@
 LOCAL_LIBS_HDF5   =
 LOCAL_LIBS_HDF4   = 
 LOCAL_LIBS_HYPRE  = 
-<<<<<<< HEAD
-LOCAL_LIBS_PNG    = 
-=======
->>>>>>> 28b9c045
 
 MACH_LIBS         = -lacml $(LOCAL_LIBS_HDF5)
 
