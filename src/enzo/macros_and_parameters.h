--- conflicted
+++ resolved
@@ -495,12 +495,7 @@
 #define MBH_PARTICLE    9
 #define COLORED_POP3_STAR  10
 #define H2REG_STAR     11
-<<<<<<< HEAD
-#define UNIGRID_STAR_MOM 12
-
-=======
 #define SINGLE_SUPERNOVA 12
->>>>>>> 30130602
 
 #define STARMAKE_METHOD(A) (StarParticleCreation >> (A) & 1)
 #define STARFEED_METHOD(A) (StarParticleFeedback >> (A) & 1)
