#ifndef __macros_and_parameters_h_
#define __macros_and_parameters_h_
/***********************************************************************
/  
/ MACRO DEFINITIONS AND PARAMETERS
/
************************************************************************/
#ifdef USE_PYTHON
#ifndef ENZO_PYTHON_IMPORTED
#define PY_ARRAY_UNIQUE_SYMBOL enzo_ARRAY_API
#define NO_IMPORT_ARRAY 
#include <Python.h>
#include "numpy/arrayobject.h"
#endif
#endif

#ifdef ECUDA
#ifdef LARGE_INTS
// CUDA hates LARGE_INTS, and who can blame it?
#error "Sorry, you need to be using 32 bit integers with CUDA because of #define int!"
#endif // LARGE_INTS
#ifdef CONFIG_BFLOAT_8
#error "Sorry, you need to be using 32 bit precision with CUDA because of #define float!"
#endif
#endif

#include "message.h"

#ifdef CONFIG_THROW_ABORT
#define ENZO_FAIL(A) raise(SIGABRT);
#else
#define ENZO_FAIL(A) throw(EnzoFatalException(A, __FILE__, __LINE__));
#endif

/* Modifiable Parameters */

#define MAX_NUMBER_OF_TASKS             16384

#define MAX_NUMBER_OF_NODES              1024

#define MAX_TASKS_PER_NODE                   __max_cpu_per_node

#define MAX_NUMBER_OF_BARYON_FIELDS          __max_baryons  /* must be at least 6 */

#define MAX_NUMBER_OF_SUBGRIDS               __max_subgrids

#define MAX_DEPTH_OF_HIERARCHY             40

#define MAX_LINE_LENGTH                   512

#define MAX_NAME_LENGTH                   512

#define MAX_GRID_TAG_SIZE         16
#define MAX_TASK_TAG_SIZE         16
#define MAX_GROUP_TAG_SIZE        16
#define MAX_CYCLE_TAG_SIZE        16
#define GRID_TAG_FORMAT        "4.4"
#define TASK_TAG_FORMAT        "4.4"
#define GROUP_TAG_FORMAT       "8.8"
#define CYCLE_TAG_FORMAT       "4.4"
#define MAX_COUNTERS              40


#define DEFAULT_GHOST_ZONES                 3  /* at least 3 */

#define MAX_NUMBER_OF_OUTPUT_REDSHIFTS    500

#define GRAVITY_BUFFER_SIZE                 3

#define MAX_FLAGGING_METHODS                7

#define MAX_STATIC_REGIONS               1000

#define MAX_NUMBER_OF_PARTICLE_ATTRIBUTES  3

#define MAX_TIME_ACTIONS                   10

#define MAX_CUBE_DUMPS                     50

#define MAX_CUBE_DUMPS                     50

#define MAX_MOVIE_FIELDS                    6

#define MAX_POTENTIAL_ITERATIONS            8

#define ROOT_PROCESSOR                      0

#define VERSION                           1.3  /* current version number */

/* Unmodifiable Parameters */

#define MAX_DIMENSION                       3  /* must be 3! */

/* Fortran name generator (cpp blues) */

#if defined(SUN_OLD)
#define FORTRAN_NAME(NAME) NAME/**/_
#endif

#if defined(IRIS4) || defined(CONVEX) || defined(COMPAQ) || defined(SUN) || defined(LINUX) || defined(IA64) || defined(CRAYX1) || defined(XT3)
#define FORTRAN_NAME(NAME) NAME##_
#endif

#if defined(SPP) || defined(SP2) || defined(BGL)
#define FORTRAN_NAME(NAME) NAME
#endif

/* Precision-related definitions. */

typedef long long long_int;
typedef long double long_double;
typedef unsigned int unsigned_int;
typedef unsigned long long int unsigned_long_int;

/* Previously in hdf4.h */

typedef float        float32;
typedef double       float64;
typedef long double  float128;

/* Macro definitions for portability */

typedef void           *VOIDP;
typedef int            Eint32;
typedef long long int  Eint64;
typedef float          Eflt32;
typedef double         Eflt64;
typedef long double    Eflt128;
typedef long long int  Elong_int;

typedef int            MPI_Arg;

typedef int            HDF5_hid_t;

/* HDF5 definitions */

#define HDF5_FILE_I4 H5T_STD_I32BE
#define HDF5_FILE_I8 H5T_STD_I64BE
#define HDF5_FILE_R4 H5T_IEEE_F32BE
#define HDF5_FILE_R8 H5T_IEEE_F64BE
#define HDF5_FILE_B8 H5T_STD_B8BE

#define HDF5_I4  H5T_NATIVE_INT
#define HDF5_I8  H5T_NATIVE_LLONG
#define HDF5_R4  H5T_NATIVE_FLOAT
#define HDF5_R8  H5T_NATIVE_DOUBLE
#define HDF5_R16 H5T_NATIVE_LDOUBLE

/* Precision-dependent definitions */

#if defined(INITS32)
#define inits_type float32
#endif

#if defined(INITS64)
#define inits_type float64
#endif

#define ByteDataType MPI_BYTE

#ifdef SMALL_INTS
#define Eint int
#define Eunsigned_int unsigned_int
#define ISYM "d"
#define IntDataType MPI_INT
#define HDF5_INT HDF5_I4
#define HDF5_FILE_INT HDF5_FILE_I4
#define nint(A) ( (int) ((A) + 0.5*sign(A)) )
#define nlongint(A) ( (long_int) ((A) + 0.5*sign(A)) )
#define ABS(A) abs((int) (A))
#endif

#ifdef LARGE_INTS
#define int long_int // CUDA doesn't like this, and who can blame it?
#define Eint long_int
#define Eunsigned_int unsigned_long_int
#define ISYM "lld"
#define IntDataType MPI_LONG_LONG_INT
#define HDF5_INT HDF5_I8
#define HDF5_FILE_INT HDF5_FILE_I8
#define nint(A) ( (long_int) ((A) + 0.5*sign(A)) )
#define nlongint(A) ( (long_int) ((A) + 0.5*sign(A)) )
#define ABS(A) labs((long_int) (A))
#endif

#ifdef CONFIG_BFLOAT_4
#define Eflt float
#define FSYM "f"
#define ESYM "e"
#define FloatDataType MPI_FLOAT
#ifdef COMPACT_IO
#define HDF5_REAL HDF5_R4
#define HDF5_FILE_REAL HDF5_FILE_R4
#else
#define HDF5_REAL HDF5_R4
#define HDF5_FILE_REAL HDF5_FILE_R8
#endif
#ifdef USE_PYTHON
#define ENPY_FLOAT NPY_FLOAT
#endif
#endif

#ifdef CONFIG_BFLOAT_8
#define Eflt double
#define FSYM "lf"
#define ESYM "le"
#define FloatDataType MPI_DOUBLE
#define float32 TEMP_HOLD_NAME
#define float double
#define TEMP_HOLD_NAME float32
#ifdef COMPACT_IO
#define HDF5_REAL HDF5_R8
#define HDF5_FILE_REAL HDF5_FILE_R4
#else
#define HDF5_REAL HDF5_R8
#define HDF5_FILE_REAL HDF5_FILE_R8
#endif
#ifdef USE_PYTHON
#define ENPY_FLOAT NPY_DOUBLE
#endif
#endif

#ifdef CONFIG_PFLOAT_4
#define FLOAT float
#define PSYM "f"
#define GSYM "g"
#define GOUTSYM ".8g"
#define MY_MPIFLOAT MPI_FLOAT
#define FLOATDataType MPI_FLOAT
#define HDF5_PREC HDF5_R4
#define HDF5_FILE_PREC HDF5_FILE_R4
#endif

#ifdef CONFIG_PFLOAT_8
#define FLOAT double
#define PSYM "lf"
#define GSYM "g"
#define GOUTSYM ".14g"
#define MY_MPIFLOAT MPI_DOUBLE
#define FLOATDataType MPI_DOUBLE
#define HDF5_PREC HDF5_R8
#define HDF5_FILE_PREC HDF5_FILE_R8
#ifdef USE_PYTHON
#define ENPY_FLOAT NPY_DOUBLE
#endif
#endif

#ifdef CONFIG_PFLOAT_16
#define FLOAT long_double
#define PSYM "Lf"
#define GSYM "g"
#define GOUTSYM ".21Lg"
#define MY_MPIFLOAT MPI_LONG_DOUBLE
#define FLOATDataType MPI_LONG_DOUBLE
#define HDF5_PREC HDF5_R16
#define HDF5_FILE_PREC HDF5_FILE_R16
#ifdef USE_PYTHON
#define ENPY_FLOAT NPY_LONGDOUBLE
#endif
#endif


/* Standard definitions (well, fairly standard) */

#ifndef NULL
#define NULL      0
#endif

#ifdef FAIL
#undef FAIL
#endif
#define FAIL      0
#define SUCCESS   1

#ifndef FALSE
#define FALSE     0
#define TRUE      1
#endif

/* Not-so standard definitions */
#ifndef HDF_FAIL
#define HDF_FAIL -1
#endif

#define FLOAT_UNDEFINED  -99999.0
#define INT_UNDEFINED    -99999

/* Macro definitions (things C should have) */

#define max(A,B) ((A) > (B) ? (A) : (B))
#define min(A,B) ((A) < (B) ? (A) : (B))
#define sign(A)  ((A) >  0  ?  1  : -1 )
#define POW(X,Y) pow((double) (X), (double) (Y))
#define COS(X) cos((double) (X))
#define SIN(X) sin((double) (X))

/* Macros for grid indices (with and without ghost zones, and
   vertex-centered data) */

#define GRIDINDEX(A,B,C) ((((C)+GridStartIndex[2])*GridDimension[1]+((B)+GridStartIndex[1]))*GridDimension[0]+GridStartIndex[0]+(A))
#define GRIDINDEX_NOGHOST(A,B,C) (((C)*GridDimension[1]+(B))*GridDimension[0]+A)
#define VCGRIDINDEX(A,B,C) (((C)*(GridEndIndex[1]-GridStartIndex[1]+2) + (B)) * (GridEndIndex[0]-GridStartIndex[0]+2) + A)

/* Definitions for FastFourierTransform and related routines */

#define FFT_FORWARD  +1
#define FFT_INVERSE  -1
#define REAL_TO_COMPLEX    0
#define COMPLEX_TO_COMPLEX 1

/* Definitions for grid::RestoreEnergyConsistency */

#define ENTIRE_REGION  0
#define ONLY_BOUNDARY  1

/* Definitions for grid::ZeroSolutionUnderSubgrid */

#define ZERO_ALL_FIELDS          0
#define ZERO_UNDER_SUBGRID_FIELD 1

/* Definitions for grid::CommunicationSend/ReceiveRegion and 
   grid::DepositPositions */

#define INTERPOLATED_FIELDS              -8
#define PARTICLE_MASS_FLAGGING_FIELD     -7
#define MASS_FLAGGING_FIELD              -6
#define ACCELERATION_FIELDS              -5
#define POTENTIAL_FIELD                  -4
#define GRAVITATING_MASS_FIELD           -3
#define GRAVITATING_MASS_FIELD_PARTICLES -2
#define ALL_FIELDS   -1

#define NEW_AND_OLD   0
#define NEW_ONLY      1
#define OLD_ONLY      2

/* Definitions for grid::ComputeAccelerationField */

#define PARTICLES  0
#define GRIDS      1
#define ZEUS_GRIDS 2

#define DIFFERENCE_TYPE_STAGGERED 0
#define DIFFERENCE_TYPE_NORMAL    1

/* Definitions for CommunicationTranspose */

#define NORMAL_ORDER      0
#define TRANSPOSE_FORWARD 1
#define TRANSPOSE_REVERSE 2

/* Definitions for CommunicationTransferParticles */

#define COPY_IN   0
#define COPY_OUT  1

/* Definitions for CommunicationCollectParticles */

#define SUBGRIDS_LOCAL 0
#define SUBGRIDS_GLOBAL 1
#define SIBLINGS_ONLY 2
#define ALLGRIDS 3

/* Definitions for CommunicationDirection */

#define COMMUNICATION_SEND_RECEIVE 0
#define COMMUNICATION_POST_RECEIVE 1
#define COMMUNICATION_SEND         2
#define COMMUNICATION_RECEIVE      3

/* MPI Tags */

#define MPI_TRANSPOSE_TAG 10
#define MPI_SENDREGION_TAG 11
#define MPI_FLUX_TAG 12
#define MPI_TRANSFERPARTICLE_TAG 13
#define MPI_SENDPARTFLOAT_TAG 14
#define MPI_SENDPARTINT_TAG 15
#define MPI_PHOTON_TAG 16
#define MPI_PHOTONGROUP_TAG 17
#define MPI_DENSEST_TAG 18
#define MPI_KEEPTRANSPORTING_TAG 19
#define MPI_NPHOTON_TAG 20
#define MPI_SENDSTAR_TAG 21
#define MPI_SENDPMFLAG_TAG 22
#define MPI_SENDPART_TAG 23

// There are 5 tags related to this (1000-1004)
#define MPI_SENDPARTFIELD_TAG 1000

/* Definitions for CommunicationBufferedSend. */

#define BUFFER_IN_PLACE -1

/* Particle types (note: gas is a conceptual type) */

#define NUM_PARTICLE_TYPES 9

#define PARTICLE_TYPE_GAS          0
#define PARTICLE_TYPE_DARK_MATTER  1
#define PARTICLE_TYPE_STAR         2
#define PARTICLE_TYPE_TRACER       3
#define PARTICLE_TYPE_MUST_REFINE  4
#define PARTICLE_TYPE_SINGLE_STAR  5
#define PARTICLE_TYPE_BLACK_HOLE   6
#define PARTICLE_TYPE_CLUSTER      7
<<<<<<< HEAD
#define PARTICLE_TYPE_COLOR_STAR   8
=======
#define PARTICLE_TYPE_MBH          8
>>>>>>> 91393de2

/* Star particle handling */

#define NORMAL_STAR	0
#define UNIGRID_STAR    1
#define KRAVTSOV_STAR   2
#define POP3_STAR	3
#define SINK_PARTICLE	4
#define STAR_CLUSTER    5
#define INSTANT_STAR    7
<<<<<<< HEAD
#define COLORED_POP3_STAR  8
=======
#define SPRINGEL_HERNQUIST_STAR 8
>>>>>>> 91393de2
#define STARMAKE_METHOD(A) (StarParticleCreation >> (A) & 1)
#define STARFEED_METHOD(A) (StarParticleFeedback >> (A) & 1)

/* Feedback modes */

#define TO_DELETE -99999
#define NO_FEEDBACK 0
#define ACCRETION 1
#define SUPERNOVA 2
#define CONT_SUPERNOVA 3
#define FORMATION 4
#define STROEMGREN 5
#define DEATH 6
<<<<<<< HEAD
#define COLOR_FIELD 7
=======
#define MBH_THERMAL 7
#define MBH_RADIATIVE 8
>>>>>>> 91393de2

/* Sink particle accretion modes */

#define LOCAL_ACCRETION 0  // accrete a fraction of the mass in the cell
#define BONDI_ACCRETION 1
#define RADIAL_ACCRETION 2 // accrete based on a radial profile of dM/dt

/* Type of metal cooling */

#define JHW_METAL_COOLING 1
#define CEN_METAL_COOLING 2
#define CLOUDY_METAL_COOLING 3

/* Streaming format parameters */

#define ALL_PARTICLES 1
#define NON_DM_PARTICLES 2
#define TEMPERATURE_FIELD 1000

#define DEFAULT_MU 0.6

/* Maximum number of leafs per parent in radiation source tree. */

#define MAX_LEAF 2

#ifdef USE_MPI
#define MPI_INSTRUMENTATION
#else /* USE_MPI */
#undef MEM_TRACE
#undef MPI_TRACE
#endif

//#ifndef OLD_HDF5 /* prior to HDF5-1.6.5 */
//#define hssize_t hsize_t
//#endif

#ifdef TIME_MESSAGING
#define PROCS_PER_NODE 8
#define TIME_MSG(A) \
  time (&rawtime); \
  timeinfo = localtime(&rawtime); \
  if (MyProcessorNumber % (NumberOfProcessors/PROCS_PER_NODE) == 0) \
    printf("%s :: P%d :: %s", A, MyProcessorNumber, asctime(timeinfo));
#else
#define TIME_MSG(A) ;
#endif

#endif<|MERGE_RESOLUTION|>--- conflicted
+++ resolved
@@ -404,11 +404,8 @@
 #define PARTICLE_TYPE_SINGLE_STAR  5
 #define PARTICLE_TYPE_BLACK_HOLE   6
 #define PARTICLE_TYPE_CLUSTER      7
-<<<<<<< HEAD
-#define PARTICLE_TYPE_COLOR_STAR   8
-=======
 #define PARTICLE_TYPE_MBH          8
->>>>>>> 91393de2
+#define PARTICLE_TYPE_COLOR_STAR   9
 
 /* Star particle handling */
 
@@ -419,11 +416,8 @@
 #define SINK_PARTICLE	4
 #define STAR_CLUSTER    5
 #define INSTANT_STAR    7
-<<<<<<< HEAD
-#define COLORED_POP3_STAR  8
-=======
 #define SPRINGEL_HERNQUIST_STAR 8
->>>>>>> 91393de2
+#define COLORED_POP3_STAR  9
 #define STARMAKE_METHOD(A) (StarParticleCreation >> (A) & 1)
 #define STARFEED_METHOD(A) (StarParticleFeedback >> (A) & 1)
 
@@ -437,12 +431,9 @@
 #define FORMATION 4
 #define STROEMGREN 5
 #define DEATH 6
-<<<<<<< HEAD
-#define COLOR_FIELD 7
-=======
 #define MBH_THERMAL 7
 #define MBH_RADIATIVE 8
->>>>>>> 91393de2
+#define COLOR_FIELD 9
 
 /* Sink particle accretion modes */
 
