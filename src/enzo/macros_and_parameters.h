--- conflicted
+++ resolved
@@ -498,11 +498,8 @@
 #define COLORED_POP3_STAR  10
 #define H2REG_STAR     11
 #define SINGLE_SUPERNOVA 12
-<<<<<<< HEAD
+#define DISTR_FEEDBACK 13
 #define MOM_STAR 14
-=======
-#define DISTR_FEEDBACK 13
->>>>>>> 0af105bd
 
 #define STARMAKE_METHOD(A) (StarParticleCreation >> (A) & 1)
 #define STARFEED_METHOD(A) (StarParticleFeedback >> (A) & 1)
