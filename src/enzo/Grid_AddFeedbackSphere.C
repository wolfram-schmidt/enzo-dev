
/***********************************************************************
/
/  GRID: ADD SPHERICAL STAR PARTICLE FEEDBACK TO CELLS
/
/  written by: John Wise
/  date:       September, 2005
/  modified1: Ji-hoon Kim to include MBH_THERMAL feedback
/             July, 2009
/  modified2: Ji-hoon Kim to include MBH_JETS feedback
/             November, 2009
/
/  PURPOSE:
/
************************************************************************/

#include <stdlib.h>
#include <stdio.h>
#include <math.h>
#include "ErrorExceptions.h"
#include "macros_and_parameters.h"
#include "typedefs.h"
#include "global_data.h"
#include "Fluxes.h"
#include "GridList.h"
#include "ExternalBoundary.h"
#include "Grid.h"
#include "Hierarchy.h"
#include "CosmologyParameters.h"

#ifdef CONFIG_BFLOAT_4
#define TOLERANCE 1e-06
#endif
#ifdef CONFIG_BFLOAT_8
#define TOLERANCE 1e-12
#endif
#ifdef CONFIG_BFLOAT_16
#define TOLERANCE 1e-15
#endif

#define MAX_TEMPERATURE 1e8

int FindField(int field, int farray[], int numfields);

int grid::AddFeedbackSphere(Star *cstar, int level, float radius, float DensityUnits, 
			    float LengthUnits, float VelocityUnits, 
			    float TemperatureUnits, float TimeUnits, double EjectaDensity, 
			    double EjectaMetalDensity, double EjectaThermalEnergy, 
			    int &CellsModified)
{

  const float WhalenMaxVelocity = 35;		// km/s
  const double Msun = 1.989e33;
  const double c = 3.0e10;

  int dim, i, j, k, index;
  int sx, sy, sz;
  FLOAT delx, dely, delz, radius2, Radius, DomainWidth[MAX_DIMENSION];
  float coef, speed, maxVelocity;
  float OldDensity;
  float r1, norm, ramp, factor, newGE, fh;
  double increase;

  if (MyProcessorNumber != ProcessorNumber)
    return SUCCESS;

  /* Check if sphere overlaps with this grid */

  for (dim = 0; dim < GridRank; dim++)
    if (cstar->pos[dim] - radius > GridRightEdge[dim] ||
	cstar->pos[dim] + radius < GridLeftEdge[dim])
      return SUCCESS;

  for (dim = 0; dim < GridRank; dim++)
    DomainWidth[dim] = DomainRightEdge[dim] - DomainLeftEdge[dim];

  /* Find fields: density, total energy, velocity1-3. */

  int DensNum, GENum, TENum, Vel1Num, Vel2Num, Vel3Num;
  if (this->IdentifyPhysicalQuantities(DensNum, GENum, Vel1Num, Vel2Num, 
				       Vel3Num, TENum) == FAIL) {
        ENZO_FAIL("Error in IdentifyPhysicalQuantities.");
  }
  
  /* Find Multi-species fields. */

  int DeNum, HINum, HIINum, HeINum, HeIINum, HeIIINum, HMNum, H2INum, H2IINum,
      DINum, DIINum, HDINum;
  if (MultiSpecies) 
    if (this->IdentifySpeciesFields(DeNum, HINum, HIINum, HeINum, HeIINum, 
				    HeIIINum, HMNum, H2INum, H2IINum, DINum, 
				    DIINum, HDINum) == FAIL) {
        ENZO_FAIL("Error in grid->IdentifySpeciesFields.");
    }

  /* Find Metallicity or SNColour field and set flag. */

  int SNColourNum, MetalNum, MBHColourNum, Galaxy1ColourNum, Galaxy2ColourNum; 
  int MetallicityField = FALSE;

  if (this->IdentifyColourFields(SNColourNum, MetalNum, MBHColourNum, 
				 Galaxy1ColourNum, Galaxy2ColourNum) == FAIL) {
    fprintf(stderr, "Error in grid->IdentifyColourFields.\n");
    ENZO_FAIL("");
  }

  MetalNum = max(MetalNum, SNColourNum);
  MetallicityField = (MetalNum > 0) ? TRUE : FALSE;


  /***********************************************************************
                                SUPERNOVAE
  ************************************************************************/

  // Assume that the remnant is still in the free expansion stage and
  // hasn't had any radiative losses.  In this case, the ejecta will
  // be at 3/4 the radius of the shock front (see Ostriker & McKee
  // 1988 or Tenorio-Tagle 1996).

  //const float MetalRadius = 0.75;
  const float MetalRadius = 1.0;
  float ionizedFraction = 0.999;  // Assume supernova is ionized
  float maxGE, MetalRadius2, PrimordialDensity, metallicity, fhz, fhez;
  float outerRadius2;

  // Correct for exaggerated influence radius for pair-instability supernovae
  if (cstar->FeedbackFlag == SUPERNOVA)
    radius /= 1.0;

  // Correct if the volume with 27 cells is larger than the energy bubble volume
  float BoxVolume = 27 * CellWidth[0][0] * CellWidth[0][0] * CellWidth[0][0];
  float BubbleVolume = (4.0 * M_PI / 3.0) * radius * radius * radius;
  //printf("BoxVolume = %lg, BubbleVolume = %lg\n", BoxVolume, BubbleVolume);
  if (BoxVolume > BubbleVolume) {
    //printf("Reducing ejecta density by %g\n", BubbleVolume / BoxVolume);
    EjectaDensity *= BubbleVolume / BoxVolume;
    EjectaMetalDensity *= BubbleVolume / BoxVolume;
    EjectaThermalEnergy *= BubbleVolume / BoxVolume;
  }
//  if (cstar->level > level) {
//    printf("Reducing ejecta density and energy by 10%% on "
//	   "level %"ISYM" to avoid crashing.\n", level);
//    EjectaDensity *= 0.1;
//    EjectaMetalDensity *= 0.1;
//    EjectaThermalEnergy *= 0.1;
//  }

  // Correct for smaller enrichment radius
  EjectaMetalDensity *= pow(MetalRadius, -3.0);
  PrimordialDensity = EjectaDensity - EjectaMetalDensity;
  fh = CoolData.HydrogenFractionByMass;
  MetalRadius2 = radius * radius * MetalRadius * MetalRadius;
  outerRadius2 = 1.2 * 1.2 * radius * radius;

  if (cstar->FeedbackFlag == SUPERNOVA || 
      cstar->FeedbackFlag == CONT_SUPERNOVA) {

<<<<<<< HEAD
    /* Remove mass from the star that will now be added to grids. 
       Also, because EjectaDensity will be added with zero net momentum, 
       increase the particle's velocity accordingly. - Ji-hoon Kim, Sep.2009 */

//    printf("grid::AFS: before: cstar->Mass = %lf\n", cstar->Mass); 
    if (cstar->FeedbackFlag != SUPERNOVA) {
      old_mass = (float)(cstar->Mass);
      cstar->Mass -= EjectaDensity * DensityUnits * BubbleVolume * pow(LengthUnits,3.0) / Msun;  
      cstar->vel[0] *= old_mass / cstar->Mass; 
      cstar->vel[1] *= old_mass / cstar->Mass;
      cstar->vel[2] *= old_mass / cstar->Mass;
    } // ENDIF !Supernova

//    printf("grid::AFS: after : cstar->Mass = %lf\n", cstar->Mass); 
//    printf("grid::AFS: pos = %"FSYM" %"FSYM" %"FSYM"\n", 
//	   cstar->pos[0], cstar->pos[1], cstar->pos[2]);
=======
>>>>>>> 42679b0d
    maxGE = MAX_TEMPERATURE / (TemperatureUnits * (Gamma-1.0) * 0.6);

    for (k = 0; k < GridDimension[2]; k++) {

      delz = CellLeftEdge[2][k] + 0.5*CellWidth[2][k] - cstar->pos[2];
      sz = sign(delz);
      delz = fabs(delz);
      delz = min(delz, DomainWidth[2]-delz);

      for (j = 0; j < GridDimension[1]; j++) {

	dely = CellLeftEdge[1][j] + 0.5*CellWidth[1][j] - cstar->pos[1];
	sy = sign(dely);
	dely = fabs(dely);
	dely = min(dely, DomainWidth[1]-dely);

	index = (k*GridDimension[1] + j)*GridDimension[0];
	for (i = 0; i < GridDimension[0]; i++, index++) {

	  delx = CellLeftEdge[0][i] + 0.5*CellWidth[0][i] - cstar->pos[0];
	  sx = sign(delx);
	  delx = fabs(delx);
	  delx = min(delx, DomainWidth[0]-delx);

	  radius2 = delx*delx + dely*dely + delz*delz;
	  if (radius2 <= outerRadius2) {

	    r1 = sqrt(radius2) / radius;
	    norm = 0.98;
	    ramp = norm*(0.5 - 0.5 * tanh(10.0*(r1-1.0)));
	    //	     ramp = min(max(1.0 - (r1 - 0.8)/0.4, 0.01), 1.0);

	    /* 1/1.2^3 factor to dilute the density since we're
	       depositing a uniform ejecta in a sphere of 1.2*radius
	       without a ramp.  The ramp is only applied to the
	       energy*density factor. */
	    factor = 0.578704;

	    OldDensity = BaryonField[DensNum][index];
	    BaryonField[DensNum][index] += factor*EjectaDensity;

	    /* Add total energies of spheres together, then divide by
	       density to get specific energy */

	    if (GENum >= 0 && DualEnergyFormalism) {

	      newGE = (OldDensity * BaryonField[GENum][index] +
		       ramp * factor * EjectaDensity * EjectaThermalEnergy) /
		BaryonField[DensNum][index];
	      newGE = min(newGE, maxGE);  
//	      newGE = ramp * EjectaThermalEnergy;

	      BaryonField[GENum][index] = newGE;
	      BaryonField[TENum][index] = newGE;

	      for (dim = 0; dim < GridRank; dim++)
		BaryonField[TENum][index] += 
		  0.5 * BaryonField[Vel1Num+dim][index] * 
		  BaryonField[Vel1Num+dim][index];

	    } else {

	      newGE = (OldDensity * BaryonField[TENum][index] +
		       ramp * factor * EjectaDensity * EjectaThermalEnergy) /
		BaryonField[DensNum][index];

	      newGE = min(newGE, maxGE);  
	      BaryonField[TENum][index] = newGE;

	    } //end if(GENum >= 0 && DualEnergyFormalism)

	    /* Update species and colour fields */

	    //increase = BaryonField[DensNum][index] / OldDensity;
	    if (MetallicityField == TRUE) {
	      if (radius2 <= MetalRadius2) {
		metallicity = (BaryonField[MetalNum][index] + EjectaMetalDensity) /
		  BaryonField[DensNum][index];
	      } else {
		metallicity = BaryonField[MetalNum][index] / BaryonField[DensNum][index];
	      }
	    } else
	      metallicity = 0;

	    fhz = fh * (1-metallicity);
	    fhez = (1-fh) * (1-metallicity);

	    if (MultiSpecies) {
	      BaryonField[DeNum][index] = (1-metallicity) *
		BaryonField[DensNum][index] * ionizedFraction;
	      BaryonField[HINum][index] = 
		BaryonField[DensNum][index] * fhz * (1-ionizedFraction);
	      BaryonField[HIINum][index] =
		BaryonField[DensNum][index] * fhz * ionizedFraction;
	      BaryonField[HeINum][index] =
		0.5*BaryonField[DensNum][index] * fhez * (1-ionizedFraction);
	      BaryonField[HeIINum][index] =
		0.5*BaryonField[DensNum][index] * fhez * (1-ionizedFraction);
	      BaryonField[HeIIINum][index] =
		BaryonField[DensNum][index] * fhez * ionizedFraction;
	    }
	    if (MultiSpecies > 1) {
	      BaryonField[HMNum][index] = tiny_number * BaryonField[DensNum][index];
	      BaryonField[H2INum][index] = 
		tiny_number * BaryonField[DensNum][index];
	      BaryonField[H2IINum][index] = 
		tiny_number * BaryonField[DensNum][index];
	    }
	    if (MultiSpecies > 2) {
	      BaryonField[DINum][index] = BaryonField[DensNum][index] * fh *
		CoolData.DeuteriumToHydrogenRatio * (1-ionizedFraction);
	      BaryonField[DIINum][index] = BaryonField[DensNum][index] * fh *
		CoolData.DeuteriumToHydrogenRatio * ionizedFraction;
	      BaryonField[HDINum][index] = 
		tiny_number * BaryonField[DensNum][index];
	    }

	    if (MetallicityField == TRUE)
	      BaryonField[MetalNum][index] = metallicity * BaryonField[DensNum][index];

	    CellsModified++;

	  } // END if inside radius
	}  // END i-direction
      }  // END j-direction
    }  // END k-direction

  }  // END Supernova

  /***********************************************************************
                                MBH_THERMAL
  ************************************************************************/

  // Similar to Supernova, but here we assume the followings:
  // EjectaDensity = 0.0
  // EjectaMetalDensity = 0.0
  // The unit of EjectaThermalEnergy = ergs/cm^3, not ergs/g

  if (cstar->FeedbackFlag == MBH_THERMAL) {

    maxGE = MAX_TEMPERATURE / (TemperatureUnits * (Gamma-1.0) * 0.6);

    for (k = 0; k < GridDimension[2]; k++) {

      delz = CellLeftEdge[2][k] + 0.5*CellWidth[2][k] - cstar->pos[2];
      sz = sign(delz);
      delz = fabs(delz);
      delz = min(delz, DomainWidth[2]-delz);

      for (j = 0; j < GridDimension[1]; j++) {

	dely = CellLeftEdge[1][j] + 0.5*CellWidth[1][j] - cstar->pos[1];
	sy = sign(dely);
	dely = fabs(dely);
	dely = min(dely, DomainWidth[1]-dely);

	index = (k*GridDimension[1] + j)*GridDimension[0];
	for (i = 0; i < GridDimension[0]; i++, index++) {

	  delx = CellLeftEdge[0][i] + 0.5*CellWidth[0][i] - cstar->pos[0];
	  sx = sign(delx);
	  delx = fabs(delx);
	  delx = min(delx, DomainWidth[0]-delx);

	  radius2 = delx*delx + dely*dely + delz*delz;
	  if (radius2 <= outerRadius2) {

	    r1 = sqrt(radius2) / radius;
	    norm = 0.98;
	    ramp = norm*(0.5 - 0.5 * tanh(10.0*(r1-1.0)));
//          ramp = min(max(1.0 - (r1 - 0.8)/0.4, 0.01), 1.0);

	    /* 1/1.2^3 factor to dilute the density since we're
	       depositing a uniform ejecta in a sphere of 1.2*radius
	       without a ramp.  The ramp is only applied to the
	       energy*density factor. */
	    factor = 0.578704;

	    OldDensity = BaryonField[DensNum][index];
	    BaryonField[DensNum][index] += factor*EjectaDensity;

	    /* Get specific energy */

	    if (GENum >= 0 && DualEnergyFormalism) {

	      /* When injected energy is uniform throughout the volume;
		 EjectaThermalEnergy in ergs/cm3 */
	      newGE = (OldDensity * BaryonField[GENum][index] +
		       ramp * factor * EjectaThermalEnergy) /
		BaryonField[DensNum][index];

#ifdef CONSTANT_SPECIFIC
	      /* When injected energy is proportional to the cell mass;
		 EjectaThermalEnergy in ergs/g = cm2/s2 */
	      newGE = (BaryonField[GENum][index] + EjectaThermalEnergy) *
		OldDensity / BaryonField[DensNum][index];
#endif

	      newGE = min(newGE, maxGE);  

	      BaryonField[GENum][index] = newGE;
	      BaryonField[TENum][index] = newGE;

	      for (dim = 0; dim < GridRank; dim++)
		BaryonField[TENum][index] += 
		  0.5 * BaryonField[Vel1Num+dim][index] * 
		  BaryonField[Vel1Num+dim][index];

	    } else {

	      newGE = (OldDensity * BaryonField[TENum][index] +
		       ramp * factor * EjectaThermalEnergy) /
		BaryonField[DensNum][index];
	      
#ifdef CONSTANT_SPECIFIC
	      newGE = (BaryonField[TENum][index] + EjectaThermalEnergy) *
		OldDensity / BaryonField[DensNum][index];
#endif
//	      printf("grid::AddFS: rho= %"GSYM"->%"GSYM", TE= %"GSYM"->%"GSYM", drho= %"GSYM", dE= %"GSYM"\n", 
//		     OldDensity, BaryonField[DensNum][index], 
//		     BaryonField[TENum][index], newGE, EjectaDensity, EjectaThermalEnergy); 

	      newGE = min(newGE, maxGE);  
	      BaryonField[TENum][index] = newGE;

	    } //end if(GENum >= 0 && DualEnergyFormalism)

	    /* Update species and colour fields */

	    //increase = BaryonField[DensNum][index] / OldDensity;
	    if (MetallicityField == TRUE) {
	      if (radius2 <= MetalRadius2) {
		metallicity = (BaryonField[MetalNum][index] + EjectaMetalDensity) /
		  BaryonField[DensNum][index];
	      } else {
		metallicity = BaryonField[MetalNum][index] / BaryonField[DensNum][index];
	      }
	    } else
	      metallicity = 0;

	    fhz = fh * (1-metallicity);
	    fhez = (1-fh) * (1-metallicity);

	    if (MultiSpecies) {
	      BaryonField[DeNum][index] = (1-metallicity) *
		BaryonField[DensNum][index] * ionizedFraction;
	      BaryonField[HINum][index] = 
		BaryonField[DensNum][index] * fhz * (1-ionizedFraction);
	      BaryonField[HIINum][index] =
		BaryonField[DensNum][index] * fhz * ionizedFraction;
	      BaryonField[HeINum][index] =
		0.5*BaryonField[DensNum][index] * fhez * (1-ionizedFraction);
	      BaryonField[HeIINum][index] =
		0.5*BaryonField[DensNum][index] * fhez * (1-ionizedFraction);
	      BaryonField[HeIIINum][index] =
		BaryonField[DensNum][index] * fhez * ionizedFraction;
	    }
	    if (MultiSpecies > 1) {
	      BaryonField[HMNum][index] = tiny_number * BaryonField[DensNum][index];
	      BaryonField[H2INum][index] = 
		tiny_number * BaryonField[DensNum][index];
	      BaryonField[H2IINum][index] = 
		tiny_number * BaryonField[DensNum][index];
	    }
	    if (MultiSpecies > 2) {
	      BaryonField[DINum][index] = BaryonField[DensNum][index] * fh *
		CoolData.DeuteriumToHydrogenRatio * (1-ionizedFraction);
	      BaryonField[DIINum][index] = BaryonField[DensNum][index] * fh *
		CoolData.DeuteriumToHydrogenRatio * ionizedFraction;
	      BaryonField[HDINum][index] = 
		tiny_number * BaryonField[DensNum][index];
	    }

	    if (MetallicityField == TRUE)
	      BaryonField[MetalNum][index] = metallicity * BaryonField[DensNum][index];

	    /* MBHColour injected */
	    if (MBHColourNum > 0)
	      BaryonField[MBHColourNum][index] += factor*EjectaDensity;

	    CellsModified++;

	  } // END if inside radius
	}  // END i-direction
      }  // END j-direction
    }  // END k-direction

  }  // END MBH_THERMAL

  /***********************************************************************
                                 MBH_JETS
  ************************************************************************/

  // Inject bipolar jets along the direction of the angular momentum 
  // vector L of the MBH particle (angular momentum accreted thus far)
  // or along the z-axis  - Ji-hoon Kim, Nov.2009

#define MAX_SUPERCELL_NUMBER 1000
  int SUPERCELL = 2; //2 for supercell of 5 cells wide = 5^3  
  int ind_cell_inside[MAX_SUPERCELL_NUMBER], ind_cell_edge[MAX_SUPERCELL_NUMBER];
  float nx_cell_edge[MAX_SUPERCELL_NUMBER], ny_cell_edge[MAX_SUPERCELL_NUMBER], 
    nz_cell_edge[MAX_SUPERCELL_NUMBER];
  int n_cell_inside = 0, n_cell_edge = 0, ibuff = DEFAULT_GHOST_ZONES;
  int ii, jj, kk, r_s, ic, sign;
  float m_cell_inside = 0.0, metal_cell_inside = 0.0, colour_cell_inside = 0.0, 
    metallicity_inside = 0.0, colour_inside = 0.0, rho_inside, rho_metal_inside, rho_colour_inside;
  float m_cell_edge = 0.0, metal_cell_edge = 0.0, colour_cell_edge = 0.0, 
    metallicity_edge = 0.0, colour_edge = 0.0, rho_jet, rho_metal_jet, rho_colour_jet;
  float L_x, L_y, L_z, L_s, nx_L = 0.0, ny_L = 0.0, nz_L = 0.0, costheta = cos(3.1415926/3.9);
  float EjectaMass, EjectaMetalMass, MBHJetsVelocity;

  if (cstar->FeedbackFlag == MBH_JETS) {

    /* Calculate star indicies */

    float CellWidthTemp = float(CellWidth[0][0]);
    i = (int)((cstar->pos[0] - CellLeftEdge[0][0]) / CellWidthTemp);
    j = (int)((cstar->pos[1] - CellLeftEdge[1][0]) / CellWidthTemp);
    k = (int)((cstar->pos[2] - CellLeftEdge[2][0]) / CellWidthTemp);
    
    /* Note that we need to inject feedback only for the finest grid the MBH belongs to */

    if (i < ibuff || i > GridDimension[0]-ibuff-1 ||
	j < ibuff || j > GridDimension[1]-ibuff-1 || 
	k < ibuff || k > GridDimension[2]-ibuff-1 ||
	cstar->ReturnCurrentGrid() == NULL ||
	cstar->level > level) {
//    fprintf(stdout, "grid::AddFS: MBH_JETS - MBH doesn't belong to this grid.\n"); 
      return SUCCESS;
    }

#ifdef UNUSED
    if (this->Time <= 0.008 + 3e-6) {
      cstar->NotEjectedMass = 999.95;  
    }
#endif

    /* Calculate mass that has accumulated thus far; since EjectaDensity is calculated 
       for isotropic MBH_THERMAL, we use it only to compute EjectaMass, not apply it directly. */

    cstar->NotEjectedMass += EjectaDensity * DensityUnits * BubbleVolume * pow(LengthUnits,3.0) / Msun;  

//    fprintf(stdout, "d1, d2, d3, i, j, k = %d %d %d / %d %d %d\n", 
//	    GridDimension[0], GridDimension[1], GridDimension[2], i,j,k);

    /* If the current grid cannot contain the whole supercell, return */

    if (i < ibuff+SUPERCELL || i > GridDimension[0]-ibuff-SUPERCELL-1 || 
	j < ibuff+SUPERCELL || j > GridDimension[1]-ibuff-SUPERCELL-1 ||
	k < ibuff+SUPERCELL || k > GridDimension[2]-ibuff-SUPERCELL-1) {
      fprintf(stdout, "grid::AddFS: MBH_JETS - supercell not contained; moving on.\n"); 
      return SUCCESS;
    }
    
    /* If NotEjectedMass is still smaller than the threshold, return */

    if (cstar->NotEjectedMass <= MBHFeedbackJetsThresholdMass) {
      fprintf(stdout, "grid::AddFS: MBH_JETS - accumulated mass (%g Ms) not passed threshold.\n",
	      cstar->NotEjectedMass);       
      return SUCCESS;
    }

    /* Find ejecta mass */

    EjectaMass = cstar->NotEjectedMass * Msun / DensityUnits / pow(LengthUnits,3.0); 
    EjectaMetalMass = EjectaMass * MBHFeedbackMetalYield;

    /* Find the the direction n_L of angular momentum accreted thus far */

    L_x = cstar->accreted_angmom[0];
    L_y = cstar->accreted_angmom[1];
    L_z = cstar->accreted_angmom[2]; 
    L_s = sqrt(pow(L_x,2) + pow(L_y,2) + pow(L_z,2));
    nx_L = L_x/L_s;  //directional vector
    ny_L = L_y/L_s;
    nz_L = L_z/L_s;
    if (MBHFeedback == 3) {
      nx_L = 0.0;
      ny_L = 0.0;
      nz_L = 1.0;
    }

    /* Loop over the supercell around the MBH particle (5 * 5 * 5 = 125 cells, 
       but only the edges), and record the cells eligible for jet injection */

    for (kk = -SUPERCELL; kk <= SUPERCELL; kk++) {
      for (jj = -SUPERCELL; jj <= SUPERCELL; jj++) {
	for (ii = -SUPERCELL; ii <= SUPERCELL; ii++) {

	  if (fabs(ii) != SUPERCELL && fabs(jj) != SUPERCELL && fabs(kk) != SUPERCELL) {  //if not on edges

	    ind_cell_inside[n_cell_inside] = i+ii+(j+jj+(k+kk)*GridDimension[1])*GridDimension[0];
	    m_cell_inside += BaryonField[DensNum][ind_cell_inside[n_cell_inside]] * 
	      pow(CellWidth[0][0], 3);
	    if (MetallicityField == TRUE) 
	      metal_cell_inside += BaryonField[MetalNum][ind_cell_inside[n_cell_inside]] * 
		pow(CellWidth[0][0], 3);
	    if (MBHColourNum > 0)
	      colour_cell_inside += BaryonField[MBHColourNum][ind_cell_inside[n_cell_inside]] * 
		pow(CellWidth[0][0], 3);
	    n_cell_inside++;
	    
	  } else {  //if on edges

	    r_s = sqrt(pow(ii,2) + pow(jj,2) + pow(kk,2));	    
	    
	    if (fabs((ii*nx_L + jj*ny_L + kk*nz_L)/r_s) > costheta) { 

	      ind_cell_edge[n_cell_edge] = i+ii+(j+jj+(k+kk)*GridDimension[1])*GridDimension[0];
	      nx_cell_edge[n_cell_edge]  = ii / r_s;  //directional vector
	      ny_cell_edge[n_cell_edge]  = jj / r_s;
	      nz_cell_edge[n_cell_edge]  = kk / r_s;
	      m_cell_edge += BaryonField[DensNum][ind_cell_edge[n_cell_edge]] * 
		pow(CellWidth[0][0], 3);
	      if (MetallicityField == TRUE) 
		metal_cell_edge += BaryonField[MetalNum][ind_cell_edge[n_cell_edge]] * 
		  pow(CellWidth[0][0], 3);
	      if (MBHColourNum > 0) 
		colour_cell_edge += BaryonField[MBHColourNum][ind_cell_edge[n_cell_edge]] * 
		  pow(CellWidth[0][0], 3);
	      n_cell_edge++;
	    } 

	  }  

	}  // END ii-direction
      }  // END jj-direction
    }  // END kk-direction

//    printf("EjectaM in Msun = %g, EjectaM = %g, EjectaMetalM = %g, m_cell_edge = %g, n_cell_edge = %d\n",
//	   cstar->NotEjectedMass, EjectaMass, EjectaMetalMass, m_cell_edge, n_cell_edge); 

    /* Calculate the jet density */

    rho_jet = (m_cell_edge + EjectaMass) / 
      (n_cell_edge * pow(CellWidth[0][0], 3));

    if (MetallicityField == TRUE) {
      rho_metal_jet = (metal_cell_edge + EjectaMetalMass) / 
	(n_cell_edge * pow(CellWidth[0][0], 3));
      metallicity_edge = rho_metal_jet / rho_jet;
    } else
      metallicity_edge = 0.0;

    if (MBHColourNum > 0) {
      rho_colour_jet = (colour_cell_edge + EjectaMass) / 
	(n_cell_edge * pow(CellWidth[0][0], 3));
      colour_edge = rho_colour_jet / rho_jet;
    } else
      colour_edge = 0.0;
      
//    printf("rho_jet_prev = %g\n", m_cell_edge / (n_cell_edge * pow(CellWidth[0][0], 3)));
//    printf("rho_jet =%g, rho_metal_jet = %g, rho_colour_jet = %g, metallicity_edge = %g\n", 
//	   rho_jet, rho_metal_jet, rho_colour_jet, metallicity_edge); 

    /* Calculate MBHJetsVelocity using energy conservation below:

       MBHFeedbackEnergyCoupling * MBHFeedbackRadiativeEfficiency * Mdot * c^2 
       = 0.5 * MBHFeedbackMassEjectionFraction * Mdot * (MBHJetsVelocity)^2                
       
       Note that EjectaThermalEnergy is never used; MBHFeedbackEnergyCoupling 
       should now be calculated considering gravitational redshift (Kim et al. 2010) */

    MBHJetsVelocity = c * sqrt( 2 * MBHFeedbackEnergyCoupling * MBHFeedbackRadiativeEfficiency 
				      / MBHFeedbackMassEjectionFraction ) / VelocityUnits;

    if (MBHJetsVelocity * VelocityUnits > 0.99*c) {
      fprintf(stderr, "grid::AddFS: MBHJetsVelocity is ultra-relativistic! (%g/ %g/ %g/ %g c)\n",
	      MBHFeedbackEnergyCoupling, MBHFeedbackRadiativeEfficiency, 
	      MBHFeedbackMassEjectionFraction, MBHJetsVelocity * VelocityUnits / c);
      ENZO_FAIL("");
    }

    /* Finally, add the jet feedback at the edges (outer part of the supercell) */

    for (ic = 0; ic < n_cell_edge; ic++) {

      index = ind_cell_edge[ic];

      /* Update velocities and TE; note that we now have kinetic (jet) energy added, so 
	 for DualEnergyFormalism = 0 you don't have to update any energy field */

      sign = sign(nx_cell_edge[ic]*nx_L + ny_cell_edge[ic]*ny_L + nz_cell_edge[ic]*nz_L);

      if (GENum >= 0 && DualEnergyFormalism) 
	for (dim = 0; dim < GridRank; dim++)
	  BaryonField[TENum][index] -= 
	    0.5 * BaryonField[Vel1Num+dim][index] * 
	    BaryonField[Vel1Num+dim][index];

      /* Calculate grid velocity: the actual veloctiy injected in supercell edges.
	 This is different from MBHJetsVelocity because it is the mass-weighted average 
	 between MBHJetsVelocity and the original veloctiy in grid */  
      
      BaryonField[Vel1Num][index] = (BaryonField[DensNum][index] * BaryonField[Vel1Num][index] +
				     EjectaMass / (n_cell_edge*pow(CellWidth[0][0], 3)) *
				     sign * nx_L * MBHJetsVelocity) / 
	                            (BaryonField[DensNum][index] + 
				     EjectaMass / (n_cell_edge*pow(CellWidth[0][0], 3)));
      BaryonField[Vel2Num][index] = (BaryonField[DensNum][index] * BaryonField[Vel2Num][index] +
				     EjectaMass / (n_cell_edge*pow(CellWidth[0][0], 3)) *
				     sign * ny_L * MBHJetsVelocity) / 
	                            (BaryonField[DensNum][index] + 
				     EjectaMass / (n_cell_edge*pow(CellWidth[0][0], 3)));
      BaryonField[Vel3Num][index] = (BaryonField[DensNum][index] * BaryonField[Vel3Num][index] +
				     EjectaMass / (n_cell_edge*pow(CellWidth[0][0], 3)) *
				     sign * nz_L * MBHJetsVelocity) / 
	                            (BaryonField[DensNum][index] + 
				     EjectaMass / (n_cell_edge*pow(CellWidth[0][0], 3)));
      
      if (GENum >= 0 && DualEnergyFormalism) 
	for (dim = 0; dim < GridRank; dim++)
	  BaryonField[TENum][index] += 
	    0.5 * BaryonField[Vel1Num+dim][index] * 
	    BaryonField[Vel1Num+dim][index];

      /* Update density, species and colour fields */

      OldDensity = BaryonField[DensNum][index];
      BaryonField[DensNum][index] = rho_jet;
      increase = rho_jet / OldDensity;
//      printf("grid::AFS: increase = %lf\n", increase); 
      
      if (MultiSpecies) {
	BaryonField[DeNum][index] *= increase;
	BaryonField[HINum][index] *= increase;
	BaryonField[HIINum][index] *= increase;
	BaryonField[HeINum][index] *= increase;
	BaryonField[HeIINum][index] *= increase;
	BaryonField[HeIIINum][index] *= increase;
      }
      if (MultiSpecies > 1) {
	BaryonField[HMNum][index] *= increase;
	BaryonField[H2INum][index] *= increase;
	BaryonField[H2IINum][index] *= increase;
      }
      if (MultiSpecies > 2) {
	BaryonField[DINum][index] *= increase;
	BaryonField[DIINum][index] *= increase;
	BaryonField[HIINum][index] *= increase;
	BaryonField[HDINum][index] *= increase;
      }
      
      if (MetallicityField == TRUE)
	BaryonField[MetalNum][index] = rho_metal_jet;

      if (MBHColourNum > 0)
	BaryonField[MBHColourNum][index] = rho_colour_jet;
      
      CellsModified++;

    }  // END ic in n_cell_edge

    /* Remove ejected mass from star; now that we injected the NotEjectedMass, set it to zero */

    double old_mass = cstar->Mass;
    float old_vel1 = cstar->vel[1];
    cstar->Mass -= cstar->NotEjectedMass; 
    cstar->NotEjectedMass = 0.0;

    cstar->vel[0] *= old_mass / cstar->Mass; 
    cstar->vel[1] *= old_mass / cstar->Mass;
    cstar->vel[2] *= old_mass / cstar->Mass; 
//    fprintf(stdout, "grid::AFS:  Mass = %lf -> %lf, vel[1] = %f -> %f\n", 
//	    old_mass, cstar->Mass, old_vel1, cstar->vel[1]);  

    fprintf(stdout, "grid::AddFS: jets injected (EjectaM = %g Ms, JetsVelocity = %g, grid v = %g, rho_jet = %g) along n_L = (%g, %g, %g)\n", 
	    EjectaMass * DensityUnits * pow(LengthUnits,3.0) / Msun,
	    MBHJetsVelocity, BaryonField[Vel3Num][n_cell_edge-1], rho_jet, nx_L, ny_L, nz_L); 

  }  // END MBH_JETS

  /***********************************************************************
          STROEMGREN SPHERE FROM A POP III STAR (WHALEN ET AL. 2004)
  ************************************************************************/

  if (cstar->FeedbackFlag == STROEMGREN) {
    
    maxVelocity = 1e5*WhalenMaxVelocity / VelocityUnits;
    coef = maxVelocity / ( 0.8*0.8 + 2*0.8 );
    index = 0;

    for (k = 0; k < GridDimension[2]; k++) {

      delz = CellLeftEdge[2][k] + 0.5*CellWidth[2][k] - cstar->pos[2];
      sz = sign(delz);
      delz = fabs(delz);
      delz = min(delz, DomainWidth[2]-delz);

      for (j = 0; j < GridDimension[1]; j++) {

	dely = CellLeftEdge[1][j] + 0.5*CellWidth[1][j] - cstar->pos[1];
	sy = sign(dely);
	dely = fabs(dely);
	dely = min(dely, DomainWidth[1]-dely);

	for (i = 0; i < GridDimension[0]; i++, index++) {

	  delx = CellLeftEdge[0][i] + 0.5*CellWidth[0][i] - cstar->pos[0];
	  sx = sign(delx);
	  delx = fabs(delx);
	  delx = min(delx, DomainWidth[0]-delx);

	  radius2 = delx*delx + dely*dely + delz*delz;
	  if (radius2 <= 1.2*1.2*radius*radius) {

	    float r1 = sqrt(radius2) / radius;
	    float ramp = min(max(1.0 - (r1 - 0.8)/0.4, 0.01), 1.0);
	    
	    BaryonField[DensNum][index] = EjectaDensity * ramp;
	  
	    // Estimate of velocity profile
	    speed = coef * (r1*r1 + 2*r1) * ramp;
	    Radius = sqrt(radius2);
	    
	    if (Radius > TOLERANCE) {
	      BaryonField[Vel1Num][index] = sx*speed*delx/Radius + cstar->vel[0];
	      BaryonField[Vel2Num][index] = sy*speed*dely/Radius + cstar->vel[1];
	      BaryonField[Vel3Num][index] = sz*speed*delz/Radius + cstar->vel[2];
	    } else {
	      BaryonField[Vel1Num][index] = cstar->vel[0];
	      BaryonField[Vel2Num][index] = cstar->vel[1];
	      BaryonField[Vel3Num][index] = cstar->vel[2];
	    }

	    BaryonField[TENum][index] = EjectaThermalEnergy*ramp;
	    if (GENum >= 0)
	      BaryonField[GENum][index] = EjectaThermalEnergy*ramp;
	    
	    for (dim = 0; dim < GridRank; dim++)
	      BaryonField[TENum][index] += 
		0.5 * BaryonField[Vel1Num+dim][index] *
		BaryonField[Vel1Num+dim][index];
	    
	    CellsModified++;

	  }  // END if inside radius

	}  // END i-direction
      }  // END j-direction
    }  // END k-direction
  }  // END Pop III sphere

  /***********************************************************************
          BARYON REMOVAL AFTER ACCRETION OR STAR PARTICLE CREATION
         -- Enforce a minimum temperature for cold gas accretion --
  ************************************************************************/

  float MinimumTemperature = 1.0, AdditionalEnergy, GasEnergy;

  if (cstar->FeedbackFlag == FORMATION) {

    index = 0;
    if (cstar->type == PopII)
      MinimumTemperature = 1e4;
    
    for (k = 0; k < GridDimension[2]; k++) {

      delz = CellLeftEdge[2][k] + 0.5*CellWidth[2][k] - cstar->pos[2];
      sz = sign(delz);
      delz = fabs(delz);
      delz = min(delz, DomainWidth[2]-delz);

      for (j = 0; j < GridDimension[1]; j++) {

	dely = CellLeftEdge[1][j] + 0.5*CellWidth[1][j] - cstar->pos[1];
	sy = sign(dely);
	dely = fabs(dely);
	dely = min(dely, DomainWidth[1]-dely);

	for (i = 0; i < GridDimension[0]; i++, index++) {

	  delx = CellLeftEdge[0][i] + 0.5*CellWidth[0][i] - cstar->pos[0];
	  sx = sign(delx);
	  delx = fabs(delx);
	  delx = min(delx, DomainWidth[0]-delx);

	  radius2 = delx*delx + dely*dely + delz*delz;
	  if (radius2 <= radius*radius) {

	    factor = EjectaDensity / BaryonField[DensNum][index];
	    BaryonField[DensNum][index] *= factor;

	    if (MultiSpecies) {
	      BaryonField[DeNum][index] *= factor;
	      BaryonField[HINum][index] *= factor;
	      BaryonField[HIINum][index] *= factor;
	      BaryonField[HeINum][index] *= factor;
	      BaryonField[HeIINum][index] *= factor;
	      BaryonField[HeIIINum][index] *= factor;
	    }
	    if (MultiSpecies > 1) {
	      BaryonField[HMNum][index] *= factor;
	      BaryonField[H2INum][index] *= factor;
	      BaryonField[H2IINum][index] *= factor;
	    }
	    if (MultiSpecies > 2) {
	      BaryonField[DINum][index] *= factor;
	      BaryonField[DIINum][index] *= factor;
	      BaryonField[HIINum][index] *= factor;
	      BaryonField[HDINum][index] *= factor;
	    }

	    if (MetallicityField == TRUE)
	      BaryonField[MetalNum][index] *= factor;

	    // For cold gas accretion, set a minimum temperature of
	    // 1e4 K since it has been accreted onto the star

	    if (DualEnergyFormalism) {
	      GasEnergy = BaryonField[GENum][index];
	    } else {
	      GasEnergy = BaryonField[TENum][index];
	      for (dim = 0; dim < GridRank; dim++)
		GasEnergy -= 0.5*BaryonField[Vel1Num+dim][index] * 
		  BaryonField[Vel1Num+dim][index];
	    }
	    AdditionalEnergy = 
	      MinimumTemperature / (TemperatureUnits * (Gamma-1.0) * 0.6) - 
	      GasEnergy;
	    AdditionalEnergy = max(AdditionalEnergy, 0.0);
	    BaryonField[TENum][index] += AdditionalEnergy;
	    if (DualEnergyFormalism)
	      BaryonField[GENum][index] += AdditionalEnergy;

	    CellsModified++;

	  }  // END if inside radius

	}  // END i-direction
      }  // END j-direction
    }  // END k-direction
  }  // END star birth

  /***********************************************************************
                             POPIII - Color field
  ************************************************************************/

  if (cstar->FeedbackFlag == COLOR_FIELD) {
    int CellsModified2 = 0;

    int ColorField = FindField(ForbiddenRefinement, FieldType, NumberOfBaryonFields); 
    if (ColorField < 0) ENZO_FAIL("Couldn't Find Color Field!");
    index = 0;

    for (k = 0; k < GridDimension[2]; k++) {

      delz = CellLeftEdge[2][k] + 0.5*CellWidth[2][k] - cstar->pos[2];
      sz = sign(delz);
      delz = fabs(delz);
      delz = min(delz, DomainWidth[2]-delz);

      for (j = 0; j < GridDimension[1]; j++) {

	dely = CellLeftEdge[1][j] + 0.5*CellWidth[1][j] - cstar->pos[1];
	sy = sign(dely);
	dely = fabs(dely);
	dely = min(dely, DomainWidth[1]-dely);

	for (i = 0; i < GridDimension[0]; i++, index++) {

	  delx = CellLeftEdge[0][i] + 0.5*CellWidth[0][i] - cstar->pos[0];
	  sx = sign(delx);
	  delx = fabs(delx);
	  delx = min(delx, DomainWidth[0]-delx);

	  radius2 = delx*delx + dely*dely + delz*delz;
	  if (radius2 <= radius*radius) {

	    BaryonField[ColorField][index] =
            BaryonField[DensNum][index];

	    CellsModified++;
	    CellsModified2++;

	  }  // END if inside radius

	}  // END i-direction
      }  // END j-direction
    }  // END k-direction
    fprintf(stderr, "CellsModified: %"ISYM"\n", CellsModified2);
  }

  /* Now it's done, unmark. */

  //cstar->FeedbackFlag = NO_FEEDBACK;

  return SUCCESS;

}
 <|MERGE_RESOLUTION|>--- conflicted
+++ resolved
@@ -155,7 +155,6 @@
   if (cstar->FeedbackFlag == SUPERNOVA || 
       cstar->FeedbackFlag == CONT_SUPERNOVA) {
 
-<<<<<<< HEAD
     /* Remove mass from the star that will now be added to grids. 
        Also, because EjectaDensity will be added with zero net momentum, 
        increase the particle's velocity accordingly. - Ji-hoon Kim, Sep.2009 */
@@ -172,8 +171,7 @@
 //    printf("grid::AFS: after : cstar->Mass = %lf\n", cstar->Mass); 
 //    printf("grid::AFS: pos = %"FSYM" %"FSYM" %"FSYM"\n", 
 //	   cstar->pos[0], cstar->pos[1], cstar->pos[2]);
-=======
->>>>>>> 42679b0d
+
     maxGE = MAX_TEMPERATURE / (TemperatureUnits * (Gamma-1.0) * 0.6);
 
     for (k = 0; k < GridDimension[2]; k++) {
