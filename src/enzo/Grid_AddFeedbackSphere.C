/***********************************************************************
/
/  GRID: ADD SPHERICAL STAR PARTICLE FEEDBACK TO CELLS
/
/  written by: John Wise
/  date:       September, 2005
/  modified1: Ji-hoon Kim to include MBH_THERMAL feedback
/             July, 2009
/  modified2: Ji-hoon Kim to include MBH_JETS feedback
/             November, 2009
/
/  PURPOSE:
/
************************************************************************/

#include <stdlib.h>
#include <stdio.h>
#include <math.h>
#include <time.h>
#include "ErrorExceptions.h"
#include "macros_and_parameters.h"
#include "typedefs.h"
#include "global_data.h"
#include "list.h"
#include "Fluxes.h"
#include "GridList.h"
#include "ExternalBoundary.h"
#include "Grid.h"
#include "Hierarchy.h"
#include "CosmologyParameters.h"
#include "phys_constants.h"

#ifdef CONFIG_BFLOAT_4
#define TOLERANCE 1e-06
#endif
#ifdef CONFIG_BFLOAT_8
#define TOLERANCE 1e-12
#endif
#ifdef CONFIG_BFLOAT_16
#define TOLERANCE 1e-15
#endif

#define MAX_TEMPERATURE 1e8

int FindField(int field, int farray[], int numfields);

int grid::AddFeedbackSphere(Star *cstar, int level, float radius, float DensityUnits, 
			    float LengthUnits, float VelocityUnits, 
			    float TemperatureUnits, float TimeUnits, double EjectaDensity, 
			    double EjectaMetalDensity, double EjectaThermalEnergy, 
			    double Q_HI, double sigma_HI, float deltaE, int &CellsModified)
{

  const float WhalenMaxVelocity = 35;		// km/s

  int dim, i, j, k, index;
  int sx, sy, sz;
  FLOAT delx, dely, delz, radius2, Radius, DomainWidth[MAX_DIMENSION];
  float coef, speed, maxVelocity;
  float OldDensity;
  float r1, norm, ramp, factor, newGE, fh;
  double increase;

  if (MyProcessorNumber != ProcessorNumber)
    return SUCCESS;

  /* If the radius is less than the cell width, return */
  
  if (radius < CellWidth[0][0])
    return SUCCESS;

  /* Check if sphere overlaps with this grid */

  for (dim = 0; dim < GridRank; dim++)
    if (cstar->pos[dim] - radius > GridRightEdge[dim] ||
	cstar->pos[dim] + radius < GridLeftEdge[dim])
      return SUCCESS;

  for (dim = 0; dim < GridRank; dim++)
    DomainWidth[dim] = DomainRightEdge[dim] - DomainLeftEdge[dim];

  /* Find fields: density, total energy, velocity1-3. */

  int DensNum, GENum, TENum, Vel1Num, Vel2Num, Vel3Num;
  if (this->IdentifyPhysicalQuantities(DensNum, GENum, Vel1Num, Vel2Num, 
				       Vel3Num, TENum) == FAIL) {
        ENZO_FAIL("Error in IdentifyPhysicalQuantities.");
  }
  
  /* Find Multi-species fields. */

  int DeNum, HINum, HIINum, HeINum, HeIINum, HeIIINum, HMNum, H2INum, H2IINum,
      DINum, DIINum, HDINum;
  if (MultiSpecies) 
    if (this->IdentifySpeciesFields(DeNum, HINum, HIINum, HeINum, HeIINum, 
				    HeIIINum, HMNum, H2INum, H2IINum, DINum, 
				    DIINum, HDINum) == FAIL) {
        ENZO_FAIL("Error in grid->IdentifySpeciesFields.");
    }

  fh = CoolData.HydrogenFractionByMass;

  /* Find Metallicity or SNColour field and set flag. */

  int SNColourNum, MetalNum, Metal2Num, MBHColourNum, Galaxy1ColourNum, 
    Galaxy2ColourNum, MetalIaNum, MetalIINum;
  int MetallicityField = FALSE;

  if (this->IdentifyColourFields(SNColourNum, Metal2Num, MetalIaNum, 
				 MetalIINum, MBHColourNum, Galaxy1ColourNum, 
				 Galaxy2ColourNum) == FAIL)
    ENZO_FAIL("Error in grid->IdentifyColourFields.\n");

  MetalNum = max(Metal2Num, SNColourNum);
  MetallicityField = (MetalNum > 0) ? TRUE : FALSE;
  if (MetalNum > 0 && SNColourNum > 0 && cstar->type == PopIII)
    MetalNum = SNColourNum;

  float BubbleVolume = (4.0 * pi / 3.0) * radius * radius * radius;

  /***********************************************************************
                                SUPERNOVAE
  ************************************************************************/

  // Assume that the remnant is still in the free expansion stage and
  // hasn't had any radiative losses.  In this case, the ejecta will
  // be at 3/4 the radius of the shock front (see Ostriker & McKee
  // 1988 or Tenorio-Tagle 1996).

  //const float MetalRadius = 0.75;
  const float MetalRadius = 1.0;
  float ionizedFraction = 0.999;  // Assume supernova is ionized
  float maxGE, MetalRadius2, PrimordialDensity, metallicity, fhz, fhez;
  float outerRadius2, delta_fz;

  if (cstar->FeedbackFlag == SUPERNOVA || 
      cstar->FeedbackFlag == CONT_SUPERNOVA) {

  // Correct for exaggerated influence radius for pair-instability supernovae
    if (cstar->FeedbackFlag == SUPERNOVA)
      radius /= 1.0;

  // Correct if the volume with 27 cells is larger than the energy bubble volume
#ifdef UNUSED
  float BoxVolume = 27 * CellWidth[0][0] * CellWidth[0][0] * CellWidth[0][0];
  float BubbleVolume = (4.0 * pi / 3.0) * radius * radius * radius;
  //printf("BoxVolume = %lg, BubbleVolume = %lg\n", BoxVolume, BubbleVolume);
  if (BoxVolume > BubbleVolume) {
    //printf("Reducing ejecta density by %g\n", BubbleVolume / BoxVolume);
    EjectaDensity *= BubbleVolume / BoxVolume;
    EjectaMetalDensity *= BubbleVolume / BoxVolume;
    EjectaThermalEnergy *= BubbleVolume / BoxVolume;
  }
#endif
//  if (cstar->level > level) {
//    printf("Reducing ejecta density and energy by 10%% on "
//	   "level %"ISYM" to avoid crashing.\n", level);
//    EjectaDensity *= 0.1;
//    EjectaMetalDensity *= 0.1;
//    EjectaThermalEnergy *= 0.1;
//  }

  // Correct for smaller enrichment radius
  EjectaMetalDensity *= pow(MetalRadius, -3.0);
  PrimordialDensity = EjectaDensity - EjectaMetalDensity;
  MetalRadius2 = radius * radius * MetalRadius * MetalRadius;
  outerRadius2 = 1.2 * 1.2 * radius * radius;

    /* Remove mass from the star that will now be added to grids. 
       Also, because EjectaDensity will be added with zero net momentum, 
       increase the particle's velocity accordingly. - Ji-hoon Kim, Sep.2009 */

//    printf("grid::AFS: before: cstar->Mass = %lf\n", cstar->Mass); 
    if (cstar->FeedbackFlag != SUPERNOVA) {
      float old_mass = (float)(cstar->Mass);
      cstar->Mass -= EjectaDensity * DensityUnits * BubbleVolume * pow(LengthUnits,3.0) / SolarMass;  
      float frac = old_mass / cstar->Mass;
      cstar->vel[0] *= frac;
      cstar->vel[1] *= frac;
      cstar->vel[2] *= frac;
    } // ENDIF !Supernova

    maxGE = MAX_TEMPERATURE / (TemperatureUnits * (Gamma-1.0) * 0.6);

    for (k = 0; k < GridDimension[2]; k++) {

      delz = CellLeftEdge[2][k] + 0.5*CellWidth[2][k] - cstar->pos[2];
      sz = sign(delz);
      delz = fabs(delz);
      delz = min(delz, DomainWidth[2]-delz);

      for (j = 0; j < GridDimension[1]; j++) {

	dely = CellLeftEdge[1][j] + 0.5*CellWidth[1][j] - cstar->pos[1];
	sy = sign(dely);
	dely = fabs(dely);
	dely = min(dely, DomainWidth[1]-dely);

	index = (k*GridDimension[1] + j)*GridDimension[0];
	for (i = 0; i < GridDimension[0]; i++, index++) {

	  delx = CellLeftEdge[0][i] + 0.5*CellWidth[0][i] - cstar->pos[0];
	  sx = sign(delx);
	  delx = fabs(delx);
	  delx = min(delx, DomainWidth[0]-delx);

	  radius2 = delx*delx + dely*dely + delz*delz;
	  if (radius2 <= outerRadius2) {

	    r1 = sqrt(radius2) / radius;
	    norm = 0.98;
	    ramp = norm*(0.5 - 0.5 * tanh(10.0*(r1-1.0)));
//	    ramp = min(max(1.0 - (r1 - 0.8)/0.4, 0.01), 1.0);

	    /* 1/1.2^3 factor to dilute the density since we're
	       depositing a uniform ejecta in a sphere of 1.2*radius
	       without a ramp.  The ramp is only applied to the
	       energy*density factor. */
	    factor = 0.578704;

	    OldDensity = BaryonField[DensNum][index];
	    BaryonField[DensNum][index] += factor*EjectaDensity;

	    /* Add total energies of spheres together, then divide by
	       density to get specific energy */

	    if (GENum >= 0 && DualEnergyFormalism) {

	      newGE = (OldDensity * BaryonField[GENum][index] +
		       ramp * factor * EjectaDensity * EjectaThermalEnergy) /
		BaryonField[DensNum][index];
	      newGE = min(newGE, maxGE);
	      BaryonField[GENum][index] = newGE;
	      BaryonField[TENum][index] = newGE;

	      for (dim = 0; dim < GridRank; dim++)
		BaryonField[TENum][index] += 
		  0.5 * BaryonField[Vel1Num+dim][index] * 
		  BaryonField[Vel1Num+dim][index];

	    } else {

	      newGE = (OldDensity * BaryonField[TENum][index] +
		       ramp * factor * EjectaDensity * EjectaThermalEnergy) /
		BaryonField[DensNum][index];

	      newGE = min(newGE, maxGE);  
	      BaryonField[TENum][index] = newGE;

	    } //end if(GENum >= 0 && DualEnergyFormalism)

	    /* Update species and colour fields */

	    if (MetallicityField == TRUE && radius2 <= MetalRadius2)
	      delta_fz = EjectaMetalDensity / OldDensity;
	    else
	      delta_fz = 0.0;
	    increase = BaryonField[DensNum][index] / OldDensity - delta_fz;

	    if (MultiSpecies) {
	      BaryonField[DeNum][index] *= increase;
	      BaryonField[HINum][index] *= increase;
	      BaryonField[HIINum][index] *= increase;
	      BaryonField[HeINum][index] *= increase;
	      BaryonField[HeIINum][index] *= increase;
	      BaryonField[HeIIINum][index] *= increase;
	    }
	    if (MultiSpecies > 1) {
	      BaryonField[HMNum][index] *= increase;
	      BaryonField[H2INum][index] *= increase;
	      BaryonField[H2IINum][index] *= increase;
	    }
	    if (MultiSpecies > 2) {
	      BaryonField[DINum][index] *= increase;
	      BaryonField[DIINum][index] *= increase;
	      BaryonField[HDINum][index] *= increase;
	    }

	    if (MetallicityField == TRUE)
	      BaryonField[MetalNum][index] += EjectaMetalDensity;

	    CellsModified++;

	  } // END if inside radius
	}  // END i-direction
      }  // END j-direction
    }  // END k-direction

  }  // END Supernova

  /***********************************************************************
                                MBH_THERMAL
  ************************************************************************/

  // Similar to Supernova, but here we assume the followings:
  // EjectaDensity = 0.0
  // EjectaMetalDensity = 0.0
  // The unit of EjectaThermalEnergy = ergs/cm^3, not ergs/g

  if (cstar->FeedbackFlag == MBH_THERMAL) {

    maxGE = MAX_TEMPERATURE / (TemperatureUnits * (Gamma-1.0) * 0.6);

    for (k = 0; k < GridDimension[2]; k++) {

      delz = CellLeftEdge[2][k] + 0.5*CellWidth[2][k] - cstar->pos[2];
      sz = sign(delz);
      delz = fabs(delz);
      delz = min(delz, DomainWidth[2]-delz);

      for (j = 0; j < GridDimension[1]; j++) {

	dely = CellLeftEdge[1][j] + 0.5*CellWidth[1][j] - cstar->pos[1];
	sy = sign(dely);
	dely = fabs(dely);
	dely = min(dely, DomainWidth[1]-dely);

	index = (k*GridDimension[1] + j)*GridDimension[0];
	for (i = 0; i < GridDimension[0]; i++, index++) {

	  delx = CellLeftEdge[0][i] + 0.5*CellWidth[0][i] - cstar->pos[0];
	  sx = sign(delx);
	  delx = fabs(delx);
	  delx = min(delx, DomainWidth[0]-delx);

	  radius2 = delx*delx + dely*dely + delz*delz;
	  if (radius2 <= outerRadius2) {

	    r1 = sqrt(radius2) / radius;
	    norm = 0.98;
	    ramp = norm*(0.5 - 0.5 * tanh(10.0*(r1-1.0)));
//          ramp = min(max(1.0 - (r1 - 0.8)/0.4, 0.01), 1.0);

	    /* 1/1.2^3 factor to dilute the density since we're
	       depositing a uniform ejecta in a sphere of 1.2*radius
	       without a ramp.  The ramp is only applied to the
	       energy*density factor. */
	    factor = 0.578704;

	    OldDensity = BaryonField[DensNum][index];
	    BaryonField[DensNum][index] += factor*EjectaDensity;

	    /* Get specific energy */

	    if (GENum >= 0 && DualEnergyFormalism) {

	      /* When injected energy is uniform throughout the volume;
		 EjectaThermalEnergy in ergs/cm3 */
	      newGE = (OldDensity * BaryonField[GENum][index] +
		       ramp * factor * EjectaThermalEnergy) /
		BaryonField[DensNum][index];

#ifdef USE_ONE_OVER_RSQUARED
	      /* When injected energy is proportional to 1/R^2;
		 EjectaThermalEnergy in ergs/cm3/(1/cm^2) */
	      newGE = (OldDensity * BaryonField[GENum][index] +
		       ramp * factor * EjectaThermalEnergy * 
		       min(1.0/radius2, 1.0/(4.0*CellWidth[0][0]*CellWidth[0][0]))) /
		BaryonField[DensNum][index];
#endif

#ifdef CONSTANT_SPECIFIC
	      /* When injected energy is proportional to the cell mass;
		 EjectaThermalEnergy in ergs/g = cm2/s2 */
	      newGE = (BaryonField[GENum][index] + EjectaThermalEnergy) *
		OldDensity / BaryonField[DensNum][index];
#endif

	      newGE = min(newGE, maxGE);  

	      BaryonField[GENum][index] = newGE;
	      BaryonField[TENum][index] = newGE;

	      for (dim = 0; dim < GridRank; dim++)
		BaryonField[TENum][index] += 
		  0.5 * BaryonField[Vel1Num+dim][index] * 
		  BaryonField[Vel1Num+dim][index];

	    } else {

	      newGE = (OldDensity * BaryonField[TENum][index] +
		       ramp * factor * EjectaThermalEnergy) /
		BaryonField[DensNum][index];

#ifdef USE_ONE_OVER_RSQUARED
	      newGE = (OldDensity * BaryonField[TENum][index] +
		       ramp * factor * EjectaThermalEnergy * 
		       min(1.0/radius2, 1.0/(4.0*CellWidth[0][0]*CellWidth[0][0]))) /
		BaryonField[DensNum][index];
#endif
	      
#ifdef CONSTANT_SPECIFIC
	      newGE = (BaryonField[TENum][index] + EjectaThermalEnergy) *
		OldDensity / BaryonField[DensNum][index];
#endif

//	      printf("grid::AddFS: rho= %"GSYM"->%"GSYM", TE= %"GSYM"->%"GSYM", drho= %"GSYM", dE= %"GSYM"\n", 
//		     OldDensity, BaryonField[DensNum][index], 
//		     BaryonField[TENum][index], newGE, EjectaDensity, EjectaThermalEnergy * 1/radius2); 

	      newGE = min(newGE, maxGE);  
	      BaryonField[TENum][index] = newGE;

	    } //end if(GENum >= 0 && DualEnergyFormalism)

	    /* Update species and colour fields */

	    if (MetallicityField == TRUE && radius2 <= MetalRadius2)
	      delta_fz = EjectaMetalDensity / OldDensity;
	    else
	      delta_fz = 0.0;
	    increase = BaryonField[DensNum][index] / OldDensity - delta_fz;

	    if (MultiSpecies) {
	      BaryonField[DeNum][index] *= increase;
	      BaryonField[HINum][index] *= increase;
	      BaryonField[HIINum][index] *= increase;
	      BaryonField[HeINum][index] *= increase;
	      BaryonField[HeIINum][index] *= increase;
	      BaryonField[HeIIINum][index] *= increase;
	    }
	    if (MultiSpecies > 1) {
	      BaryonField[HMNum][index] *= increase;
	      BaryonField[H2INum][index] *= increase;
	      BaryonField[H2IINum][index] *= increase;
	    }
	    if (MultiSpecies > 2) {
	      BaryonField[DINum][index] *= increase;
	      BaryonField[DIINum][index] *= increase;
	      BaryonField[HDINum][index] *= increase;
	    }

	    if (MetallicityField == TRUE)
	      BaryonField[MetalNum][index] += EjectaMetalDensity;

	    /* MBHColour injected */
	    if (MBHColourNum > 0)
	      BaryonField[MBHColourNum][index] += factor*EjectaDensity;

	    CellsModified++;

	  } // END if inside radius
	}  // END i-direction
      }  // END j-direction
    }  // END k-direction

  }  // END MBH_THERMAL

  /***********************************************************************
                                 MBH_JETS
  ************************************************************************/

  // Inject bipolar jets along the direction of the angular momentum 
  // vector L of the MBH particle (angular momentum accreted thus far)
  // or along the z-axis  - Ji-hoon Kim, Nov.2009

#define MAX_SUPERCELL_NUMBER 1000
  int SUPERCELL = 2; //2 for supercell of 5 cells wide = 5^3  
  int ind_cell_inside[MAX_SUPERCELL_NUMBER], ind_cell_edge[MAX_SUPERCELL_NUMBER];
  float nx_cell_edge[MAX_SUPERCELL_NUMBER], ny_cell_edge[MAX_SUPERCELL_NUMBER], 
    nz_cell_edge[MAX_SUPERCELL_NUMBER];
  int n_cell_inside = 0, n_cell_edge = 0, ibuff = NumberOfGhostZones;
  int ii, jj, kk, r_s, ic, sign;
  float m_cell_inside = 0.0, metal_cell_inside = 0.0, colour_cell_inside = 0.0, 
    metallicity_inside = 0.0, colour_inside = 0.0, rho_inside, rho_metal_inside, rho_colour_inside;
  float m_cell_edge = 0.0, metal_cell_edge = 0.0, colour_cell_edge = 0.0, 
    metallicity_edge = 0.0, colour_edge = 0.0, rho_jet, rho_metal_jet, rho_colour_jet;
  float L_x, L_y, L_z, L_s, nx_L = 0.0, ny_L = 0.0, nz_L = 0.0, costheta = cos(pi/3.9);
  float EjectaMass, EjectaMetalMass, MBHJetsVelocity;

  if (cstar->FeedbackFlag == MBH_JETS) {

    /* Calculate star indicies */

    float CellWidthTemp = float(CellWidth[0][0]);
    i = (int)((cstar->pos[0] - CellLeftEdge[0][0]) / CellWidthTemp);
    j = (int)((cstar->pos[1] - CellLeftEdge[1][0]) / CellWidthTemp);
    k = (int)((cstar->pos[2] - CellLeftEdge[2][0]) / CellWidthTemp);
    
    /* Note that we need to inject feedback only for the finest grid the MBH belongs to */

    if (i < ibuff || i > GridDimension[0]-ibuff-1 ||
	j < ibuff || j > GridDimension[1]-ibuff-1 || 
	k < ibuff || k > GridDimension[2]-ibuff-1 ||
	cstar->ReturnCurrentGrid() == NULL ||
	cstar->level > level) {
//    fprintf(stdout, "grid::AddFS: MBH_JETS - MBH doesn't belong to this grid.\n"); 
      return SUCCESS;
    }

    /* Calculate mass that has accumulated thus far; since EjectaDensity is calculated 
       for isotropic MBH_THERMAL, we use it only to compute EjectaMass, not apply it directly. */

    cstar->NotEjectedMass += EjectaDensity * DensityUnits * BubbleVolume * pow(LengthUnits,3.0) / SolarMass;  

//    fprintf(stdout, "d1, d2, d3, i, j, k = %d %d %d / %d %d %d\n", 
//	    GridDimension[0], GridDimension[1], GridDimension[2], i,j,k);

    /* If NotEjectedMass is still smaller than the threshold, return */

    if (cstar->NotEjectedMass <= MBHFeedbackJetsThresholdMass) {
      fprintf(stdout, "grid::AddFS: MBH_JETS - accumulated mass (%g Ms) not passed threshold.\n",
	      cstar->NotEjectedMass);       
      return SUCCESS;
    }

    /* If the current grid cannot contain the whole supercell, return */

    if (i < ibuff+SUPERCELL || i > GridDimension[0]-ibuff-SUPERCELL-1 || 
	j < ibuff+SUPERCELL || j > GridDimension[1]-ibuff-SUPERCELL-1 ||
	k < ibuff+SUPERCELL || k > GridDimension[2]-ibuff-SUPERCELL-1) {
      fprintf(stdout, "grid::AddFS: MBH_JETS - supercell not contained; accumulated mass (%g Ms).\n",
	      cstar->NotEjectedMass); 
      
      // if the supercell issue hasn't allowed the jet injection for too long,
      // issue an warning signal and output the current hierarchy at CheckForOutput
      if (cstar->NotEjectedMass > 2.0 * MBHFeedbackJetsThresholdMass) { 
	fprintf(stdout, "grid::AddFS: MBH_JETS - jets haven't been ejected for too long!\n");
	OutputWhenJetsHaveNotEjected = TRUE;  
      } 
      
      // otherwise, just proceed and do it later
      return SUCCESS;
    }
    
    /* Find ejecta mass */

    EjectaMass = cstar->NotEjectedMass * SolarMass / DensityUnits / pow(LengthUnits,3.0); 
    EjectaMetalMass = EjectaMass * MBHFeedbackMetalYield;
    OutputWhenJetsHaveNotEjected = FALSE; 

    /* Find the directional vector n_L of angular momentum accreted thus far */

    L_x = cstar->accreted_angmom[0];
    L_y = cstar->accreted_angmom[1];
    L_z = cstar->accreted_angmom[2]; 
    L_s = sqrt(pow(L_x,2) + pow(L_y,2) + pow(L_z,2));
    nx_L = L_x/L_s;  //normalized directional vector
    ny_L = L_y/L_s;
    nz_L = L_z/L_s;

    // if MBHFeedback = 3, direct the jets always along the z-axis
    if (MBHFeedback == 3) {
      nx_L = 0.0;
      ny_L = 0.0;
      nz_L = 1.0;
    }

    // if MBHFeedback = 4 or 5, provide the jet direction with a random noise
    if (MBHFeedback == 4 || MBHFeedback == 5) {

      float theta, phi, MaximumNoiseAngle;
      if (MBHFeedback == 4) MaximumNoiseAngle = 10.0;
      if (MBHFeedback == 5) MaximumNoiseAngle = 90.0; //launching in random direction

      //find angles in spherical coordinate; n_L's are already normalized
      theta = atan(ny_L/nx_L);  
      phi   = acos(nz_L);
      printf("before: n_L = (%g, %g, %g) with theta,phi = (%g, %g)\n", nx_L, ny_L, nz_L, theta, phi);

      //add random noise to theta and phi
      srand(time(NULL));
      theta += MaximumNoiseAngle * pi / 180.0 * ((2.0*(float)rand()/((float)(RAND_MAX)+(float)(1))) - 1.0);  
      phi   += MaximumNoiseAngle * pi / 180.0 * ((2.0*(float)rand()/((float)(RAND_MAX)+(float)(1))) - 1.0);

      //get back to Cartesian coordinate; some tricks needed to preserve the signs of nx_L and ny_L
      nx_L = sign(nx_L) * fabs(cos(theta))*sin(phi);  
      ny_L = sign(ny_L) * fabs(sin(theta))*sin(phi);
      nz_L = cos(phi);
      printf("after : n_L = (%g, %g, %g) with theta,phi = (%g, %g) and random angle example = %g deg\n", 
	     nx_L, ny_L, nz_L, theta, phi,
	     MaximumNoiseAngle * ((2.0*(float)rand()/((float)(RAND_MAX)+(float)(1))) - 1.0));
    }

    /* Loop over the supercell around the MBH particle (5 * 5 * 5 = 125 cells, 
       but only the edges), and record the cells eligible for jet injection */

    for (kk = -SUPERCELL; kk <= SUPERCELL; kk++) {
      for (jj = -SUPERCELL; jj <= SUPERCELL; jj++) {
	for (ii = -SUPERCELL; ii <= SUPERCELL; ii++) {

	  if (ABS(ii) != SUPERCELL && ABS(jj) != SUPERCELL && ABS(kk) != SUPERCELL) {  //if not on edges

	    ind_cell_inside[n_cell_inside] = i+ii+(j+jj+(k+kk)*GridDimension[1])*GridDimension[0];
	    m_cell_inside += BaryonField[DensNum][ind_cell_inside[n_cell_inside]] * 
	      pow(CellWidth[0][0], 3);
	    if (MetallicityField == TRUE) 
	      metal_cell_inside += BaryonField[MetalNum][ind_cell_inside[n_cell_inside]] * 
		pow(CellWidth[0][0], 3);
	    if (MBHColourNum > 0)
	      colour_cell_inside += BaryonField[MBHColourNum][ind_cell_inside[n_cell_inside]] * 
		pow(CellWidth[0][0], 3);
	    n_cell_inside++;
	    
	  } else {  //if on edges

	    r_s = sqrt(pow(ii,2) + pow(jj,2) + pow(kk,2));	    
	    
	    if (fabs((ii*nx_L + jj*ny_L + kk*nz_L)/r_s) > costheta) { 

	      ind_cell_edge[n_cell_edge] = i+ii+(j+jj+(k+kk)*GridDimension[1])*GridDimension[0];
	      nx_cell_edge[n_cell_edge]  = ii / r_s;  //directional vector
	      ny_cell_edge[n_cell_edge]  = jj / r_s;
	      nz_cell_edge[n_cell_edge]  = kk / r_s;
	      m_cell_edge += BaryonField[DensNum][ind_cell_edge[n_cell_edge]] * 
		pow(CellWidth[0][0], 3);
	      if (MetallicityField == TRUE) 
		metal_cell_edge += BaryonField[MetalNum][ind_cell_edge[n_cell_edge]] * 
		  pow(CellWidth[0][0], 3);
	      if (MBHColourNum > 0) 
		colour_cell_edge += BaryonField[MBHColourNum][ind_cell_edge[n_cell_edge]] * 
		  pow(CellWidth[0][0], 3);
	      n_cell_edge++;
	    } 

	  }  

	}  // END ii-direction
      }  // END jj-direction
    }  // END kk-direction

//    printf("EjectaM in SolarMass = %g, EjectaM = %g, EjectaMetalM = %g, m_cell_edge = %g, n_cell_edge = %d\n",
//	   cstar->NotEjectedMass, EjectaMass, EjectaMetalMass, m_cell_edge, n_cell_edge); 

    /* Calculate the jet density */

    rho_jet = (m_cell_edge + EjectaMass) / 
      (n_cell_edge * pow(CellWidth[0][0], 3));

    if (MetallicityField == TRUE) {
      rho_metal_jet = (metal_cell_edge + EjectaMetalMass) / 
	(n_cell_edge * pow(CellWidth[0][0], 3));
      metallicity_edge = rho_metal_jet / rho_jet;
    } else
      metallicity_edge = 0.0;

    if (MBHColourNum > 0) {
      rho_colour_jet = (colour_cell_edge + EjectaMass) / 
	(n_cell_edge * pow(CellWidth[0][0], 3));
      colour_edge = rho_colour_jet / rho_jet;
    } else
      colour_edge = 0.0;
      
//    printf("rho_jet_prev = %g\n", m_cell_edge / (n_cell_edge * pow(CellWidth[0][0], 3)));
//    printf("rho_jet =%g, rho_metal_jet = %g, rho_colour_jet = %g, metallicity_edge = %g\n", 
//	   rho_jet, rho_metal_jet, rho_colour_jet, metallicity_edge); 

    /* Calculate MBHJetsVelocity using energy conservation below:

       MBHFeedbackEnergyCoupling * MBHFeedbackRadiativeEfficiency * Mdot * c^2 
       = 0.5 * MBHFeedbackMassEjectionFraction * Mdot * (MBHJetsVelocity)^2                
       
       Note that EjectaThermalEnergy is never used; MBHFeedbackEnergyCoupling 
       should now be calculated considering gravitational redshift (Kim et al. 2010) */

    MBHJetsVelocity = clight * sqrt( 2 * MBHFeedbackEnergyCoupling * MBHFeedbackRadiativeEfficiency 
				      / MBHFeedbackMassEjectionFraction ) / VelocityUnits;

    if (MBHJetsVelocity * VelocityUnits > 0.99*clight) {
      ENZO_VFAIL("grid::AddFS: MBHJetsVelocity is ultra-relativistic! (%g/ %g/ %g/ %g c)\n",
		 MBHFeedbackEnergyCoupling, MBHFeedbackRadiativeEfficiency, 
		 MBHFeedbackMassEjectionFraction, MBHJetsVelocity * VelocityUnits / clight);
    }

    /* Finally, add the jet feedback at the edges (outer part of the supercell) */

    for (ic = 0; ic < n_cell_edge; ic++) {

      index = ind_cell_edge[ic];

      /* Update velocities and TE; note that we now have kinetic (jet) energy added, so 
	 for DualEnergyFormalism = 0 you don't have to update any energy field */

      sign = sign(nx_cell_edge[ic]*nx_L + ny_cell_edge[ic]*ny_L + nz_cell_edge[ic]*nz_L);

      if (GENum >= 0 && DualEnergyFormalism) 
	for (dim = 0; dim < GridRank; dim++)
	  BaryonField[TENum][index] -= 
	    0.5 * BaryonField[Vel1Num+dim][index] * 
	    BaryonField[Vel1Num+dim][index];

      /* Calculate grid velocity: the actual veloctiy injected in supercell edges.
	 This is different from MBHJetsVelocity because it is the mass-weighted average 
	 between MBHJetsVelocity and the original veloctiy in grid */  
      
      BaryonField[Vel1Num][index] = (BaryonField[DensNum][index] * BaryonField[Vel1Num][index] +
				     EjectaMass / (n_cell_edge*pow(CellWidth[0][0], 3)) *
				     sign * nx_L * MBHJetsVelocity) / 
	                            (BaryonField[DensNum][index] + 
				     EjectaMass / (n_cell_edge*pow(CellWidth[0][0], 3)));
      BaryonField[Vel2Num][index] = (BaryonField[DensNum][index] * BaryonField[Vel2Num][index] +
				     EjectaMass / (n_cell_edge*pow(CellWidth[0][0], 3)) *
				     sign * ny_L * MBHJetsVelocity) / 
	                            (BaryonField[DensNum][index] + 
				     EjectaMass / (n_cell_edge*pow(CellWidth[0][0], 3)));
      BaryonField[Vel3Num][index] = (BaryonField[DensNum][index] * BaryonField[Vel3Num][index] +
				     EjectaMass / (n_cell_edge*pow(CellWidth[0][0], 3)) *
				     sign * nz_L * MBHJetsVelocity) / 
	                            (BaryonField[DensNum][index] + 
				     EjectaMass / (n_cell_edge*pow(CellWidth[0][0], 3)));
      
      if (GENum >= 0 && DualEnergyFormalism) 
	for (dim = 0; dim < GridRank; dim++)
	  BaryonField[TENum][index] += 
	    0.5 * BaryonField[Vel1Num+dim][index] * 
	    BaryonField[Vel1Num+dim][index];

      /* Update density, species and colour fields */

      OldDensity = BaryonField[DensNum][index];
      BaryonField[DensNum][index] = rho_jet;
      increase = rho_jet / OldDensity;
//      printf("grid::AFS: increase = %lf\n", increase); 
      
      if (MultiSpecies) {
	BaryonField[DeNum][index] *= increase;
	BaryonField[HINum][index] *= increase;
	BaryonField[HIINum][index] *= increase;
	BaryonField[HeINum][index] *= increase;
	BaryonField[HeIINum][index] *= increase;
	BaryonField[HeIIINum][index] *= increase;
      }
      if (MultiSpecies > 1) {
	BaryonField[HMNum][index] *= increase;
	BaryonField[H2INum][index] *= increase;
	BaryonField[H2IINum][index] *= increase;
      }
      if (MultiSpecies > 2) {
	BaryonField[DINum][index] *= increase;
	BaryonField[DIINum][index] *= increase;
	BaryonField[HIINum][index] *= increase;
	BaryonField[HDINum][index] *= increase;
      }
      
      if (MetallicityField == TRUE)
	BaryonField[MetalNum][index] = rho_metal_jet;

      if (MBHColourNum > 0)
	BaryonField[MBHColourNum][index] = rho_colour_jet;
      
      CellsModified++;

    }  // END ic in n_cell_edge

    /* Remove ejected mass from star; now that we injected the NotEjectedMass, set it to zero */

    double old_mass = cstar->Mass;
    float old_vel1 = cstar->vel[1];
    cstar->Mass -= cstar->NotEjectedMass; 
    cstar->NotEjectedMass = 0.0;

    cstar->vel[0] *= old_mass / cstar->Mass; 
    cstar->vel[1] *= old_mass / cstar->Mass;
    cstar->vel[2] *= old_mass / cstar->Mass; 
//    fprintf(stdout, "grid::AFS:  Mass = %lf -> %lf, vel[1] = %f -> %f\n", 
//	    old_mass, cstar->Mass, old_vel1, cstar->vel[1]);  

    fprintf(stdout, "grid::AddFS: jets injected (EjectaM = %g Ms, JetsVelocity = %g, grid v = %g, rho_jet = %g) along n_L = (%g, %g, %g)\n", 
	    EjectaMass * DensityUnits * pow(LengthUnits,3.0) / SolarMass,
	    MBHJetsVelocity, BaryonField[Vel3Num][n_cell_edge-1], rho_jet, nx_L, ny_L, nz_L); 

  }  // END MBH_JETS

  /***********************************************************************
          STROEMGREN SPHERE FROM A POP III STAR (WHALEN ET AL. 2004)
  ************************************************************************/

  if (cstar->FeedbackFlag == STROEMGREN) {
    
    maxVelocity = 1e5*WhalenMaxVelocity / VelocityUnits;
    coef = maxVelocity / ( 0.8*0.8 + 2*0.8 );
    index = 0;

    for (k = 0; k < GridDimension[2]; k++) {

      delz = CellLeftEdge[2][k] + 0.5*CellWidth[2][k] - cstar->pos[2];
      sz = sign(delz);
      delz = fabs(delz);
      delz = min(delz, DomainWidth[2]-delz);

      for (j = 0; j < GridDimension[1]; j++) {

	dely = CellLeftEdge[1][j] + 0.5*CellWidth[1][j] - cstar->pos[1];
	sy = sign(dely);
	dely = fabs(dely);
	dely = min(dely, DomainWidth[1]-dely);

	for (i = 0; i < GridDimension[0]; i++, index++) {

	  delx = CellLeftEdge[0][i] + 0.5*CellWidth[0][i] - cstar->pos[0];
	  sx = sign(delx);
	  delx = fabs(delx);
	  delx = min(delx, DomainWidth[0]-delx);

	  radius2 = delx*delx + dely*dely + delz*delz;
	  if (radius2 <= 1.2*1.2*radius*radius) {

	    float r1 = sqrt(radius2) / radius;
	    float ramp = min(max(1.0 - (r1 - 0.8)/0.4, 0.01), 1.0);
	    
	    BaryonField[DensNum][index] = EjectaDensity * ramp;
	  
	    // Estimate of velocity profile
	    speed = coef * (r1*r1 + 2*r1) * ramp;
	    Radius = sqrt(radius2);
	    
	    if (Radius > TOLERANCE) {
	      BaryonField[Vel1Num][index] = sx*speed*delx/Radius + cstar->vel[0];
	      BaryonField[Vel2Num][index] = sy*speed*dely/Radius + cstar->vel[1];
	      BaryonField[Vel3Num][index] = sz*speed*delz/Radius + cstar->vel[2];
	    } else {
	      BaryonField[Vel1Num][index] = cstar->vel[0];
	      BaryonField[Vel2Num][index] = cstar->vel[1];
	      BaryonField[Vel3Num][index] = cstar->vel[2];
	    }

	    BaryonField[TENum][index] = EjectaThermalEnergy*ramp;
	    if (GENum >= 0 && DualEnergyFormalism)
	      BaryonField[GENum][index] = EjectaThermalEnergy*ramp;
	    
	    if (HydroMethod != Zeus_Hydro)
	      for (dim = 0; dim < GridRank; dim++)
		BaryonField[TENum][index] += 
		  0.5 * BaryonField[Vel1Num+dim][index] *
		  BaryonField[Vel1Num+dim][index];
	    
	    CellsModified++;

	  }  // END if inside radius

	}  // END i-direction
      }  // END j-direction
    }  // END k-direction
  }  // END Pop III sphere

  /***********************************************************************
          BARYON REMOVAL AFTER ACCRETION OR STAR PARTICLE CREATION
         -- Enforce a minimum temperature for cold gas accretion --
  ************************************************************************/

  float MinimumTemperature = 1e4, AdditionalEnergy, GasEnergy;
  ionizedFraction = 0.999;  // Assume an initial HII region

  if (cstar->FeedbackFlag == FORMATION) {

    index = 0;
    //if (cstar->type == PopII)
    //MinimumTemperature = (MultiSpecies > 1) ? 1e3 : 1e4;

    /* For the initial Stroemgren sphere, pre-calculate the numerator
       of the photo-ionization and photo-heating terms and also absorb
       the unit conversions and (1/4pi) into the cross-section. */

    float kph, kheat;
    sigma_HI *= (double) TimeUnits / ((double)LengthUnits * (double)LengthUnits) 
      / (4.0 * pi);
    kph = (float) (Q_HI * sigma_HI);
    kheat = kph * deltaE;

    /* Get photo-ionization fields */

    int kphHINum, kphHeINum, kphHeIINum, kdissH2INum, kphHMNum, kdissH2IINum;
    int gammaNum;
    IdentifyRadiativeTransferFields(kphHINum, gammaNum, kphHeINum, kphHeIINum, 
				    kdissH2INum, kphHMNum, kdissH2IINum);
    
    for (k = 0; k < GridDimension[2]; k++) {

      delz = CellLeftEdge[2][k] + 0.5*CellWidth[2][k] - cstar->pos[2];
      sz = sign(delz);
      delz = fabs(delz);
      delz = min(delz, DomainWidth[2]-delz);

      for (j = 0; j < GridDimension[1]; j++) {

	dely = CellLeftEdge[1][j] + 0.5*CellWidth[1][j] - cstar->pos[1];
	sy = sign(dely);
	dely = fabs(dely);
	dely = min(dely, DomainWidth[1]-dely);

	for (i = 0; i < GridDimension[0]; i++, index++) {

	  delx = CellLeftEdge[0][i] + 0.5*CellWidth[0][i] - cstar->pos[0];
	  sx = sign(delx);
	  delx = fabs(delx);
	  delx = min(delx, DomainWidth[0]-delx);

	  radius2 = delx*delx + dely*dely + delz*delz;
	  if (radius2 <= radius*radius) {

	    radius2 = max(radius2, 0.0625*CellWidth[0][i]*CellWidth[0][i]); // (0.25*dx)^2

	    if (MetallicityField == TRUE)
	      metallicity = BaryonField[MetalNum][index] / BaryonField[DensNum][index];
	    else
	      metallicity = 0;

	    fhz = fh * (1-metallicity);
	    fhez = (1-fh) * (1-metallicity);

	    BaryonField[DensNum][index] = EjectaDensity;

	    if (MultiSpecies) {
	      BaryonField[DeNum][index] = BaryonField[DensNum][index] * ionizedFraction;
	      BaryonField[HINum][index] = BaryonField[DensNum][index] * (1-ionizedFraction) * fhz;
	      BaryonField[HIINum][index] = BaryonField[DensNum][index] * ionizedFraction * fhz;
	      BaryonField[HeINum][index] = BaryonField[DensNum][index] * (1-ionizedFraction) * fhez;
	      BaryonField[HeIINum][index] = BaryonField[DensNum][index] * (ionizedFraction) * fhez;
	      BaryonField[HeIIINum][index] = 1e-10 * BaryonField[DensNum][index];
	    }
	    if (MultiSpecies > 1) {
	      BaryonField[HMNum][index] = tiny_number;
	      BaryonField[H2INum][index] = tiny_number;
	      BaryonField[H2IINum][index] = tiny_number;
	    }
	    if (MultiSpecies > 2) {
	      BaryonField[DINum][index] = BaryonField[DensNum][index] * fh *
		CoolData.DeuteriumToHydrogenRatio * (1-ionizedFraction);
	      BaryonField[DIINum][index] = BaryonField[DensNum][index] * fh *
		CoolData.DeuteriumToHydrogenRatio * ionizedFraction;
	      BaryonField[HDINum][index] = tiny_number * BaryonField[DensNum][index];
	    }

	    if (SNColourNum > 0)
	      BaryonField[SNColourNum][index] *= factor;
	    if (Metal2Num > 0)
	      BaryonField[Metal2Num][index] *= factor;

	    CellsModified++;

	  }  // END if inside radius

	}  // END i-direction
      }  // END j-direction
    }  // END k-direction
  }  // END star birth

  /***********************************************************************
                             POPIII - Color field
  ************************************************************************/

  if (cstar->FeedbackFlag == COLOR_FIELD) {
    int CellsModified2 = 0;

    int ColorField = FindField(ForbiddenRefinement, FieldType, NumberOfBaryonFields); 
    if (ColorField < 0) ENZO_FAIL("Couldn't Find Color Field!");
    index = 0;

    for (k = 0; k < GridDimension[2]; k++) {

      delz = CellLeftEdge[2][k] + 0.5*CellWidth[2][k] - cstar->pos[2];
      sz = sign(delz);
      delz = fabs(delz);
      delz = min(delz, DomainWidth[2]-delz);

      for (j = 0; j < GridDimension[1]; j++) {

	dely = CellLeftEdge[1][j] + 0.5*CellWidth[1][j] - cstar->pos[1];
	sy = sign(dely);
	dely = fabs(dely);
	dely = min(dely, DomainWidth[1]-dely);

	for (i = 0; i < GridDimension[0]; i++, index++) {

	  delx = CellLeftEdge[0][i] + 0.5*CellWidth[0][i] - cstar->pos[0];
	  sx = sign(delx);
	  delx = fabs(delx);
	  delx = min(delx, DomainWidth[0]-delx);

	  radius2 = delx*delx + dely*dely + delz*delz;
	  if (radius2 <= radius*radius) {

	    BaryonField[ColorField][index] =
            BaryonField[DensNum][index];

	    CellsModified++;
	    CellsModified2++;

	  }  // END if inside radius

	}  // END i-direction
      }  // END j-direction
    }  // END k-direction
    fprintf(stderr, "CellsModified: %"ISYM"\n", CellsModified2);
  }

  /* Now it's done, unmark. */

  //cstar->FeedbackFlag = NO_FEEDBACK;
<<<<<<< HEAD
   

  // Create a randomly-oriented SuperNova object and add it to the SuperNova Grid list
  if (cstar->FeedbackFlag == SUPERNOVA_SEEDFIELD) {
    if(UseSupernovaSeedFieldSourceTerms){

      SuperNova *P = new SuperNova();
      int mt_seed = 100;
      mt_init(mt_seed);
      float random_u = (float)mt_seed/100.0; // random variable from 0 to 1
      float random_v = (float)mt_seed/100.0;
      float random_phi = 2.0*pi*random_u; // 0 to 2pi                                                                                    
      float random_theta = acos(2.0*random_v-1); // 0 to pi                                                                                
      // Setting up randomly oriented magnetic feedback of supernova
      float phi_x = sin(random_theta)*cos(random_phi);
      float phi_y = sin(random_theta)*sin(random_phi);
      float phi_z = cos(random_theta);

      // Birthtime of supernova is at the end of a star particle's life
      float sn_birthtime = cstar->BirthTime + cstar->LifeTime;

      // Convert units to system units
      // Converting time from years to seconds, then internal units
      float sn_duration = SupernovaSeedFieldDuration * 3.1556952e7 / TimeUnits;
      // Converting radius from parsecs to cm, then internal units
      float sn_radius = SupernovaSeedFieldRadius * pc_cm / LengthUnits;
      // Converting energy from ergs to internal units
      float MassUnits = DensityUnits * POW(LengthUnits, 3);
      float sn_energy = SupernovaSeedFieldEnergy / (MassUnits*VelocityUnits*VelocityUnits);

      // Creates a supernova with magnetic feedback set by user-defined parameters and 
      // adds it to supernova list
      if((Time > sn_birthtime) && (Time < sn_birthtime + SupernovaSeedFieldDuration)){
        P->setValues(phi_x, phi_y, phi_z, cstar->pos[0], cstar->pos[1], cstar->pos[2], 
		     sn_radius, sn_birthtime, sn_duration, sn_energy);

        this->SuperNovaList.append(P);
	printf("Added supernova to list \n"); 
      }
    }
  }
  
=======
     
>>>>>>> c75d3240

  return SUCCESS;

}
 <|MERGE_RESOLUTION|>--- conflicted
+++ resolved
@@ -987,8 +987,6 @@
   /* Now it's done, unmark. */
 
   //cstar->FeedbackFlag = NO_FEEDBACK;
-<<<<<<< HEAD
-   
 
   // Create a randomly-oriented SuperNova object and add it to the SuperNova Grid list
   if (cstar->FeedbackFlag == SUPERNOVA_SEEDFIELD) {
@@ -1011,7 +1009,7 @@
 
       // Convert units to system units
       // Converting time from years to seconds, then internal units
-      float sn_duration = SupernovaSeedFieldDuration * 3.1556952e7 / TimeUnits;
+      float sn_duration = SupernovaSeedFieldDuration * yr_s / TimeUnits;
       // Converting radius from parsecs to cm, then internal units
       float sn_radius = SupernovaSeedFieldRadius * pc_cm / LengthUnits;
       // Converting energy from ergs to internal units
@@ -1029,10 +1027,7 @@
       }
     }
   }
-  
-=======
-     
->>>>>>> c75d3240
+
 
   return SUCCESS;
 
