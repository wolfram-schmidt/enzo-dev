/***********************************************************************
/
/  GRID CLASS (INITIALIZE THE GRID FOR A COSMOLOGY SIMULATION)
/
/  written by: Greg Bryan
/  date:       May, 1995
/  modified1:  Robert Harkness, March 2004
/              Changed default initialization of Total_Energy
/              The divisors DEFAULT_MU and Gamma-1.0 were missing,
/              leading to an effectively incorrect initial T.
/              64-bit Inits
/  modified2:  Robert Harkness, March 2006
/              Use MPICH V1.x Dims_create code
/  modified3:  Robert Harkness, April 2008
/
/  PURPOSE:
/
/  RETURNS: FAIL or SUCCESS
/
************************************************************************/
 
#ifdef USE_MPI 
#include "mpi.h"
#endif
 
#include <hdf5.h>
#include <stdio.h>
#include <string.h>
#include <stdlib.h>
#include <math.h>

 


#include "ErrorExceptions.h"
#include "macros_and_parameters.h"
#include "typedefs.h"
#include "global_data.h"
#include "Fluxes.h"
#include "GridList.h"
#include "ExternalBoundary.h"
#include "Grid.h"
#include "CosmologyParameters.h"
#include "fortran.def"
void my_exit(int status);
 
#ifdef PROTO  // Remove troublesome HDF PROTO declaration
#undef PROTO
#endif
 
#define DEFAULT_MU 0.6  // for temperature field
#define DENSITY_FLOOR 0.01
 
#define READFILE ReadFile
 
// HDF5 function prototypes
 

 
// Function prototypes
 
int ReadFile(char *name, int Rank, int Dims[], int StartIndex[],
                  int EndIndex[], int BufferOffset[], float *buffer,
                  inits_type **tempbuffer, int Part, int Npart);
 
int ReadIntFile(char *name, int Rank, int Dims[], int StartIndex[],
                     int EndIndex[], int BufferOffset[], int *buffer,
                     int **tempbuffer, int Part, int Npart);
 
int ReadAttr(char *Fname, int *Rank, int Dims[], int *NSeg, int *LSeg, FILE *log_fptr);
 
void fcol(float *x, int n, int m, FILE *log_fptr);
void pcol(FLOAT *x, int n, int m, FILE *log_fptr);
void icol(int *x, int n, int m, FILE *log_fptr);
 
int GetUnits(float *DensityUnits, float *LengthUnits,
	     float *TemperatureUnits, float *TimeUnits,
	     float *VelocityUnits, FLOAT Time);
 
int CommunicationBroadcastValue(int *Value, int BroadcastProcessor);

int Enzo_Dims_create(int nnodes, int ndims, int *dims); 
 
 

 
int grid::CosmologySimulationInitializeGrid(
			  int   InitialGridNumber,
			  float CosmologySimulationOmegaBaryonNow,
			  float CosmologySimulationOmegaCDMNow,
			  float CosmologySimulationInitialTemperature,
			  char *CosmologySimulationDensityName,
			  char *CosmologySimulationTotalEnergyName,
			  char *CosmologySimulationGasEnergyName,
			  char *CosmologySimulationVelocityNames[],
			  char *CosmologySimulationParticlePositionName,
			  char *CosmologySimulationParticleVelocityName,
			  char *CosmologySimulationParticleMassName,
			  char *CosmologySimulationParticleTypeName,
			  char *CosmologySimulationParticleVelocityNames[],
			  int   CosmologySimulationSubgridsAreStatic,
			  int   TotalRefinement,
			  float CosmologySimulationInitialFractionHII,
			  float CosmologySimulationInitialFractionHeII,
			  float CosmologySimulationInitialFractionHeIII,
			  float CosmologySimulationInitialFractionHM,
			  float CosmologySimulationInitialFractionH2I,
			  float CosmologySimulationInitialFractionH2II,
#ifdef TRANSFER
			  float RadHydroRadiation,
#endif
			  int   UseMetallicityField,
			  PINT &CurrentParticleNumber,
			  int CosmologySimulationManuallySetParticleMassRatio,
			  float CosmologySimulationManualParticleMassRatio,
			  int   CosmologySimulationCalculatePositions)
{
 
 
  int idim, dim, i, j, vel, OneComponentPerFile, ndim, level;
  int DeNum, HINum, HIINum, HeINum, HeIINum, HeIIINum, HMNum, H2INum, H2IINum,
      DINum, DIINum, HDINum, MetalNum;
<<<<<<< HEAD
#ifdef TRANSFER
  int EgNum;
#endif
#ifdef EMISSIVITY
  int EtaNum;
#endif
  int CRNum, MachNum, PSTempNum, PSDenNum;
 
=======

>>>>>>> 91fd3144
  int ExtraField[2];
  int ForbidNum;
 
  inits_type *tempbuffer = NULL;
  int *int_tempbuffer = NULL;
 
  hid_t       file_id, dset_id, attr_id, type_id, int_type_id;
  hid_t       mem_dsp_id, file_dsp_id, attr_dsp_id;
 
  herr_t      h5_status;
  herr_t      h5_error = -1;
 
  hsize_t     xfer_size;
  hsize_t     Slab_Dims[4];
  int         Slab_Rank;
 
  hsize_t     mem_stride, mem_count, mem_block;
  hsize_t     slab_stride[4], slab_count[4], slab_block[4];
  hsize_t     attr_count;
 
  hsize_t    mem_offset;
  hsize_t    slab_offset[4];
 
  int NSeg, LSeg, Part;
 
  int component_rank_attr;
  int component_size_attr;
  int field_rank_attr;
  int field_dims_attr[3];
 
  int AA,BB,CC,II,JJ,KK,MM;
  int enzo_layout[3];

//  MPI_Arg NOP,RNK;
//  MPI_Arg mpi_layout[3];

  FILE *log_fptr;
 
#ifdef IO_LOG
  int         io_log = 1;
#else
  int         io_log = 0;
#endif
 
  if ( NumberOfProcessors > 64 )
  {
     if ( (ParallelRootGridIO != TRUE) || 
	  (ParallelParticleIO != TRUE && !CosmologySimulationCalculatePositions) )
     {
              ENZO_FAIL("ParallelRootGridIO and ParallelParticleIO MUST be set for > 64 cpus!");
     }
  }
 
  char pid[MAX_TASK_TAG_SIZE];
  sprintf(pid, "%"TASK_TAG_FORMAT""ISYM, MyProcessorNumber);
 
  char *logname = new char[MAX_NAME_LENGTH];
  strcpy(logname, "CSlog.");
  strcat(logname, pid);
 
  if (io_log) log_fptr = fopen(logname, "a");
 
  delete [] logname;
 
  if (io_log) fprintf(log_fptr, "\n");
  if (io_log) fprintf(log_fptr, "CSIG ParallelRootGridIO = %"ISYM"\n", ParallelRootGridIO);
  if (io_log) fprintf(log_fptr, "Processor %"ISYM", Target processor %"ISYM"\n", MyProcessorNumber, ProcessorNumber);
  if (io_log) fprintf(log_fptr, "TotalRefinement = %"ISYM"\n", TotalRefinement);
 
  // Determine if the data should be loaded in or not
 
  int ReadData = TRUE, Offset[] = {0,0,0};
 
  if (ParallelRootGridIO == TRUE && TotalRefinement == 1)
    ReadData = FALSE;
 
  if (io_log) fprintf(log_fptr, "ReadData = %"ISYM"\n", ReadData);
 
  // Calculate buffer Offset (same as Grid unless doing ParallelRootGridIO
  // (TotalRefinement = -1 if used as a signal that we should really load
  // in the data regardless of the value of ParallelRootGridIO)
 
  if (ParallelRootGridIO == TRUE && TotalRefinement == -1)
    for (dim = 0; dim < GridRank; dim++)
      Offset[dim] = nint((GridLeftEdge[dim] - DomainLeftEdge[dim])/CellWidth[dim][0]);
 
  // if (io_log) fprintf(log_fptr, "CSIG Offsets %"ISYM" %"ISYM" %"ISYM"\n", Offset[0], Offset[1], Offset[2]);
 
  level = (InitialGridNumber > 0) ? 
    StaticRefineRegionLevel[InitialGridNumber-1] + 1 : 0;

  // Create baryon fields (unless they are not needed)
 
  NumberOfBaryonFields = 0;
  if (CosmologySimulationDensityName != NULL) {
    FieldType[NumberOfBaryonFields++] = Density;
    FieldType[NumberOfBaryonFields++] = TotalEnergy;
    if (DualEnergyFormalism)
      FieldType[NumberOfBaryonFields++] = InternalEnergy;
    FieldType[NumberOfBaryonFields++] = Velocity1;
    vel = NumberOfBaryonFields - 1;
    if (GridRank > 1)
      FieldType[NumberOfBaryonFields++] = Velocity2;
    if (GridRank > 2)
      FieldType[NumberOfBaryonFields++] = Velocity3;
#ifdef TRANSFER
    if (RadiativeTransferFLD > 1)
      FieldType[NumberOfBaryonFields++] = RadiationFreq0;
#endif
    if (MultiSpecies) {
      FieldType[DeNum    = NumberOfBaryonFields++] = ElectronDensity;
      FieldType[HINum    = NumberOfBaryonFields++] = HIDensity;
      FieldType[HIINum   = NumberOfBaryonFields++] = HIIDensity;
      FieldType[HeINum   = NumberOfBaryonFields++] = HeIDensity;
      FieldType[HeIINum  = NumberOfBaryonFields++] = HeIIDensity;
      FieldType[HeIIINum = NumberOfBaryonFields++] = HeIIIDensity;
      if (MultiSpecies > 1) {
	FieldType[HMNum    = NumberOfBaryonFields++] = HMDensity;
	FieldType[H2INum   = NumberOfBaryonFields++] = H2IDensity;
	FieldType[H2IINum  = NumberOfBaryonFields++] = H2IIDensity;
      }
      if (MultiSpecies > 2) {
	FieldType[DINum   = NumberOfBaryonFields++] = DIDensity;
	FieldType[DIINum  = NumberOfBaryonFields++] = DIIDensity;
	FieldType[HDINum  = NumberOfBaryonFields++] = HDIDensity;
      }
    }
    if (UseMetallicityField) {
      FieldType[MetalNum = NumberOfBaryonFields++] = Metallicity;
      if(MultiMetals){
	FieldType[ExtraField[0] = NumberOfBaryonFields++] = ExtraType0;
	FieldType[ExtraField[1] = NumberOfBaryonFields++] = ExtraType1;
      }
    }
    if(STARMAKE_METHOD(COLORED_POP3_STAR)){
      fprintf(stderr, "Initializing Forbidden Refinement color field\n");
      FieldType[ForbidNum = NumberOfBaryonFields++] = ForbiddenRefinement;
    }
    if (WritePotential)
      FieldType[NumberOfBaryonFields++] = GravPotential;
<<<<<<< HEAD
#ifdef EMISSIVITY
    if (StarMakerEmissivityField > 0)
      FieldType[EtaNum = NumberOfBaryonFields++] = Emissivity0;
#endif
    if(CRModel){
      FieldType[MachNum   = NumberOfBaryonFields++] = Mach;
      if(StorePreShockFields){
	FieldType[PSTempNum = NumberOfBaryonFields++] = PreShockTemperature;
	FieldType[PSDenNum = NumberOfBaryonFields++] = PreShockDensity;
      }
      FieldType[CRNum     = NumberOfBaryonFields++] = CRDensity;
    }    
=======
>>>>>>> 91fd3144
  }
 
  // Set the subgrid static flag
 
  SubgridsAreStatic = CosmologySimulationSubgridsAreStatic;
 
  // Return if this doesn't concern us
 
  if (ProcessorNumber == MyProcessorNumber) {
 
  // Skip following if NumberOfBaryonFields == 0
 
  if (NumberOfBaryonFields > 0) {
 
  // Get the cosmology units so we can convert temperature later
 
  float DensityUnits=1, LengthUnits=1, TemperatureUnits=1, TimeUnits=1,
    VelocityUnits=1;
 
  if (GetUnits(&DensityUnits, &LengthUnits, &TemperatureUnits,
	       &TimeUnits, &VelocityUnits,
	       InitialTimeInCodeUnits) == FAIL) {
        ENZO_FAIL("Error in GetUnits.");
  }
 
  // Determine the size of the fields
 
  int size = 1;
 
  for (dim = 0; dim < GridRank; dim++)
    size *= GridDimension[dim];
 
  // Allocate space for the fields
 
  if (ReadData == TRUE)
  {
    if (io_log) fprintf(log_fptr, "Allocate %"ISYM" fields, %"ISYM" floats per field\n", NumberOfBaryonFields, size);
    for (dim=0; dim < GridRank; dim++)
    {
      if (io_log) fprintf(log_fptr, "  Field dim %"ISYM" size %"ISYM"\n", dim, GridDimension[dim]);
    }
  }
 
  if (ReadData == TRUE && debug)
    printf("Allocating %"ISYM" baryon fields of size %"ISYM"\n", NumberOfBaryonFields, size);
 
  if (ReadData == TRUE)
    for (int field = 0; field < NumberOfBaryonFields; field++)
      BaryonField[field] = new float[size];
 
 
  // Read the density field
 
  if (CosmologySimulationDensityName != NULL && ReadData)
  {
    if (READFILE(CosmologySimulationDensityName, GridRank, GridDimension,
              GridStartIndex, GridEndIndex, Offset, BaryonField[0],
              &tempbuffer, 0, 1) == FAIL) {
            ENZO_FAIL("Error reading density field.");
    }
    for (i = 0; i < size; i++)
      BaryonField[0][i] = max(BaryonField[0][i], DENSITY_FLOOR);
  }
 

  // Read the total energy field
 
  if (CosmologySimulationTotalEnergyName != NULL && ReadData)
    if (READFILE(CosmologySimulationTotalEnergyName, GridRank,
		    GridDimension, GridStartIndex, GridEndIndex, Offset,
		    BaryonField[1], &tempbuffer, 0, 1) == FAIL) {
            ENZO_FAIL("Error reading total energy field.");
    }
 
  // Read the gas energy field
 
  if (CosmologySimulationGasEnergyName != NULL && DualEnergyFormalism && ReadData)
    if (READFILE(CosmologySimulationGasEnergyName, GridRank, GridDimension,
		 GridStartIndex, GridEndIndex, Offset, BaryonField[2],
		 &tempbuffer, 0, 1) == FAIL) {
            ENZO_FAIL("Error reading gas energy field.");
    }
 
  // Read the velocity fields
 
  if (CosmologySimulationVelocityNames[0] != NULL && ReadData)
  {
    // Determine if we're reading different files for each component
    if (GridRank > 1)
      if (strstr(CosmologySimulationVelocityNames[0], 
		 CosmologySimulationVelocityNames[1]) == NULL)
	OneComponentPerFile = TRUE;
      else
	OneComponentPerFile = FALSE;

    for (dim = 0; dim < GridRank; dim++) {
      if (OneComponentPerFile) {
	ndim = 1;
	idim = 0;
      } else {
	ndim = 3;
	idim = dim;
      }
      if (READFILE(CosmologySimulationVelocityNames[dim], GridRank,
		   GridDimension, GridStartIndex, GridEndIndex, Offset,
		   BaryonField[vel+dim], &tempbuffer, idim, ndim) == FAIL) {
	fprintf(stderr, "Error reading velocity field %"ISYM".\n", dim);
	ENZO_FAIL("");
      }
    } // ENDFOR dim
  } // ENDIF grid velocities

#ifdef TRANSFER
  // if using FLD-based radiation energy density, set the field
  if ((RadiativeTransferFLD > 1) && ReadData) {
    float RadScaled = RadHydroRadiation/DensityUnits/VelocityUnits/VelocityUnits;
    for (i=0; i<size; i++)
      BaryonField[EgNum][i] = RadScaled;
  }
#endif
 
  // If using multi-species, set the fields
 
  if (MultiSpecies && ReadData)
    for (i = 0; i < size; i++) {
 
      BaryonField[HIINum][i] = CosmologySimulationInitialFractionHII *
	CoolData.HydrogenFractionByMass * BaryonField[0][i] *
	sqrt(OmegaMatterNow)/
	(CosmologySimulationOmegaBaryonNow*HubbleConstantNow);
 
      BaryonField[HeIINum][i] = CosmologySimulationInitialFractionHeII*
	BaryonField[0][i] * 4.0 * (1.0-CoolData.HydrogenFractionByMass);
      BaryonField[HeIIINum][i] = CosmologySimulationInitialFractionHeIII*
	BaryonField[0][i] * 4.0 * (1.0-CoolData.HydrogenFractionByMass);
      BaryonField[HeINum][i] =
	(1.0 - CoolData.HydrogenFractionByMass)*BaryonField[0][i] -
	BaryonField[HeIINum][i] - BaryonField[HeIIINum][i];
 
      if (MultiSpecies > 1) {
	BaryonField[HMNum][i] = CosmologySimulationInitialFractionHM*
	  BaryonField[HIINum][i]*
	  POW(CosmologySimulationInitialTemperature,float(0.88));
	BaryonField[H2IINum][i] = CosmologySimulationInitialFractionH2II*2.0*
	  BaryonField[HIINum][i]*
	  POW(CosmologySimulationInitialTemperature,float(1.8));
	BaryonField[H2INum][i] = CosmologySimulationInitialFractionH2I*
	  BaryonField[0][i]*CoolData.HydrogenFractionByMass*POW(301.0,5.1)*
	  POW(OmegaMatterNow, float(1.5))/
	  CosmologySimulationOmegaBaryonNow/HubbleConstantNow*2.0;
      }
 
      BaryonField[HINum][i] = CoolData.HydrogenFractionByMass*BaryonField[0][i]
	- BaryonField[HIINum][i];
      if (MultiSpecies > 1)
	BaryonField[HINum][i] -= BaryonField[HMNum][i]
	  + BaryonField[H2IINum][i]
	  + BaryonField[H2INum][i];
 
      BaryonField[DeNum][i] = BaryonField[HIINum][i] +
	0.25*BaryonField[HeIINum][i] + 0.5*BaryonField[HeIIINum][i];
      if (MultiSpecies > 1)
	BaryonField[DeNum][i] += 0.5*BaryonField[H2IINum][i] -
	  BaryonField[HMNum][i];
 
      // Set Deuterium species (assumed to be negligible)
 
      if (MultiSpecies > 2) {
	BaryonField[DINum][i] = CoolData.DeuteriumToHydrogenRatio*
	                             BaryonField[HINum][i];
	BaryonField[DIINum][i] = CoolData.DeuteriumToHydrogenRatio*
	                             BaryonField[HIINum][i];
	BaryonField[HDINum][i] = 0.75*CoolData.DeuteriumToHydrogenRatio*
	                             BaryonField[H2INum][i];
      }
    }
  
  // If using metallicity, set the field
 
  if (UseMetallicityField && ReadData)
    for (i = 0; i < size; i++) {
      BaryonField[MetalNum][i] = 1.0e-10 * BaryonField[0][i];
      if(MultiMetals){
	BaryonField[ExtraField[0]][i] = 1.0e-10 * BaryonField[0][i];
	BaryonField[ExtraField[1]][i] = 1.0e-10 * BaryonField[0][i];
      }
    }
    if(STARMAKE_METHOD(COLORED_POP3_STAR) && ReadData){
      for (i = 0; i < size; i++)
        BaryonField[ForbidNum][i] = 0.0;
    }

#ifdef EMISSIVITY
    // If using an emissivity field, initialize to zero
    if ((StarMakerEmissivityField > 0) && ReadData)
      for (i=0; i<size; i++)  BaryonField[EtaNum][i] = 0.0;
#endif
 
  // If they were not read in above, set the total & gas energy fields now
 
  if (CosmologySimulationDensityName != NULL && ReadData) {
    if (CosmologySimulationTotalEnergyName == NULL)
      for (i = 0; i < size; i++)
	BaryonField[1][i] = CosmologySimulationInitialTemperature/
	                      TemperatureUnits/DEFAULT_MU/(Gamma-1.0);
 
/*          * POW(BaryonField[0][i]/CosmologySimulationOmegaBaryonNow,Gamma-1)
	                    / (Gamma-1); */
 
    if (CosmologySimulationGasEnergyName == NULL && DualEnergyFormalism)
      for (i = 0; i < size; i++)
	BaryonField[2][i] = BaryonField[1][i];
 
    if (CosmologySimulationTotalEnergyName == NULL &&
	HydroMethod != Zeus_Hydro)
      for (dim = 0; dim < GridRank; dim++)
	for (i = 0; i < size; i++)
	  BaryonField[1][i] +=
	    0.5 * BaryonField[vel+dim][i] * BaryonField[vel+dim][i];
  }
 
  } // end: if (NumberOfBaryonFields > 0)
 
 
  // Read particle fields if the was a name specified
 
  // This routine reads data from Inits and Ring: 32- or 64-bit
 
  int ii = sizeof(inits_type);
 
  //  fprintf(stderr, "CSIG size of inits_type is %"ISYM"\n", ii);
 
  switch(ii)
  {
 
    case 4:
      type_id = HDF5_R4;
      break;
 
    case 8:
      type_id = HDF5_R8;
      break;
 
    default:
      type_id = HDF5_R4;
 
  }
 
  int_type_id = HDF5_INT;
 
 
  if ((CosmologySimulationParticlePositionName != NULL ||
       CosmologySimulationCalculatePositions) && ReadData) {
 
    // Get the number of particles by reading the file attributes
 
    int TempInt, Dim[1], Start[1] = {0}, End[1], Zero[1] = {0};
 
    int TempIntArray[MAX_DIMENSION], TotalParticleCount;

    if (!CosmologySimulationCalculatePositions) {
 
    ReadAttr(CosmologySimulationParticlePositionName,
                  &TempInt, TempIntArray, &NSeg, &LSeg, log_fptr);
 
    // Error check
 
    if (TempInt != 1) {
      fprintf(stderr, "Rank (%"ISYM") is not one in file %s.\n", TempInt,
	      CosmologySimulationParticlePositionName);
      ENZO_FAIL("");
    }
 
    // If doing parallel root grid IO then read in the full list of particle
    // positions and construct a mask of those within this grid
 
    TotalParticleCount = TempIntArray[0];
 
/*
    Eunsigned_int *BitMask = NULL;
    Eunsigned_int BitsPerInt;
    Eunsigned_int BitMaskSize;
    Eunsigned_int BitMaskTrue;
    Eunsigned_int *BitArray = NULL;
    Eunsigned_int TestBit;
    int XMask;
 
    BitsPerInt = 8 * sizeof(BitsPerInt);
    BitMaskSize = (TotalParticleCount/BitsPerInt)+1;
*/

    } // ENDIF ! calculate positions
 
    if (ParallelRootGridIO == TRUE && TotalRefinement == -1 &&
	!CosmologySimulationCalculatePositions) {
 
//    for(i=0; i<GridRank;i++)
//    {
//      if (io_log) fprintf(log_fptr, "Proc %"ISYM" Offset %"ISYM" Left %10.4"FSYM" Right %10.4"FSYM"\n",
//                  MyProcessorNumber, Offset[i], GridLeftEdge[i], GridRightEdge[i]);
//    }
 
 
 
      int PreSortedParticles = 0;
      int NumSortedParticles = 0;
      int TotParticleCount = 0;
 
      if (ParallelParticleIO)
      {
        PreSortedParticles = 1;
      }
 
      if (PreSortedParticles == 1)
      {
 
      //  This section only used with
      //  Pre-sorted particle input (ring i/o)
 
      //  Generate subgrid to MPI task map for filenames

      MPI_Arg mpi_size;

#ifdef USE_MPI 
      MPI_Comm_size(MPI_COMM_WORLD, &mpi_size);
#else
      mpi_size = 1;
#endif

/*
      MPI_Arg NOP,RNK;
      MPI_Arg mpi_layout[3];

      NOP = mpi_size;
      RNK = 3;
 
      mpi_layout[0] = 0;
      mpi_layout[1] = 0;
      mpi_layout[2] = 0;
 
      MPI_Dims_create(NOP, RNK, mpi_layout);
*/

      int NOP, RNK;
      int mpi_layout[3];

      NOP = mpi_size;
      RNK = 3;

      mpi_layout[0] = 0;
      mpi_layout[1] = 0;
      mpi_layout[2] = 0;

      Enzo_Dims_create(NOP, RNK, mpi_layout);

/*
      if (RNK == 3 && NOP == 8)
      {
        for(idim = 0; idim < GridRank; idim++)
        {
          mpi_layout[idim] = 2;
        }
        if (MyProcessorNumber == 0) printf("NCPU = 8 ==> coerced to 2x2x2\n");
      }
 
      if (RNK == 3 && NOP == 64)
      {
        for(idim = 0; idim < GridRank; idim++)
        {
          mpi_layout[idim] = 4;
        }
        if (MyProcessorNumber == 0) printf("NCPU = 64 ==> coerced to 4x4x4\n");
      }

      if (RNK == 3 && NOP == 125)
      {
        for(idim = 0; idim < GridRank; idim++)
        {
          mpi_layout[idim] = 5;
        }
        if (MyProcessorNumber == 0) printf("NCPU = 125 ==> coerced to 5x5x5\n");
      }

      if (RNK == 3 && NOP == 216)
      {
        for(idim = 0; idim < GridRank; idim++)
        {
          mpi_layout[idim] = 6;
        }
        if (MyProcessorNumber == 0) printf("NCPU = 216 ==> coerced to 6x6x6\n");
      }
*/

 
      for (idim = 0; idim < GridRank; idim++)
      {
        enzo_layout[idim] = mpi_layout[GridRank-1-idim];
      }

      if (MyProcessorNumber == ROOT_PROCESSOR) {
        fprintf(stderr, "ENZO_layout %"ISYM" x %"ISYM" x %"ISYM"\n", enzo_layout[0], enzo_layout[1], enzo_layout[2]);
      }

      AA = enzo_layout[0];
      BB = enzo_layout[1];
      CC = enzo_layout[2];
      II = nint( GridLeftEdge[0]/((DomainRightEdge[0]-DomainLeftEdge[0])/((float) AA)));
      JJ = nint( GridLeftEdge[1]/((DomainRightEdge[1]-DomainLeftEdge[1])/((float) BB)));
      KK = nint( GridLeftEdge[2]/((DomainRightEdge[2]-DomainLeftEdge[2])/((float) CC)));
//    MM = ((II*BB*CC) + JJ*CC) + KK;
      MM = ((KK*BB*AA) + JJ*AA) + II;
 
//    if (io_log) fprintf(log_fptr, "ABC %"ISYM" %"ISYM" %"ISYM";  IJK %"ISYM" %"ISYM" %"ISYM";  M = %"ISYM"\n", AA,BB,CC,II,JJ,KK,MM);
 
      sprintf(pid, "%"TASK_TAG_FORMAT""ISYM, MM);
 
 
  printf("PreSortedParticles - ParallelRootGridIO\n");
 
  int fln, ext, lex;
  char *Extension;
 
  lex = 0;
  fln = strlen(CosmologySimulationParticlePositionName);
  ext = strcspn(CosmologySimulationParticlePositionName, ".");
 
  if ( fln-ext > 0 )
  {
    lex = strlen(strstr(CosmologySimulationParticlePositionName, "."));
    Extension = new char[lex+1];
    strcpy(Extension, strstr(CosmologySimulationParticlePositionName, "."));
    lex = strlen(Extension);
  }
 
  char *PPos = new char[MAX_NAME_LENGTH];
  strcpy(PPos, "PPos");
  strcat(PPos, pid);
  if (lex > 0)
    strcat(PPos, Extension);
 
  char *PVel = new char[MAX_NAME_LENGTH];
  strcpy(PVel, "PVel");
  strcat(PVel, pid);
  if (lex > 0)
    strcat(PVel, Extension);
 
  char *PPro = new char[MAX_NAME_LENGTH];
  strcpy(PPro, "PPro");
  strcat(PPro, pid);
  if (lex > 0)
    strcat(PPro, Extension);
 
  char *PMass = new char[MAX_NAME_LENGTH];
  strcpy(PMass, "PMass");
  strcat(PMass, pid);
  if (lex > 0)
    strcat(PMass, Extension);
 
  char *PType = new char[MAX_NAME_LENGTH];
  strcpy(PType, "PType");
  strcat(PType, pid);
  if (lex > 0)
    strcat(PType, Extension);
 
  if (io_log) fprintf(log_fptr, "Proc %"ISYM" reads particle grid %s\n", MyProcessorNumber, PPos);
  if (io_log) fprintf(log_fptr, "Proc %"ISYM" reads particle grid %s\n", MyProcessorNumber, PVel);
 
  if ( fln-ext > 0 )
    delete [] Extension;
 
  // Read attributes for parallel particle I/O
 
  file_id = H5Fopen(PPos, H5F_ACC_RDONLY, H5P_DEFAULT);
  fprintf(stderr, "H5Fopen %s on proc %"ISYM" status %"ISYM"\n", PPos, MyProcessorNumber, file_id);
    if (io_log) fprintf(log_fptr, "H5Fopen id: %"ISYM"\n", file_id);
    if( file_id == h5_error){ENZO_FAIL("IO Problem");}
 
  dset_id = H5Dopen(file_id, PPos);
    if (io_log) fprintf(log_fptr, "H5Dopen id: %"ISYM"\n", dset_id);
    if( dset_id == h5_error ){ENZO_FAIL("IO Problem");}
 
  attr_id = H5Aopen_name(dset_id, "NumberOfParticles");
    if (io_log) fprintf(log_fptr, "H5Aopen (NumberOfParticles) id: %"ISYM"\n", attr_id);
    if( attr_id == h5_error ){ENZO_FAIL("IO Problem");}
 
  h5_status = H5Aread(attr_id, HDF5_INT, &NumSortedParticles);
    if (io_log) fprintf(log_fptr, "H5Aread NumSortedParticles: %"ISYM"\n", h5_status);
    if( h5_status == h5_error ){ENZO_FAIL("IO Problem");}
 
  h5_status = H5Aclose(attr_id);
    if (io_log) fprintf(log_fptr, "H5Aclose: %"ISYM"\n", h5_status);
    if( h5_status == h5_error ){ENZO_FAIL("IO Problem");}
 
  attr_id = H5Aopen_name(dset_id, "TotalParticleCount");
    if (io_log) fprintf(log_fptr, "H5Aopen (TotalParticleCount) id: %"ISYM"\n", attr_id);
    if( attr_id == h5_error ){ENZO_FAIL("IO Problem");}
 
  h5_status = H5Aread(attr_id, HDF5_INT, &TotParticleCount);
    if (io_log) fprintf(log_fptr, "H5Aread TotParticleCount: %"ISYM"\n", h5_status);
    if( h5_status == h5_error ){ENZO_FAIL("IO Problem");}
 
  h5_status = H5Aclose(attr_id);
    if (io_log) fprintf(log_fptr, "H5Aclose: %"ISYM"\n", h5_status);
    if( h5_status == h5_error ){ENZO_FAIL("IO Problem");}
 
  h5_status = H5Dclose(dset_id);
    if (io_log) fprintf(log_fptr, "H5Dclose: %"ISYM"\n", h5_status);
    if( h5_status == h5_error ){ENZO_FAIL("IO Problem");}
 
  h5_status = H5Fclose(file_id);
    if (io_log) fprintf(log_fptr, "H5Fclose: %"ISYM"\n", h5_status);
    if( h5_status == h5_error ){ENZO_FAIL("IO Problem");}
 
  if ( TotParticleCount != TotalParticleCount )
  {
    printf("DISASTER! Inconsistent particle count\n");
    ENZO_FAIL("");
  }
 
  NumberOfParticles = NumSortedParticles;
 
  // Allocate space for the particles
 
  printf("Calling AllocateNewParticles with %"ISYM"\n", NumberOfParticles);
 
  this->AllocateNewParticles(NumberOfParticles);
 
  // Allocate 32- or 64-bit buffer for ring input
 
  if (io_log) fprintf(log_fptr, "Allocate %"ISYM" inits_type for RingTemp\n", NumberOfParticles);

  if (debug)
    printf("Allocating %"ISYM" (NumberOfParticles)\n",NumberOfParticles);
 
 
 
 
  // Allocate buffer for floating point particle data
 
  inits_type *RingTemp = new inits_type[NumberOfParticles];
 
  // Allocate buffer for integer particle data
 
  int *IntRingTemp = new int[NumberOfParticles];
 
 
 
 
 
  // Read pre-sorted particle positions

  if (CosmologySimulationParticlePositionName != NULL) {
 
  for (dim = 0; dim < GridRank; dim++)
  {
 
  Slab_Rank = 2;
  Slab_Dims[0] = 3;
  Slab_Dims[1] = NumSortedParticles;
 
  if ( NumSortedParticles == 0 )
  {
    Slab_Dims[1] = 1;
  }
 
  // Data in memory is considered 1D, stride 1, with zero offset
 
  mem_stride = 1;                   // contiguous elements
  mem_count = NumSortedParticles;   // number of elements in field
  mem_offset = 0;                   // zero offset in buffer
 
  if ( NumSortedParticles == 0 )
  {
    mem_count = 1;
  }
 
  // 1D memory model
 
  mem_dsp_id = H5Screate_simple((Eint32) 1, &mem_count, NULL);
    if (io_log) fprintf(log_fptr, "H5Screate mem_dsp_id: %"ISYM"\n", mem_dsp_id);
    if( mem_dsp_id == h5_error ){ENZO_FAIL("IO Problem");}
 
  h5_status =  H5Sselect_hyperslab(mem_dsp_id,  H5S_SELECT_SET, &mem_offset, &mem_stride, &mem_count, NULL);
    if (io_log) fprintf(log_fptr, "H5Sselect mem slab: %"ISYM"\n", h5_status);
    if( h5_status == h5_error ){ENZO_FAIL("IO Problem");}
 
  // Data in the file is (1+Rank)D with Npart components per grid point.
  // Offset[0] is the component Part of Npart components.  Data for each
  // Part are contiguous in the file, so stride = 1.
 
  slab_stride[0] = 1;      // contiguous elements
  slab_count[0] = 1;       // one component per call
  slab_offset[0] = dim;    // component Part of Npart
 
  slab_stride[1] = 1;                   // contiguous elements
  slab_count[1] = NumSortedParticles;   // field dimensions
  slab_offset[1] = 0;                   // complete field, no offset
 
  if ( NumSortedParticles == 0 )
  {
    slab_count[1] = 1;
  }
 
  file_dsp_id = H5Screate_simple((Eint32) Slab_Rank, Slab_Dims, NULL);
    if (io_log) fprintf(log_fptr, "H5Screate file_dsp_id: %"ISYM"\n", file_dsp_id);
    if( file_dsp_id == h5_error ){ENZO_FAIL("IO Problem");}
 
  h5_status = H5Sselect_hyperslab(file_dsp_id, H5S_SELECT_SET, slab_offset, slab_stride, slab_count, NULL);
    if (io_log) fprintf(log_fptr, "H5Sselect file slab: %"ISYM"\n", h5_status);
    if( h5_status == h5_error ){ENZO_FAIL("IO Problem");}
 
  file_id = H5Fopen(PPos, H5F_ACC_RDWR, H5P_DEFAULT);
  fprintf(stderr, "H5Fopen %s on proc %"ISYM" status %"ISYM"\n", PPos, MyProcessorNumber, file_id);
    if (io_log) fprintf(log_fptr, "H5Fopen id: %"ISYM"\n", file_id);
    if( file_id == h5_error ){ENZO_FAIL("IO Problem");}
 
  dset_id =  H5Dopen(file_id, PPos);
    if (io_log) fprintf(log_fptr, "H5Dopen id: %"ISYM"\n", dset_id);
    if( dset_id == h5_error ){ENZO_FAIL("IO Problem");}
 
  if ( NumSortedParticles > 0 )
  {
    h5_status = H5Dread(dset_id, type_id, mem_dsp_id, file_dsp_id,  H5P_DEFAULT, (VOIDP) RingTemp);
      if (io_log) fprintf(log_fptr, "H5Dread: %"ISYM"\n", h5_status);
      if( h5_status == h5_error ){ENZO_FAIL("IO Problem");}
  }
 
  h5_status = H5Dclose(dset_id);
    if (io_log) fprintf(log_fptr, "H5Dclose: %"ISYM"\n", h5_status);
    if( h5_status == h5_error ){ENZO_FAIL("IO Problem");}
 
  h5_status = H5Sclose(mem_dsp_id);
    if (io_log) fprintf(log_fptr, "H5Sclose: %"ISYM"\n", h5_status);
    if( h5_status == h5_error ){ENZO_FAIL("IO Problem");}
 
  h5_status = H5Sclose(file_dsp_id);
    if (io_log) fprintf(log_fptr, "H5Sclose: %"ISYM"\n", h5_status);
    if( h5_status == h5_error ){ENZO_FAIL("IO Problem");}
 
  h5_status = H5Fclose(file_id);
    if (io_log) fprintf(log_fptr, "H5Fclose: %"ISYM"\n", h5_status);
    if( h5_status == h5_error ){ENZO_FAIL("IO Problem");}
 
  // Convert to FLOAT
 
  for (j = 0; j < NumberOfParticles; j++)
  {
    ParticlePosition[dim][j] = RingTemp[j];
  }
 
  } // end of loop over dims
 
  } // ENDIF particle positions

 
 
 
  // Read pre-sorted particle velocities

  if (CosmologySimulationParticleVelocityName != NULL) {
 
  for (dim = 0; dim < GridRank; dim++)
  {
 
  Slab_Rank = 2;
  Slab_Dims[0] = 3;
  Slab_Dims[1] = NumSortedParticles;
 
  if ( NumSortedParticles == 0 )
  {
    Slab_Dims[1] = 1;
  }
 
  // Data in memory is considered 1D, stride 1, with zero offset
 
  mem_stride = 1;                   // contiguous elements
  mem_count = NumSortedParticles;   // number of elements in field
  mem_offset = 0;                   // zero offset in buffer
 
  if ( NumSortedParticles == 0 )
  {
    mem_count = 1;
  }
 
  // 1D memory model
 
  mem_dsp_id = H5Screate_simple((Eint32) 1, &mem_count, NULL);
    if (io_log) fprintf(log_fptr, "H5Screate mem_dsp_id: %"ISYM"\n", mem_dsp_id);
    if( mem_dsp_id == h5_error ){ENZO_FAIL("IO Problem");}
 
  h5_status =  H5Sselect_hyperslab(mem_dsp_id,  H5S_SELECT_SET, &mem_offset, &mem_stride, &mem_count, NULL);
    if (io_log) fprintf(log_fptr, "H5Sselect mem slab: %"ISYM"\n", h5_status);
    if( h5_status == h5_error ){ENZO_FAIL("IO Problem");}
 
  // Data in the file is (1+Rank)D with Npart components per grid point.
  // Offset[0] is the component Part of Npart components.  Data for each
  // Part are contiguous in the file, so stride = 1.
 
  slab_stride[0] = 1;      // contiguous elements
  slab_count[0] = 1;       // one component per call
  slab_offset[0] = dim;    // component Part of Npart
 
  slab_stride[1] = 1;                   // contiguous elements
  slab_count[1] = NumSortedParticles;    // field dimensions
  slab_offset[1] = 0;                   // complete field, no offset
 
  if ( NumSortedParticles == 0 )
  {
    slab_count[1] = 1;
  }
 
  file_dsp_id = H5Screate_simple((Eint32) Slab_Rank, Slab_Dims, NULL);
    if (io_log) fprintf(log_fptr, "H5Screate file_dsp_id: %"ISYM"\n", file_dsp_id);
    if( file_dsp_id == h5_error ){ENZO_FAIL("IO Problem");}
 
  h5_status = H5Sselect_hyperslab(file_dsp_id, H5S_SELECT_SET, slab_offset, slab_stride, slab_count, NULL);
    if (io_log) fprintf(log_fptr, "H5Sselect file slab: %"ISYM"\n", h5_status);
    if( h5_status == h5_error ){ENZO_FAIL("IO Problem");}
 
  file_id = H5Fopen(PVel, H5F_ACC_RDWR, H5P_DEFAULT);
  fprintf(stderr, "H5Fopen %s on proc %"ISYM" status %"ISYM"\n", PVel, MyProcessorNumber, file_id);
    if (io_log) fprintf(log_fptr, "H5Fopen id: %"ISYM"\n", file_id);
    if( file_id == h5_error ){ENZO_FAIL("IO Problem");}
 
  dset_id =  H5Dopen(file_id, PVel);
    if (io_log) fprintf(log_fptr, "H5Dopen id: %"ISYM"\n", dset_id);
    if( file_id == h5_error ){ENZO_FAIL("IO Problem");}
 
  if ( NumSortedParticles > 0 )
  {
    h5_status = H5Dread(dset_id, type_id, mem_dsp_id, file_dsp_id,  H5P_DEFAULT, (VOIDP) RingTemp);
      if (io_log) fprintf(log_fptr, "H5Dread: %"ISYM"\n", h5_status);
      if( h5_status == h5_error ){ENZO_FAIL("IO Problem");}
  }
 
  h5_status = H5Dclose(dset_id);
    if (io_log) fprintf(log_fptr, "H5Dclose: %"ISYM"\n", h5_status);
    if( h5_status == h5_error ){ENZO_FAIL("IO Problem");}
 
  h5_status = H5Sclose(mem_dsp_id);
    if (io_log) fprintf(log_fptr, "H5Sclose: %"ISYM"\n", h5_status);
    if( h5_status == h5_error ){ENZO_FAIL("IO Problem");}
 
  h5_status = H5Sclose(file_dsp_id);
    if (io_log) fprintf(log_fptr, "H5Sclose: %"ISYM"\n", h5_status);
    if( h5_status == h5_error ){ENZO_FAIL("IO Problem");}
 
  h5_status = H5Fclose(file_id);
    if (io_log) fprintf(log_fptr, "H5Fclose: %"ISYM"\n", h5_status);
    if( h5_status == h5_error ){ENZO_FAIL("IO Problem");}
 
  // Convert to float
 
  for (j = 0; j < NumberOfParticles; j++)
  {
    ParticleVelocity[dim][j] = RingTemp[j];
  }
 
  } // end of loop over dims
 
  } // ENDIF read pre-sorted particle velocities

 
 
 
  // Read pre-sorted particle mass

  if (CosmologySimulationParticleMassName != NULL) {
 
  dim = 0;
 
  Slab_Rank = 2;
  Slab_Dims[0] = 1;
  Slab_Dims[1] = NumSortedParticles;
 
  if ( NumSortedParticles == 0 )
  {
    Slab_Dims[1] = 1;
  }
 
  // Data in memory is considered 1D, stride 1, with zero offset
 
  mem_stride = 1;                   // contiguous elements
  mem_count = NumSortedParticles;   // number of elements in field
  mem_offset = 0;                   // zero offset in buffer
 
  if ( NumSortedParticles == 0 )
  {
    mem_count = 1;
  }
 
  // 1D memory model
 
  mem_dsp_id = H5Screate_simple((Eint32) 1, &mem_count, NULL);
    if (io_log) fprintf(log_fptr, "H5Screate mem_dsp_id: %"ISYM"\n", mem_dsp_id);
    if( mem_dsp_id == h5_error ){ENZO_FAIL("IO Problem");}
 
  h5_status =  H5Sselect_hyperslab(mem_dsp_id,  H5S_SELECT_SET, &mem_offset, &mem_stride, &mem_count, NULL);
    if (io_log) fprintf(log_fptr, "H5Sselect mem slab: %"ISYM"\n", h5_status);
    if( h5_status == h5_error ){ENZO_FAIL("IO Problem");}
 
  // Data in the file is (1+Rank)D with Npart components per grid point.
  // Offset[0] is the component Part of Npart components.  Data for each
  // Part are contiguous in the file, so stride = 1.
 
  slab_stride[0] = 1;      // contiguous elements
  slab_count[0] = 1;       // one component per call
  slab_offset[0] = dim;    // component Part of Npart
 
  slab_stride[1] = 1;                   // contiguous elements
  slab_count[1] = NumSortedParticles;    // field dimensions
  slab_offset[1] = 0;                   // complete field, no offset
 
  if ( NumSortedParticles == 0 )
  {
    slab_count[1] = 1;
  }
 
  file_dsp_id = H5Screate_simple((Eint32) Slab_Rank, Slab_Dims, NULL);
    if (io_log) fprintf(log_fptr, "H5Screate file_dsp_id: %"ISYM"\n", file_dsp_id);
    if( file_dsp_id == h5_error ){ENZO_FAIL("IO Problem");}
 
  h5_status = H5Sselect_hyperslab(file_dsp_id, H5S_SELECT_SET, slab_offset, slab_stride, slab_count, NULL);
    if (io_log) fprintf(log_fptr, "H5Sselect file slab: %"ISYM"\n", h5_status);
    if( h5_status == h5_error ){ENZO_FAIL("IO Problem");}
 
  file_id = H5Fopen(PMass, H5F_ACC_RDWR, H5P_DEFAULT);
    if (io_log) fprintf(log_fptr, "H5Fopen id: %"ISYM"\n", file_id);
    if( file_id == h5_error ){ENZO_FAIL("IO Problem");}
 
  dset_id =  H5Dopen(file_id, PMass);
    if (io_log) fprintf(log_fptr, "H5Dopen id: %"ISYM"\n", dset_id);
    if( file_id == h5_error ){ENZO_FAIL("IO Problem");}
 
  if ( NumSortedParticles > 0 )
  {
    h5_status = H5Dread(dset_id, type_id, mem_dsp_id, file_dsp_id,  H5P_DEFAULT, (VOIDP) RingTemp);
      if (io_log) fprintf(log_fptr, "H5Dread: %"ISYM"\n", h5_status);
      if( h5_status == h5_error ){ENZO_FAIL("IO Problem");}
  }
 
  h5_status = H5Dclose(dset_id);
    if (io_log) fprintf(log_fptr, "H5Dclose: %"ISYM"\n", h5_status);
    if( h5_status == h5_error ){ENZO_FAIL("IO Problem");}
 
  h5_status = H5Sclose(mem_dsp_id);
    if (io_log) fprintf(log_fptr, "H5Sclose: %"ISYM"\n", h5_status);
    if( h5_status == h5_error ){ENZO_FAIL("IO Problem");}
 
  h5_status = H5Sclose(file_dsp_id);
    if (io_log) fprintf(log_fptr, "H5Sclose: %"ISYM"\n", h5_status);
    if( h5_status == h5_error ){ENZO_FAIL("IO Problem");}
 
  h5_status = H5Fclose(file_id);
    if (io_log) fprintf(log_fptr, "H5Fclose: %"ISYM"\n", h5_status);
    if( h5_status == h5_error ){ENZO_FAIL("IO Problem");}
 
  // Convert to float
 
  for (j = 0; j < NumberOfParticles; j++)
  {
    ParticleMass[j] = RingTemp[j];
  }
 
  } // ENDIF particle mass

 
 
 
  // Read pre-sorted particle type

  if (CosmologySimulationParticleTypeName != NULL) {
 
  dim = 0;
 
  Slab_Rank = 2;
  Slab_Dims[0] = 1;
  Slab_Dims[1] = NumSortedParticles;
 
  if ( NumSortedParticles == 0 )
  {
    Slab_Dims[1] = 1;
  }
 
  // Data in memory is considered 1D, stride 1, with zero offset
 
  mem_stride = 1;                   // contiguous elements
  mem_count = NumSortedParticles;   // number of elements in field
  mem_offset = 0;                   // zero offset in buffer
 
  if ( NumSortedParticles == 0 )
  {
    mem_count = 1;
  }
 
  // 1D memory model
 
  mem_dsp_id = H5Screate_simple((Eint32) 1, &mem_count, NULL);
    if (io_log) fprintf(log_fptr, "H5Screate mem_dsp_id: %"ISYM"\n", mem_dsp_id);
    if( mem_dsp_id == h5_error ){ENZO_FAIL("IO Problem");}
 
  h5_status =  H5Sselect_hyperslab(mem_dsp_id,  H5S_SELECT_SET, &mem_offset, &mem_stride, &mem_count, NULL);
    if (io_log) fprintf(log_fptr, "H5Sselect mem slab: %"ISYM"\n", h5_status);
    if( h5_status == h5_error ){ENZO_FAIL("IO Problem");}
 
  // Data in the file is (1+Rank)D with Npart components per grid point.
  // Offset[0] is the component Part of Npart components.  Data for each
  // Part are contiguous in the file, so stride = 1.
 
  slab_stride[0] = 1;      // contiguous elements
  slab_count[0] = 1;       // one component per call
  slab_offset[0] = dim;    // component Part of Npart
 
  slab_stride[1] = 1;                   // contiguous elements
  slab_count[1] = NumSortedParticles;    // field dimensions
  slab_offset[1] = 0;                   // complete field, no offset
 
  if ( NumSortedParticles == 0 )
  {
    slab_count[1] = 1;
  }
 
  file_dsp_id = H5Screate_simple((Eint32) Slab_Rank, Slab_Dims, NULL);
    if (io_log) fprintf(log_fptr, "H5Screate file_dsp_id: %"ISYM"\n", file_dsp_id);
    if( file_dsp_id == h5_error ){ENZO_FAIL("IO Problem");}
 
  h5_status = H5Sselect_hyperslab(file_dsp_id, H5S_SELECT_SET, slab_offset, slab_stride, slab_count, NULL);
    if (io_log) fprintf(log_fptr, "H5Sselect file slab: %"ISYM"\n", h5_status);
    if( h5_status == h5_error ){ENZO_FAIL("IO Problem");}
 
  file_id = H5Fopen(PType, H5F_ACC_RDWR, H5P_DEFAULT);
    if (io_log) fprintf(log_fptr, "H5Fopen id: %"ISYM"\n", file_id);
    if( file_id == h5_error ){ENZO_FAIL("IO Problem");}
 
  dset_id =  H5Dopen(file_id, PType);
    if (io_log) fprintf(log_fptr, "H5Dopen id: %"ISYM"\n", dset_id);
    if( file_id == h5_error ){ENZO_FAIL("IO Problem");}
 
  if ( NumSortedParticles > 0 )
  {
    h5_status = H5Dread(dset_id, int_type_id, mem_dsp_id, file_dsp_id,  H5P_DEFAULT, (VOIDP) IntRingTemp);
      if (io_log) fprintf(log_fptr, "H5Dread: %"ISYM"\n", h5_status);
      if( h5_status == h5_error ){ENZO_FAIL("IO Problem");}
  }
 
  h5_status = H5Dclose(dset_id);
    if (io_log) fprintf(log_fptr, "H5Dclose: %"ISYM"\n", h5_status);
    if( h5_status == h5_error ){ENZO_FAIL("IO Problem");}
 
  h5_status = H5Sclose(mem_dsp_id);
    if (io_log) fprintf(log_fptr, "H5Sclose: %"ISYM"\n", h5_status);
    if( h5_status == h5_error ){ENZO_FAIL("IO Problem");}
 
  h5_status = H5Sclose(file_dsp_id);
    if (io_log) fprintf(log_fptr, "H5Sclose: %"ISYM"\n", h5_status);
    if( h5_status == h5_error ){ENZO_FAIL("IO Problem");}
 
  h5_status = H5Fclose(file_id);
    if (io_log) fprintf(log_fptr, "H5Fclose: %"ISYM"\n", h5_status);
    if( h5_status == h5_error ){ENZO_FAIL("IO Problem");}
 
  // Convert to float
 
  for (j = 0; j < NumberOfParticles; j++)
  {
    ParticleType[j] = IntRingTemp[j];
  }
 
  } // ENDIF particle types
 
 
 
 
 
 
 
 
 
 
 
  printf("De-allocate (TotalParticleCount)\n");
 
  delete [] RingTemp;
  delete [] IntRingTemp;
 
} // End of || particle i/o
 
 
 
// Normal ||rgio
 
if (PreSortedParticles == 0 && !CosmologySimulationCalculatePositions)
{
 
  printf("UnsortedParticles - ParallelRootGridIO\n");
 
      if (io_log) fprintf(log_fptr, "CSIG ParallelRootGridIO\n");
      if (io_log) fprintf(log_fptr, "TotalParticleCount %"ISYM"\n", TotalParticleCount);
 
    Eunsigned_int *BitMask = NULL;
    Eunsigned_int BitsPerInt;
    Eunsigned_int BitMaskSize;
    Eunsigned_int BitMaskTrue;
    Eunsigned_int *BitArray = NULL;
    Eunsigned_int TestBit;
    int XMask;
 
    BitsPerInt = 8 * sizeof(BitsPerInt);
    BitMaskSize = (TotalParticleCount/BitsPerInt)+1;
 
      // Generate a mask indicating if the particle is inside or outside
 
      if (io_log) fprintf(log_fptr, "Allocate %"ISYM" ints for Mask\n", TotalParticleCount);
 
      BitMask = new Eunsigned_int[BitMaskSize];
 
      BitArray = new Eunsigned_int[BitsPerInt];
 
      for (i = 0; i < BitMaskSize; i++)
        BitMask[i] = 0;
 
      BitArray[BitsPerInt-1] = 1;
      BitMaskTrue = 1;
      for (i=BitsPerInt-1; i>0; i--)
      {
        BitArray[i-1] = 2 * BitArray[i];
        BitMaskTrue = (BitMaskTrue | BitArray[i-1]);
      }
 
//    fprintf(log_fptr, "All true %16o\n", BitMaskTrue);
 
      for (i = 0; i < BitMaskSize; i++)
        BitMask[i] = BitMaskTrue;
 
      Eunsigned_int MaskAddr;
      Eunsigned_int WordAddr;
      Eunsigned_int BitAddr;
 
//    if (io_log) fprintf(log_fptr, "Allocate %"ISYM" inits_type for TempField\n", TotalParticleCount);
 
//    inits_type *TempField = new inits_type[TotalParticleCount];
 
      End[0] = TotalParticleCount - 1;
      Dim[0] = TotalParticleCount;
 
      int ppbuffsize, pp1, pp2, ppoffset, ppcount;
 
      ppbuffsize = min(1024,TotalParticleCount);
 
//    printf("ppbuffsize = %"ISYM"\n", ppbuffsize);
 
      if (io_log) fprintf(log_fptr, "Allocate %"ISYM" inits_type for TempField\n", ppbuffsize);
 
      inits_type *TempField = new inits_type[ppbuffsize];
      int *IntTempField = new int[ppbuffsize];
 
      for (pp1 = 0; pp1 < TotalParticleCount; pp1 = pp1 + ppbuffsize)
      {
        pp2 = min(pp1+ppbuffsize-1,TotalParticleCount-1);
        ppoffset = pp1;
        ppcount = pp2-pp1+1;
//      if (io_log) fprintf(log_fptr, "PP1 = %"ISYM", PP2 = %"ISYM", PPoffset = %"ISYM", PPCount = %"ISYM"\n", pp1, pp2, ppoffset, ppcount);
      }
 
 
 
 
      int n;
 
      for (dim = 0; dim < GridRank; dim++) {
 
      n = 0; // counter for particles in grid
 
      for (pp1 = 0; pp1 < TotalParticleCount; pp1 = pp1 + ppbuffsize)
      {
        pp2 = min(pp1+ppbuffsize-1,TotalParticleCount-1);
        ppoffset = pp1;
        ppcount = pp2-pp1+1;
 
//      for (dim = 0; dim < GridRank; dim++) {
 
        Part = dim;
 
        if (io_log) fprintf(log_fptr, "H5Fopen with Name = %s\n", CosmologySimulationParticlePositionName);
 
        file_id = H5Fopen(CosmologySimulationParticlePositionName, H5F_ACC_RDONLY, H5P_DEFAULT);
          if (io_log) fprintf(log_fptr, "H5Fopen id: %"ISYM"\n", file_id);
          if( file_id == h5_error ){ENZO_FAIL("IO Problem");}
 
        if (io_log) fprintf(log_fptr, "H5Dopen with Name = %s\n", CosmologySimulationParticlePositionName);
 
        dset_id = H5Dopen(file_id, CosmologySimulationParticlePositionName);
          if (io_log) fprintf(log_fptr, "H5Dopen id: %"ISYM"\n", dset_id);
          if( dset_id == h5_error ){ENZO_FAIL("IO Problem");}
 
 
        if (io_log) fprintf(log_fptr, "H5Aopen_name with Name = Component_Rank\n");
 
        attr_id = H5Aopen_name(dset_id, "Component_Rank");
          if (io_log) fprintf(log_fptr, "H5Aopen_name id: %"ISYM"\n", attr_id);
          if( attr_id == h5_error ){ENZO_FAIL("IO Problem");}
 
        h5_status = H5Aread(attr_id, HDF5_INT, &component_rank_attr);
          if (io_log) fprintf(log_fptr, "H5Aread: %"ISYM"\n", h5_status);
          if( h5_status == h5_error ){ENZO_FAIL("IO Problem");}
 
        h5_status = H5Aclose(attr_id);
          if (io_log) fprintf(log_fptr, "H5Aclose: %"ISYM"\n", h5_status);
          if( h5_status == h5_error ){ENZO_FAIL("IO Problem");}
 
        if (io_log) fprintf(log_fptr, "COMPONENT_RANK %"ISYM"\n", component_rank_attr);
 
 
        if (io_log) fprintf(log_fptr, "H5Aopen_name with Name = Component_Size\n");
 
        attr_id = H5Aopen_name(dset_id, "Component_Size");
          if (io_log) fprintf(log_fptr, "H5Aopen_name id: %"ISYM"\n", attr_id);
          if( attr_id == h5_error ){ENZO_FAIL("IO Problem");}
 
        h5_status = H5Aread(attr_id, HDF5_INT, &component_size_attr);
          if (io_log) fprintf(log_fptr, "H5Aread: %"ISYM"\n", h5_status);
          if( h5_status == h5_error ){ENZO_FAIL("IO Problem");}
 
        h5_status = H5Aclose(attr_id);
          if (io_log) fprintf(log_fptr, "H5Aclose: %"ISYM"\n", h5_status);
          if( h5_status == h5_error ){ENZO_FAIL("IO Problem");}
 
        if (io_log) fprintf(log_fptr, "COMPONENT_SIZE %"ISYM"\n", component_size_attr);
 
 
        if (io_log) fprintf(log_fptr, "H5Aopen_name with Name = Rank\n");
 
        attr_id = H5Aopen_name(dset_id, "Rank");
          if (io_log) fprintf(log_fptr, "H5Aopen_name id: %"ISYM"\n", attr_id);
          if( attr_id == h5_error ){ENZO_FAIL("IO Problem");}
 
        h5_status = H5Aread(attr_id, HDF5_INT, &field_rank_attr);
          if (io_log) fprintf(log_fptr, "H5Aread: %"ISYM"\n", h5_status);
          if( h5_status == h5_error ){ENZO_FAIL("IO Problem");}
 
        h5_status = H5Aclose(attr_id);
          if (io_log) fprintf(log_fptr, "H5Aclose: %"ISYM"\n", h5_status);
          if( h5_status == h5_error ){ENZO_FAIL("IO Problem");}
 
        if (io_log) fprintf(log_fptr, "RANK %"ISYM"\n", field_rank_attr);
 
 
        if (io_log) fprintf(log_fptr, "H5Aopen_name with Name = Dimensions\n");
 
        attr_id = H5Aopen_name(dset_id, "Dimensions");
          if (io_log) fprintf(log_fptr, "H5Aopen_name id: %"ISYM"\n", attr_id);
          if( attr_id == h5_error ){ENZO_FAIL("IO Problem");}
 
        attr_count = field_rank_attr;
 
        attr_dsp_id = H5Screate_simple((Eint32) 1, &attr_count, NULL);
          if (io_log) fprintf(log_fptr, "Attr_dsp_id: %"ISYM"\n", attr_dsp_id);
          if( attr_dsp_id == h5_error ){ENZO_FAIL("IO Problem");}
 
        h5_status = H5Aread(attr_id, HDF5_INT, field_dims_attr);
          if (io_log) fprintf(log_fptr, "H5Aread: %"ISYM"\n", h5_status);
          if( h5_status == h5_error ){ENZO_FAIL("IO Problem");}
 
        h5_status = H5Aclose(attr_id);
          if (io_log) fprintf(log_fptr, "H5Aclose: %"ISYM"\n", h5_status);
          if( h5_status == h5_error ){ENZO_FAIL("IO Problem");}
 
        h5_status = H5Sclose(attr_dsp_id);
          if (io_log) fprintf(log_fptr, "H5Sclose: %"ISYM"\n", h5_status);
          if( h5_status == h5_error ){ENZO_FAIL("IO Problem");}
 
        for (idim = 0; idim < field_rank_attr; idim++)
        {
          if (io_log) fprintf(log_fptr, "DIMS %"ISYM":  %"ISYM"\n", idim, (int) field_dims_attr[idim]);
        }
 
        xfer_size = 1;
 
        for ( idim = 0; idim < field_rank_attr; idim++ )
        {
          xfer_size = xfer_size * field_dims_attr[idim];
        }
 
        if (io_log) fprintf(log_fptr, "  Grid Elements %"ISYM"\n", (int) xfer_size);
 
 
 
 
        Slab_Rank = field_rank_attr+1;
 
        if ( Slab_Rank != 2 )
        {
          printf(" MAJOR ERROR!! Particle Slab_Rank != 2\n");
          ENZO_FAIL("");
        }
 
        Slab_Dims[0] = component_rank_attr;
        Slab_Dims[1] = field_dims_attr[0];
 
        if (io_log) fprintf(log_fptr, "  Extended Rank %"ISYM"\n", (int) Slab_Rank);
 
        for ( idim = 0; idim < Slab_Rank; idim++ )
        {
          if (io_log) fprintf(log_fptr, "    %"ISYM":  %"ISYM"\n", idim, (int) Slab_Dims[idim]);
        }
 
        slab_offset[0] = Part;
        slab_stride[0] = 1;
        slab_count[0] = 1;
        slab_block[0] = 1;
 
        xfer_size = ppcount;
 
        slab_offset[1] = ppoffset;
        slab_stride[1] = 1;
        slab_count[1] = ppcount;
        slab_block[1] = 1;
 
        for ( idim=0; idim < Slab_Rank; idim++)
        {
          if (io_log) fprintf(log_fptr, "Slab [%"ISYM"] Offset %"ISYM", Count %"ISYM", Stride %"ISYM", Block %"ISYM"\n",
                  idim, (int) slab_offset[idim], (int) slab_count[idim],
                       (int) slab_stride[idim], (int) slab_block[idim]);
        }
        if (io_log) fprintf(log_fptr, "Xfer_size %"ISYM"\n", (int) xfer_size);
        if (io_log) fprintf(log_fptr, "Comp_size %"ISYM"\n", (int) component_size_attr);
 
        // Data in memory is considered 1D, stride 1, with zero offset
 
        mem_stride = 1;
        mem_count = xfer_size;
        mem_offset = 0;
        mem_block = 1;
 
        // 1D memory model
 
        mem_dsp_id = H5Screate_simple((Eint32) 1, &xfer_size, NULL);
          if (io_log) fprintf(log_fptr, "H5Screate mem_dsp_id: %"ISYM"\n", mem_dsp_id);
          if( mem_dsp_id == h5_error ){ENZO_FAIL("IO Problem");}
 
        h5_status = H5Sselect_hyperslab(mem_dsp_id, H5S_SELECT_SET, &mem_offset, &mem_stride, &mem_count, &mem_block);
          if (io_log) fprintf(log_fptr, "H5Sselect mem slab: %"ISYM"\n", h5_status);
          if( h5_status == h5_error ){ENZO_FAIL("IO Problem");}
 
        file_dsp_id = H5Screate_simple((Eint32) Slab_Rank, Slab_Dims, NULL);
          if (io_log) fprintf(log_fptr, "H5Screate file_dsp_id: %"ISYM"\n", file_dsp_id);
          if( file_dsp_id == h5_error ){ENZO_FAIL("IO Problem");}
 
        h5_status = H5Sselect_hyperslab(file_dsp_id, H5S_SELECT_SET, slab_offset, slab_stride, slab_count, slab_block);
          if (io_log) fprintf(log_fptr, "H5Sselect file slab: %"ISYM"\n", h5_status);
          if( h5_status == h5_error ){ENZO_FAIL("IO Problem");}
 
        h5_status = H5Dread(dset_id, type_id, mem_dsp_id, file_dsp_id, H5P_DEFAULT, (VOIDP) TempField);
          if (io_log) fprintf(log_fptr, "H5Dread: %"ISYM"\n", (int) h5_status);
          if( h5_status == h5_error ){ENZO_FAIL("IO Problem");}
 
        h5_status = H5Sclose(mem_dsp_id);
          if (io_log) fprintf(log_fptr, "H5Sclose mem_dsp: %"ISYM"\n", h5_status);
          if( h5_status == h5_error ){ENZO_FAIL("IO Problem");}
 
        h5_status = H5Sclose(file_dsp_id);
          if (io_log) fprintf(log_fptr, "H5Sclose file_dsp: %"ISYM"\n", h5_status);
          if( h5_status == h5_error ){ENZO_FAIL("IO Problem");}
 
        h5_status = H5Dclose(dset_id);
          if (io_log) fprintf(log_fptr, "H5Dclose: %"ISYM"\n", h5_status);
          if( h5_status == h5_error ){ENZO_FAIL("IO Problem");}
 
        h5_status = H5Fclose(file_id);
          if (io_log) fprintf(log_fptr, "H5Fclose: %"ISYM"\n", h5_status);
          if( h5_status == h5_error ){ENZO_FAIL("IO Problem");}
 
        for (i = pp1, j = 0; i < pp1 + ppcount; i++, j++)
        {
 
//        if (TempField[i] < GridLeftEdge[dim] || TempField[i] > GridRightEdge[dim] )
//        {
//          Mask[i] = FALSE;
//        }
 
          if (TempField[j] < GridLeftEdge[dim] || TempField[j] > GridRightEdge[dim] )
          {
            MaskAddr = i;
            WordAddr = MaskAddr/BitsPerInt;
            BitAddr  = MaskAddr%BitsPerInt;
            TestBit = (BitMask[WordAddr] & BitArray[BitAddr]);
            if ( TestBit != 0 )
              BitMask[WordAddr] = (BitMask[WordAddr] ^ BitArray[BitAddr]);
//            fprintf(log_fptr, "%4"ISYM"  %4u  %4u  %16o %16o\n", i, WordAddr, BitAddr, BitMask[WordAddr], BitArray[BitAddr]);
          }
        }
 
      }  // End of loop over particle position slices
 
      }  // End of loop over particle position dimensions
 
 
//      for (i=0; i<BitMaskSize; i++)
//        fprintf(log_fptr, "%4"ISYM"  %16o\n", i, BitMask[i]);
//
//      icol(Mask, TotalParticleCount, 128, log_fptr);
 
      NumberOfParticles = 0;
 
      for (i = 0; i < TotalParticleCount; i++)
      {
        XMask = 1;
        MaskAddr = i;
        WordAddr = MaskAddr/BitsPerInt;
        BitAddr  = MaskAddr%BitsPerInt;
        TestBit = (BitMask[WordAddr] & BitArray[BitAddr]);
        if ( TestBit == 0 )
          XMask = 0;
        NumberOfParticles += XMask;
 
//        fprintf(log_fptr, "%4"ISYM"    %2"ISYM" %2"ISYM"    %16o  %16o  %16o\n",
//                i, Mask[i], XMask[i], BitMask[WordAddr], BitArray[BitAddr], TestBit);
 
      }
 
//      icol(XMask, TotalParticleCount, 128, log_fptr);
 
      // Compute the number of particles left
 
//      NumberOfParticles = 0;
//      for (i = 0; i < TotalParticleCount; i++)
//	NumberOfParticles += Mask[i];
 
      if (io_log) fprintf(log_fptr, "NumberOfParticles %"ISYM"\n", NumberOfParticles);
 
 
 
 
      // Allocate space for the particles
 
      this->AllocateNewParticles(NumberOfParticles);
 
 
 
 
      // Read particle positions using mask and delete temp positions
 
      for (dim = 0; dim < GridRank; dim++) {
 
      n = 0; // counter for particles in grid
 
      for (pp1 = 0; pp1 < TotalParticleCount; pp1 = pp1 + ppbuffsize)
      {
        pp2 = min(pp1+ppbuffsize-1,TotalParticleCount-1);
        ppoffset = pp1;
        ppcount = pp2-pp1+1;
 
        Part = dim;
 
        if (io_log) fprintf(log_fptr, "H5Fopen with Name = %s\n", CosmologySimulationParticlePositionName);
 
        file_id = H5Fopen(CosmologySimulationParticlePositionName, H5F_ACC_RDONLY, H5P_DEFAULT);
          if (io_log) fprintf(log_fptr, "H5Fopen id: %"ISYM"\n", file_id);
          if( file_id == h5_error ){ENZO_FAIL("IO Problem");}
 
        if (io_log) fprintf(log_fptr, "H5Dopen with Name = %s\n", CosmologySimulationParticlePositionName);
 
        dset_id = H5Dopen(file_id, CosmologySimulationParticlePositionName);
          if (io_log) fprintf(log_fptr, "H5Dopen id: %"ISYM"\n", dset_id);
          if( dset_id == h5_error ){ENZO_FAIL("IO Problem");}
 
        slab_offset[0] = Part;
        slab_stride[0] = 1;
        slab_count[0] = 1;
        slab_block[0] = 1;
 
        xfer_size = ppcount;
 
        slab_offset[1] = ppoffset;
        slab_stride[1] = 1;
        slab_count[1] = ppcount;
        slab_block[1] = 1;
 
        for ( idim=0; idim < Slab_Rank; idim++)
        {
          if (io_log) fprintf(log_fptr, "Slab [%"ISYM"] Offset %"ISYM", Count %"ISYM", Stride %"ISYM", Block %"ISYM"\n",
                  idim, (int) slab_offset[idim], (int) slab_count[idim],
                       (int) slab_stride[idim], (int) slab_block[idim]);
        }
        if (io_log) fprintf(log_fptr, "Xfer_size %"ISYM"\n", (int) xfer_size);
        if (io_log) fprintf(log_fptr, "Comp_size %"ISYM"\n", (int) component_size_attr);
 
        // Data in memory is considered 1D, stride 1, with zero offset
 
        mem_stride = 1;
        mem_count = xfer_size;
        mem_offset = 0;
        mem_block = 1;
 
        // 1D memory model
 
        mem_dsp_id = H5Screate_simple((Eint32) 1, &xfer_size, NULL);
          if (io_log) fprintf(log_fptr, "H5Screate mem_dsp_id: %"ISYM"\n", mem_dsp_id);
          if( mem_dsp_id == h5_error ){ENZO_FAIL("IO Problem");}
 
        h5_status = H5Sselect_hyperslab(mem_dsp_id, H5S_SELECT_SET, &mem_offset, &mem_stride, &mem_count, &mem_block);
          if (io_log) fprintf(log_fptr, "H5Sselect mem slab: %"ISYM"\n", h5_status);
          if( h5_status == h5_error ){ENZO_FAIL("IO Problem");}
 
        file_dsp_id = H5Screate_simple((Eint32) Slab_Rank, Slab_Dims, NULL);
          if (io_log) fprintf(log_fptr, "H5Screate file_dsp_id: %"ISYM"\n", file_dsp_id);
          if( file_dsp_id == h5_error ){ENZO_FAIL("IO Problem");}
 
        h5_status = H5Sselect_hyperslab(file_dsp_id, H5S_SELECT_SET, slab_offset, slab_stride, slab_count, slab_block);
          if (io_log) fprintf(log_fptr, "H5Sselect file slab: %"ISYM"\n", h5_status);
          if( h5_status == h5_error ){ENZO_FAIL("IO Problem");}
 
        h5_status = H5Dread(dset_id, type_id, mem_dsp_id, file_dsp_id, H5P_DEFAULT, (VOIDP) TempField);
          if (io_log) fprintf(log_fptr, "H5Dread: %"ISYM"\n", (int) h5_status);
          if( h5_status == h5_error ){ENZO_FAIL("IO Problem");}
 
        h5_status = H5Sclose(mem_dsp_id);
          if (io_log) fprintf(log_fptr, "H5Sclose mem_dsp: %"ISYM"\n", h5_status);
          if( h5_status == h5_error ){ENZO_FAIL("IO Problem");}
 
        h5_status = H5Sclose(file_dsp_id);
          if (io_log) fprintf(log_fptr, "H5Sclose file_dsp: %"ISYM"\n", h5_status);
          if( h5_status == h5_error ){ENZO_FAIL("IO Problem");}
 
        h5_status = H5Dclose(dset_id);
          if (io_log) fprintf(log_fptr, "H5Dclose: %"ISYM"\n", h5_status);
          if( h5_status == h5_error ){ENZO_FAIL("IO Problem");}
 
        h5_status = H5Fclose(file_id);
          if (io_log) fprintf(log_fptr, "H5Fclose: %"ISYM"\n", h5_status);
          if( h5_status == h5_error ){ENZO_FAIL("IO Problem");}
 
        for (i = pp1, j = 0; i < pp1 + ppcount; i++, j++)
        {
          XMask = TRUE;
          MaskAddr = i;
          WordAddr = MaskAddr/BitsPerInt;
          BitAddr  = MaskAddr%BitsPerInt;
          TestBit = (BitMask[WordAddr] & BitArray[BitAddr]);
 
          if ( TestBit == 0 )
            XMask = FALSE;
 
	  if (XMask)
	    ParticlePosition[dim][n++] = TempField[j];
        }
 
      }  // End of loop over particle position slices
 
      }  // End of loop over particle position dimensions
 
 
 
 
      // Read particle velocities using mask
 
      if (CosmologySimulationParticleVelocityName != NULL)
      {
 
      for (dim = 0; dim < GridRank; dim++) {
 
      n = 0; // counter for particles in grid
 
      for (pp1 = 0; pp1 < TotalParticleCount; pp1 = pp1 + ppbuffsize)
      {
        pp2 = min(pp1+ppbuffsize-1,TotalParticleCount-1);
        ppoffset = pp1;
        ppcount = pp2-pp1+1;
 
        Part = dim;
 
        if (io_log) fprintf(log_fptr, "H5Fopen with Name = %s\n", CosmologySimulationParticleVelocityName);
 
        file_id = H5Fopen(CosmologySimulationParticleVelocityName, H5F_ACC_RDONLY, H5P_DEFAULT);
          if (io_log) fprintf(log_fptr, "H5Fopen id: %"ISYM"\n", file_id);
          if( file_id == h5_error ){ENZO_FAIL("IO Problem");}
 
        if (io_log) fprintf(log_fptr, "H5Dopen with Name = %s\n", CosmologySimulationParticleVelocityName);
 
        dset_id = H5Dopen(file_id, CosmologySimulationParticleVelocityName);
          if (io_log) fprintf(log_fptr, "H5Dopen id: %"ISYM"\n", dset_id);
          if( dset_id == h5_error ){ENZO_FAIL("IO Problem");}
 
 
        if (io_log) fprintf(log_fptr, "H5Aopen_name with Name = Component_Rank\n");
 
        attr_id = H5Aopen_name(dset_id, "Component_Rank");
          if (io_log) fprintf(log_fptr, "H5Aopen_name id: %"ISYM"\n", attr_id);
          if( attr_id == h5_error ){ENZO_FAIL("IO Problem");}
 
        h5_status = H5Aread(attr_id, HDF5_INT, &component_rank_attr);
          if (io_log) fprintf(log_fptr, "H5Aread: %"ISYM"\n", h5_status);
          if( h5_status == h5_error ){ENZO_FAIL("IO Problem");}
 
        h5_status = H5Aclose(attr_id);
          if (io_log) fprintf(log_fptr, "H5Aclose: %"ISYM"\n", h5_status);
          if( h5_status == h5_error ){ENZO_FAIL("IO Problem");}
 
        if (io_log) fprintf(log_fptr, "COMPONENT_RANK %"ISYM"\n", component_rank_attr);
 
 
        if (io_log) fprintf(log_fptr, "H5Aopen_name with Name = Component_Size\n");
 
        attr_id = H5Aopen_name(dset_id, "Component_Size");
          if (io_log) fprintf(log_fptr, "H5Aopen_name id: %"ISYM"\n", attr_id);
          if( attr_id == h5_error ){ENZO_FAIL("IO Problem");}
 
        h5_status = H5Aread(attr_id, HDF5_INT, &component_size_attr);
          if (io_log) fprintf(log_fptr, "H5Aread: %"ISYM"\n", h5_status);
          if( h5_status == h5_error ){ENZO_FAIL("IO Problem");}
 
        h5_status = H5Aclose(attr_id);
          if (io_log) fprintf(log_fptr, "H5Aclose: %"ISYM"\n", h5_status);
          if( h5_status == h5_error ){ENZO_FAIL("IO Problem");}
 
        if (io_log) fprintf(log_fptr, "COMPONENT_SIZE %"ISYM"\n", component_size_attr);
 
 
        if (io_log) fprintf(log_fptr, "H5Aopen_name with Name = Rank\n");
 
        attr_id = H5Aopen_name(dset_id, "Rank");
          if (io_log) fprintf(log_fptr, "H5Aopen_name id: %"ISYM"\n", attr_id);
          if( attr_id == h5_error ){ENZO_FAIL("IO Problem");}
 
        h5_status = H5Aread(attr_id, HDF5_INT, &field_rank_attr);
          if (io_log) fprintf(log_fptr, "H5Aread: %"ISYM"\n", h5_status);
          if( h5_status == h5_error ){ENZO_FAIL("IO Problem");}
 
        h5_status = H5Aclose(attr_id);
          if (io_log) fprintf(log_fptr, "H5Aclose: %"ISYM"\n", h5_status);
          if( h5_status == h5_error ){ENZO_FAIL("IO Problem");}
 
        if (io_log) fprintf(log_fptr, "RANK %"ISYM"\n", field_rank_attr);
 
 
        if (io_log) fprintf(log_fptr, "H5Aopen_name with Name = Dimensions\n");
 
        attr_id = H5Aopen_name(dset_id, "Dimensions");
          if (io_log) fprintf(log_fptr, "H5Aopen_name id: %"ISYM"\n", attr_id);
          if( attr_id == h5_error ){ENZO_FAIL("IO Problem");}
 
        attr_count = field_rank_attr;
 
        attr_dsp_id = H5Screate_simple((Eint32) 1, &attr_count, NULL);
          if (io_log) fprintf(log_fptr, "Attr_dsp_id: %"ISYM"\n", attr_dsp_id);
          if( attr_dsp_id == h5_error ){ENZO_FAIL("IO Problem");}
 
        h5_status = H5Aread(attr_id, HDF5_INT, field_dims_attr);
          if (io_log) fprintf(log_fptr, "H5Aread: %"ISYM"\n", h5_status);
          if( h5_status == h5_error ){ENZO_FAIL("IO Problem");}
 
        h5_status = H5Aclose(attr_id);
          if (io_log) fprintf(log_fptr, "H5Aclose: %"ISYM"\n", h5_status);
          if( h5_status == h5_error ){ENZO_FAIL("IO Problem");}
 
        h5_status = H5Sclose(attr_dsp_id);
          if (io_log) fprintf(log_fptr, "H5Sclose: %"ISYM"\n", h5_status);
          if( h5_status == h5_error ){ENZO_FAIL("IO Problem");}
 
 
        for (idim = 0; idim < field_rank_attr; idim++)
        {
          if (io_log) fprintf(log_fptr, "DIMS %"ISYM":  %"ISYM"\n", idim, (int) field_dims_attr[idim]);
        }
 
        xfer_size = 1;
 
        for ( idim = 0; idim < field_rank_attr; idim++ )
        {
          xfer_size = xfer_size * field_dims_attr[idim];
        }
 
        if (io_log) fprintf(log_fptr, "  Grid Elements %"ISYM"\n", (int) xfer_size);
 
        Slab_Rank = field_rank_attr+1;
 
        Slab_Dims[0] = component_rank_attr;
        Slab_Dims[1] = field_dims_attr[0];
 
        if (io_log) fprintf(log_fptr, "  Extended Rank %"ISYM"\n", (int) Slab_Rank);
        for ( idim = 0; idim < Slab_Rank; idim++ )
        {
          if (io_log) fprintf(log_fptr, "    %"ISYM":  %"ISYM"\n", idim, (int) Slab_Dims[idim]);
        }
 
        slab_offset[0] = Part;
        slab_stride[0] = 1;
        slab_count[0] = 1;
        slab_block[0] = 1;
 
        xfer_size = ppcount;
 
        slab_offset[1] = ppoffset;
        slab_stride[1] = 1;
        slab_count[1] = ppcount;
        slab_block[1] = 1;
 
        for ( idim=0; idim < Slab_Rank; idim++)
        {
          if (io_log) fprintf(log_fptr, "Slab [%"ISYM"] Offset %"ISYM", Count %"ISYM", Stride %"ISYM", Block %"ISYM"\n",
                  idim, (int) slab_offset[idim], (int) slab_count[idim],
                       (int) slab_stride[idim], (int) slab_block[idim]);
        }
        if (io_log) fprintf(log_fptr, "Xfer_size %"ISYM"\n", (int) xfer_size);
        if (io_log) fprintf(log_fptr, "Comp_size %"ISYM"\n", (int) component_size_attr);
 
        // Data in memory is considered 1D, stride 1, with zero offset
 
        mem_stride = 1;
        mem_count = xfer_size;
        mem_offset = 0;
        mem_block = 1;
 
        // 1D memory model
 
        mem_dsp_id = H5Screate_simple((Eint32) 1, &xfer_size, NULL);
          if (io_log) fprintf(log_fptr, "H5Screate mem_dsp_id: %"ISYM"\n", mem_dsp_id);
          if( mem_dsp_id == h5_error ){ENZO_FAIL("IO Problem");}
 
        h5_status = H5Sselect_hyperslab(mem_dsp_id, H5S_SELECT_SET, &mem_offset, &mem_stride, &mem_count, &mem_block);
          if (io_log) fprintf(log_fptr, "H5Sselect mem slab: %"ISYM"\n", h5_status);
          if( h5_status == h5_error ){ENZO_FAIL("IO Problem");}
 
        file_dsp_id = H5Screate_simple((Eint32) Slab_Rank, Slab_Dims, NULL);
          if (io_log) fprintf(log_fptr, "H5Screate file_dsp_id: %"ISYM"\n", file_dsp_id);
          if( file_dsp_id == h5_error ){ENZO_FAIL("IO Problem");}
 
        h5_status = H5Sselect_hyperslab(file_dsp_id, H5S_SELECT_SET, slab_offset, slab_stride, slab_count, slab_block);
          if (io_log) fprintf(log_fptr, "H5Sselect file slab: %"ISYM"\n", h5_status);
          if( h5_status == h5_error ){ENZO_FAIL("IO Problem");}
 
        h5_status = H5Dread(dset_id, type_id, mem_dsp_id, file_dsp_id, H5P_DEFAULT, (VOIDP) TempField);
          if (io_log) fprintf(log_fptr, "H5Dread: %"ISYM"\n", (int) h5_status);
          if( h5_status == h5_error ){ENZO_FAIL("IO Problem");}
 
        h5_status = H5Sclose(mem_dsp_id);
          if (io_log) fprintf(log_fptr, "H5Sclose mem_dsp: %"ISYM"\n", h5_status);
          if( h5_status == h5_error ){ENZO_FAIL("IO Problem");}
 
        h5_status = H5Sclose(file_dsp_id);
          if (io_log) fprintf(log_fptr, "H5Sclose file_dsp: %"ISYM"\n", h5_status);
          if( h5_status == h5_error ){ENZO_FAIL("IO Problem");}
 
        h5_status = H5Dclose(dset_id);
          if (io_log) fprintf(log_fptr, "H5Dclose: %"ISYM"\n", h5_status);
          if( h5_status == h5_error ){ENZO_FAIL("IO Problem");}
 
        h5_status = H5Fclose(file_id);
          if (io_log) fprintf(log_fptr, "H5Fclose: %"ISYM"\n", h5_status);
          if( h5_status == h5_error ){ENZO_FAIL("IO Problem");}
 
          for (i = pp1, j = 0; i < pp1 + ppcount; i++, j++)
          {
            XMask = TRUE;
            MaskAddr = i;
            WordAddr = MaskAddr/BitsPerInt;
            BitAddr  = MaskAddr%BitsPerInt;
            TestBit = (BitMask[WordAddr] & BitArray[BitAddr]);
 
            if ( TestBit == 0 )
              XMask = FALSE;
 
	    if (XMask)
	      ParticleVelocity[dim][n++] = TempField[j];
          }
 
        }  // End of loop over particle velocity slices
 
      }  // End of loop over particle velocity dimensions
 
      }
 
 
 
 
      // Read particle mass
 
      if (CosmologySimulationParticleMassName != NULL) {
 
      n = 0; // counter for particles in grid
 
      for (pp1 = 0; pp1 < TotalParticleCount; pp1 = pp1 + ppbuffsize)
      {
        pp2 = min(pp1+ppbuffsize-1,TotalParticleCount-1);
        ppoffset = pp1;
        ppcount = pp2-pp1+1;
 
        Part = 0;
 
        if (io_log) fprintf(log_fptr, "H5Fopen with Name = %s\n", CosmologySimulationParticleMassName);
 
        file_id = H5Fopen(CosmologySimulationParticleMassName, H5F_ACC_RDONLY, H5P_DEFAULT);
          if (io_log) fprintf(log_fptr, "H5Fopen id: %"ISYM"\n", file_id);
          if( file_id == h5_error ){ENZO_FAIL("IO Problem");}
 
        if (io_log) fprintf(log_fptr, "H5Dopen with Name = %s\n", CosmologySimulationParticleMassName);
 
        dset_id = H5Dopen(file_id, CosmologySimulationParticleMassName);
          if (io_log) fprintf(log_fptr, "H5Dopen id: %"ISYM"\n", dset_id);
          if( dset_id == h5_error ){ENZO_FAIL("IO Problem");}
 
 
        if (io_log) fprintf(log_fptr, "H5Aopen_name with Name = Component_Rank\n");
 
        attr_id = H5Aopen_name(dset_id, "Component_Rank");
          if (io_log) fprintf(log_fptr, "H5Aopen_name id: %"ISYM"\n", attr_id);
          if( attr_id == h5_error ){ENZO_FAIL("IO Problem");}
 
        h5_status = H5Aread(attr_id, HDF5_INT, &component_rank_attr);
          if (io_log) fprintf(log_fptr, "H5Aread: %"ISYM"\n", h5_status);
          if( h5_status == h5_error ){ENZO_FAIL("IO Problem");}
 
        h5_status = H5Aclose(attr_id);
          if (io_log) fprintf(log_fptr, "H5Aclose: %"ISYM"\n", h5_status);
          if( h5_status == h5_error ){ENZO_FAIL("IO Problem");}
 
        if (io_log) fprintf(log_fptr, "COMPONENT_RANK %"ISYM"\n", component_rank_attr);
 
 
        if (io_log) fprintf(log_fptr, "H5Aopen_name with Name = Component_Size\n");
 
        attr_id = H5Aopen_name(dset_id, "Component_Size");
          if (io_log) fprintf(log_fptr, "H5Aopen_name id: %"ISYM"\n", attr_id);
          if( attr_id == h5_error ){ENZO_FAIL("IO Problem");}
 
        h5_status = H5Aread(attr_id, HDF5_INT, &component_size_attr);
          if (io_log) fprintf(log_fptr, "H5Aread: %"ISYM"\n", h5_status);
          if( h5_status == h5_error ){ENZO_FAIL("IO Problem");}
 
        h5_status = H5Aclose(attr_id);
          if (io_log) fprintf(log_fptr, "H5Aclose: %"ISYM"\n", h5_status);
          if( h5_status == h5_error ){ENZO_FAIL("IO Problem");}
 
        if (io_log) fprintf(log_fptr, "COMPONENT_SIZE %"ISYM"\n", component_size_attr);
 
 
        if (io_log) fprintf(log_fptr, "H5Aopen_name with Name = Rank\n");
 
        attr_id = H5Aopen_name(dset_id, "Rank");
          if (io_log) fprintf(log_fptr, "H5Aopen_name id: %"ISYM"\n", attr_id);
          if( attr_id == h5_error ){ENZO_FAIL("IO Problem");}
 
        h5_status = H5Aread(attr_id, HDF5_INT, &field_rank_attr);
          if (io_log) fprintf(log_fptr, "H5Aread: %"ISYM"\n", h5_status);
          if( h5_status == h5_error ){ENZO_FAIL("IO Problem");}
 
        h5_status = H5Aclose(attr_id);
          if (io_log) fprintf(log_fptr, "H5Aclose: %"ISYM"\n", h5_status);
          if( h5_status == h5_error ){ENZO_FAIL("IO Problem");}
 
        if (io_log) fprintf(log_fptr, "RANK %"ISYM"\n", field_rank_attr);
 
 
        if (io_log) fprintf(log_fptr, "H5Aopen_name with Name = Dimensions\n");
 
        attr_id = H5Aopen_name(dset_id, "Dimensions");
          if (io_log) fprintf(log_fptr, "H5Aopen_name id: %"ISYM"\n", attr_id);
          if( attr_id == h5_error ){ENZO_FAIL("IO Problem");}
 
        attr_count = field_rank_attr;
 
        attr_dsp_id = H5Screate_simple((Eint32) 1, &attr_count, NULL);
          if (io_log) fprintf(log_fptr, "Attr_dsp_id: %"ISYM"\n", attr_dsp_id);
          if( attr_dsp_id == h5_error ){ENZO_FAIL("IO Problem");}
 
        h5_status = H5Aread(attr_id, HDF5_INT, field_dims_attr);
          if (io_log) fprintf(log_fptr, "H5Aread: %"ISYM"\n", h5_status);
          if( h5_status == h5_error ){ENZO_FAIL("IO Problem");}
 
        h5_status = H5Aclose(attr_id);
          if (io_log) fprintf(log_fptr, "H5Aclose: %"ISYM"\n", h5_status);
          if( h5_status == h5_error ){ENZO_FAIL("IO Problem");}
 
        for (idim = 0; idim < field_rank_attr; idim++)
        {
          if (io_log) fprintf(log_fptr, "DIMS %"ISYM":  %"ISYM"\n", idim, (int) field_dims_attr[idim]);
        }
 
        xfer_size = 1;
 
        for ( idim = 0; idim < field_rank_attr; idim++ )
        {
          xfer_size = xfer_size * field_dims_attr[idim];
        }
 
        if (io_log) fprintf(log_fptr, "  Grid Elements %"ISYM"\n", (int) xfer_size);
 
        Slab_Rank = field_rank_attr+1;
 
        Slab_Dims[0] = component_rank_attr;
        Slab_Dims[1] = field_dims_attr[0];
 
        if (io_log) fprintf(log_fptr, "  Extended Rank %"ISYM"\n", (int) Slab_Rank);
        for ( idim = 0; idim < Slab_Rank; idim++ )
        {
          if (io_log) fprintf(log_fptr, "    %"ISYM":  %"ISYM"\n", idim, (int) Slab_Dims[idim]);
        }
 
        slab_offset[0] = Part;
        slab_stride[0] = 1;
        slab_count[0] = 1;
        slab_block[0] = 1;
 
        xfer_size = ppcount;
 
        slab_offset[1] = ppoffset;
        slab_stride[1] = 1;
        slab_count[1] = ppcount;
        slab_block[1] = 1;
 
        for ( idim=0; idim < Slab_Rank; idim++)
        {
          if (io_log) fprintf(log_fptr, "Slab [%"ISYM"] Offset %"ISYM", Count %"ISYM", Stride %"ISYM", Block %"ISYM"\n",
                  idim, (int) slab_offset[idim], (int) slab_count[idim],
                       (int) slab_stride[idim], (int) slab_block[idim]);
        }
        if (io_log) fprintf(log_fptr, "Xfer_size %"ISYM"\n", (int) xfer_size);
        if (io_log) fprintf(log_fptr, "Comp_size %"ISYM"\n", (int) component_size_attr);
 
        // Data in memory is considered 1D, stride 1, with zero offset
 
        mem_stride = 1;
        mem_count = xfer_size;
        mem_offset = 0;
        mem_block = 1;
 
        // 1D memory model
 
        mem_dsp_id = H5Screate_simple((Eint32) 1, &xfer_size, NULL);
          if (io_log) fprintf(log_fptr, "H5Screate mem_dsp_id: %"ISYM"\n", mem_dsp_id);
          if( mem_dsp_id == h5_error ){ENZO_FAIL("IO Problem");}
 
        h5_status = H5Sselect_hyperslab(mem_dsp_id, H5S_SELECT_SET, &mem_offset, &mem_stride, &mem_count, &mem_block);
          if (io_log) fprintf(log_fptr, "H5Sselect mem slab: %"ISYM"\n", h5_status);
          if( h5_status == h5_error ){ENZO_FAIL("IO Problem");}
 
        file_dsp_id = H5Screate_simple((Eint32) Slab_Rank, Slab_Dims, NULL);
          if (io_log) fprintf(log_fptr, "H5Screate file_dsp_id: %"ISYM"\n", file_dsp_id);
          if( file_dsp_id == h5_error ){ENZO_FAIL("IO Problem");}
 
        h5_status = H5Sselect_hyperslab(file_dsp_id, H5S_SELECT_SET, slab_offset, slab_stride, slab_count, slab_block);
          if (io_log) fprintf(log_fptr, "H5Sselect file slab: %"ISYM"\n", h5_status);
          if( h5_status == h5_error ){ENZO_FAIL("IO Problem");}
 
        h5_status = H5Dread(dset_id, type_id, mem_dsp_id, file_dsp_id, H5P_DEFAULT, (VOIDP) TempField);
          if (io_log) fprintf(log_fptr, "H5Dread: %"ISYM"\n", (int) h5_status);
          if( h5_status == h5_error ){ENZO_FAIL("IO Problem");}
 
        h5_status = H5Sclose(mem_dsp_id);
          if (io_log) fprintf(log_fptr, "H5Sclose mem_dsp: %"ISYM"\n", h5_status);
          if( h5_status == h5_error ){ENZO_FAIL("IO Problem");}
 
        h5_status = H5Sclose(file_dsp_id);
          if (io_log) fprintf(log_fptr, "H5Sclose file_dsp: %"ISYM"\n", h5_status);
          if( h5_status == h5_error ){ENZO_FAIL("IO Problem");}
 
        h5_status = H5Dclose(dset_id);
          if (io_log) fprintf(log_fptr, "H5Dclose: %"ISYM"\n", h5_status);
          if( h5_status == h5_error ){ENZO_FAIL("IO Problem");}
 
        h5_status = H5Fclose(file_id);
          if (io_log) fprintf(log_fptr, "H5Fclose: %"ISYM"\n", h5_status);
          if( h5_status == h5_error ){ENZO_FAIL("IO Problem");}
 
        for (i = pp1, j = 0; i < pp1 + ppcount; i++, j++)
        {
          XMask = TRUE;
          MaskAddr = i;
          WordAddr = MaskAddr/BitsPerInt;
          BitAddr  = MaskAddr%BitsPerInt;
          TestBit = (BitMask[WordAddr] & BitArray[BitAddr]);
 
          if ( TestBit == 0 )
            XMask = FALSE;
 
	  if (XMask)
	    ParticleMass[n++] = TempField[j];
        }
 
      }  // End of loop over particle mass slices
 
      }  // If there are particle masses
 
 
 
 
      // Read particle type
 
      if (CosmologySimulationParticleTypeName != NULL) {
 
      n = 0; // counter for particles in grid
 
      for (pp1 = 0; pp1 < TotalParticleCount; pp1 = pp1 + ppbuffsize)
      {
        pp2 = min(pp1+ppbuffsize-1,TotalParticleCount-1);
        ppoffset = pp1;
        ppcount = pp2-pp1+1;
 
        Part = 0;
 
        if (io_log) fprintf(log_fptr, "H5Fopen with Name = %s\n", CosmologySimulationParticleTypeName);
 
        file_id = H5Fopen(CosmologySimulationParticleTypeName, H5F_ACC_RDONLY, H5P_DEFAULT);
          if (io_log) fprintf(log_fptr, "H5Fopen id: %"ISYM"\n", file_id);
          if( file_id == h5_error ){ENZO_FAIL("IO Problem");}
 
        if (io_log) fprintf(log_fptr, "H5Dopen with Name = %s\n", CosmologySimulationParticleTypeName);
 
        dset_id = H5Dopen(file_id, CosmologySimulationParticleTypeName);
          if (io_log) fprintf(log_fptr, "H5Dopen id: %"ISYM"\n", dset_id);
          if( dset_id == h5_error ){ENZO_FAIL("IO Problem");}
 
 
        if (io_log) fprintf(log_fptr, "H5Aopen_name with Name = Component_Rank\n");
 
        attr_id = H5Aopen_name(dset_id, "Component_Rank");
          if (io_log) fprintf(log_fptr, "H5Aopen_name id: %"ISYM"\n", attr_id);
          if( attr_id == h5_error ){ENZO_FAIL("IO Problem");}
 
        h5_status = H5Aread(attr_id, HDF5_INT, &component_rank_attr);
          if (io_log) fprintf(log_fptr, "H5Aread: %"ISYM"\n", h5_status);
          if( h5_status == h5_error ){ENZO_FAIL("IO Problem");}
 
        h5_status = H5Aclose(attr_id);
          if (io_log) fprintf(log_fptr, "H5Aclose: %"ISYM"\n", h5_status);
          if( h5_status == h5_error ){ENZO_FAIL("IO Problem");}
 
        if (io_log) fprintf(log_fptr, "COMPONENT_RANK %"ISYM"\n", component_rank_attr);
 
 
        if (io_log) fprintf(log_fptr, "H5Aopen_name with Name = Component_Size\n");
 
        attr_id = H5Aopen_name(dset_id, "Component_Size");
          if (io_log) fprintf(log_fptr, "H5Aopen_name id: %"ISYM"\n", attr_id);
          if( attr_id == h5_error ){ENZO_FAIL("IO Problem");}
 
        h5_status = H5Aread(attr_id, HDF5_INT, &component_size_attr);
          if (io_log) fprintf(log_fptr, "H5Aread: %"ISYM"\n", h5_status);
          if( h5_status == h5_error ){ENZO_FAIL("IO Problem");}
 
        h5_status = H5Aclose(attr_id);
          if (io_log) fprintf(log_fptr, "H5Aclose: %"ISYM"\n", h5_status);
          if( h5_status == h5_error ){ENZO_FAIL("IO Problem");}
 
        if (io_log) fprintf(log_fptr, "COMPONENT_SIZE %"ISYM"\n", component_size_attr);
 
 
        if (io_log) fprintf(log_fptr, "H5Aopen_name with Name = Rank\n");
 
        attr_id = H5Aopen_name(dset_id, "Rank");
          if (io_log) fprintf(log_fptr, "H5Aopen_name id: %"ISYM"\n", attr_id);
          if( attr_id == h5_error ){ENZO_FAIL("IO Problem");}
 
        h5_status = H5Aread(attr_id, HDF5_INT, &field_rank_attr);
          if (io_log) fprintf(log_fptr, "H5Aread: %"ISYM"\n", h5_status);
          if( h5_status == h5_error ){ENZO_FAIL("IO Problem");}
 
        h5_status = H5Aclose(attr_id);
          if (io_log) fprintf(log_fptr, "H5Aclose: %"ISYM"\n", h5_status);
          if( h5_status == h5_error ){ENZO_FAIL("IO Problem");}
 
        if (io_log) fprintf(log_fptr, "RANK %"ISYM"\n", field_rank_attr);
 
 
        if (io_log) fprintf(log_fptr, "H5Aopen_name with Name = Dimensions\n");
 
        attr_id = H5Aopen_name(dset_id, "Dimensions");
          if (io_log) fprintf(log_fptr, "H5Aopen_name id: %"ISYM"\n", attr_id);
          if( attr_id == h5_error ){ENZO_FAIL("IO Problem");}
 
        attr_count = field_rank_attr;
 
        attr_dsp_id = H5Screate_simple((Eint32) 1, &attr_count, NULL);
          if (io_log) fprintf(log_fptr, "Attr_dsp_id: %"ISYM"\n", attr_dsp_id);
          if( attr_dsp_id == h5_error ){ENZO_FAIL("IO Problem");}
 
        h5_status = H5Aread(attr_id, HDF5_INT, field_dims_attr);
          if (io_log) fprintf(log_fptr, "H5Aread: %"ISYM"\n", h5_status);
          if( h5_status == h5_error ){ENZO_FAIL("IO Problem");}
 
        h5_status = H5Aclose(attr_id);
          if (io_log) fprintf(log_fptr, "H5Aclose: %"ISYM"\n", h5_status);
          if( h5_status == h5_error ){ENZO_FAIL("IO Problem");}
 
        for (idim = 0; idim < field_rank_attr; idim++)
        {
          if (io_log) fprintf(log_fptr, "DIMS %"ISYM":  %"ISYM"\n", idim, (int) field_dims_attr[idim]);
        }
 
        xfer_size = 1;
 
        for ( idim = 0; idim < field_rank_attr; idim++ )
        {
          xfer_size = xfer_size * field_dims_attr[idim];
        }
 
        if (io_log) fprintf(log_fptr, "  Grid Elements %"ISYM"\n", (int) xfer_size);
 
        Slab_Rank = field_rank_attr+1;
 
        Slab_Dims[0] = component_rank_attr;
        Slab_Dims[1] = field_dims_attr[0];
 
        if (io_log) fprintf(log_fptr, "  Extended Rank %"ISYM"\n", (int) Slab_Rank);
        for ( idim = 0; idim < Slab_Rank; idim++ )
        {
          if (io_log) fprintf(log_fptr, "    %"ISYM":  %"ISYM"\n", idim, (int) Slab_Dims[idim]);
        }
 
        slab_offset[0] = Part;
        slab_stride[0] = 1;
        slab_count[0] = 1;
        slab_block[0] = 1;
 
        xfer_size = ppcount;
 
        slab_offset[1] = ppoffset;
        slab_stride[1] = 1;
        slab_count[1] = ppcount;
        slab_block[1] = 1;
 
        for ( idim=0; idim < Slab_Rank; idim++)
        {
          if (io_log) fprintf(log_fptr, "Slab [%"ISYM"] Offset %"ISYM", Count %"ISYM", Stride %"ISYM", Block %"ISYM"\n",
                  idim, (int) slab_offset[idim], (int) slab_count[idim],
                       (int) slab_stride[idim], (int) slab_block[idim]);
        }
        if (io_log) fprintf(log_fptr, "Xfer_size %"ISYM"\n", (int) xfer_size);
        if (io_log) fprintf(log_fptr, "Comp_size %"ISYM"\n", (int) component_size_attr);
 
        // Data in memory is considered 1D, stride 1, with zero offset
 
        mem_stride = 1;
        mem_count = xfer_size;
        mem_offset = 0;
        mem_block = 1;
 
        // 1D memory model
 
        mem_dsp_id = H5Screate_simple((Eint32) 1, &xfer_size, NULL);
          if (io_log) fprintf(log_fptr, "H5Screate mem_dsp_id: %"ISYM"\n", mem_dsp_id);
          if( mem_dsp_id == h5_error ){ENZO_FAIL("IO Problem");}
 
        h5_status = H5Sselect_hyperslab(mem_dsp_id, H5S_SELECT_SET, &mem_offset, &mem_stride, &mem_count, &mem_block);
          if (io_log) fprintf(log_fptr, "H5Sselect mem slab: %"ISYM"\n", h5_status);
          if( h5_status == h5_error ){ENZO_FAIL("IO Problem");}
 
        file_dsp_id = H5Screate_simple((Eint32) Slab_Rank, Slab_Dims, NULL);
          if (io_log) fprintf(log_fptr, "H5Screate file_dsp_id: %"ISYM"\n", file_dsp_id);
          if( file_dsp_id == h5_error ){ENZO_FAIL("IO Problem");}
 
        h5_status = H5Sselect_hyperslab(file_dsp_id, H5S_SELECT_SET, slab_offset, slab_stride, slab_count, slab_block);
          if (io_log) fprintf(log_fptr, "H5Sselect file slab: %"ISYM"\n", h5_status);
          if( h5_status == h5_error ){ENZO_FAIL("IO Problem");}
 
        h5_status = H5Dread(dset_id, int_type_id, mem_dsp_id, file_dsp_id, H5P_DEFAULT, (VOIDP) IntTempField);
          if (io_log) fprintf(log_fptr, "H5Dread: %"ISYM"\n", (int) h5_status);
          if( h5_status == h5_error ){ENZO_FAIL("IO Problem");}
 
        h5_status = H5Sclose(mem_dsp_id);
          if (io_log) fprintf(log_fptr, "H5Sclose mem_dsp: %"ISYM"\n", h5_status);
          if( h5_status == h5_error ){ENZO_FAIL("IO Problem");}
 
        h5_status = H5Sclose(file_dsp_id);
          if (io_log) fprintf(log_fptr, "H5Sclose file_dsp: %"ISYM"\n", h5_status);
          if( h5_status == h5_error ){ENZO_FAIL("IO Problem");}
 
        h5_status = H5Dclose(dset_id);
          if (io_log) fprintf(log_fptr, "H5Dclose: %"ISYM"\n", h5_status);
          if( h5_status == h5_error ){ENZO_FAIL("IO Problem");}
 
        h5_status = H5Fclose(file_id);
          if (io_log) fprintf(log_fptr, "H5Fclose: %"ISYM"\n", h5_status);
          if( h5_status == h5_error ){ENZO_FAIL("IO Problem");}
 
        for (i = pp1, j = 0; i < pp1 + ppcount; i++, j++)
        {
          XMask = TRUE;
          MaskAddr = i;
          WordAddr = MaskAddr/BitsPerInt;
          BitAddr  = MaskAddr%BitsPerInt;
          TestBit = (BitMask[WordAddr] & BitArray[BitAddr]);
 
          if ( TestBit == 0 )
            XMask = FALSE;
 
	  if (XMask)
	    ParticleType[n++] = IntTempField[j];
        }
 
      }  // End of loop over particle type slices
 
      }  // If there is particle type
 
 
 
 
 
 
 
/*
      for (idim = 0; idim < GridRank; idim++)
      {
        pcol(ParticlePosition[idim], NumberOfParticles, 10, log_fptr);
      }
      for (idim = 0; idim < GridRank; idim++)
      {
        fcol(ParticleVelocity[idim], NumberOfParticles, 10, log_fptr);
      }
      fcol(ParticleMass, NumberOfParticles, 10, log_fptr);
*/
 
 
      // Delete mask and temp field
 
      if (io_log) fprintf(log_fptr, "De-Allocate Mask and TempField\n");
 
      delete [] TempField;
      delete [] IntTempField;
 
      delete [] BitMask;
      delete [] BitArray;
 
 }  // End of normal ||rgio (Particles NOT pre-sorted)
 
 
 
    // ENDIF: ||RootGridIO && TotalRefinement == -1 && !calculate positions
    } else {
 
 
      if (CosmologySimulationCalculatePositions) {
	if (CosmologyInitializeParticles(CosmologySimulationParticleVelocityName,
					 CosmologySimulationParticleMassName,
					 CosmologySimulationParticleTypeName,
					 CosmologySimulationParticleVelocityNames,
					 CosmologySimulationOmegaBaryonNow,
					 Offset, level) == FAIL) {
	  	  ENZO_FAIL("Error in grid::CosmologyInitializePositions.");
	}
      } else {
 
      // For regular IO (non-parallel)
 
      printf("Standard Serial I/O\n");
 
      if (io_log) fprintf(log_fptr, "CSIG Serial I/O\n");
 
      // Set Number Of particles
 
      NumberOfParticles = TempIntArray[0];
 
      End[0] = NumberOfParticles - 1;
      Dim[0] = NumberOfParticles;
 
      // Allocate space for the particles
 
      this->AllocateNewParticles(NumberOfParticles);
 
      // Read particle positions
 
      for (dim = 0; dim < GridRank; dim++) {
	if (READFILE(CosmologySimulationParticlePositionName, 1, Dim,
		     Start, End, Zero, NULL, &tempbuffer, dim, 3) == FAIL) {
	  fprintf(stderr, "Error reading particle position %"ISYM".\n", dim);
	  ENZO_FAIL("");
	}
	for (i = Start[0]; i <= End[0]; i++)
	  ParticlePosition[dim][i] = FLOAT(tempbuffer[i]);
 
        if (io_log) fprintf(log_fptr, "De-Allocate [] tempbuffer for dim = %"ISYM"\n", dim);
 
	delete [] tempbuffer;
      }
 
      // Read particle velocities
 
      if (CosmologySimulationParticleVelocityName != NULL)
	for (dim = 0; dim < GridRank; dim++) {
	  if (READFILE(CosmologySimulationParticleVelocityName, 1, Dim,
	     Start, End, Zero, ParticleVelocity[dim], &tempbuffer, dim, 3) == FAIL) {
	    fprintf(stderr, "Error reading particle velocity %"ISYM".\n", dim);
	    ENZO_FAIL("");
	  }
//        fcol(ParticleVelocity[dim], NumberOfParticles, 10, log_fptr);
	}
 
      // Read particle mass
 
      if (CosmologySimulationParticleMassName != NULL) {
	if (READFILE(CosmologySimulationParticleMassName, 1, Dim, Start, End,
		     Zero, ParticleMass, &tempbuffer, 0, 1) == FAIL) {
	  	  ENZO_FAIL("Error reading particle masses.");
	}
//      fcol(ParticleMass, NumberOfParticles, 10, log_fptr);
      }
 
      // Read particle type
 
      if (CosmologySimulationParticleTypeName != NULL) {
	if (ReadIntFile(CosmologySimulationParticleTypeName, 1, Dim, Start, End,
		     Zero, ParticleType, &int_tempbuffer, 0, 1) == FAIL) {
	  	  ENZO_FAIL("Error reading particle types.");
	}
//      icol(ParticleType, NumberOfParticles, 10, log_fptr);
      }

      } // ENDELSE calculate positions
 
 
    } // end: if ParallelRootGridIO == TRUE
 
 
 
 
    // If there are particles, but no velocity file, then set the velocities to zero
 
    if (NumberOfParticles > 0 && 
	(CosmologySimulationParticleVelocityName == NULL &&
	 CosmologySimulationParticleVelocityNames[0] == NULL)) {
            ENZO_FAIL("Error -- no velocity field specified.");
      //  printf("CosmologySimulation warning: setting velocities to zero.\n");
      //      for (dim = 0; dim < GridRank; dim++)
      //	for (i = 0; i < NumberOfParticles; i++)
      //	  ParticleVelocity[dim][i] = 0.0;
    }
 
    // If there are particles, but a mass file name wasn't specified, make
    // up the particles mass
 
    if (NumberOfParticles > 0 && CosmologySimulationParticleMassName == NULL) {
 
      // Compute mass of each particle
 
      float UniformParticleMass = CosmologySimulationOmegaCDMNow/
	                          OmegaMatterNow;
 
      // if user wants to manually specify the mass ratio, great.  Otherwise,
      // go ahead and try to figure out what's going on.
      if(CosmologySimulationManuallySetParticleMassRatio==FALSE){

	// If there are exactly 1/8 as many particles as cells, then set the
	// particle mass to 8 times the usual
    
	int NumberOfActiveCells = (GridEndIndex[0]-GridStartIndex[0]+1)*
	  (GridEndIndex[1]-GridStartIndex[1]+1)*
	  (GridEndIndex[2]-GridStartIndex[2]+1);
	if (NumberOfParticles*8 == NumberOfActiveCells)
	  UniformParticleMass *= 8;
	if (NumberOfParticles == NumberOfActiveCells*8)
	  UniformParticleMass /= 8;

	//      UniformParticleMass *= float(POW(TotalRefinement, GridRank));
	/*      for (dim = 0; dim < GridRank; dim++)
		UniformParticleMass *= float(GridEndIndex[dim]-GridStartIndex[dim]+1);
		UniformParticleMass /= float(NumberOfParticles); */

	// Issue a warning if PPIO or PRGIO are on (possibility of errors
	// being caused)
	if( ((ParallelParticleIO == TRUE) || (ParallelRootGridIO == TRUE)) &&
	    MyProcessorNumber == ROOT_PROCESSOR) {
	  fprintf(stderr,"\n\n\n*********************************************\n");
	  fprintf(stderr,"CosmologySimulationInitializeGrid: WARNING!\n");
	  fprintf(stderr,"ParallelParticleIO or ParallelRootGridIO are ON and\n");
	  fprintf(stderr,"you are not manually setting particle mass.  You want\n");
	  fprintf(stderr,"to double-check that particle masses are being \n");
	  fprintf(stderr,"calculated correctly!\n");
	  fprintf(stderr,"Your particle mass is being calculated as:  %"GSYM"\n",
		  UniformParticleMass);
	  fprintf(stderr,"\n*********************************************\n\n\n");
	}

      } else {

	UniformParticleMass *= CosmologySimulationManualParticleMassRatio;

	printf("Particle mass ratio is: %"GSYM" so particle mass is %"GSYM"\n",
	       CosmologySimulationManualParticleMassRatio,
	       UniformParticleMass);
	fflush(stdout);

      }
	
      // Set all particle masses to this value
 
      if (debug) printf("CosmologySimulationInitializeGrid: particle mass = %"GSYM"\n",
			UniformParticleMass);
      for (i = 0; i < NumberOfParticles; i++)
	ParticleMass[i] = UniformParticleMass;
	
    }
 
    // Set Particle attributes to FLOAT_UNDEFINED
 
    for (j = 0; j < NumberOfParticleAttributes; j++)
      for (i = 0; i < NumberOfParticles; i++)
	ParticleAttribute[j][i] = FLOAT_UNDEFINED;
 
    // If no type file was read, then set all particles to dm particles
 
    if (CosmologySimulationParticleTypeName == NULL)
      for (i = 0; i < NumberOfParticles; i++)
        ParticleType[i] = PARTICLE_TYPE_DARK_MATTER;
 
    // Assign particles unique identifiers
 
    if (ParallelRootGridIO == TRUE)
      CurrentParticleNumber = 0;  // Unique ID's will be added later
 
    for (i = 0; i < NumberOfParticles; i++)
      ParticleNumber[i] = CurrentParticleNumber + i;
 
    CurrentParticleNumber += NumberOfParticles;
 
  } // end: if (CosmologySimulationParticleName != NULL)
 
  } // end: if (ProcessorNumber == MyProcessorNumber)
 
  // Share number of particles amoung processors
 
  //  The following causes I/O serialization and should be bypassed
  //  for ParallelRootGridIO = 1
 
  if ( ParallelRootGridIO != TRUE )
  {
    if (ReadData == TRUE)
      CommunicationBroadcastValue(&NumberOfParticles, ProcessorNumber);
  }
 
  OldTime = Time;
 
  if (io_log) fclose(log_fptr);
 
  return SUCCESS;
}<|MERGE_RESOLUTION|>--- conflicted
+++ resolved
@@ -120,18 +120,13 @@
   int idim, dim, i, j, vel, OneComponentPerFile, ndim, level;
   int DeNum, HINum, HIINum, HeINum, HeIINum, HeIIINum, HMNum, H2INum, H2IINum,
       DINum, DIINum, HDINum, MetalNum;
-<<<<<<< HEAD
 #ifdef TRANSFER
   int EgNum;
 #endif
 #ifdef EMISSIVITY
   int EtaNum;
 #endif
-  int CRNum, MachNum, PSTempNum, PSDenNum;
- 
-=======
-
->>>>>>> 91fd3144
+
   int ExtraField[2];
   int ForbidNum;
  
@@ -272,21 +267,10 @@
     }
     if (WritePotential)
       FieldType[NumberOfBaryonFields++] = GravPotential;
-<<<<<<< HEAD
 #ifdef EMISSIVITY
     if (StarMakerEmissivityField > 0)
       FieldType[EtaNum = NumberOfBaryonFields++] = Emissivity0;
 #endif
-    if(CRModel){
-      FieldType[MachNum   = NumberOfBaryonFields++] = Mach;
-      if(StorePreShockFields){
-	FieldType[PSTempNum = NumberOfBaryonFields++] = PreShockTemperature;
-	FieldType[PSDenNum = NumberOfBaryonFields++] = PreShockDensity;
-      }
-      FieldType[CRNum     = NumberOfBaryonFields++] = CRDensity;
-    }    
-=======
->>>>>>> 91fd3144
   }
  
   // Set the subgrid static flag
