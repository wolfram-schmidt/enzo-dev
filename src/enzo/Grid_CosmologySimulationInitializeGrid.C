--- conflicted
+++ resolved
@@ -234,15 +234,10 @@
       FieldType[NumberOfBaryonFields++] = Velocity3;
     iTE = NumberOfBaryonFields;
     FieldType[NumberOfBaryonFields++] = TotalEnergy;
-<<<<<<< HEAD
     if(CRModel){
         iCR = NumberOfBaryonFields;
         FieldType[NumberOfBaryonFields++] = CRDensity;
     }
- 
-=======
-
->>>>>>> 65b5035a
     if (DualEnergyFormalism)
       FieldType[NumberOfBaryonFields++] = InternalEnergy;
     
