/***********************************************************************
/
/  GRID CLASS (WRAPPER FOR ZEUS HYDRO)
/
/  written by: Greg Bryan
/  date:       November, 1994
/  modified1:
/
/  PURPOSE:
/
/  RETURNS:
/    SUCCESS or FAIL
c
c  INPUTS:
c     d       - density field (includes boundary zones)
c     dx,y,z  - zone width arrays for each dimension
c     e       - total specific energy field
c     end     - array (of dimension 3) specifying the end of the active
c               region for reach dimension (zero based)
c     eta1    - (dual) selection parameter for gas energy (typically ~0.1)
c     eta2    - (dual) selection parameter for total energy (typically ~0.001)
c     ge      - gas energy (used when idual = 1)
c     gr_x,y,zacc - gravitational acceleration fields
c     gravity - flag indicating whether or not to use gravity field (1 = yes)
c     gridvel - bulk grid velocity (vector of length 3)
c     i,j,kn  - dimensions of field arrays
c     idiff   - diffusion flag (0 = off)
c     idual   - dual energy formalism flag (0 = off)
c     ipresfree - pressure free flag (0 = off, 1 = on, i.e. p=0)
c     nhy     - cycle number (for better operator splitting)
c     rank    - dimension of problem (not currently used)
c     start   - array (of dimension 3) specifying the start of the active
c               region fo reach dimension (zero based)
c     tmp     - temporary work space (30 * largest_slice)
c     u       - x-velocity field
c     v       - y-velocity field
c     w       - z-velocity field
c     bottom  - true (1) if this is the lowest level
c     minsupecoef - coefficient for minimum pressure support (0 - not used)
/
************************************************************************/

// Solve the hydro equations with the solver, saving the subgrid fluxes
//

#include <stdio.h>
#include <math.h>
#include "ErrorExceptions.h"
#include "macros_and_parameters.h"
#include "typedefs.h"
#include "global_data.h"
#include "Fluxes.h"
#include "GridList.h"
#include "ExternalBoundary.h"
#include "Grid.h"
#include "fortran.def"


int Zeus_xTransport(float *d, float *e, float *u, float *v, float *w, 
		    int in, int jn, int kn, int rank,
		    int is, int ie, int js, int je, int ks, int ke,
		    float dt, float dx[], float *f1, int bottom,
		    int nsubgrids, long_int GridGlobalStart[],
		    fluxes *SubgridFluxes[], int DensNum, int TENum, 
		    int Vel1Num, int Vel2Num, int Vel3Num, float *BaryonField[],
		    int NumberOfColours, int colnum[]);

int Zeus_yTransport(float *d, float *e, float *u, float *v, float *w, 
		    int in, int jn, int kn, int rank,
		    int is, int ie, int js, int je, int ks, int ke,
		    float dt, float dy[], float *f1, int bottom,
		    int nsubgrids, long_int GridGlobalStart[],
		    fluxes *SubgridFluxes[], int DensNum, int TENum, 
		    int Vel1Num, int Vel2Num, int Vel3Num, float *BaryonField[],
		    int NumberOfColours, int colnum[]);

int Zeus_zTransport(float *d, float *e, float *u, float *v, float *w, 
		    int in, int jn, int kn, int rank,
		    int is, int ie, int js, int je, int ks, int ke,
		    float dt, float dz[], float *f1, int bottom,
		    int nsubgrids, long_int GridGlobalStart[],
		    fluxes *SubgridFluxes[], int DensNum, int TENum, 
		    int Vel1Num, int Vel2Num, int Vel3Num, float *BaryonField[],
		    int NumberOfColours, int colnum[]);

int ZeusSource(float *d, float *e, float *u, float *v, float *w, float *p, 
	       int in, int jn, int kn, int rank, int igamfield,
	       int is, int ie, int js, int je, int ks, int ke, 
	       float C1, float C2, int ipresfree,
	       float *gamma, float dt, float pmin, float dx[], float dy[], float dz[],
	       int gravity, float *gr_xacc, float *gr_yacc, float *gr_zacc, 
	       int bottom, float minsupecoef);


int grid::ZeusSolver(float *gamma, int igamfield, int nhy, 
		     float dx[], float dy[], float dz[], 
		     int gravity, int NumberOfSubgrids, long_int GridGlobalStart[],
		     fluxes *SubgridFluxes[],
		     int NumberOfColours, int colnum[], int bottom,
		     float minsupecoef)
{

  /*  Locals */

  int i, ie, is, j, je, js, k, ks, ke, n, ixyz, ret;
  int DensNum, GENum, TENum, Vel1Num, Vel2Num, Vel3Num;
  float pmin;
  float *d, *e, *u, *v, *w;

  /* Error Check */

  for (i = 0; i < GridRank; i++)
    if (GridDimension[i] > MAX_ANY_SINGLE_DIRECTION) {
      ENZO_FAIL("ZEUS_MAIN: A grid dimension is too long (increase max_any_single_direction.)\n");
    }

  /* Allocate temporary space for Zeus_Hydro. */

  int size = GridDimension[0]*GridDimension[1]*GridDimension[2];
  float *p = new float[size];
  
  /* Find fields: density, total energy, velocity1-3 and set pointers to them
     Create zero fields for velocity2-3 for low-dimension runs because solver
     assumes they exist. */

  this->IdentifyPhysicalQuantities(DensNum, GENum, Vel1Num, Vel2Num, Vel3Num, TENum);
  d = BaryonField[DensNum];
  e = BaryonField[TENum];
  u = BaryonField[Vel1Num];
  v = BaryonField[Vel2Num];
  w = BaryonField[Vel3Num];
  if (GridRank < 2) {
    v = new float[size];
    for (i = 0; i < size; i++)
      v[i] = 0;
  }
  if (GridRank < 3) {
    w = new float[size];
    for (i = 0; i < size; i++)
      w[i] = 0;
  }


  /*  Set grid start and end indicies */

  is = GridStartIndex[0];
  js = GridStartIndex[1];
  ks = GridStartIndex[2];
  ie = GridEndIndex[0];
  je = GridEndIndex[1];
  ke = GridEndIndex[2];

  //  If DEFAULT_GHOST_ZONES is set to 4, then use the extra space

  if (is == 4) {
    is = is - 1;
    ie = ie + 1;
  }
  if (js == 4) {
    js = js - 1;
    je = je + 1;
  }
  if (ks == 4) {
    ks = ks - 1;
    ke = ke + 1;
  }

  /* Set minimum pressure (better if it were a parameter) */

  pmin = tiny;

  /* Error check */

  for (i = 0; i < size; i++) {
    if (fabs(u[i]) > dx[0]/dtFixed ||
	fabs(v[i]) > dy[0]/dtFixed ||
	fabs(w[i]) > dz[0]/dtFixed) {
      fprintf(stderr, "u,v,w,d,e=%"GSYM",%"GSYM",%"GSYM",%"GSYM",%"GSYM"  dx=%"GSYM"  dt=%"GSYM"\n", 
	      u[i],v[i],w[i],d[i],e[i], dx[0], dtFixed);
      ENZO_FAIL("Velocity too fast! (pre-call)\n");
    }
  }
		 
  /*   1) Add source terms */

  if (ZeusSource(d, e, u, v, w, p, 
		 GridDimension[0], GridDimension[1], GridDimension[2],
		 GridRank, igamfield,
		 is, ie, js, je, ks, ke, 
		 ZEUSLinearArtificialViscosity,
		 ZEUSQuadraticArtificialViscosity, PressureFree,
		 gamma, dtFixed, pmin, dx, dy, dz,
		 gravity, AccelerationField[0], AccelerationField[1],
		 AccelerationField[2],
		 bottom, minsupecoef) == FAIL) {
    fprintf(stderr, "P(%"ISYM"): Error in ZeusSource on step %"ISYM" (dt=%"GSYM")\n", MyProcessorNumber,
	    nhy, dtFixed);
    fprintf(stderr, "  grid dims = %"ISYM" %"ISYM" %"ISYM"\n", GridDimension[0], GridDimension[1], GridDimension[2]);
    ENZO_FAIL("Error in ZeusSource!\n");
  }

  /* Error check */

  for (i = 0; i < size; i++) {
    if (fabs(u[i]) > dx[0]/dtFixed ||
	fabs(v[i]) > dy[0]/dtFixed ||
	fabs(w[i]) > dz[0]/dtFixed) {
      fprintf(stderr, "u,v,w,d,e=%"GSYM",%"GSYM",%"GSYM",%"GSYM",%"GSYM"  dx=%"GSYM"  dt=%"GSYM"\n", 
	      u[i],v[i],w[i],d[i],e[i], dx[0], dtFixed);
      ENZO_FAIL("Velocity too fast! (post-call)\n");
    }
  }

  /*  2) Transport step */

  ixyz = nhy % GridRank;
  for(n=ixyz; n <= ixyz+GridRank-1; n++) {

    /* Transport step - x direction */
    
    if ((n % GridRank) == 0)
      ret = Zeus_xTransport(d, e, u, v, w, GridDimension[0], 
			    GridDimension[1], GridDimension[2], GridRank,
			    is, ie, js, je, ks, ke,
			    dtFixed, dx, p, bottom,
			    NumberOfSubgrids, GridGlobalStart,
			    SubgridFluxes, DensNum, TENum,
			    Vel1Num, Vel2Num, Vel3Num, BaryonField,
			    NumberOfColours, colnum);

    /*  Transport step - y direction */

    if ((n % GridRank) == 1 && GridRank > 1)
      ret = Zeus_yTransport(d, e, u, v, w, GridDimension[0], 
			    GridDimension[1], GridDimension[2], GridRank,
			    is, ie, js, je, ks, ke,
			    dtFixed, dy, p, bottom,
			    NumberOfSubgrids, GridGlobalStart,
			    SubgridFluxes, DensNum, TENum,
			    Vel1Num, Vel2Num, Vel3Num, BaryonField,
			    NumberOfColours, colnum);

    /*  Transport step - z direction */

    if ((n % GridRank) == 2 && GridRank > 2)
      ret = Zeus_zTransport(d, e, u, v, w, GridDimension[0], 
			    GridDimension[1], GridDimension[2], GridRank,
			    is, ie, js, je, ks, ke,
			    dtFixed, dz, p, bottom,
			    NumberOfSubgrids, GridGlobalStart,
			    SubgridFluxes, DensNum, TENum,
			    Vel1Num, Vel2Num, Vel3Num, BaryonField,
			    NumberOfColours, colnum);

    if (ret == FAIL) {
<<<<<<< HEAD
      fprintf(stderr, "P(%"ISYM"): Error on ZeusTransport dim=%"ISYM" (Cycle = %"ISYM", dt=%"GSYM")\n", MyProcessorNumber, n % GridRank, nhy, dtFixed);
      fprintf(stderr, "  grid dims = %"ISYM" %"ISYM" %"ISYM"\n", GridDimension[0], GridDimension[1], GridDimension[2]);
=======
      fprintf(stderr, "P(%"ISYM"): Error on ZeusTransport dim=%"ISYM" (Cycle = %"ISYM", dt=%"GSYM")\n", 
	      MyProcessorNumber, n % GridRank, nhy, dtFixed);
    fprintf(stderr, "  grid dims = %"ISYM" %"ISYM" %"ISYM"\n", GridDimension[0], GridDimension[1], GridDimension[2]);
>>>>>>> 28b9c045
      ENZO_FAIL("Error in ZeusSource!\n");
    }
  
  } // end loop over n

  /* Clean up */

  delete [] p;
  if (GridRank < 2) delete [] v;
  if (GridRank < 3) delete [] w;

  
  
  return SUCCESS;

}<|MERGE_RESOLUTION|>--- conflicted
+++ resolved
@@ -253,14 +253,9 @@
 			    NumberOfColours, colnum);
 
     if (ret == FAIL) {
-<<<<<<< HEAD
-      fprintf(stderr, "P(%"ISYM"): Error on ZeusTransport dim=%"ISYM" (Cycle = %"ISYM", dt=%"GSYM")\n", MyProcessorNumber, n % GridRank, nhy, dtFixed);
-      fprintf(stderr, "  grid dims = %"ISYM" %"ISYM" %"ISYM"\n", GridDimension[0], GridDimension[1], GridDimension[2]);
-=======
       fprintf(stderr, "P(%"ISYM"): Error on ZeusTransport dim=%"ISYM" (Cycle = %"ISYM", dt=%"GSYM")\n", 
 	      MyProcessorNumber, n % GridRank, nhy, dtFixed);
     fprintf(stderr, "  grid dims = %"ISYM" %"ISYM" %"ISYM"\n", GridDimension[0], GridDimension[1], GridDimension[2]);
->>>>>>> 28b9c045
       ENZO_FAIL("Error in ZeusSource!\n");
     }
   
