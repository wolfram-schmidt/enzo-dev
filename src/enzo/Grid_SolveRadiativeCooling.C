/***********************************************************************
/
/  GRID CLASS (SOLVE THE COOLING/HEATING RATE EQUATIONS)
/
/  written by: Greg Bryan
/  date:       October, 1996
/  modified1:
/
/  PURPOSE:
/
/  RETURNS:
/    SUCCESS or FAIL
/
************************************************************************/
 
#include <stdio.h>
#include <math.h>
#include "ErrorExceptions.h"
#include "macros_and_parameters.h"
#include "typedefs.h"
#include "global_data.h"
#include "Fluxes.h"
#include "GridList.h"
#include "ExternalBoundary.h"
#include "Grid.h"
#include "fortran.def"
#include "CosmologyParameters.h"

/* This parameter controls whether the cooling function recomputes
   the metal cooling rates.  It is reset by RadiationFieldUpdate. */
 
int RadiationFieldRecomputeMetalRates = TRUE;
 
/* function prototypes */
 
int CosmologyComputeExpansionFactor(FLOAT time, FLOAT *a, FLOAT *dadt);
int GetUnits(float *DensityUnits, float *LengthUnits,
	     float *TemperatureUnits, float *TimeUnits,
	     float *VelocityUnits, FLOAT Time);
int RadiationFieldCalculateRates(FLOAT Time);
int FindField(int field, int farray[], int numfields);

extern "C" void FORTRAN_NAME(multi_cool)(
	float *d, float *e, float *ge, float *u, float *v, float *w, float *de,
	float *HI, float *HII, float *HeI, float *HeII, float *HeIII,
	int *in, int *jn, int *kn, int *nratec, int *iexpand,
	hydro_method *imethod, int *igammah,
        int *idual, int *ispecies, int *imetal, int *imcool, int *idust, int *idim,
	int *is, int *js, int *ks, int *ie, int *je, int *ke, int *ih2co,
	int *ipiht,
	float *dt, float *aye, float *temstart, float *temend,
	float *utem, float *uxyz, float *uaye, float *urho, float *utim,
	float *eta1, float *eta2, float *gamma, float *z_solar,
	float *ceHIa, float *ceHeIa, float *ceHeIIa, float *ciHIa,
	float *ciHeIa,
	float *ciHeISa, float *ciHeIIa, float *reHIIa, float *reHeII1a,
	float *reHeII2a, float *reHeIIIa, float *brema, float *compa, float *gammaha,
	float *comp_xraya, float *comp_temp,
	float *piHI, float *piHeI, float *piHeII,
	float *HM, float *H2I, float *H2II, float *DI, float *DII, float *HDI,
	float *metal,
	float *hyd01ka, float *h2k01a, float *vibha, float *rotha,
	float *rotla,
	float *gpldl, float *gphdl, float *HDltea, float *HDlowa,
	float *gaHIa, float *gaH2a, float *gaHea, float *gaHpa, float *gaela,
	float *gasgra, float *metala, int *n_xe, float *xe_start, float *xe_end,
	float *inutot, int *iradtype, int *nfreq, int *imetalregen,
	int *iradshield, float *avgsighp, float *avgsighep, float *avgsighe2p,
	int *iradtrans, float *photogamma,
	int *ih2optical, int *iciecool, float *ciecoa,
 	int *icmbTfloor, int *iClHeat,
 	float *clEleFra, int *clGridRank, int *clGridDim,
 	float *clPar1, float *clPar2, float *clPar3, float *clPar4, float *clPar5,
 	int *clDataSize, float *clCooling, float *clHeating);
 
extern "C" void FORTRAN_NAME(solve_cool)(
	float *d, float *e, float *ge, float *u, float *v, float *w,
	int *in, int *jn, int *kn, int *nratec, int *iexpand,
	hydro_method *imethod, int *cool_method, int *idual, int *idim, int *igammah,
	int *is, int *js, int *ks, int *ie, int *je, int *ke,
	float *dt, float *aye, float *temstart, float *temend, float *fh,
	float *utem, float *uxyz, float *urho, float *utim,
	float *eta1, float *eta2, float *gamma, float *coola, float *gammaha, float *mu);
 
 
int grid::SolveRadiativeCooling()
{
 
  /* Return if this doesn't concern us. */
 
  if (ProcessorNumber != MyProcessorNumber)
    return SUCCESS;
 
  if (NumberOfBaryonFields == 0)
    return SUCCESS;

  if (RadiativeCooling == 0) 
    return SUCCESS;
 
  this->DebugCheck("SolveRadiativeCooling");
 
  /* Declarations */
 
  int DensNum, GENum, TENum, Vel1Num, Vel2Num, Vel3Num, B1Num, B2Num, B3Num;
  int DeNum, HINum, HIINum, HeINum, HeIINum, HeIIINum, HMNum, H2INum, H2IINum,
      DINum, DIINum, HDINum;
  FLOAT a = 1.0, dadt;
 
  /* Compute size (in floats) of the current grid. */
 
  int i, dim, size = 1;
  for (dim = 0; dim < GridRank; dim++)
    size *= GridDimension[dim];
 
  /* Find fields: density, total energy, velocity1-3. */
 
  if (this->IdentifyPhysicalQuantities(DensNum, GENum, Vel1Num, Vel2Num,
				       Vel3Num, TENum, B1Num, B2Num, B3Num ) == FAIL) {
    ENZO_FAIL("Error in IdentifyPhysicalQuantities.\n");
  }
 
  /* Find Multi-species fields. */
 
  DeNum = HINum = HIINum = HeINum = HeIINum = HeIIINum = HMNum = H2INum = 
    H2IINum = DINum = DIINum = HDINum = 0;
 
  if (MultiSpecies)
    if (IdentifySpeciesFields(DeNum, HINum, HIINum, HeINum, HeIINum, HeIIINum,
                      HMNum, H2INum, H2IINum, DINum, DIINum, HDINum) == FAIL) {
      ENZO_FAIL("Error in grid->IdentifySpeciesFields.\n");
    }
 
  /* Find photo-ionization fields */

  int kphHINum, kphHeINum, kphHeIINum, kdissH2INum;
  int gammaNum;
  IdentifyRadiativeTransferFields(kphHINum, gammaNum, kphHeINum, 
				  kphHeIINum, kdissH2INum);

  /* Get easy to handle pointers for each variable. */
 
  float *density     = BaryonField[DensNum];
  float *totalenergy = BaryonField[TENum];
  float *gasenergy   = BaryonField[GENum];
  float *velocity1   = BaryonField[Vel1Num];
  float *velocity2   = BaryonField[Vel2Num];
  float *velocity3   = BaryonField[Vel3Num];
 
  /* Compute total gas energy if using MHD */
  if (HydroMethod == MHD_RK) {
    totalenergy = new float[size];
    float B2;
    for (int n=0; n<size; n++) {
      B2 = pow(BaryonField[B1Num][n],2) + pow(BaryonField[B2Num][n],2) + pow(BaryonField[B3Num][n],2);
      totalenergy[n] = BaryonField[TENum][n] - 0.5*B2/BaryonField[DensNum][n];
    }
  }
  else {
    totalenergy = BaryonField[TENum];
  }

  /* If using cosmology, compute the expansion factor and get units. */
 
  float TemperatureUnits = 1, DensityUnits = 1, LengthUnits = 1,
    VelocityUnits = 1, TimeUnits = 1, aUnits = 1;

  if (GetUnits(&DensityUnits, &LengthUnits, &TemperatureUnits,
	       &TimeUnits, &VelocityUnits, Time) == FAIL) {
    ENZO_FAIL("Error in GetUnits.\n");
  }

  if (ComovingCoordinates) {
 
    if (CosmologyComputeExpansionFactor(Time+0.5*dtFixed, &a, &dadt)
	== FAIL) {
      ENZO_FAIL("Error in CosmologyComputeExpansionFactors.\n");
    }
 
    aUnits = 1.0/(1.0 + InitialRedshift);
 
  }
 
  float afloat = float(a);
 
  /* Metal cooling codes. */

  int MetalNum = 0, SNColourNum = 0;
  int MetalFieldPresent = FALSE;

  // First see if there's a metal field (so we can conserve species in
  // the solver)
  MetalNum = FindField(Metallicity, FieldType, NumberOfBaryonFields);
  SNColourNum = FindField(SNColour, FieldType, NumberOfBaryonFields);
  MetalFieldPresent = (MetalNum != -1 || SNColourNum != -1);

  // Double check if there's a metal field when we have metal cooling
  if (MetalCooling && MetalFieldPresent == FALSE) {
    if (debug)
      fprintf(stderr, "Warning: No metal field found.  Turning OFF MetalCooling.\n");
    MetalCooling = FALSE;
    MetalNum = 0;
  }

  /* If both metal fields (Pop I/II and III) exist, create a field
     that contains their sum */

  float *MetalPointer;
  float *TotalMetals = NULL;

  if (MetalNum != -1 && SNColourNum != -1) {
    TotalMetals = new float[size];
    for (i = 0; i < size; i++)
      TotalMetals[i] = BaryonField[MetalNum][i] + BaryonField[SNColourNum][i];
    MetalPointer = TotalMetals;
  } // ENDIF both metal types
  else {
    if (MetalNum != -1)
      MetalPointer = BaryonField[MetalNum];
    else if (SNColourNum != -1)
      MetalPointer = BaryonField[SNColourNum];
  } // ENDELSE both metal types

  /* Calculate the rates due to the radiation field. */
   
  if (RadiationFieldCalculateRates(Time+0.5*dtFixed) == FAIL) {
    ENZO_FAIL("Error in RadiationFieldCalculateRates.");
  }

  /* Set up information for rates which depend on the radiation field. 
     Precompute factors for self shielding (this is the cross section * dx). */
 
  float HIShieldFactor = RadiationData.HIAveragePhotoHeatingCrossSection *
                         double(LengthUnits) * CellWidth[0][0];
  float HeIShieldFactor = RadiationData.HeIAveragePhotoHeatingCrossSection *
                          double(LengthUnits) * CellWidth[0][0];
  float HeIIShieldFactor = RadiationData.HeIIAveragePhotoHeatingCrossSection *
                           double(LengthUnits) * CellWidth[0][0];
 
  /* Call the appropriate routine to solve cooling equations. */

  if (MultiSpecies) {

    // Multispecies cooling

    FORTRAN_NAME(multi_cool)(
       density, totalenergy, gasenergy, velocity1, velocity2, velocity3,
       BaryonField[DeNum], BaryonField[HINum], BaryonField[HIINum],
       BaryonField[HeINum], BaryonField[HeIINum], BaryonField[HeIIINum],
       GridDimension, GridDimension+1, GridDimension+2,
       &CoolData.NumberOfTemperatureBins, &ComovingCoordinates,
       &HydroMethod, &PhotoelectricHeating,
       &DualEnergyFormalism, &MultiSpecies, &MetalFieldPresent, &MetalCooling, 
       &H2FormationOnDust,
       &GridRank, GridStartIndex, GridStartIndex+1, GridStartIndex+2,
       GridEndIndex, GridEndIndex+1, GridEndIndex+2,
       &CoolData.ih2co, &CoolData.ipiht,
       &dtFixed, &afloat, &CoolData.TemperatureStart, &CoolData.TemperatureEnd,
       &TemperatureUnits, &LengthUnits, &aUnits, &DensityUnits, &TimeUnits,
       &DualEnergyFormalismEta1, &DualEnergyFormalismEta2, &Gamma, 
       &CoolData.SolarMetalFractionByMass,
       CoolData.ceHI, CoolData.ceHeI, CoolData.ceHeII, CoolData.ciHI,
       CoolData.ciHeI,
       CoolData.ciHeIS, CoolData.ciHeII, CoolData.reHII,
       CoolData.reHeII1,
       CoolData.reHeII2, CoolData.reHeIII, CoolData.brem, &CoolData.comp, &CoolData.gammah,
       &CoolData.comp_xray, &CoolData.temp_xray,
       &CoolData.piHI, &CoolData.piHeI, &CoolData.piHeII,
       BaryonField[HMNum], BaryonField[H2INum], BaryonField[H2IINum],
       BaryonField[DINum], BaryonField[DIINum], BaryonField[HDINum],
       MetalPointer,
       CoolData.hyd01k, CoolData.h2k01, CoolData.vibh,
       CoolData.roth, CoolData.rotl,
       CoolData.GP99LowDensityLimit, CoolData.GP99HighDensityLimit,
       CoolData.HDlte, CoolData.HDlow,
       CoolData.GAHI, CoolData.GAH2, CoolData.GAHe, CoolData.GAHp,
       CoolData.GAel, CoolData.gas_grain,
       CoolData.metals, &CoolData.NumberOfElectronFracBins, 
       &CoolData.ElectronFracStart, &CoolData.ElectronFracEnd,
       RadiationData.Spectrum[0], &RadiationFieldType,
       &RadiationData.NumberOfFrequencyBins,
       &RadiationFieldRecomputeMetalRates,
       &RadiationData.RadiationShield, &HIShieldFactor, &HeIShieldFactor, &HeIIShieldFactor,
       &RadiativeTransfer, BaryonField[gammaNum],
       &H2OpticalDepthApproximation, &CIECooling, CoolData.cieco,
       &CloudyCoolingData.CMBTemperatureFloor,
       &CloudyCoolingData.IncludeCloudyHeating,
       &CloudyCoolingData.CloudyElectronFractionFactor,
       &CloudyCoolingData.CloudyCoolingGridRank,
       CloudyCoolingData.CloudyCoolingGridDimension,
       CloudyCoolingData.CloudyCoolingGridParameters[0],
       CloudyCoolingData.CloudyCoolingGridParameters[1],
       CloudyCoolingData.CloudyCoolingGridParameters[2],
       CloudyCoolingData.CloudyCoolingGridParameters[3],
       CloudyCoolingData.CloudyCoolingGridParameters[4],
       &CloudyCoolingData.CloudyDataSize,
<<<<<<< HEAD
       CloudyCoolingData.CloudyCooling, CloudyCoolingData.CloudyHeating,
       CloudyCoolingData.CloudyMeanMolecularWeight);
=======
       CloudyCoolingData.CloudyCooling, CloudyCoolingData.CloudyHeating);
  } else if (GadgetEquilibriumCooling==1) {

    // Gadget cooling

    int result = GadgetCalculateCooling (
	density,totalenergy,gasenergy,velocity1,
	velocity2,velocity3,GridDimension,GridDimension+1,
	GridDimension+2, &ComovingCoordinates, &HydroMethod,
	&DualEnergyFormalism, &GridRank,
	GridStartIndex,GridStartIndex+1,GridStartIndex+2,
	GridEndIndex,GridEndIndex+1,GridEndIndex+2,&dtFixed,
	&afloat,&CoolData.HydrogenFractionByMass,
	&TemperatureUnits,&LengthUnits,
	&aUnits,&DensityUnits,&TimeUnits,&Gamma);

    if (result == FAIL )  {
      ENZO_FAIL("Error in GadgetCalculateCooling.  Exiting.");
    }

>>>>>>> 28b9c045
  } else {

    // Generic cooling

    FORTRAN_NAME(solve_cool)(
       density, totalenergy, gasenergy, velocity1, velocity2, velocity3,
       GridDimension, GridDimension+1, GridDimension+2,
          &CoolData.NumberOfTemperatureBins, &ComovingCoordinates,
          &HydroMethod,&RadiativeCoolingModel,
       &DualEnergyFormalism, &GridRank, &PhotoelectricHeating,
       GridStartIndex, GridStartIndex+1, GridStartIndex+2,
          GridEndIndex, GridEndIndex+1, GridEndIndex+2,
       &dtFixed, &afloat, &CoolData.TemperatureStart,
          &CoolData.TemperatureEnd, &CoolData.HydrogenFractionByMass,
       &TemperatureUnits, &LengthUnits, &DensityUnits, &TimeUnits,
       &DualEnergyFormalismEta1, &DualEnergyFormalismEta2, &Gamma,
       CoolData.EquilibriumRate, &CoolData.gammah, &Mu);
  }

  if (HydroMethod == MHD_RK) {
    float B2, v2;//, rho, eint, p, h, cs, dpdrho, dpde;
    for (int n=0; n<size; n++) {
      B2 = pow(BaryonField[B1Num][n],2) + pow(BaryonField[B2Num][n],2) + pow(BaryonField[B3Num][n],2);

      /* Always trust gas energy in cooling routine */

      if (DualEnergyFormalism) {

	v2 = pow(BaryonField[Vel1Num][n],2) + 
	  pow(BaryonField[Vel2Num][n],2) + pow(BaryonField[Vel3Num][n],2);
	BaryonField[TENum][n] = gasenergy[n] + 0.5*v2 + 0.5*B2/BaryonField[DensNum][n];
      }
      else {
	BaryonField[TENum][n] = totalenergy[n] + 0.5*B2/BaryonField[DensNum][n];
      }
      
    }
    
    delete totalenergy;
  }

  delete [] TotalMetals;
 
  return SUCCESS;
 
}<|MERGE_RESOLUTION|>--- conflicted
+++ resolved
@@ -25,6 +25,7 @@
 #include "Grid.h"
 #include "fortran.def"
 #include "CosmologyParameters.h"
+ #include "Gadget.h"
 
 /* This parameter controls whether the cooling function recomputes
    the metal cooling rates.  It is reset by RadiationFieldUpdate. */
@@ -39,6 +40,15 @@
 	     float *VelocityUnits, FLOAT Time);
 int RadiationFieldCalculateRates(FLOAT Time);
 int FindField(int field, int farray[], int numfields);
+int GadgetCalculateCooling(float *d, float *e, float *ge, 
+                 float *u, float *v, float *w,
+                 int *in, int *jn, int *kn, 
+                 int *iexpand, hydro_method *imethod, int *idual, int *idim,
+                 int *is, int *js, int *ks, int *ie, int *je, 
+                 int *ke, float *dt, float *aye,
+                  float *fh, float *utem, float *uxyz, 
+                 float *uaye, float *urho, float *utim,
+                 float *gamma);
 
 extern "C" void FORTRAN_NAME(multi_cool)(
 	float *d, float *e, float *ge, float *u, float *v, float *w, float *de,
@@ -221,9 +231,15 @@
   } // ENDELSE both metal types
 
   /* Calculate the rates due to the radiation field. */
-   
-  if (RadiationFieldCalculateRates(Time+0.5*dtFixed) == FAIL) {
-    ENZO_FAIL("Error in RadiationFieldCalculateRates.");
+ 
+  /* Calculate the rates due to the radiation field, but ONLY if
+     you are NOT using Gadget cooling (it's taken care of in that
+     variety of cooling within the subroutines. */
+  
+  if(!GadgetEquilibriumCooling) {
+    if (RadiationFieldCalculateRates(Time+0.5*dtFixed) == FAIL) {
+      ENZO_FAIL("Error in RadiationFieldCalculateRates.");
+    }
   }
 
   /* Set up information for rates which depend on the radiation field. 
@@ -293,10 +309,6 @@
        CloudyCoolingData.CloudyCoolingGridParameters[3],
        CloudyCoolingData.CloudyCoolingGridParameters[4],
        &CloudyCoolingData.CloudyDataSize,
-<<<<<<< HEAD
-       CloudyCoolingData.CloudyCooling, CloudyCoolingData.CloudyHeating,
-       CloudyCoolingData.CloudyMeanMolecularWeight);
-=======
        CloudyCoolingData.CloudyCooling, CloudyCoolingData.CloudyHeating);
   } else if (GadgetEquilibriumCooling==1) {
 
@@ -317,7 +329,6 @@
       ENZO_FAIL("Error in GadgetCalculateCooling.  Exiting.");
     }
 
->>>>>>> 28b9c045
   } else {
 
     // Generic cooling
