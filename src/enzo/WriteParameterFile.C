--- conflicted
+++ resolved
@@ -517,50 +517,7 @@
   fprintf(fptr, "PopIIISupernovaUseColour              = %"ISYM"\n\n",
           PopIIISupernovaUseColour);
 
-<<<<<<< HEAD
   /* Most Stanford additions: */
-
-  fprintf(fptr, "Theta_Limiter = %f\n", Theta_Limiter);
-  fprintf(fptr, "RiemannSolver = %d\n", RiemannSolver);
-  fprintf(fptr, "ReconstructionMethod = %d\n", ReconstructionMethod);
-  fprintf(fptr, "RKOrder = %d\n", RKOrder);
-  fprintf(fptr, "UsePhysicalUnit = %d\n", UsePhysicalUnit);
-  fprintf(fptr, "UseFloor = %d\n", UseFloor);
-  fprintf(fptr, "UseViscosity = %d\n", UseViscosity);
-  fprintf(fptr, "UseAmbipolarDiffusion = %d\n", UseAmbipolarDiffusion);
-  fprintf(fptr, "UseResistivity = %d\n", UseResistivity);
-  fprintf(fptr, "SmallRho = %g\n", SmallRho*rhou);
-  fprintf(fptr, "SmallP = %g\n", SmallP*presu);
-  fprintf(fptr, "SmallT = %g\n", SmallT*tempu);
-  fprintf(fptr, "MaximumAlvenSpeed = %g\n", MaximumAlvenSpeed*velu);
-  fprintf(fptr, "Coordinate = %d\n", Coordinate);
-  fprintf(fptr, "EOSType = %d\n", EOSType);
-  fprintf(fptr, "EOSSoundSpeed = %g\n", EOSSoundSpeed);
-  fprintf(fptr, "EOSCriticalDensity = %g\n", EOSCriticalDensity);
-  fprintf(fptr, "EOSGamma = %g\n", EOSGamma); 
-  fprintf(fptr, "Mu = %g\n", Mu);
-  fprintf(fptr, "CoolingCutOffDensity1 = %g\n", CoolingCutOffDensity1);
-  fprintf(fptr, "CoolingCutOffDensity2 = %g\n", CoolingCutOffDensity2);
-  fprintf(fptr, "CoolingCutOffTemperature = %g\n", CoolingCutOffTemperature);
-  fprintf(fptr, "CoolingPowerCutOffDensity1 = %g\n", CoolingPowerCutOffDensity1);
-  fprintf(fptr, "CoolingPowerCutOffDensity2 = %g\n", CoolingPowerCutOffDensity2);
-  fprintf(fptr, "UseConstantAcceleration = %d\n", UseConstantAcceleration);
-  fprintf(fptr, "ConstantAcceleration = %g %g %g\n", ConstantAcceleration[0],
-	  ConstantAcceleration[1], ConstantAcceleration[2]);
-
-
-  fprintf(fptr, "UseDivergenceCleaning = %d\n", UseDivergenceCleaning);
-  fprintf(fptr, "DivergenceCleaningThreshold = %g\n", DivergenceCleaningThreshold);
-  fprintf(fptr, "PoissonApproximationThreshold = %g\n", PoissonApproximationThreshold);
-  fprintf(fptr, "AngularVelocity = %g\n", AngularVelocity);
-  fprintf(fptr, "VelocityGradient = %g\n", VelocityGradient);
-  fprintf(fptr, "UseDrivingField = %d\n", UseDrivingField);
-  fprintf(fptr, "DrivingEfficiency = %f\n", DrivingEfficiency);
-#ifdef ECUDA
-  fprintf(fptr, "UseCUDA = %f\n", UseCUDA);
-#endif
-
-=======
 
   /* Poisson Solver */
 
@@ -581,7 +538,6 @@
   fprintf(fptr, "ShearingVelocityDirection    = %"ISYM"\n\n",
 	  ShearingVelocityDirection);
   
->>>>>>> 0a8a9f6a
   /* write data which defines the boundary conditions */
  
   fprintf(fptr, "LeftFaceBoundaryCondition  = ");
