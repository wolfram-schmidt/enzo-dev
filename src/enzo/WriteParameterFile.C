--- conflicted
+++ resolved
@@ -483,7 +483,6 @@
   fprintf(fptr, "DrivenFlowProfile              = %"ISYM"\n", DrivenFlowProfile);
   if (DrivenFlowProfile)
     Forcing.WriteParameters(fptr);
-<<<<<<< HEAD
   fprintf(fptr, "UseSGSModel                    = %"ISYM"\n", UseSGSModel);
   fprintf(fptr, "SGSFilterWidth                 = %"FSYM"\n", SGSFilterWidth);
   fprintf(fptr, "SGSFilterStencil               = %"ISYM"\n", SGSFilterStencil);
@@ -497,9 +496,7 @@
   fprintf(fptr, "SGScoeffNLu                    = %"FSYM"\n", SGScoeffNLu);
   fprintf(fptr, "SGScoeffNLuNormedEnS2Star      = %"FSYM"\n", SGScoeffNLuNormedEnS2Star);
   fprintf(fptr, "SGScoeffNLb                    = %"FSYM"\n", SGScoeffNLb);
-=======
   fprintf(fptr, "use_grackle                 = %"ISYM"\n", use_grackle);
->>>>>>> a998cc76
 #ifdef USE_GRACKLE
   /* Grackle chemistry parameters */
   fprintf(fptr, "with_radiative_cooling      = %d\n", grackle_data->with_radiative_cooling);
