--- conflicted
+++ resolved
@@ -1205,15 +1205,9 @@
 
   /* Write out Grackle specific parameters */
 
-<<<<<<< HEAD
-  /*if (GrackleWriteParameters(fptr) == FAIL) {
-    ENZO_FAIL("Error in GrackleWriteParameters.\n");
-  }*/
-=======
   if (GrackleWriteParameters(fptr) == FAIL) {
     ENZO_FAIL("Error in GrackleWriteParameters.\n");
   }
->>>>>>> 919383a1
 
   if (UsePhysicalUnit) {
     /* Change input physical parameters into code units */
