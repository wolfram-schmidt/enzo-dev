/***********************************************************************
/
/  WRITES A PARAMETER FILE (i.e. TopGrid data)
/
/  written by: Greg Bryan
/  date:       November, 1994
/  modified1:  Robert Harkness
/  date:       February 29th, 2008
/
/  PURPOSE:
/
/  RETURNS: SUCCESS or FAIL
/
************************************************************************/
 
// This routine writes the parameter file in the argument and sets parameters
//   based on it.
 
#include <stdio.h>
#include <string.h>
#include <time.h>
#include "ErrorExceptions.h"
#include "macros_and_parameters.h"
#include "typedefs.h"
#include "global_data.h"
#include "Fluxes.h"
#include "GridList.h"
#include "ExternalBoundary.h"
#include "Grid.h"
#include "TopGridData.h"
 
/* function prototypes */
 
void WriteListOfFloats(FILE *fptr, int N, FLOAT floats[]);
void WriteListOfFloats(FILE *fptr, int N, float floats[]);
void WriteListOfInts(FILE *fptr, int N, int nums[]);
int  CosmologyWriteParameters(FILE *fptr, FLOAT StopTime, FLOAT CurrentTime);
int  WriteUnits(FILE *fptr);
int  GetUnits(float *DensityUnits, float *LengthUnits,
	      float *TemperatureUnits, float *TimeUnits,
	      float *VelocityUnits, double *MAssUnits, FLOAT Time);
#ifdef TRANSFER
int RadiativeTransferWriteParameters(FILE *fptr);
int WritePhotonSources(FILE *fptr, FLOAT CurrentTime);
#endif /* TRANSFER */
 
int WriteParameterFile(FILE *fptr, TopGridData &MetaData)
{
 



  int dim;
 
  /* Compute Units. */
 
  float DensityUnits = 1, LengthUnits = 1, TemperatureUnits = 1, TimeUnits = 1,
    VelocityUnits = 1;
  double MassUnits = 1;
  if (GetUnits(&DensityUnits, &LengthUnits, &TemperatureUnits,
	       &TimeUnits, &VelocityUnits, &MassUnits,  MetaData.Time) == FAIL) {
    fprintf(stderr, "Error in GetUnits.\n");
    ENZO_FAIL("");
  }
 
  float rhou = 1.0, lenu = 1.0, tempu = 1.0, tu = 1.0, velu = 1.0, presu = 1.0;
  double massu = 1.0;
  if (UsePhysicalUnit) {
    GetUnits(&rhou, &lenu, &tempu, &tu, &velu, &massu, MetaData.Time);
    presu = rhou*lenu*lenu/tu/tu;

    /* Change input physical parameters into real units */

    StarMakerOverDensityThreshold *= rhou;
    //  StarEnergyFeedbackRate = StarEnergyFeedbackRate/pow(LengthUnits,2)*pow(TimeUnits,3);
    
    if (SinkMergeDistance > 1.0)
      SinkMergeDistance *= lenu;
    SmallRho *= rhou;
    SmallP *= presu;
    SmallT *= tempu;
    MaximumAlvenSpeed *= velu;
    EOSSoundSpeed *=  velu;
<<<<<<< HEAD

    /*
    for (int i = 0; i < MAX_FLAGGING_METHODS; i++) {
      if (MinimumMassForRefinement[i] != FLOAT_UNDEFINED) {
	//	MinimumMassForRefinement[i] *= massu; //#####
      }
    }
    */
=======
    /*    for (int i = 0; i < MAX_FLAGGING_METHODS; i++) {
      if (MinimumMassForRefinement[i] != FLOAT_UNDEFINED) {
	printf("i = %i, MinMass = %g, massu = %g\n",i,MinimumMassForRefinement[i],massu);
	MinimumMassForRefinement[i] *= massu;
	printf("i = %i, MinMass = %g\n",i,MinimumMassForRefinement[i]);
      }
    }*/

  if (!ComovingCoordinates && UsePhysicalUnit) {
    for (int i = 0; i < MAX_FLAGGING_METHODS; i++) {
      if (MinimumOverDensityForRefinement[i] != FLOAT_UNDEFINED) {
	MinimumOverDensityForRefinement[i] *= rhou;
      }
    }
  }
>>>>>>> cb3513c1

  }

  /* write data to Parameter output file */
 
  /* write MetaData parameters */
 
  fprintf(fptr, "InitialCycleNumber  = %"ISYM"\n", MetaData.CycleNumber);
  fprintf(fptr, "InitialTime         = %"GOUTSYM"\n", MetaData.Time);
  fprintf(fptr, "InitialCPUTime      = %"GSYM"\n\n", MetaData.CPUTime);
 
  fprintf(fptr, "CheckpointRestart   = %"ISYM"\n", CheckpointRestart);
  fprintf(fptr, "StopTime            = %"GOUTSYM"\n", MetaData.StopTime);
  fprintf(fptr, "StopCycle           = %"ISYM"\n", MetaData.StopCycle);
  fprintf(fptr, "StopSteps           = %"ISYM"\n", MetaData.StopSteps);
  fprintf(fptr, "StopCPUTime         = %lg\n", MetaData.StopCPUTime);
  fprintf(fptr, "ResubmitOn          = %"ISYM"\n", MetaData.ResubmitOn);
  fprintf(fptr, "ResubmitCommand     = %s\n\n", MetaData.ResubmitCommand);
 
  fprintf(fptr, "MaximumTopGridTimeStep = %"GSYM"\n", MetaData.MaximumTopGridTimeStep);

  fprintf(fptr, "TimeLastRestartDump = %"GOUTSYM"\n", MetaData.TimeLastRestartDump);
  fprintf(fptr, "dtRestartDump       = %"GOUTSYM"\n", MetaData.dtRestartDump);
  fprintf(fptr, "TimeLastDataDump    = %"GOUTSYM"\n", MetaData.TimeLastDataDump);
  fprintf(fptr, "dtDataDump          = %"GOUTSYM"\n", MetaData.dtDataDump);
  fprintf(fptr, "TimeLastHistoryDump = %"GOUTSYM"\n", MetaData.TimeLastHistoryDump);
  fprintf(fptr, "dtHistoryDump       = %"GOUTSYM"\n\n", MetaData.dtHistoryDump);
 
  fprintf(fptr, "TracerParticleOn           = %"ISYM"\n", TracerParticleOn);
  fprintf(fptr, "TimeLastTracerParticleDump = %"GOUTSYM"\n",
          MetaData.TimeLastTracerParticleDump);
  fprintf(fptr, "dtTracerParticleDump       = %"GOUTSYM"\n",
          MetaData.dtTracerParticleDump);
  fprintf(fptr, "TimeLastInterpolatedDataDump    = %"GOUTSYM"\n", 
	  MetaData.TimeLastInterpolatedDataDump);
  fprintf(fptr, "dtInterpolatedDataDump          = %"GOUTSYM"\n", 
	  MetaData.dtInterpolatedDataDump);
 
  fprintf(fptr, "NewMovieLeftEdge     = ");
  WriteListOfFloats(fptr, MetaData.TopGridRank, MetaData.NewMovieLeftEdge);
  fprintf(fptr, "NewMovieRightEdge    = ");
  WriteListOfFloats(fptr, MetaData.TopGridRank, MetaData.NewMovieRightEdge);
  fprintf(fptr, "MovieSkipTimestep    = %"ISYM"\n", MovieSkipTimestep);
  fprintf(fptr, "Movie3DVolumes       = %"ISYM"\n", Movie3DVolumes);
  fprintf(fptr, "MovieVertexCentered  = %"ISYM"\n", MovieVertexCentered);
  fprintf(fptr, "NewMovieParticleOn   = %"ISYM"\n", NewMovieParticleOn);
  fprintf(fptr, "MovieDataField       = ");
  WriteListOfInts(fptr, MAX_MOVIE_FIELDS, MovieDataField);
  fprintf(fptr, "NewMovieDumpNumber   = %"ISYM"\n", NewMovieDumpNumber);
  fprintf(fptr, "NewMovieName         = %s\n", NewMovieName);
  fprintf(fptr, "MovieTimestepCounter = %"ISYM"\n", MetaData.MovieTimestepCounter);
  fprintf(fptr, "\n");

  fprintf(fptr, "CycleLastRestartDump = %"ISYM"\n", MetaData.CycleLastRestartDump);
  fprintf(fptr, "CycleSkipRestartDump = %"ISYM"\n", MetaData.CycleSkipRestartDump);
  fprintf(fptr, "CycleLastDataDump    = %"ISYM"\n", MetaData.CycleLastDataDump);
  fprintf(fptr, "CycleSkipDataDump    = %"ISYM"\n", MetaData.CycleSkipDataDump);
  fprintf(fptr, "CycleLastHistoryDump = %"ISYM"\n", MetaData.CycleLastHistoryDump);
  fprintf(fptr, "CycleSkipHistoryDump = %"ISYM"\n\n",
	  MetaData.CycleSkipHistoryDump);


  fprintf(fptr, "PythonSubcycleSkip      = %"ISYM"\n", PythonSubcycleSkip);
  fprintf(fptr, "CycleSkipGlobalDataDump = %"ISYM"\n\n", //AK
          MetaData.CycleSkipGlobalDataDump);

  fprintf(fptr, "SubcycleNumber          = %"ISYM"\n", MetaData.SubcycleNumber);
  fprintf(fptr, "SubcycleSkipDataDump    = %"ISYM"\n", MetaData.SubcycleSkipDataDump);
  fprintf(fptr, "SubcycleLastDataDump    = %"ISYM"\n", MetaData.SubcycleLastDataDump);
   fprintf(fptr, "OutputFirstTimeAtLevel = %"ISYM"\n",
	  MetaData.OutputFirstTimeAtLevel);
  fprintf(fptr, "StopFirstTimeAtLevel    = %"ISYM"\n\n",
	  MetaData.StopFirstTimeAtLevel);

  fprintf(fptr, "FileDirectedOutput = %"ISYM"\n", FileDirectedOutput);
  fprintf(fptr, "WriteBinaryHierarchy = %"ISYM"\n", WriteBinaryHierarchy);
 
  fprintf(fptr, "RestartDumpNumber   = %"ISYM"\n", MetaData.RestartDumpNumber);
  fprintf(fptr, "DataDumpNumber      = %"ISYM"\n", MetaData.DataDumpNumber);
  fprintf(fptr, "HistoryDumpNumber   = %"ISYM"\n", MetaData.HistoryDumpNumber);
  fprintf(fptr, "TracerParticleDumpNumber = %"ISYM"\n",
          MetaData.TracerParticleDumpNumber);
 
  fprintf(fptr, "RestartDumpName     = %s\n", MetaData.RestartDumpName);
  fprintf(fptr, "DataDumpName        = %s\n", MetaData.DataDumpName);
  fprintf(fptr, "HistoryDumpName     = %s\n", MetaData.HistoryDumpName);
  fprintf(fptr, "TracerParticleDumpName = %s\n",
          MetaData.TracerParticleDumpName);
  fprintf(fptr, "RedshiftDumpName    = %s\n\n", MetaData.RedshiftDumpName);
 
  if (MetaData.RestartDumpDir != NULL)
    fprintf(fptr, "RestartDumpDir        = %s\n", MetaData.RestartDumpDir);
  if (MetaData.DataDumpDir != NULL)
    fprintf(fptr, "DataDumpDir           = %s\n", MetaData.DataDumpDir);
  if (MetaData.HistoryDumpDir != NULL)
    fprintf(fptr, "HistoryDumpDir        = %s\n", MetaData.HistoryDumpDir);
  if (MetaData.TracerParticleDumpDir != NULL)
    fprintf(fptr, "TracerParticleDumpDir = %s\n", MetaData.TracerParticleDumpDir);
  if (MetaData.RedshiftDumpDir != NULL)
    fprintf(fptr, "RedshiftDumpDir       = %s\n\n", MetaData.RedshiftDumpDir);
 
  if (MetaData.LocalDir != NULL)
    fprintf(fptr, "LocalDir            = %s\n", MetaData.LocalDir);
  if (MetaData.GlobalDir != NULL)
    fprintf(fptr, "GlobalDir           = %s\n", MetaData.GlobalDir);
 
  for (dim = 0; dim < MAX_CUBE_DUMPS; dim++)
    if (CubeDumps[dim] != NULL)
      fprintf(fptr, "CubeDump[%"ISYM"]            = %s\n", dim, CubeDumps[dim]);

  fprintf(fptr, "LoadBalancing          = %"ISYM"\n", LoadBalancing);
  fprintf(fptr, "ResetLoadBalancing     = %"ISYM"\n", ResetLoadBalancing);
  fprintf(fptr, "LoadBalancingCycleSkip = %"ISYM"\n", LoadBalancingCycleSkip);
  fprintf(fptr, "LoadBalancingMinLevel  = %"ISYM"\n", LoadBalancingMinLevel);
 
  for (dim = 0; dim < MAX_TIME_ACTIONS; dim++)
    if (TimeActionType[dim] > 0) {
      fprintf(fptr, "TimeActionType[%"ISYM"]      = %"ISYM"\n", dim,TimeActionType[dim]);
      if (ComovingCoordinates)
	fprintf(fptr, "TimeActionRedshift[%"ISYM"]  = %"GOUTSYM"\n", dim,
		TimeActionRedshift[dim]);
      else
	fprintf(fptr, "TimeActionTime[%"ISYM"]      = %"GOUTSYM"\n", dim,
		TimeActionRedshift[dim]);
      fprintf(fptr, "TimeActionParameter[%"ISYM"] = %"GSYM"\n", dim,
	      TimeActionParameter[dim]);
    }
 
  fprintf(fptr, "StaticHierarchy     = %"ISYM"\n", MetaData.StaticHierarchy);
 
  fprintf(fptr, "TopGridRank         = %"ISYM"\n", MetaData.TopGridRank);
  fprintf(fptr, "TopGridDimensions   = ");
  WriteListOfInts(fptr, MetaData.TopGridRank, MetaData.TopGridDims);
  fprintf(fptr, "\n");
 
  fprintf(fptr, "TopGridGravityBoundary = %"ISYM"\n", MetaData.GravityBoundary);

  fprintf(fptr, "ParticleBoundaryType   = %"ISYM"\n",MetaData.ParticleBoundaryType);
  fprintf(fptr, "NumberOfParticles      = %"ISYM" (do not modify)\n",
	  MetaData.NumberOfParticles);
 
  fprintf(fptr, "CourantSafetyNumber    = %"FSYM"\n",
	  MetaData.CourantSafetyNumber);
  fprintf(fptr, "PPMFlatteningParameter = %"ISYM"\n",
	  MetaData.PPMFlatteningParameter);
  fprintf(fptr, "PPMDiffusionParameter  = %"ISYM"\n",
	  MetaData.PPMDiffusionParameter);
  fprintf(fptr, "PPMSteepeningParameter = %"ISYM"\n\n",
	  MetaData.PPMSteepeningParameter);
 
  /* write global Parameters */
 
  fprintf(fptr, "ProblemType            = %"ISYM"\n", ProblemType);
  fprintf(fptr, "HydroMethod            = %"ISYM"\n", HydroMethod);
  fprintf(fptr, "huge_number            = %e\n", huge_number);
  fprintf(fptr, "tiny_number            = %e\n", tiny_number);
  fprintf(fptr, "Gamma                  = %"GSYM"\n", Gamma);
  fprintf(fptr, "PressureFree           = %"ISYM"\n", PressureFree);
  fprintf(fptr, "RefineBy               = %"ISYM"\n", RefineBy);
  fprintf(fptr, "MaximumRefinementLevel = %"ISYM"\n", MaximumRefinementLevel);
  fprintf(fptr, "MaximumGravityRefinementLevel = %"ISYM"\n",
	  MaximumGravityRefinementLevel);
  fprintf(fptr, "MaximumParticleRefinementLevel = %"ISYM"\n",
	  MaximumParticleRefinementLevel);
  fprintf(fptr, "CellFlaggingMethod     = ");
  WriteListOfInts(fptr, MAX_FLAGGING_METHODS, CellFlaggingMethod);
  fprintf(fptr, "FluxCorrection         = %"ISYM"\n", FluxCorrection);
  fprintf(fptr, "InterpolationMethod    = %"ISYM"\n", InterpolationMethod);
  fprintf(fptr, "ConservativeInterpolation = %"ISYM"\n", ConservativeInterpolation);
  fprintf(fptr, "MinimumEfficiency      = %"GSYM"\n", MinimumEfficiency);
  fprintf(fptr, "MinimumSubgridEdge     = %"ISYM"\n", MinimumSubgridEdge);
  fprintf(fptr, "MaximumSubgridSize     = %"ISYM"\n", MaximumSubgridSize);
  fprintf(fptr, "NumberOfBufferZones    = %"ISYM"\n\n", NumberOfBufferZones);
  fprintf(fptr, "MustRefineRegionMinRefinementLevel = %"ISYM"\n", MustRefineRegionMinRefinementLevel);
  fprintf(fptr, "MetallicityRefinementMinLevel = %"ISYM"\n", MetallicityRefinementMinLevel);
  fprintf(fptr, "MetallicityRefinementMinMetallicity      = %"GSYM"\n", 
	  MetallicityRefinementMinMetallicity);
 
  fprintf(fptr, "DomainLeftEdge         = ");
  WriteListOfFloats(fptr, MetaData.TopGridRank, DomainLeftEdge);
  fprintf(fptr, "DomainRightEdge        = ");
  WriteListOfFloats(fptr, MetaData.TopGridRank, DomainRightEdge);
  fprintf(fptr, "GridVelocity           = ");
  WriteListOfFloats(fptr, MetaData.TopGridRank, GridVelocity);
  fprintf(fptr, "RefineRegionAutoAdjust = %"ISYM"\n", RefineRegionAutoAdjust);
  fprintf(fptr, "RefineRegionLeftEdge   = ");
  WriteListOfFloats(fptr, MetaData.TopGridRank, RefineRegionLeftEdge);
  fprintf(fptr, "RefineRegionRightEdge  = ");
  WriteListOfFloats(fptr, MetaData.TopGridRank, RefineRegionRightEdge);
  fprintf(fptr, "MustRefineRegionLeftEdge   = ");
  WriteListOfFloats(fptr, MetaData.TopGridRank, MustRefineRegionLeftEdge);
  fprintf(fptr, "MustRefineRegionRightEdge  = ");
  WriteListOfFloats(fptr, MetaData.TopGridRank, MustRefineRegionRightEdge);
  fprintf(fptr, "\n");
 
  for (dim = 0; dim < MAX_NUMBER_OF_BARYON_FIELDS; dim++) {
    if (DataLabel[dim])
      fprintf(fptr, "DataLabel[%"ISYM"]              = %s\n", dim, DataLabel[dim]);
    if (DataUnits[dim])
      fprintf(fptr, "DataUnits[%"ISYM"]              = %s\n", dim, DataUnits[dim]);
    if (DataLabel[dim]) {
      if ((strstr(DataLabel[dim], "Density") != NULL) ||
	  (strstr(DataLabel[dim], "Colour") != NULL))
	fprintf(fptr, "#DataCGSConversionFactor[%"ISYM"] = %"GSYM"\n", dim, DensityUnits);
      if (strstr(DataLabel[dim], "velocity") != NULL)
	fprintf(fptr, "#DataCGSConversionFactor[%"ISYM"] = %"GSYM"\n", dim, VelocityUnits);
    }
  }
  fprintf(fptr, "#TimeUnits                 = %"GSYM"\n", TimeUnits);
  fprintf(fptr, "#TemperatureUnits          = %"GSYM"\n", TemperatureUnits);
  fprintf(fptr, "\n");
 
  fprintf(fptr, "UniformGravity             = %"ISYM"\n", UniformGravity);
  fprintf(fptr, "UniformGravityDirection    = %"ISYM"\n", UniformGravityDirection);
  fprintf(fptr, "UniformGravityConstant     = %"GSYM"\n", UniformGravityConstant);
 
  fprintf(fptr, "PointSourceGravity           = %"ISYM"\n",PointSourceGravity);
  fprintf(fptr, "PointSourceGravityPosition   = ");
  WriteListOfFloats(fptr, MetaData.TopGridRank, PointSourceGravityPosition);
  fprintf(fptr, "PointSourceGravityConstant   = %"GSYM"\n",
	  PointSourceGravityConstant);
  fprintf(fptr, "PointSourceGravityCoreRadius = %"GSYM"\n\n",
	  PointSourceGravityCoreRadius);
 
  fprintf(fptr, "SelfGravity                    = %"ISYM"\n", SelfGravity);
  fprintf(fptr, "GravitationalConstant          = %e\n",
	  GravitationalConstant);
  fprintf(fptr, "S2ParticleSize                 = %"GSYM"\n", S2ParticleSize);
  fprintf(fptr, "GravityResolution              = %"GSYM"\n", GravityResolution);
  fprintf(fptr, "ComputePotential               = %"ISYM"\n", ComputePotential);
  fprintf(fptr, "PotentialIterations            = %"ISYM"\n", PotentialIterations);
  fprintf(fptr, "WritePotential                 = %"ISYM"\n", WritePotential);
  fprintf(fptr, "BaryonSelfGravityApproximation = %"ISYM"\n\n",
	  BaryonSelfGravityApproximation);

  fprintf(fptr, "InlineHaloFinder               = %"ISYM"\n", InlineHaloFinder);
  fprintf(fptr, "HaloFinderSubfind              = %"ISYM"\n", HaloFinderSubfind);
  fprintf(fptr, "HaloFinderCycleSkip            = %"ISYM"\n", 
	  HaloFinderCycleSkip);
  fprintf(fptr, "HaloFinderRunAfterOutput       = %"ISYM"\n", 
	  HaloFinderRunAfterOutput);
  fprintf(fptr, "HaloFinderOutputParticleList   = %"ISYM"\n", 
	  HaloFinderOutputParticleList);
  fprintf(fptr, "HaloFinderMinimumSize          = %"ISYM"\n", 
	  HaloFinderMinimumSize);
  fprintf(fptr, "HaloFinderLinkingLength        = %"FSYM"\n",
	  HaloFinderLinkingLength);
  fprintf(fptr, "HaloFinderTimestep             = %"FSYM"\n",
	  HaloFinderTimestep);
  fprintf(fptr, "HaloFinderLastTime             = %"PSYM"\n\n", 
	  HaloFinderLastTime);
 
  fprintf(fptr, "GreensFunctionMaxNumber     = %"ISYM"\n", GreensFunctionMaxNumber);
  fprintf(fptr, "GreensFunctionMaxSize       = %"ISYM"\n", GreensFunctionMaxSize);
 
  fprintf(fptr, "DualEnergyFormalism         = %"ISYM"\n", DualEnergyFormalism);
  fprintf(fptr, "DualEnergyFormalismEta1     = %e\n", DualEnergyFormalismEta1);
  fprintf(fptr, "DualEnergyFormalismEta2     = %e\n", DualEnergyFormalismEta2);
  fprintf(fptr, "ParticleCourantSafetyNumber = %"FSYM"\n\n", ParticleCourantSafetyNumber);
  fprintf(fptr, "RootGridCourantSafetyNumber = %"FSYM"\n\n", RootGridCourantSafetyNumber);
  fprintf(fptr, "RandomForcing                  = %"ISYM"\n", RandomForcing);
  fprintf(fptr, "RandomForcingEdot              = %"GSYM"\n", RandomForcingEdot);
  fprintf(fptr, "RadiativeCooling               = %"ISYM"\n", RadiativeCooling);
  fprintf(fptr, "GadgetEquilibriumCooling       = %"ISYM"\n", GadgetEquilibriumCooling);
  fprintf(fptr, "MultiSpecies                   = %"ISYM"\n", MultiSpecies);
  fprintf(fptr, "PrimordialChemistrySolver      = %"ISYM"\n", PrimordialChemistrySolver);
  fprintf(fptr, "CIECooling                     = %"ISYM"\n", CIECooling);
  fprintf(fptr, "H2OpticalDepthApproximation    = %"ISYM"\n", H2OpticalDepthApproximation);
  fprintf(fptr, "ThreeBodyRate                  = %"ISYM"\n", ThreeBodyRate);
  fprintf(fptr, "CloudyCoolingGridFile          = %s\n", CloudyCoolingData.CloudyCoolingGridFile);
  fprintf(fptr, "IncludeCloudyHeating           = %"ISYM"\n", CloudyCoolingData.IncludeCloudyHeating);
  fprintf(fptr, "IncludeCloudyMMW               = %"ISYM"\n", CloudyCoolingData.IncludeCloudyMMW);
  fprintf(fptr, "CMBTemperatureFloor            = %"ISYM"\n", CloudyCoolingData.CMBTemperatureFloor);
  fprintf(fptr, "CloudyMetallicityNormalization = %"FSYM"\n", CloudyCoolingData.CloudyMetallicityNormalization);
  fprintf(fptr, "CloudyElectronFractionFactor   = %"FSYM"\n", CloudyCoolingData.CloudyElectronFractionFactor);
  fprintf(fptr, "MetalCooling                   = %"ISYM"\n", MetalCooling);
  fprintf(fptr, "MetalCoolingTable              = %s\n", MetalCoolingTable);
  fprintf(fptr, "RadiativeTransfer              = %"ISYM"\n", RadiativeTransfer);
  fprintf(fptr, "RadiationXRaySecondaryIon      = %"ISYM"\n", RadiationXRaySecondaryIon);
  fprintf(fptr, "RadiationXRayComptonHeating    = %"ISYM"\n", RadiationXRayComptonHeating);
  fprintf(fptr, "CRModel                        = %"ISYM"\n", CRModel);
  fprintf(fptr, "ShockMethod                    = %"ISYM"\n", ShockMethod);
  fprintf(fptr, "ShockTemperatureFloor          = %"FSYM"\n", ShockTemperatureFloor);
  fprintf(fptr, "StorePreShockFields            = %"ISYM"\n", StorePreShockFields);
  fprintf(fptr, "RadiationFieldType             = %"ISYM"\n", RadiationFieldType);
  fprintf(fptr, "AdjustUVBackground             = %"ISYM"\n", AdjustUVBackground);
  fprintf(fptr, "SetUVBAmplitude                = %"GSYM"\n", SetUVBAmplitude);
  fprintf(fptr, "SetHeIIHeatingScale            = %"GSYM"\n", SetHeIIHeatingScale);
  fprintf(fptr, "RadiationFieldLevelRecompute   = %"ISYM"\n", RadiationFieldLevelRecompute);
  fprintf(fptr, "RadiationShield                = %"ISYM"\n", RadiationData.RadiationShield);
  fprintf(fptr, "RadiationSpectrumNormalization = %"GSYM"\n", CoolData.f3);
  fprintf(fptr, "RadiationSpectrumSlope         = %"GSYM"\n", CoolData.alpha0);
  fprintf(fptr, "PhotoelectricHeating           = %"ISYM"\n", PhotoelectricHeating);

  if (CoolData.ParameterFilename != NULL)
    fprintf(fptr, "CoolDataParameterFile = %s\n\n", CoolData.ParameterFilename);

  
  fprintf(fptr, "VelAnyl                        = %"ISYM"\n", VelAnyl);
  fprintf(fptr, "BAnyl                        = %"ISYM"\n", BAnyl);
  
  fprintf(fptr, "OutputCoolingTime              = %"ISYM"\n", OutputCoolingTime);
  fprintf(fptr, "OutputTemperature              = %"ISYM"\n", OutputTemperature);

  fprintf(fptr, "OutputSmoothedDarkMatter       = %"ISYM"\n", 
	  OutputSmoothedDarkMatter);
  fprintf(fptr, "SmoothedDarkMatterNeighbors    = %"ISYM"\n", 
	  SmoothedDarkMatterNeighbors);
 
  fprintf(fptr, "ZEUSLinearArtificialViscosity    = %"GSYM"\n",
	  ZEUSLinearArtificialViscosity);
  fprintf(fptr, "ZEUSQuadraticArtificialViscosity = %"GSYM"\n",
	  ZEUSQuadraticArtificialViscosity);
  fprintf(fptr, "UseMinimumPressureSupport        = %"ISYM"\n",
	  UseMinimumPressureSupport);
  fprintf(fptr, "MinimumPressureSupportParameter  = %"FSYM"\n",
	  MinimumPressureSupportParameter);
  fprintf(fptr, "RefineByJeansLengthSafetyFactor  = %"FSYM"\n",
	  RefineByJeansLengthSafetyFactor);
  fprintf(fptr, "JeansRefinementColdTemperature  = %"FSYM"\n",
	  JeansRefinementColdTemperature);
  fprintf(fptr, "RefineByResistiveLengthSafetyFactor  = %"FSYM"\n", 
	  RefineByResistiveLengthSafetyFactor);
  fprintf(fptr, "MustRefineParticlesRefineToLevel = %"ISYM"\n",
          MustRefineParticlesRefineToLevel);
  fprintf(fptr, "ParticleTypeInFile               = %"ISYM"\n",
          ParticleTypeInFile);
  fprintf(fptr, "MoveParticlesBetweenSiblings     = %"ISYM"\n",
	  MoveParticlesBetweenSiblings);
  fprintf(fptr, "ParticleSplitterIterations     = %"ISYM"\n",
	  ParticleSplitterIterations);
  fprintf(fptr, "ParticleSplitterChildrenParticleSeparation     = %"FSYM"\n",
	  ParticleSplitterChildrenParticleSeparation);


  for (dim = 0; dim < MAX_STATIC_REGIONS; dim++)
    if (StaticRefineRegionLevel[dim] != INT_UNDEFINED) {
      fprintf(fptr, "StaticRefineRegionLevel[%"ISYM"] = %"ISYM"\n", dim,
	      StaticRefineRegionLevel[dim]);
      fprintf(fptr, "StaticRefineRegionLeftEdge[%"ISYM"] = ", dim);
      WriteListOfFloats(fptr, MAX_DIMENSION, StaticRefineRegionLeftEdge[dim]);
      fprintf(fptr, "StaticRefineRegionRightEdge[%"ISYM"] = ", dim);
      WriteListOfFloats(fptr, MAX_DIMENSION, StaticRefineRegionRightEdge[dim]);
    }
 
  fprintf(fptr, "ParallelRootGridIO              = %"ISYM"\n", ParallelRootGridIO);
  fprintf(fptr, "ParallelParticleIO              = %"ISYM"\n", ParallelParticleIO);
  fprintf(fptr, "Unigrid                         = %"ISYM"\n", Unigrid);
  fprintf(fptr, "UnigridTranspose                = %"ISYM"\n", UnigridTranspose);
  fprintf(fptr, "NumberOfRootGridTilesPerDimensionPerProcessor = %"ISYM"\n", 
	  NumberOfRootGridTilesPerDimensionPerProcessor);
  fprintf(fptr, "PartitionNestedGrids            = %"ISYM"\n", PartitionNestedGrids);
  fprintf(fptr, "StaticPartitionNestedGrids      = %"ISYM"\n", 
	  StaticPartitionNestedGrids);
  fprintf(fptr, "ExtractFieldsOnly               = %"ISYM"\n", ExtractFieldsOnly);
  fprintf(fptr, "CubeDumpEnabled                 = %"ISYM"\n", CubeDumpEnabled);
 
  fprintf(fptr, "Debug1                          = %"ISYM"\n", debug1);
  fprintf(fptr, "Debug2                          = %"ISYM"\n", debug2);

  fprintf(fptr, "MemoryLimit                     = %"ISYM"\n", MemoryLimit);

#ifdef STAGE_INPUT
  fprintf(fptr, "StageInput                      = %"ISYM"\n", StageInput);
  fprintf(fptr, "LocalPath                       = %s\n", LocalPath);
  fprintf(fptr, "GlobalPath                      = %s\n", GlobalPath);
#endif

#ifdef OOC_BOUNDARY

  fprintf(fptr, "ExternalBoundaryIO              = %"ISYM"\n", ExternalBoundaryIO);
  fprintf(fptr, "ExternalBoundaryTypeIO          = %"ISYM"\n", ExternalBoundaryTypeIO);
  fprintf(fptr, "ExternalBoundaryValueIO         = %"ISYM"\n", ExternalBoundaryValueIO);
  fprintf(fptr, "SimpleConstantBoundary          = %"ISYM"\n", SimpleConstantBoundary);

#endif
 

  fprintf(fptr, "SlopeFlaggingFields ="
	  " %"ISYM" %"ISYM" %"ISYM" %"ISYM" %"ISYM" %"ISYM" %"ISYM"\n",
	  SlopeFlaggingFields[0], 
	  SlopeFlaggingFields[1],
	  SlopeFlaggingFields[2], 
	  SlopeFlaggingFields[3],
	  SlopeFlaggingFields[4]);

  fprintf(fptr, "MinimumSlopeForRefinement ="
	  " %"GSYM" %"GSYM" %"GSYM" %"GSYM" %"GSYM" %"GSYM" %"GSYM"\n",
	  MinimumSlopeForRefinement[0],
	  MinimumSlopeForRefinement[1],
	  MinimumSlopeForRefinement[2],
	  MinimumSlopeForRefinement[3],
	  MinimumSlopeForRefinement[4],
	  MinimumSlopeForRefinement[5],
	  MinimumSlopeForRefinement[6]);


  fprintf(fptr, "MinimumOverDensityForRefinement ="
	  " %"GSYM" %"GSYM" %"GSYM" %"GSYM" %"GSYM" %"GSYM" %"GSYM"\n",
	  MinimumOverDensityForRefinement[0]*rhou,
	  MinimumOverDensityForRefinement[1]*rhou,
	  MinimumOverDensityForRefinement[2]*rhou,
	  MinimumOverDensityForRefinement[3]*rhou,
	  MinimumOverDensityForRefinement[4]*rhou,
	  MinimumOverDensityForRefinement[5]*rhou,
	  MinimumOverDensityForRefinement[6]*rhou);

  fprintf(fptr, "MinimumMassForRefinement ="
<<<<<<< HEAD
	  " %.9"GSYM" %.9"GSYM" %.9"GSYM" %.9"GSYM" %.9"GSYM" %.9"GSYM" %.9"GSYM"\n",
=======
	  " %"GSYM" %"GSYM" %"GSYM" %"GSYM" %"GSYM" %"GSYM" %"GSYM"\n",
>>>>>>> cb3513c1
	  MinimumMassForRefinement[0]*massu,
	  MinimumMassForRefinement[1]*massu,
	  MinimumMassForRefinement[2]*massu,
	  MinimumMassForRefinement[3]*massu,
	  MinimumMassForRefinement[4]*massu,
	  MinimumMassForRefinement[5]*massu,
	  MinimumMassForRefinement[6]*massu);

  fprintf(fptr, "MinimumMassForRefinementLevelExponent ="
	  " %"FSYM" %"FSYM" %"FSYM" %"FSYM" %"FSYM" %"FSYM" %"FSYM"\n",
	  MinimumMassForRefinementLevelExponent[0],
	  MinimumMassForRefinementLevelExponent[1],
	  MinimumMassForRefinementLevelExponent[2],
	  MinimumMassForRefinementLevelExponent[3],
	  MinimumMassForRefinementLevelExponent[4],
	  MinimumMassForRefinementLevelExponent[5],
	  MinimumMassForRefinementLevelExponent[6]);

  fprintf(fptr, "MinimumSlopeForRefinement             = %e\n",
	  MinimumSlopeForRefinement);
  fprintf(fptr, "MinimumShearForRefinement             = %e\n",
	  MinimumShearForRefinement);
  fprintf(fptr, "MinimumPressureJumpForRefinement      = %e\n",
	  MinimumPressureJumpForRefinement);
  fprintf(fptr, "MinimumEnergyRatioForRefinement       = %e\n",
	  MinimumEnergyRatioForRefinement);
  fprintf(fptr, "ComovingCoordinates                   = %"ISYM"\n",
	  ComovingCoordinates);
  fprintf(fptr, "StarParticleCreation                  = %"ISYM"\n",
	  StarParticleCreation);
  fprintf(fptr, "StarParticleFeedback                  = %"ISYM"\n",
	  StarParticleFeedback);
  fprintf(fptr, "NumberOfParticleAttributes            = %"ISYM"\n",
	  NumberOfParticleAttributes);
  fprintf(fptr, "AddParticleAttributes                 = %"ISYM"\n", 
	  AddParticleAttributes);

    /* Sink particles (for present day star formation) & winds */
  fprintf(fptr, "SinkMergeDistance                     = %"FSYM"\n", 
	  SinkMergeDistance);
  fprintf(fptr, "SinkMergeMass                         = %"FSYM"\n", 
	  SinkMergeMass);
  fprintf(fptr, "StellarWindFeedback                   = %"ISYM"\n", 
	  StellarWindFeedback);
  fprintf(fptr, "StellarWindTurnOnMass                 = %"FSYM"\n", 
	  StellarWindTurnOnMass);
  fprintf(fptr, "MSStellarWindTurnOnMass                 = %"FSYM"\n", 
	  MSStellarWindTurnOnMass);


  fprintf(fptr, "StarMakerOverDensityThreshold         = %"GSYM"\n",
	  StarMakerOverDensityThreshold);
  fprintf(fptr, "StarMakerMassEfficiency               = %"GSYM"\n",
	  StarMakerMassEfficiency);
  fprintf(fptr, "StarMakerMinimumMass                  = %"GSYM"\n",
          StarMakerMinimumMass);
  fprintf(fptr, "StarMakerMinimumDynamicalTime         = %"GSYM"\n",
          StarMakerMinimumDynamicalTime);
  fprintf(fptr, "StarMassEjectionFraction              = %"GSYM"\n",
          StarMassEjectionFraction);
  fprintf(fptr, "StarMetalYield                        = %"GSYM"\n",
          StarMetalYield);
  fprintf(fptr, "StarEnergyToThermalFeedback           = %"GSYM"\n",
          StarEnergyToThermalFeedback);
  fprintf(fptr, "StarEnergyToStellarUV                 = %"GSYM"\n",
          StarEnergyToStellarUV);
  fprintf(fptr, "StarEnergyToQuasarUV                  = %"GSYM"\n\n",
          StarEnergyToQuasarUV);
  fprintf(fptr, "MultiMetals                           = %"ISYM"\n",
          MultiMetals);

  fprintf(fptr, "RefineByJeansLengthUnits              = %"ISYM"\n",RefineByJeansLengthUnits);
  fprintf(fptr, "IsothermalSoundSpeed                  = %"GSYM"\n",IsothermalSoundSpeed);
          
  fprintf(fptr, "StarClusterUseMetalField              = %"ISYM"\n",
	  StarClusterUseMetalField);
  fprintf(fptr, "StarClusterMinDynamicalTime           = %"GSYM"\n",
          StarClusterMinDynamicalTime);
  fprintf(fptr, "StarClusterIonizingLuminosity         = %lg\n",
          StarClusterIonizingLuminosity);
  fprintf(fptr, "StarClusterSNEnergy                   = %lg\n",
          StarClusterSNEnergy);
  fprintf(fptr, "StarClusterSNRadius                   = %"GSYM"\n",
          StarClusterSNRadius);
  fprintf(fptr, "StarClusterFormEfficiency             = %"GSYM"\n",
          StarClusterFormEfficiency);
  fprintf(fptr, "StarClusterMinimumMass                = %"GSYM"\n",
          StarClusterMinimumMass);
  fprintf(fptr, "StarClusterCombineRadius              = %"GSYM"\n",
          StarClusterCombineRadius);
  fprintf(fptr, "StarClusterRegionLeftEdge             = %"FSYM" %"FSYM" %"FSYM"\n",
          StarClusterRegionLeftEdge[0], StarClusterRegionLeftEdge[1],
	  StarClusterRegionLeftEdge[2]);
  fprintf(fptr, "StarClusterRegionRightEdge            = %"FSYM" %"FSYM" %"FSYM"\n",
          StarClusterRegionRightEdge[0], StarClusterRegionRightEdge[1],
	  StarClusterRegionRightEdge[2]);
  fprintf(fptr, "PopIIIStarMass                        = %"GSYM"\n",
          PopIIIStarMass);
  fprintf(fptr, "PopIIIBlackHoles                      = %"ISYM"\n",
          PopIIIBlackHoles);
  fprintf(fptr, "PopIIIBHLuminosityEfficiency          = %"FSYM"\n",
          PopIIIBHLuminosityEfficiency);
  fprintf(fptr, "PopIIIOverDensityThreshold            = %"GSYM"\n",
          PopIIIOverDensityThreshold);
  fprintf(fptr, "PopIIIH2CriticalFraction              = %"GSYM"\n",
          PopIIIH2CriticalFraction);
  fprintf(fptr, "PopIIIMetalCriticalFraction           = %"GSYM"\n",
          PopIIIMetalCriticalFraction);
  fprintf(fptr, "PopIIISupernovaRadius                 = %"GSYM"\n",
          PopIIISupernovaRadius);
  fprintf(fptr, "PopIIISupernovaUseColour              = %"ISYM"\n\n",
          PopIIISupernovaUseColour);

  fprintf(fptr, "PopIIIColorDensityThreshold            = %"GSYM"\n",
          PopIIIColorDensityThreshold);
  fprintf(fptr, "PopIIIColorMass                        = %"GSYM"\n\n",
          PopIIIColorMass);

  fprintf(fptr, "MBHMinDynamicalTime                   = %"GSYM"\n", MBHMinDynamicalTime);
  fprintf(fptr, "MBHMinimumMass                        = %"GSYM"\n", MBHMinimumMass);
  fprintf(fptr, "MBHAccretion                          = %"ISYM"\n", MBHAccretion);
  fprintf(fptr, "MBHAccretingMassRatio                 = %"GSYM"\n", MBHAccretingMassRatio);
  fprintf(fptr, "MBHFeedback                           = %"ISYM"\n", MBHFeedback);
  fprintf(fptr, "MBHFeedbackRadiativeEfficiency        = %"GSYM"\n", MBHFeedbackRadiativeEfficiency);
  fprintf(fptr, "MBHFeedbackThermalCoupling            = %"GSYM"\n", MBHFeedbackThermalCoupling);
  fprintf(fptr, "MBHFeedbackThermalRadius              = %"GSYM"\n", MBHFeedbackThermalRadius);
  fprintf(fptr, "MBHFeedbackMassEjectionFraction       = %"GSYM"\n", MBHFeedbackMassEjectionFraction);
  fprintf(fptr, "MBHFeedbackMetalYield                 = %"GSYM"\n", MBHFeedbackMetalYield);
  fprintf(fptr, "MBHFeedbackJetsMassLoadingFactor      = %"GSYM"\n", MBHFeedbackJetsMassLoadingFactor);
  fprintf(fptr, "MBHCombineRadius                      = %"GSYM"\n\n", MBHCombineRadius);

  fprintf(fptr, "MBHParticleIO     = %"ISYM"\n",
	  MBHParticleIO);
  if (MBHParticleIOFilename != NULL)
    fprintf(fptr, "MBHParticleIOFilename = %s\n\n", MBHParticleIOFilename);

  /* Most Stanford additions: */

  fprintf(fptr, "Theta_Limiter              = %f\n", Theta_Limiter);
  fprintf(fptr, "RiemannSolver              = %d\n", RiemannSolver);
  fprintf(fptr, "ConservativeReconstruction = %d\n", ConservativeReconstruction);
  fprintf(fptr, "ReconstructionMethod       = %d\n", ReconstructionMethod);
  fprintf(fptr, "RKOrder                    = %d\n", RKOrder);
  fprintf(fptr, "UsePhysicalUnit            = %d\n", UsePhysicalUnit);
  fprintf(fptr, "UseFloor                   = %d\n", UseFloor);
  fprintf(fptr, "UseViscosity               = %d\n", UseViscosity);
  fprintf(fptr, "ViscosityCoefficient       = %g\n", ViscosityCoefficient);  
  fprintf(fptr, "UseAmbipolarDiffusion      = %d\n", UseAmbipolarDiffusion);
  fprintf(fptr, "UseResistivity             = %d\n", UseResistivity);
  fprintf(fptr, "SmallRho                   = %g\n", SmallRho);
  fprintf(fptr, "SmallP                     = %g\n", SmallP);
  fprintf(fptr, "SmallT                     = %g\n", SmallT);
  fprintf(fptr, "MaximumAlvenSpeed          = %g\n", MaximumAlvenSpeed);
  fprintf(fptr, "Coordinate                 = %d\n", Coordinate);
  fprintf(fptr, "EOSType                    = %d\n", EOSType);
  fprintf(fptr, "EOSSoundSpeed              = %g\n", EOSSoundSpeed);
  fprintf(fptr, "EOSCriticalDensity         = %g\n", EOSCriticalDensity);
  fprintf(fptr, "EOSGamma                   = %g\n", EOSGamma); 
  fprintf(fptr, "Mu                         = %g\n", Mu);
  fprintf(fptr, "CoolingCutOffDensity1      = %g\n", CoolingCutOffDensity1);
  fprintf(fptr, "CoolingCutOffDensity2      = %g\n", CoolingCutOffDensity2);
  fprintf(fptr, "CoolingCutOffTemperature   = %g\n", CoolingCutOffTemperature);
  fprintf(fptr, "CoolingPowerCutOffDensity1 = %g\n", CoolingPowerCutOffDensity1);
  fprintf(fptr, "CoolingPowerCutOffDensity2 = %g\n", CoolingPowerCutOffDensity2);
  fprintf(fptr, "UseConstantAcceleration    = %d\n", UseConstantAcceleration);
  fprintf(fptr, "ConstantAcceleration       = %g %g %g\n", ConstantAcceleration[0],
	  ConstantAcceleration[1], ConstantAcceleration[2]);

  fprintf(fptr, "UseDrivingField            = %d\n", UseDrivingField);
  fprintf(fptr, "DrivingEfficiency          = %f\n", DrivingEfficiency);
#ifdef ECUDA
  fprintf(fptr, "UseCUDA = %f\n", UseCUDA);
#endif

  /* Poisson Solver */

  fprintf(fptr, "DivergenceCleaningBoundaryBuffer = %"ISYM"\n",
	  DivergenceCleaningBoundaryBuffer);
  fprintf(fptr, "UseDivergenceCleaning            = %d\n", UseDivergenceCleaning);
  fprintf(fptr, "DivergenceCleaningThreshold      = %g\n", 
	  DivergenceCleaningThreshold);
  fprintf(fptr, "PoissonApproximationThreshold    = %g\n", 
	  PoissonApproximationThreshold);
  fprintf(fptr, "PoissonBoundaryType    = %d\n", 
	  PoissonBoundaryType);


  /* Shearing Box Boundary parameters */
  fprintf(fptr, "AngularVelocity              = %"FSYM"\n",AngularVelocity);
  fprintf(fptr, "VelocityGradient             = %"FSYM"\n",VelocityGradient);
  fprintf(fptr, "ShearingVelocityDirection    = %"ISYM"\n",ShearingVelocityDirection);
  fprintf(fptr, "ShearingBoxProblemType    = %"ISYM"\n\n", ShearingBoxProblemType);

  /* write data which defines the boundary conditions */
 
  fprintf(fptr, "LeftFaceBoundaryCondition  = ");
  WriteListOfInts(fptr, MetaData.TopGridRank,
		  (int*) MetaData.LeftFaceBoundaryCondition);
  fprintf(fptr, "RightFaceBoundaryCondition = ");
  WriteListOfInts(fptr, MetaData.TopGridRank,
		  (int*) MetaData.RightFaceBoundaryCondition);
  if (MetaData.BoundaryConditionName)
    fprintf(fptr, "BoundaryConditionName      = %s\n\n",
	    MetaData.BoundaryConditionName);
 

  /* If appropriate, write Cosmology data. */
 
  if (ComovingCoordinates) {
    if (CosmologyWriteParameters(fptr, MetaData.StopTime, MetaData.Time) ==
	FAIL) {
      fprintf(stderr, "Error in CosmologyWriteParameters.\n");
      ENZO_FAIL("");
    }
  }
  else {
    if (WriteUnits(fptr) == FAIL) {
      fprintf(stderr, "Error in WriteUnits.\n");
      ENZO_FAIL("");
    }
  }

  /* If radiative transfer, write parameters.  If photon test, write
     source data. */

#ifdef TRANSFER
  if (RadiativeTransferWriteParameters(fptr) == FAIL) {
    fprintf(stderr, "Error in RadiativeTransferWriteParameters.\n");
    ENZO_FAIL("");
  }

  if (ProblemType == 50)
    if (WritePhotonSources(fptr, MetaData.Time) == FAIL) {
      fprintf(stderr, "Error in WritePhotonSources.\n");
      ENZO_FAIL("");
    }
#endif

  if (UsePhysicalUnit) {
    /* Change input physical parameters into code units */

    StarMakerOverDensityThreshold /= rhou;
 
    if (SinkMergeDistance > 1.0)
      SinkMergeDistance /= lenu;
    SmallRho /= rhou;
    SmallP /= presu;
    SmallT /= tempu;
    MaximumAlvenSpeed /= velu;
    EOSSoundSpeed /=  velu;
<<<<<<< HEAD
    /*
    for (int i = 0; i < MAX_FLAGGING_METHODS; i++) {
      if (MinimumMassForRefinement[i] != FLOAT_UNDEFINED) {
	MinimumMassForRefinement[i] /= massu;
      }
    }
    */
=======
    /*for (int i = 0; i < MAX_FLAGGING_METHODS; i++) {
      if (MinimumMassForRefinement[i] != FLOAT_UNDEFINED) {
	MinimumMassForRefinement[i] /= massu;
      }
      }*/
    
>>>>>>> cb3513c1
  }

  if (!ComovingCoordinates && UsePhysicalUnit) {
    for (int i = 0; i < MAX_FLAGGING_METHODS; i++) {
      if (MinimumOverDensityForRefinement[i] != FLOAT_UNDEFINED) {
	MinimumOverDensityForRefinement[i] /= rhou;
      }
    }
  }


  /* Output current time */
  time_t ID;
  ID = time(NULL);
  fprintf(fptr, "CurrentTimeIdentifier = %"ISYM"\n", int(ID));

  /* write version info */
 
  fprintf(fptr, "VersionNumber              = %"FSYM"\n\n", VERSION);
 
  return SUCCESS;
}<|MERGE_RESOLUTION|>--- conflicted
+++ resolved
@@ -81,16 +81,7 @@
     SmallT *= tempu;
     MaximumAlvenSpeed *= velu;
     EOSSoundSpeed *=  velu;
-<<<<<<< HEAD
-
-    /*
-    for (int i = 0; i < MAX_FLAGGING_METHODS; i++) {
-      if (MinimumMassForRefinement[i] != FLOAT_UNDEFINED) {
-	//	MinimumMassForRefinement[i] *= massu; //#####
-      }
-    }
-    */
-=======
+
     /*    for (int i = 0; i < MAX_FLAGGING_METHODS; i++) {
       if (MinimumMassForRefinement[i] != FLOAT_UNDEFINED) {
 	printf("i = %i, MinMass = %g, massu = %g\n",i,MinimumMassForRefinement[i],massu);
@@ -99,14 +90,12 @@
       }
     }*/
 
-  if (!ComovingCoordinates && UsePhysicalUnit) {
+    if (!ComovingCoordinates && UsePhysicalUnit) {
     for (int i = 0; i < MAX_FLAGGING_METHODS; i++) {
       if (MinimumOverDensityForRefinement[i] != FLOAT_UNDEFINED) {
 	MinimumOverDensityForRefinement[i] *= rhou;
       }
     }
-  }
->>>>>>> cb3513c1
 
   }
 
@@ -506,20 +495,16 @@
 
   fprintf(fptr, "MinimumOverDensityForRefinement ="
 	  " %"GSYM" %"GSYM" %"GSYM" %"GSYM" %"GSYM" %"GSYM" %"GSYM"\n",
-	  MinimumOverDensityForRefinement[0]*rhou,
-	  MinimumOverDensityForRefinement[1]*rhou,
-	  MinimumOverDensityForRefinement[2]*rhou,
-	  MinimumOverDensityForRefinement[3]*rhou,
-	  MinimumOverDensityForRefinement[4]*rhou,
-	  MinimumOverDensityForRefinement[5]*rhou,
-	  MinimumOverDensityForRefinement[6]*rhou);
+	  MinimumOverDensityForRefinement[0],
+	  MinimumOverDensityForRefinement[1],
+	  MinimumOverDensityForRefinement[2],
+	  MinimumOverDensityForRefinement[3],
+	  MinimumOverDensityForRefinement[4],
+	  MinimumOverDensityForRefinement[5],
+	  MinimumOverDensityForRefinement[6]);
 
   fprintf(fptr, "MinimumMassForRefinement ="
-<<<<<<< HEAD
 	  " %.9"GSYM" %.9"GSYM" %.9"GSYM" %.9"GSYM" %.9"GSYM" %.9"GSYM" %.9"GSYM"\n",
-=======
-	  " %"GSYM" %"GSYM" %"GSYM" %"GSYM" %"GSYM" %"GSYM" %"GSYM"\n",
->>>>>>> cb3513c1
 	  MinimumMassForRefinement[0]*massu,
 	  MinimumMassForRefinement[1]*massu,
 	  MinimumMassForRefinement[2]*massu,
@@ -770,7 +755,6 @@
     SmallT /= tempu;
     MaximumAlvenSpeed /= velu;
     EOSSoundSpeed /=  velu;
-<<<<<<< HEAD
     /*
     for (int i = 0; i < MAX_FLAGGING_METHODS; i++) {
       if (MinimumMassForRefinement[i] != FLOAT_UNDEFINED) {
@@ -778,14 +762,6 @@
       }
     }
     */
-=======
-    /*for (int i = 0; i < MAX_FLAGGING_METHODS; i++) {
-      if (MinimumMassForRefinement[i] != FLOAT_UNDEFINED) {
-	MinimumMassForRefinement[i] /= massu;
-      }
-      }*/
-    
->>>>>>> cb3513c1
   }
 
   if (!ComovingCoordinates && UsePhysicalUnit) {
