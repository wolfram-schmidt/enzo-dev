#=======================================================================
# File:        Make.config.settings
# Author:      James Bordner (jobordner@ucsd.edu)
# Description: This file contains all default compile-time configuration 
# Description: settings and parameter values
#=======================================================================
#
# Parameters:
#
#    PARAMETER_MAX_SUBGRIDS
#    PARAMETER_MAX_BARYONS
#    PARAMETER_MAX_TASKS_PER_NODE
#
# Configuration settings
# 
#    CONFIG_INTEGERS
#    CONFIG_PRECISION
#    CONFIG_PARTICLES
#    CONFIG_INITS
#    CONFIG_IO
#    CONFIG_USE_MPI
#    CONFIG_OBJECT_MODE
#    CONFIG_TASKMAP
#    CONFIG_PACKED_AMR
#    CONFIG_PACKED_MEM
#    CONFIG_JBPERF
#    CONFIG_PAPI
#    CONFIG_UNIGRID_TRANSPOSE
#    CONFIG_OOC_BOUNDARY
#    CONFIG_OPT
#    CONFIG_TESTING
#    CONFIG_ISOBCS
#    CONFIG_TPVEL
#    CONFIG_USE_HDF4	
#
#=======================================================================

    PARAMETER_MAX_SUBGRIDS       = 100000
    PARAMETER_MAX_BARYONS        = 20
    PARAMETER_MAX_TASKS_PER_NODE = 8


#=======================================================================
# CONFIG_INTEGERS
#=======================================================================
#    32            use 32-bit integers
#    64            use 64-bit integers
#-----------------------------------------------------------------------

     CONFIG_INTEGERS = 64

#=======================================================================
# CONFIG_PRECISION
#=======================================================================
#    32            use 32-bit precision for floating point data
#    64            use 64-bit precision for floating point data
#-----------------------------------------------------------------------

     CONFIG_PRECISION = 64

#=======================================================================
# CONFIG_PARTICLES
#=======================================================================
#    32            use  32-bit precision for particle positions
#    64            use  64-bit precision for particle positions
#   128            use 128-bit precision for particle positions
#-----------------------------------------------------------------------

     CONFIG_PARTICLES = 64

#=======================================================================
# CONFIG_INITS
#=======================================================================
#    32            use 32-bit precision for inits
#    64            use 64-bit precision for inits
#-----------------------------------------------------------------------

     CONFIG_INITS = 64

#=======================================================================
# CONFIG_IO
#=======================================================================
#    32            use 32-bit precision for IO
#    64            use 64-bit precision for IO
#-----------------------------------------------------------------------

     CONFIG_IO = 32

#=======================================================================
# CONFIG_USE_MPI
#=======================================================================
#    yes           compile with MPI
#     no           don't compile with MPI
#-----------------------------------------------------------------------

     CONFIG_USE_MPI = yes

#=======================================================================
# CONFIG_OBJECT_MODE
#=======================================================================
#    32            compile using 32-bit object format
#    64            compile using 64-bit object format
#-----------------------------------------------------------------------

     CONFIG_OBJECT_MODE = 64

#=======================================================================
# CONFIG_TASKMAP
#=======================================================================
#    yes           use unigrid taskmapping
#    no            don't use unigrid taskmapping
#-----------------------------------------------------------------------

     CONFIG_TASKMAP = no

#=======================================================================
# CONFIG_PACKED_AMR
#=======================================================================
#    yes           use packed AMR
#    no            don't use packed AMR
#-----------------------------------------------------------------------

     CONFIG_PACKED_AMR = yes

#=======================================================================
# CONFIG_PACKED_MEM
#=======================================================================
#    yes           use packed mem with packed AMR
#    no            don't use packed mem with packed AMR
#-----------------------------------------------------------------------

     CONFIG_PACKED_MEM = no

#=======================================================================
# CONFIG_JBPERF
#=======================================================================
#    yes           use jbPerf performance profiling package
#    no            don't use jbPerf performance profiling package
#-----------------------------------------------------------------------

     CONFIG_JBPERF = no

#=======================================================================
# CONFIG_PAPI
#=======================================================================
#    yes           use PAPI hardware counter package with jbPerf
#    no            don't use PAPI hardware counter package with jbPerf
#-----------------------------------------------------------------------

     CONFIG_PAPI = no

#=======================================================================
# CONFIG_UNIGRID_TRANSPOSE
#=======================================================================
#    yes           use unigrid transpose optimizations
#    no            don't use unigrid transpose optimizations
#-----------------------------------------------------------------------

     CONFIG_UNIGRID_TRANSPOSE = yes

#=======================================================================
# CONFIG_OOC_BOUNDARY
#=======================================================================
#    yes           use out-of-core top-grid boundary conditions
#    no            don't use out-of-core top-grid boundary conditions
#-----------------------------------------------------------------------

     CONFIG_OOC_BOUNDARY = no

#=======================================================================
# CONFIG_OPT
#=======================================================================
#    warn          Write out verbose warnings when compiling
#    debug         Compile for debugging
#    high          Use conservative but high optimization
#    aggressive    Use aggressive optimization
#-----------------------------------------------------------------------

     CONFIG_OPT = debug

#=======================================================================
# CONFIG_TESTING
#=======================================================================
#    yes           Include hooks for test suites
#    no            Do not include hooks for test suites
#-----------------------------------------------------------------------

     CONFIG_TESTING = no

#=======================================================================
# CONFIG_ISOBCS
#=======================================================================
#    yes           Include isolated boundary conditions (using FFT)
#    no            Do not include isolated boundary conditions (using FFT)
#-----------------------------------------------------------------------

     CONFIG_ISOBCS = no

#=======================================================================
# CONFIG_TPVEL
#=======================================================================
#    yes           Include tracer particle velocity info printout
#    no            Do not include tracer particle velocity info printout
#-----------------------------------------------------------------------

     CONFIG_TPVEL = no

#=======================================================================
# CONFIG_PHOTON
#=======================================================================
#    yes           Include adaptive ray tracing for radiative transfer
#    no            Do not include adaptive ray tracing
#-----------------------------------------------------------------------

<<<<<<< HEAD
     CONFIG_PHOTON = no
=======
     CONFIG_PHOTON = no

#======================================================================= 
# CONFIG_LOAD_BALANCE 
#======================================================================= 
#    yes           Use round-robin load balancing of grids 
#    no            Do not use load balancing 
#----------------------------------------------------------------------- 
 
     CONFIG_LOAD_BALANCE = yes

#======================================================================= 
# CONFIG_USE_HDF4
#======================================================================= 
#    yes           For some users (hdf4)
#    no            For most of the users (hdf5)
#----------------------------------------------------------------------- 
 
     CONFIG_USE_HDF4 = no
>>>>>>> ea1fb17d
<|MERGE_RESOLUTION|>--- conflicted
+++ resolved
@@ -212,19 +212,7 @@
 #    no            Do not include adaptive ray tracing
 #-----------------------------------------------------------------------
 
-<<<<<<< HEAD
      CONFIG_PHOTON = no
-=======
-     CONFIG_PHOTON = no
-
-#======================================================================= 
-# CONFIG_LOAD_BALANCE 
-#======================================================================= 
-#    yes           Use round-robin load balancing of grids 
-#    no            Do not use load balancing 
-#----------------------------------------------------------------------- 
- 
-     CONFIG_LOAD_BALANCE = yes
 
 #======================================================================= 
 # CONFIG_USE_HDF4
@@ -233,5 +221,4 @@
 #    no            For most of the users (hdf5)
 #----------------------------------------------------------------------- 
  
-     CONFIG_USE_HDF4 = no
->>>>>>> ea1fb17d
+     CONFIG_USE_HDF4 = no