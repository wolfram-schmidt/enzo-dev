#include "fortran.def"
!=======================================================================
!////////////////////  SUBROUTINE COOL_MULTI_TIME  \\\\\\\\\\\\\\\\\\\\\

      subroutine cool_multi_time(
     &                d, e, ge, u, v, w, de, HI, HII, HeI, HeII, HeIII,
     &                  cooltime,
     &                in, jn, kn, nratec, iexpand, imethod,
     &                idual, ispecies, imetal, imcool, idust, idim,
     &                is, js, ks, ie, je, ke, ih2co, ipiht, igammah,
     &                dt, aye, temstart, temend,
     &                utem, uxyz, uaye, urho, utim,
     &                eta1, eta2, gamma, z_solar,
     &                ceHIa, ceHeIa, ceHeIIa, ciHIa, ciHeIa, 
     &                ciHeISa, ciHeIIa, reHIIa, reHeII1a, 
     &                reHeII2a, reHeIIIa, brema, compa, gammaha,
     &                comp_xraya, comp_temp, piHI, piHeI, piHeII,
     &                HM, H2I, H2II, DI, DII, HDI, metal,
     &                hy_RKIND1ka, h2k01a, vibha, rotha, rotla,
     &                gpldla, gphdla, hdltea, hdlowa,
     &                gaHIa, gaH2a, gaHea, gaHpa, gaela,
     &                gasgra, metala, n_xe, xe_start, xe_end,
     &                inutot, iradtype, nfreq, imetalregen,
     &                iradshield, avgsighp, avgsighep, avgsighe2p,
     &                iradtrans, photogamma,
     &                ih2optical, iciecool, ciecoa, 
     &                icmbTfloor, iClHeat,
     &                clEleFra, clGridRank, clGridDim,
     &                clPar1, clPar2, clPar3, clPar4, clPar5,
     &                clDataSize, clCooling, clHeating)

!  SOLVE RADIATIVE COOLING/HEATING EQUATIONS
!
!  written by: Yu Zhang, Peter Anninos and Tom Abel
!  date:       
!  modified1: January, 1996 by Greg Bryan; adapted to KRONOS
!  modified2: October, 1996 by GB; moved to AMR
!  modified3: February, 2003 by Robert Harkness; iteration mask
!
!  PURPOSE:
!    Solve the energy cooling equations.
!
!  INPUTS:
!    is,ie   - start and end indicies of active region (zero-based!)
!
!  PARAMETERS:
!
!-----------------------------------------------------------------------

      implicit NONE
#include "fortran_types.def"

!  Arguments

      INTG_PREC in, jn, kn, is, js, ks, ie, je, ke, nratec, imethod,
     &        idual, iexpand, ih2co, ipiht, ispecies, imetal, idim,
     &        iradtype, nfreq, imetalregen, iradshield, iradtrans,
<<<<<<< HEAD
     &        n_xe, imcool, igammah, ih2optical, iciecool
      R_PREC    dt, aye, temstart, temend,
     &        utem, uxyz, uaye, urho, utim,
     &        eta1, eta2, gamma, xe_start, xe_end
      R_PREC    d(in,jn,kn),   ge(in,jn,kn),     e(in,jn,kn),
=======
     &        n_xe, imcool, idust, igammah, ih2optical, iciecool
      real    dt, aye, temstart, temend,
     &        utem, uxyz, uaye, urho, utim,
     &        eta1, eta2, gamma, xe_start, xe_end, z_solar
      real    d(in,jn,kn),   ge(in,jn,kn),     e(in,jn,kn),
>>>>>>> d57c43fb
     &        u(in,jn,kn),    v(in,jn,kn),     w(in,jn,kn),
     &       de(in,jn,kn),   HI(in,jn,kn),   HII(in,jn,kn),
     &      HeI(in,jn,kn), HeII(in,jn,kn), HeIII(in,jn,kn),
     &        cooltime(in,jn,kn)
      R_PREC    HM(in,jn,kn),  H2I(in,jn,kn), H2II(in,jn,kn),
     &        DI(in,jn,kn),  DII(in,jn,kn), HDI(in,jn,kn)
      R_PREC    metal(in,jn,kn)
      R_PREC    photogamma(in,jn,kn)
      R_PREC    hy_RKIND1ka(nratec), h2k01a(nratec), vibha(nratec), 
     &        rotha(nratec), rotla(nratec), gpldla(nratec),
     &        gphdla(nratec), hdltea(nratec), hdlowa(nratec)
<<<<<<< HEAD
      R_PREC    gaHIa(nratec), gaH2a(nratec), gaHea(nratec),
     &        gaHpa(nratec), gaela(nratec), ciecoa(nratec)
      R_PREC    ceHIa(nratec), ceHeIa(nratec), ceHeIIa(nratec),
=======
      real    gaHIa(nratec), gaH2a(nratec), gaHea(nratec),
     &        gaHpa(nratec), gaela(nratec), gasgra(nratec),
     &        ciecoa(nratec)
      real    ceHIa(nratec), ceHeIa(nratec), ceHeIIa(nratec),
>>>>>>> d57c43fb
     &        ciHIa(nratec), ciHeIa(nratec), ciHeISa(nratec), 
     &        ciHeIIa(nratec), reHIIa(nratec), reHeII1a(nratec), 
     &        reHeII2a(nratec), reHeIIIa(nratec), brema(nratec)
      R_PREC    metala(nratec, n_xe)
      R_PREC    compa, piHI, piHeI, piHeII, comp_xraya, comp_temp,
     &        inutot(nfreq), avgsighp, avgsighep, avgsighe2p
      R_PREC    gammaha

!  Cloudy cooling data

<<<<<<< HEAD
      INTG_PREC icmbTfloor, iClHeat, iClMMW, clGridRank, clDataSize
      INTG_PREC clGridDim(clGridRank)
      R_PREC clMetNorm, clEleFra
      R_PREC clPar1(clGridDim(1)), clPar2(clGridDim(2)), 
     &     clPar3(clGridDim(3)), clPar4(clGridDim(4)), 
     &     clPar5(clGridDim(5))
      R_PREC clCooling(clDataSize), clHeating(clDataSize), 
     &     clMMW(clDataSize)
=======
      integer icmbTfloor, iClHeat, clGridRank, clDataSize
      integer clGridDim(clGridRank)
      real clEleFra
      real clPar1(clGridDim(1)), clPar2(clGridDim(2)), 
     &     clPar3(clGridDim(3)), clPar4(clGridDim(4)), 
     &     clPar5(clGridDim(5))
      real clCooling(clDataSize), clHeating(clDataSize)
>>>>>>> d57c43fb

!  Parameters

      INTG_PREC ijk
      parameter (ijk = MAX_ANY_SINGLE_DIRECTION)

!  Locals

      INTG_PREC i, j, k, n
      R_PREC comp1, comp2, energy

!  Slice locals
 
<<<<<<< HEAD
      INTG_PREC indixe(ijk)
      R_PREC t1(ijk), t2(ijk), logtem(ijk), tdef(ijk), p2d(ijk),
     &     dtit(ijk), ttot(ijk), tgas(ijk), tgasold(ijk)
=======
      integer indixe(ijk)
      real t1(ijk), t2(ijk), logtem(ijk), tdef(ijk), p2d(ijk),
     &     dtit(ijk), ttot(ijk), tgas(ijk), tgasold(ijk),
     &     tdust(ijk), metallicity(ijk), rhoH(ijk)
>>>>>>> d57c43fb
      double precision edot(ijk)

!  Cooling/heating slice locals

      double precision ceHI(ijk), ceHeI(ijk), ceHeII(ijk),
     &     ciHI(ijk), ciHeI(ijk), ciHeIS(ijk), ciHeII(ijk),
     &     reHII(ijk), reHeII1(ijk), reHeII2(ijk), reHeIII(ijk),
     &     brem(ijk), cieco(ijk)
      R_PREC hy_RKIND1k(ijk), h2k01(ijk), vibh(ijk), roth(ijk), 
     &     rotl(ijk), gpldl(ijk), gphdl(ijk), hdlte(ijk), hdlow(ijk)
          
!  Iteration mask for multi_cool

      logical itmask(ijk)

!\\\\\\\\\\\\\\\\\\\\\\\\\\\\\\\\\\\\\\/////////////////////////////////
!=======================================================================

!     Convert densities from comoving to 'proper'

      do k = ks+1, ke+1
         do j = js+1, je+1
            do i = is+1, ie+1
               d(i,j,k)     = d(i,j,k)/aye**3
               de(i,j,k)    = de(i,j,k)/aye**3
               HI(i,j,k)    = HI(i,j,k)/aye**3
               HII(i,j,k)   = HII(i,j,k)/aye**3
               HeI(i,j,k)   = HeI(i,j,k)/aye**3
               HeII(i,j,k)  = HeII(i,j,k)/aye**3
               HeIII(i,j,k) = HeIII(i,j,k)/aye**3
            enddo
            if (ispecies .gt. 1) then
               do i = is+1, ie+1
                  HM(i,j,k)   = HM(i,j,k)/aye**3
                  H2I(i,j,k)  = H2I(i,j,k)/aye**3
                  H2II(i,j,k) = H2II(i,j,k)/aye**3
               enddo
            endif
            if (ispecies .gt. 2) then
               do i = is+1, ie+1
                  DI(i,j,k)  = DI(i,j,k)/aye**3
                  DII(i,j,k) = DII(i,j,k)/aye**3
                  HDI(i,j,k) = HDI(i,j,k)/aye**3
               enddo
            endif
            if (imetal .eq. 1) then
               do i = is+1, ie+1
                  metal(i,j,k) = metal(i,j,k)/aye**3
               enddo
            endif
         enddo
      enddo
 
!     Loop over slices (in the k-direction)

      do k = ks+1, ke+1
       do j = js+1, je+1

         do i = is+1, ie+1
            itmask(i) = .true.
         end do

!        Compute the cooling rate

         call cool1d_multi(     
     &                d, e, ge, u, v, w, de, HI, HII, HeI, HeII, HeIII,
     &                in, jn, kn, nratec, idual, imethod,
     &                iexpand, ispecies, imetal, imcool, idust, idim,
     &                is, ie, j, k, ih2co, ipiht, 1, igammah,
     &                aye, temstart, temend, z_solar,
     &                utem, uxyz, uaye, urho, utim,
     &                eta1, eta2, gamma,
     &                ceHIa, ceHeIa, ceHeIIa, ciHIa, ciHeIa, 
     &                ciHeISa, ciHeIIa, reHIIa, reHeII1a, 
     &                reHeII2a, reHeIIIa, brema, compa, gammaha,
     &                comp_xraya, comp_temp,
     &                piHI, piHeI, piHeII, comp1, comp2,
     &                HM, H2I, H2II, DI, DII, HDI, metal,
     &                hy_RKIND1ka, h2k01a, vibha, rotha, rotla,
     &                hy_RKIND1k, h2k01, vibh, roth, rotl,
     &                gpldla, gphdla, gpldl, gphdl,
     &                hdltea, hdlowa, hdlte, hdlow,
     &                gaHIa, gaH2a, gaHea, gaHpa, gaela,
     &                gasgra, metala, n_xe, xe_start, xe_end,
     &                ceHI, ceHeI, ceHeII, ciHI, ciHeI, ciHeIS, ciHeII,
     &                reHII, reHeII1, reHeII2, reHeIII, brem,
     &                indixe, t1, t2, logtem, tdef, edot,
     &                tgas, tgasold, p2d, tdust, metallicity, rhoH,
     &                inutot, iradtype, nfreq, imetalregen,
     &                iradshield, avgsighp, avgsighep, avgsighe2p,
     &                iradtrans, photogamma, 
     &                ih2optical, iciecool, ciecoa, cieco,
     &                icmbTfloor, iClHeat,
     &                clEleFra, clGridRank, clGridDim,
     &                clPar1, clPar2, clPar3, clPar4, clPar5,
     &                clDataSize, clCooling, clHeating,
     &                itmask)

!        Compute the cooling time on the slice
!          (the gamma used here is the same as used to calculate the pressure
!           in cool1d_multi)

         do i = is+1, ie+1
            energy = max(p2d(i)/(gamma-1._RKIND), REAL(tiny,RKIND))   
            cooltime(i,j,k) = abs(energy/edot(i))
         enddo

       enddo
      enddo

!     Convert densities back to comoving from 'proper'

      do k = ks+1, ke+1
         do j = js+1, je+1
            do i = is+1, ie+1
               d(i,j,k)     = d(i,j,k)*aye**3
               de(i,j,k)    = de(i,j,k)*aye**3
               HI(i,j,k)    = HI(i,j,k)*aye**3
               HII(i,j,k)   = HII(i,j,k)*aye**3
               HeI(i,j,k)   = HeI(i,j,k)*aye**3
               HeII(i,j,k)  = HeII(i,j,k)*aye**3
               HeIII(i,j,k) = HeIII(i,j,k)*aye**3
            enddo
            if (ispecies .gt. 1) then
               do i = is+1, ie+1
                  HM(i,j,k)   = HM(i,j,k)*aye**3
                  H2I(i,j,k)  = H2I(i,j,k)*aye**3
                  H2II(i,j,k) = H2II(i,j,k)*aye**3
               enddo
            endif
            if (ispecies .gt. 2) then
               do i = is+1, ie+1
                  DI(i,j,k)  = DI(i,j,k)*aye**3
                  DII(i,j,k) = DII(i,j,k)*aye**3
                  HDI(i,j,k) = HDI(i,j,k)*aye**3
               enddo
            endif
            if (imetal .eq. 1) then
               do i = is+1, ie+1
                  metal(i,j,k) = metal(i,j,k)*aye**3
               enddo
            endif
         enddo
      enddo

      return
      end
<|MERGE_RESOLUTION|>--- conflicted
+++ resolved
@@ -55,19 +55,11 @@
       INTG_PREC in, jn, kn, is, js, ks, ie, je, ke, nratec, imethod,
      &        idual, iexpand, ih2co, ipiht, ispecies, imetal, idim,
      &        iradtype, nfreq, imetalregen, iradshield, iradtrans,
-<<<<<<< HEAD
-     &        n_xe, imcool, igammah, ih2optical, iciecool
+     &        n_xe, imcool, idust, igammah, ih2optical, iciecool
       R_PREC    dt, aye, temstart, temend,
      &        utem, uxyz, uaye, urho, utim,
-     &        eta1, eta2, gamma, xe_start, xe_end
+     &        eta1, eta2, gamma, xe_start, xe_end, z_solar
       R_PREC    d(in,jn,kn),   ge(in,jn,kn),     e(in,jn,kn),
-=======
-     &        n_xe, imcool, idust, igammah, ih2optical, iciecool
-      real    dt, aye, temstart, temend,
-     &        utem, uxyz, uaye, urho, utim,
-     &        eta1, eta2, gamma, xe_start, xe_end, z_solar
-      real    d(in,jn,kn),   ge(in,jn,kn),     e(in,jn,kn),
->>>>>>> d57c43fb
      &        u(in,jn,kn),    v(in,jn,kn),     w(in,jn,kn),
      &       de(in,jn,kn),   HI(in,jn,kn),   HII(in,jn,kn),
      &      HeI(in,jn,kn), HeII(in,jn,kn), HeIII(in,jn,kn),
@@ -79,16 +71,10 @@
       R_PREC    hy_RKIND1ka(nratec), h2k01a(nratec), vibha(nratec), 
      &        rotha(nratec), rotla(nratec), gpldla(nratec),
      &        gphdla(nratec), hdltea(nratec), hdlowa(nratec)
-<<<<<<< HEAD
       R_PREC    gaHIa(nratec), gaH2a(nratec), gaHea(nratec),
-     &        gaHpa(nratec), gaela(nratec), ciecoa(nratec)
-      R_PREC    ceHIa(nratec), ceHeIa(nratec), ceHeIIa(nratec),
-=======
-      real    gaHIa(nratec), gaH2a(nratec), gaHea(nratec),
      &        gaHpa(nratec), gaela(nratec), gasgra(nratec),
      &        ciecoa(nratec)
-      real    ceHIa(nratec), ceHeIa(nratec), ceHeIIa(nratec),
->>>>>>> d57c43fb
+      R_PREC    ceHIa(nratec), ceHeIa(nratec), ceHeIIa(nratec),
      &        ciHIa(nratec), ciHeIa(nratec), ciHeISa(nratec), 
      &        ciHeIIa(nratec), reHIIa(nratec), reHeII1a(nratec), 
      &        reHeII2a(nratec), reHeIIIa(nratec), brema(nratec)
@@ -99,24 +85,13 @@
 
 !  Cloudy cooling data
 
-<<<<<<< HEAD
-      INTG_PREC icmbTfloor, iClHeat, iClMMW, clGridRank, clDataSize
+      INTG_PREC icmbTfloor, iClHeat, clGridRank, clDataSize
       INTG_PREC clGridDim(clGridRank)
-      R_PREC clMetNorm, clEleFra
+      R_PREC clEleFra
       R_PREC clPar1(clGridDim(1)), clPar2(clGridDim(2)), 
      &     clPar3(clGridDim(3)), clPar4(clGridDim(4)), 
      &     clPar5(clGridDim(5))
-      R_PREC clCooling(clDataSize), clHeating(clDataSize), 
-     &     clMMW(clDataSize)
-=======
-      integer icmbTfloor, iClHeat, clGridRank, clDataSize
-      integer clGridDim(clGridRank)
-      real clEleFra
-      real clPar1(clGridDim(1)), clPar2(clGridDim(2)), 
-     &     clPar3(clGridDim(3)), clPar4(clGridDim(4)), 
-     &     clPar5(clGridDim(5))
-      real clCooling(clDataSize), clHeating(clDataSize)
->>>>>>> d57c43fb
+      R_PREC clCooling(clDataSize), clHeating(clDataSize)
 
 !  Parameters
 
@@ -130,16 +105,10 @@
 
 !  Slice locals
  
-<<<<<<< HEAD
       INTG_PREC indixe(ijk)
       R_PREC t1(ijk), t2(ijk), logtem(ijk), tdef(ijk), p2d(ijk),
-     &     dtit(ijk), ttot(ijk), tgas(ijk), tgasold(ijk)
-=======
-      integer indixe(ijk)
-      real t1(ijk), t2(ijk), logtem(ijk), tdef(ijk), p2d(ijk),
      &     dtit(ijk), ttot(ijk), tgas(ijk), tgasold(ijk),
      &     tdust(ijk), metallicity(ijk), rhoH(ijk)
->>>>>>> d57c43fb
       double precision edot(ijk)
 
 !  Cooling/heating slice locals
