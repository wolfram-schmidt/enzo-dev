/***********************************************************************
/
/  GRID CLASS (PROJECT GRID VALUES TO A PLANE)
/
/  written by: Greg Bryan
/  date:       February, 1996
/  modified1:  John Wise (June, 2008)
/              - changed fields and output to HDF5
/
/  PURPOSE:
/
/  RETURNS: FAIL or SUCCESS
/
************************************************************************/

#include <stdio.h>
#include <stdlib.h>
#include <math.h>
#include "ErrorExceptions.h"
#include "macros_and_parameters.h"
#include "typedefs.h"
#include "global_data.h"
#include "Fluxes.h"
#include "GridList.h"
#include "ExternalBoundary.h"
#include "CosmologyParameters.h"
#include "Grid.h"
#include "phys_constants.h"

#include "phys_constants.h"

#include "phys_constants.h"

extern "C" void FORTRAN_NAME(projplane)(
          float *grid1, float *grid2, float *flaggrid, int *iflag, 
              int *ismooth,
          int *gdim1, int *gdim2, int *gdim3, FLOAT *gcellsize,
          float *plane, int *pdim1, int *pdim2, FLOAT *pcellsize,
          int *projdim, int *ifield, float *weight,
          FLOAT *gleft, FLOAT *gfarleft, FLOAT *gright, FLOAT *pleft, 
              FLOAT *pright,
          int *npstart, int *npend, float *fracleft, float *fracright);
int GetUnits(float *DensityUnits, float *LengthUnits,
	     float *TemperatureUnits, float *TimeUnits,
	     float *VelocityUnits, FLOAT Time);
int FindField(int field, int farray[], int numfields);
int CosmologyComputeExpansionFactor(FLOAT time, FLOAT *a, FLOAT *dadt);


int grid::ProjectToPlane2(FLOAT ProjectedFieldLeftEdge[], 
			  FLOAT ProjectedFieldRightEdge[],
			  int ProjectedFieldDims[], float *ProjectedField[], 
			  int ProjectionDimension, int ProjectionSmooth,
			  int NumberOfProjectedFields, int level,
			  int MetalLinesUseLookupTable, char *MetalLinesFilename)
{
  /* Return if the data is not on this processor. */

  if (MyProcessorNumber != ProcessorNumber)
    return SUCCESS;

  /* Projection only allowed for 3D simulations */

  if (GridRank != 3) 
    return SUCCESS;
  
  if (BaryonField[NumberOfBaryonFields] == NULL && level >= 0)
    ENZO_FAIL("UNDER_SUBGRID_FLAG field not set.");

  /* Declarations */

  const int MetalLumField = 17;
  const int NumberOfMetalLines = 11;
  const int NumberOfLuminosityFields = 18;
  int i, j, k, n, dim, start, stop, Index[MAX_DIMENSION];
  float LeftCellFraction, RightCellFraction, ConversionFactor;
  float *temp_field = NULL, *temperature = NULL;
  float *spin_temp = NULL, *bright_temp = NULL, *all_luminosities = NULL;
  float *first_field, *second_field;
  float kappa, gamma_p, gamma_e, C_e, C_H, C_p, y21, v_i, ri;
  

  /* Check To see if grid overlaps the projected field. */

  int size = 1;
  for (dim = 0; dim < GridRank; dim++) {
    if (GridLeftEdge[dim] > ProjectedFieldRightEdge[dim] ||
	GridRightEdge[dim] < ProjectedFieldLeftEdge[dim])
      return SUCCESS;
    size *= GridDimension[dim];
  }

  /* Find fields: density, total energy, velocity1-3. */

  int DensNum, GENum, TENum, Vel1Num, Vel2Num, Vel3Num;
  if (NumberOfBaryonFields > 0)
    IdentifyPhysicalQuantities(DensNum, GENum, Vel1Num, Vel2Num, 
			       Vel3Num, TENum);

  /* Find Multi-species fields. */

  int DeNum, HINum, HIINum, HeINum, HeIINum, HeIIINum, HMNum, H2INum, H2IINum,
    DINum, DIINum, HDINum;
  if (NumberOfBaryonFields > 0 && MultiSpecies)
    IdentifySpeciesFields(DeNum, HINum, HIINum, HeINum, HeIINum, HeIIINum, 
			  HMNum, H2INum, H2IINum, DINum, DIINum, HDINum);

  /* Find metallicity field and set flag. */

  int MetallicityField = FALSE, MetalNum;
  if ((MetalNum = FindField(Metallicity, FieldType, NumberOfBaryonFields)) 
      != -1)
    MetallicityField = TRUE;
  else
    MetalNum = 0;

  /* Find SN Colour field and set flag */

  int SNColourField = FALSE, SNColourNum;
  if ((SNColourNum = FindField(SNColour, FieldType, NumberOfBaryonFields)) 
      != -1)
    SNColourField = TRUE;
  else
    SNColourNum = 0;

  if ((SNColourField || MetallicityField) && CoolData.metals != NULL)
    MetalCooling = JHW_METAL_COOLING;

  /* Find the start and stop indicies in the ProjectionDimension of this
     grid for the projected region. */

  start = max(int((ProjectedFieldLeftEdge[ProjectionDimension] - 
	 	   GridLeftEdge[ProjectionDimension]) /
	          CellWidth[ProjectionDimension][0]), 0);
  stop  = min(int((ProjectedFieldRightEdge[ProjectionDimension] - 
	           GridLeftEdge[ProjectionDimension]) /
	          CellWidth[ProjectionDimension][0]),
	      GridEndIndex[ProjectionDimension] - 
	      GridStartIndex[ProjectionDimension]);

  LeftCellFraction = min(1.0 - ((ProjectedFieldLeftEdge[ProjectionDimension] - 
				 GridLeftEdge[ProjectionDimension]) /
				CellWidth[ProjectionDimension][0] - start), 1);
  RightCellFraction = min((ProjectedFieldRightEdge[ProjectionDimension] - 
			   GridLeftEdge[ProjectionDimension]) /
			  CellWidth[ProjectionDimension][0] - stop, 1);

  start += GridStartIndex[ProjectionDimension];
  stop += GridStartIndex[ProjectionDimension];
  if (debug) 
    printf("ProjectToGrid: start = %d/%d (%5.3f)  stop = %d/%d (%5.3f)  "
	   "GridLeft/Right = %5.3"FSYM"/%5.3"FSYM"\n",
	   start, GridStartIndex[ProjectionDimension], LeftCellFraction,
	   stop, GridEndIndex[ProjectionDimension], RightCellFraction,
	   GridLeftEdge[ProjectionDimension],
	   GridRightEdge[ProjectionDimension]);

  /* Compute the volume factor for each projected cell (projected cell width
     for the plane dimensions and the grid cell width for the projected
     dimension). */

  float CellLength = CellWidth[ProjectionDimension][0];
  double CellVolume;

  /* Set the Conversion factors for Density and X-rays.  If using comoving
     coordinates use solar masses and Mpc as the intrinsic units. 
     Note: The X-ray units have been multiplied by 1.0e-20 to stop overflow.
     Note: The temperature field already has units of K. */

  float DensityConversion, XrayConversion, TempXrayConversion, 
    LuminosityConversion, dom;
  DensityConversion = XrayConversion = TempXrayConversion = 
    LuminosityConversion = CellLength;
  float TemperatureUnits, DensityUnits, LengthUnits, 
        VelocityUnits, TimeUnits;
<<<<<<< HEAD
  double sigma_thompson = 6.65e-25;
=======
  double sigma_thompson = 6.65e-25, me = 9.11e-28,
    kboltz = 1.38e-16, clight = 3.00e10, csquared = 8.99e20;
>>>>>>> 2a7b5de2
  const double SolarMass = 1.989e33, Mpc = 3.0824e24;
  
  GetUnits(&DensityUnits, &LengthUnits, &TemperatureUnits,
	   &TimeUnits, &VelocityUnits, Time);

  FLOAT a=1, dadt, CurrentRedshift = 0.0;
  if (ComovingCoordinates) {
    CosmologyComputeExpansionFactor(Time, &a, &dadt);
    CurrentRedshift = (1.0+InitialRedshift)/a - 1.0;
  }


//  DensityConversion *= float(double(DensityUnits)*double(LengthUnits)/
//			     SolarMass*Mpc*Mpc);
  dom = float(double(DensityUnits) / mh);
  DensityConversion *= dom;
  //DensityConversion *= float(double(dom)*double(LengthUnits));
  XrayConversion *= float(1.0e-20*pow(double(DensityUnits),2)
			  /pow(SolarMass,2)*pow(Mpc,6)
			  *double(LengthUnits)/Mpc);
  TempXrayConversion = XrayConversion;
  LuminosityConversion *= LengthUnits;
  CellVolume = pow(double(CellLength) * double(LengthUnits), 3);
  //LuminosityConversion = float(1e-40*CellVolume);

  /* Set some required numbers for the FORTRAN call. */

  int One = 1;
  FLOAT GridFarLeftEdge[MAX_DIMENSION];
  for (dim = 0; dim < MAX_DIMENSION; dim++)
    GridFarLeftEdge[dim] = CellLeftEdge[dim][0];
  int adim = (ProjectionDimension == 0) ? 1 : 0;
  int bdim = (ProjectionDimension == 2) ? 1 : 2;

  /* Compute the projected field cell size. */

  FLOAT ProjectedFieldCellSize = (ProjectedFieldRightEdge[0] - 
                                  ProjectedFieldLeftEdge[0])/ 
                                  FLOAT(ProjectedFieldDims[0]);

  /* If level < 0, then just do the star particle stuff. */

  if (level < 0)
    goto StarParticleLabel;

  temp_field = new float[size];
  spin_temp = new float[size];
  bright_temp = new float[size];
  all_luminosities = new float[NumberOfLuminosityFields*size];

  /* Compute the temperature. */

  temperature = new float[size];

  if (NumberOfBaryonFields > 0) {

    this->ComputeTemperatureField(temperature);

    /* Set the temperature to zero wherever the baryon density is. */

    for (i = 0; i < size; i++)
      if (BaryonField[0][i] == 0) temperature[i] = 0;

  } // ENDIF NumberOfBaryons > 0

  /* 1) baryon density. */

  if (NumberOfBaryonFields > 0)
  FORTRAN_NAME(projplane)(BaryonField[0], NULL, 
                             BaryonField[NumberOfBaryonFields], &One,
                             &ProjectionSmooth,
			  GridDimension, GridDimension+1,
                              GridDimension+2, CellWidth[0],
                          ProjectedField[0], ProjectedFieldDims+adim, 
                              ProjectedFieldDims+bdim, &ProjectedFieldCellSize,
                          &ProjectionDimension, &One, &DensityConversion,
                          GridLeftEdge, GridFarLeftEdge, GridRightEdge,
                              ProjectedFieldLeftEdge, ProjectedFieldRightEdge,
                          &start, &stop, &LeftCellFraction,&RightCellFraction);

  /* 2) Temperature weighted by rho^2. */

  int ProjType;
  if (NumberOfBaryonFields > 0) {

    first_field = temperature;
    second_field = BaryonField[0];
    ProjType = 4;
    ConversionFactor = DensityConversion;

    FORTRAN_NAME(projplane)(first_field, second_field,
			    BaryonField[NumberOfBaryonFields], &One,
			       &ProjectionSmooth,
			  GridDimension, GridDimension+1,
                              GridDimension+2, CellWidth[0],
                          ProjectedField[1], ProjectedFieldDims+adim, 
                              ProjectedFieldDims+bdim, &ProjectedFieldCellSize,
                          &ProjectionDimension, &ProjType, &ConversionFactor,
                          GridLeftEdge, GridFarLeftEdge, GridRightEdge,
                              ProjectedFieldLeftEdge, ProjectedFieldRightEdge,
                          &start, &stop, &LeftCellFraction,&RightCellFraction);

  }

  /* 3) baryon density squared */

  if (NumberOfBaryonFields > 0) {

    first_field = BaryonField[0];
    second_field = BaryonField[0];
    ProjType = 4;
    ConversionFactor = DensityConversion;

    FORTRAN_NAME(projplane)(first_field, second_field,
                             BaryonField[NumberOfBaryonFields], &One,
                             &ProjectionSmooth,
			  GridDimension, GridDimension+1,
                              GridDimension+2, CellWidth[0],
                          ProjectedField[2], ProjectedFieldDims+adim, 
                              ProjectedFieldDims+bdim, &ProjectedFieldCellSize,
                          &ProjectionDimension, &ProjType, &ConversionFactor,
                          GridLeftEdge, GridFarLeftEdge, GridRightEdge,
                              ProjectedFieldLeftEdge, ProjectedFieldRightEdge,
                          &start, &stop, &LeftCellFraction,&RightCellFraction);
  }

  /* 4) SN Colour weighted by density */

  if (SNColourField == TRUE) {
    
    for (i = 0; i < size; i++)
      temp_field[i] = BaryonField[SNColourNum][i] / BaryonField[DensNum][i];

    first_field = temp_field;
    second_field = BaryonField[0];
    //second_field = NULL;
    ProjType = 4;
    ConversionFactor = DensityConversion/CoolData.SolarMetalFractionByMass;
    //ConversionFactor = One;

    FORTRAN_NAME(projplane)(first_field, second_field,
                             BaryonField[NumberOfBaryonFields], &One,
                             &ProjectionSmooth,
			  GridDimension, GridDimension+1,
                              GridDimension+2, CellWidth[0],
                          ProjectedField[3], ProjectedFieldDims+adim, 
                              ProjectedFieldDims+bdim, &ProjectedFieldCellSize,
                          &ProjectionDimension, &ProjType, &ConversionFactor,
                          GridLeftEdge, GridFarLeftEdge, GridRightEdge,
                              ProjectedFieldLeftEdge, ProjectedFieldRightEdge,
                          &start, &stop, &LeftCellFraction,&RightCellFraction);
  }

  /* 5) Smoothed Dark Matter Density */

//  if (SmoothedDarkMatterDensity != NULL) {
//
//    first_field = SmoothedDarkMatterDensity;
//    second_field = NULL;
//    ProjType = 1;
//    ConversionFactor = DensityConversion;
//
//    FORTRAN_NAME(projplane)(first_field, second_field,
//			    BaryonField[NumberOfBaryonFields], &One,
//			       &ProjectionSmooth,
//			  GridDimension, GridDimension+1,
//                              GridDimension+2, CellWidth[0],
//                          ProjectedField[4], ProjectedFieldDims+adim, 
//                              ProjectedFieldDims+bdim, &ProjectedFieldCellSize,
//                          &ProjectionDimension, &ProjType, &ConversionFactor,
//                          GridLeftEdge, GridFarLeftEdge, GridRightEdge,
//                              ProjectedFieldLeftEdge, ProjectedFieldRightEdge,
//                          &start, &stop, &LeftCellFraction,&RightCellFraction);
//
//  }

  /* 6) Electron Fraction weighted by density^2 */

  if (MultiSpecies) {

    for (i = 0; i < size; i++)
      temp_field[i] = BaryonField[DeNum][i] / BaryonField[DensNum][i];
    
    first_field = temp_field;
    second_field = BaryonField[0];
    ProjType = 4;
    ConversionFactor = DensityConversion;

    FORTRAN_NAME(projplane)(first_field, second_field,
                             BaryonField[NumberOfBaryonFields], &One,
                             &ProjectionSmooth,
			  GridDimension, GridDimension+1,
                              GridDimension+2, CellWidth[0],
                          ProjectedField[5], ProjectedFieldDims+adim, 
                              ProjectedFieldDims+bdim, &ProjectedFieldCellSize,
                          &ProjectionDimension, &ProjType, &ConversionFactor,
                          GridLeftEdge, GridFarLeftEdge, GridRightEdge,
                              ProjectedFieldLeftEdge, ProjectedFieldRightEdge,
                          &start, &stop, &LeftCellFraction,&RightCellFraction);
  }
  /* 7) H2 Fraction weighted by density^2 */

  if (MultiSpecies > 1) {

    for (i = 0; i < size; i++)
      temp_field[i] = (BaryonField[H2INum][i] + BaryonField[H2IINum][i]) / 
	BaryonField[DensNum][i];

    first_field = temp_field;
    second_field = BaryonField[0];
    ProjType = 4;
    ConversionFactor = DensityConversion;

    FORTRAN_NAME(projplane)(first_field, second_field,
                             BaryonField[NumberOfBaryonFields], &One,
                             &ProjectionSmooth,
			  GridDimension, GridDimension+1,
                              GridDimension+2, CellWidth[0],
                          ProjectedField[6], ProjectedFieldDims+adim, 
                              ProjectedFieldDims+bdim, &ProjectedFieldCellSize,
                          &ProjectionDimension, &ProjType, &ConversionFactor,
                          GridLeftEdge, GridFarLeftEdge, GridRightEdge,
                              ProjectedFieldLeftEdge, ProjectedFieldRightEdge,
                          &start, &stop, &LeftCellFraction,&RightCellFraction);

  }

  /* 8) Spin Temperature weighted by density */

  if (MultiSpecies && ComovingCoordinates) {

    const float t_star = 0.068;  // Energy difference between hyperfine levels
    const float A_em = 2.85e-15; // Spont. emission rate [/s]
    float nu0, phi, Delta_nu, Delta_nuD, hz, prefactor, Tcmb, high_dt, logT;

    // 21 cm redshifted to box redshift [Hz]
    nu0 = 1.4204e9 / (1 + CurrentRedshift);
    hz = 3.24044e-18 * HubbleConstantNow * 
      sqrt(OmegaMatterNow * pow(1+CurrentRedshift, 3) + OmegaLambdaNow);
    Tcmb = 2.723*(1+CurrentRedshift);
    high_dt = 1.14e5 /
      sqrt(OmegaMatterNow * HubbleConstantNow * HubbleConstantNow / 0.147) *
      pow((1 + CurrentRedshift)/11, -2.5) * dom;

    prefactor = t_star * CellLength * LengthUnits * dom *
      (3 * (clight*clight) * A_em) / (32 * M_PI * nu0 * nu0);

    for (i = 0; i < size; i++) {

      if (BaryonField[DeNum][i] < tiny_number) {
	spin_temp[i] = 0;
	bright_temp[i] = 0;
	continue;
      }

      kappa = 3.1e-11 * pow(temperature[i], 0.357) * exp(-32.0 / temperature[i]);
      gamma_e = -9.607 + 0.5 * log(temperature[i]) * 
	exp(-pow(log(temperature[i]), 4.5) / 1800.0);
      gamma_e = pow(10.0, gamma_e);
      gamma_p = 3.2 * kappa;

      C_H = BaryonField[HINum][i] * dom * kappa;
      C_e = BaryonField[DeNum][i] * dom * gamma_e;
      C_p = BaryonField[DeNum][i] * dom * gamma_p;
	
      y21 = (t_star / (A_em*temperature[i])) * (C_H + C_e + C_p);
      spin_temp[i] = (t_star + Tcmb + 
		      y21*temperature[i]) / (1+y21);
	
      /* Discretization as outlined in Kuhlen et al. (2005) */

//      ri = 0.0;  // 0 for now.  Should be proper distance from midplane.
//      v_i = VelocityUnits * BaryonField[Vel1Num+ProjectionDimension][i] + hz*ri;
//      Delta_nu = nu0 * v_i / clight;
//      Delta_nuD = nu0 * sqrt(2*kboltz*temperature[i]/(mh*clight*clight));
//      phi = exp(-( (Delta_nu*Delta_nu) / (Delta_nuD*Delta_nuD) )) / 
//	(1.77245*Delta_nuD); // line profile
//      Delta_tau[i] = prefactor * BaryonField[HINum][i] * phi / spin_temp[i];

      /* Instead, let's use an approximation for differential
	 brightness temperature */

      bright_temp[i] = high_dt * BaryonField[HINum][i] * 
	(1.0 - Tcmb / spin_temp[i]);

    } // ENDFOR size

    first_field = spin_temp;
    second_field = BaryonField[0];
    ProjType = 4;
    ConversionFactor = DensityConversion;

    FORTRAN_NAME(projplane)(first_field, second_field,
                             BaryonField[NumberOfBaryonFields], &One,
                             &ProjectionSmooth,
			  GridDimension, GridDimension+1,
                              GridDimension+2, CellWidth[0],
                          ProjectedField[7], ProjectedFieldDims+adim, 
                              ProjectedFieldDims+bdim, &ProjectedFieldCellSize,
                          &ProjectionDimension, &ProjType, &ConversionFactor,
                          GridLeftEdge, GridFarLeftEdge, GridRightEdge,
                              ProjectedFieldLeftEdge, ProjectedFieldRightEdge,
                          &start, &stop, &LeftCellFraction,&RightCellFraction);

    /* 9) Brightness Temperature */

    first_field = bright_temp;
    //second_field = NULL;
    second_field = BaryonField[0];
    ProjType = 4;
    ConversionFactor = DensityConversion;

    FORTRAN_NAME(projplane)(first_field, second_field,
                             BaryonField[NumberOfBaryonFields], &One,
                             &ProjectionSmooth,
			  GridDimension, GridDimension+1,
                              GridDimension+2, CellWidth[0],
                          ProjectedField[8], ProjectedFieldDims+adim, 
                              ProjectedFieldDims+bdim, &ProjectedFieldCellSize,
                          &ProjectionDimension, &ProjType, &ConversionFactor,
                          GridLeftEdge, GridFarLeftEdge, GridRightEdge,
                              ProjectedFieldLeftEdge, ProjectedFieldRightEdge,
                          &start, &stop, &LeftCellFraction,&RightCellFraction);
  }

  /* 10-27) Cooling luminosities */

  int offset;

  if (MultiSpecies) {

    this->ComputeLuminosity(all_luminosities, NumberOfLuminosityFields);

    for (n = 0; n < NumberOfLuminosityFields; n++) {
      offset = n*size;
      for (i = 0; i < size; i++)
	temp_field[i] = all_luminosities[i+offset];

      first_field = temp_field;
      second_field = NULL;
      ProjType = 1;
      ConversionFactor = LuminosityConversion;
      //ConversionFactor = One;

      FORTRAN_NAME(projplane)(first_field, second_field,
			      BaryonField[NumberOfBaryonFields], &One,
			      &ProjectionSmooth,
			      GridDimension, GridDimension+1,
                              GridDimension+2, CellWidth[0],
			      ProjectedField[9+n], ProjectedFieldDims+adim, 
                              ProjectedFieldDims+bdim, &ProjectedFieldCellSize,
			      &ProjectionDimension, &ProjType, &ConversionFactor,
			      GridLeftEdge, GridFarLeftEdge, GridRightEdge,
                              ProjectedFieldLeftEdge, ProjectedFieldRightEdge,
			      &start, &stop, &LeftCellFraction,&RightCellFraction);

    } // ENDFOR n
  } // ENDIF MultiSpecies

  /* 28) Balmer emission */

  if (MultiSpecies) {

    // Based on JHW fit to Clegg et al. (1999).  
    // Good between n_elec = [1e2,1e9]
    // Returns H-alpha line emissivity in erg cm^3 s^-1

    float nelec, log_nelec, log_temp, log_nelec2, log_temp2, a0, a1, a2;

    for (i = 0; i < size; i++) {

      if (BaryonField[DeNum][i] < tiny_number) {
	temp_field[i] = 0;
	continue;
      }

      nelec = dom * BaryonField[DeNum][i];
      log_nelec = max(min(log10f(nelec), 9), 2);
      log_nelec2 = log_nelec * log_nelec;
      log_temp = log10f(temperature[i]);
      log_temp2 = log_temp * log_temp;
      a0 = -19.7929  - 1.28249*log_nelec   + 0.198715*log_nelec2;
      a1 = -1.34084  + 0.61503*log_nelec   - 0.097026*log_nelec2;
      a2 = +0.044186 - 0.0736903*log_nelec + 0.0118072*log_nelec2;

      temp_field[i] = powf(10.0f, a0 + a1*log_temp + a2*log_temp2) * nelec*nelec;
      if (isnan(temp_field[i]))
	printf("NaN: %d %g %g %g %g %g %g %g\n", 
	       i, a0, a1, a2, temperature[i], nelec,
	       log_temp, log_nelec);
    }

    first_field = temp_field;
    second_field = NULL;
    ProjType = 1;
    ConversionFactor = LuminosityConversion;
    //ConversionFactor = One;

    FORTRAN_NAME(projplane)(first_field, second_field,
			    BaryonField[NumberOfBaryonFields], &One,
			    &ProjectionSmooth,
			    GridDimension, GridDimension+1,
			    GridDimension+2, CellWidth[0],
			    ProjectedField[27], ProjectedFieldDims+adim, 
			    ProjectedFieldDims+bdim, &ProjectedFieldCellSize,
			    &ProjectionDimension, &ProjType, &ConversionFactor,
			    GridLeftEdge, GridFarLeftEdge, GridRightEdge,
			    ProjectedFieldLeftEdge, ProjectedFieldRightEdge,
			    &start, &stop, &LeftCellFraction,&RightCellFraction);

  } // ENDIF MultiSpecies

  /* Optional: 29-39) Metal line luminosities */

  float max_lum;
  float *all_metal_emis;

  if (MetalLinesUseLookupTable && MultiSpecies) {

    /* Get total metal line luminosity */

    max_lum = -1e20;
    offset = MetalLumField*size;
    for (i = 0; i < size; i++) {
      temp_field[i] = all_luminosities[i+offset];
      max_lum = max(max_lum, temp_field[i]);
    }

    /* Scale the total metal line luminosity to individual lines from
       the lookup table */

    if (max_lum > 0) {
      all_metal_emis = new float[NumberOfMetalLines * size];

      this->ComputeMetalLineLuminosity(temp_field, all_metal_emis, temperature);

      for (n = 0; n < NumberOfMetalLines; n++) {

	offset = n*size;
	for (i = 0; i < size; i++)
	  temp_field[i] = all_metal_emis[i+offset];

	first_field = temp_field;
	second_field = NULL;
	ProjType = 1;
	ConversionFactor = LuminosityConversion;
	//ConversionFactor = One;

	FORTRAN_NAME(projplane)(first_field, second_field,
				BaryonField[NumberOfBaryonFields], &One,
				&ProjectionSmooth,
				GridDimension, GridDimension+1,
				GridDimension+2, CellWidth[0],
				ProjectedField[28+n],
				ProjectedFieldDims+adim, 
				ProjectedFieldDims+bdim, &ProjectedFieldCellSize,
				&ProjectionDimension, &ProjType, &ConversionFactor,
				GridLeftEdge, GridFarLeftEdge, GridRightEdge,
				ProjectedFieldLeftEdge, ProjectedFieldRightEdge,
				&start, &stop, &LeftCellFraction,&RightCellFraction);

      } // ENDFOR metal lines

      delete [] all_metal_emis;
    } // ENDIF max_lum > 0
  } // ENDIF Metal lines

 StarParticleLabel:

  /* Clean up. */

  delete [] temperature;
  delete [] temp_field;
  delete [] spin_temp;
  delete [] bright_temp;
  delete [] all_luminosities;

  return SUCCESS;
}<|MERGE_RESOLUTION|>--- conflicted
+++ resolved
@@ -27,10 +27,6 @@
 #include "Grid.h"
 #include "phys_constants.h"
 
-#include "phys_constants.h"
-
-#include "phys_constants.h"
-
 extern "C" void FORTRAN_NAME(projplane)(
           float *grid1, float *grid2, float *flaggrid, int *iflag, 
               int *ismooth,
@@ -173,12 +169,7 @@
     LuminosityConversion = CellLength;
   float TemperatureUnits, DensityUnits, LengthUnits, 
         VelocityUnits, TimeUnits;
-<<<<<<< HEAD
   double sigma_thompson = 6.65e-25;
-=======
-  double sigma_thompson = 6.65e-25, me = 9.11e-28,
-    kboltz = 1.38e-16, clight = 3.00e10, csquared = 8.99e20;
->>>>>>> 2a7b5de2
   const double SolarMass = 1.989e33, Mpc = 3.0824e24;
   
   GetUnits(&DensityUnits, &LengthUnits, &TemperatureUnits,
