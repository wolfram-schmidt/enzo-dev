--- conflicted
+++ resolved
@@ -171,13 +171,7 @@
     LuminosityConversion = CellLength;
   float TemperatureUnits, DensityUnits, LengthUnits, 
         VelocityUnits, TimeUnits;
-<<<<<<< HEAD
-  double sigma_thompson = 6.65e-25, mh = 1.67e-24, me = 9.11e-28,
-    clight = 3.00e10, csquared = 8.99e20;
-=======
-  double sigma_thompson = 6.65e-25, mh = 1.67e-24, 
-    kboltz = 1.38e-16;
->>>>>>> 32d4783d
+  double sigma_thompson = 6.65e-25;
   const double SolarMass = 1.989e33, Mpc = 3.0824e24;
   
   GetUnits(&DensityUnits, &LengthUnits, &TemperatureUnits,
