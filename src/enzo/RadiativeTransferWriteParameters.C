--- conflicted
+++ resolved
@@ -61,15 +61,12 @@
 	  RadiativeTransferPhotonEscapeRadius);
   fprintf(fptr, "RadiativeTransferInterpolateField         = %"ISYM"\n", 
 	  RadiativeTransferInterpolateField);
-<<<<<<< HEAD
-=======
   fprintf(fptr, "RadiativeTransferSourceClustering         = %"ISYM"\n", 
 	  RadiativeTransferSourceClustering);
   fprintf(fptr, "RadiativeTransferPhotonMergeRadius        = %"FSYM"\n", 
 	  RadiativeTransferPhotonMergeRadius);
   fprintf(fptr, "RadiativeTransferSourceBeamAngle          = %"FSYM"\n", 
 	  RadiativeTransferSourceBeamAngle);
->>>>>>> 28b9c045
   fprintf(fptr, "RadiativeTransferHIIRestrictedTimestep    = %"ISYM"\n", 
 	  RadiativeTransferHIIRestrictedTimestep);
   fprintf(fptr, "RadiativeTransferAdaptiveTimestep         = %"ISYM"\n",
