/***********************************************************************
/
/  CALCULATE SMOOTHED PARTICLE FIELDS FOR OUTPUT
/
/  written by: John Wise
/  date:       June, 2009
/  modified1:  
/
/  PURPOSE:
/
************************************************************************/

#ifdef USE_MPI
#include "mpi.h"
#endif /* USE_MPI */
 
#include <stdlib.h>
#include <string.h>
#include <stdio.h>

 
#include "ErrorExceptions.h"
#include "macros_and_parameters.h"
#include "typedefs.h"
#include "global_data.h"
#include "Fluxes.h"
#include "GridList.h"
#include "ExternalBoundary.h"
#include "Grid.h"
#include "Hierarchy.h"
#include "TopGridData.h"
#include "CosmologyParameters.h"
#include "communication.h"

#include "FOF_allvars.h"
#include "FOF_nrutil.h"
#include "FOF_proto.h"

void AddLevel(LevelHierarchyEntry *Array[], HierarchyEntry *Grid, int level);
void FOF_Initialize(TopGridData *MetaData, 
		    LevelHierarchyEntry *LevelArray[], 
		    FOFData &D, bool SmoothData);
void FOF_Finalize(FOFData &D, LevelHierarchyEntry *LevelArray[], 
		  TopGridData *MetaData, int FOFOnly=FALSE);
int CopyParticlesAcrossPeriodicBoundaries(FOFData &D, int TopGridResolution);
int CommunicationReceiveHandler(fluxes **SubgridFluxesEstimate[] = NULL,
				int NumberOfSubgrids[] = NULL,
				int FluxFlag = FALSE,
				TopGridData* MetaData = NULL);

int CreateSmoothedDarkMatterFields(TopGridData &MetaData, HierarchyEntry *TopGrid)
{

  if (OutputSmoothedDarkMatter == 0)
    return SUCCESS;

  if (OutputSmoothedDarkMatter < 0)
    OutputSmoothedDarkMatter = -OutputSmoothedDarkMatter;

  /* Create a LevelHierarchyEntry array */

  int level;
  LevelHierarchyEntry *LevelArray[MAX_DEPTH_OF_HIERARCHY];
  for (level = 0; level < MAX_DEPTH_OF_HIERARCHY; level++)
    LevelArray[level] = NULL;
  AddLevel(LevelArray, TopGrid, 0);

  /* Initialize halo finder module, which will copy the particles to
     it.  We need this to build the tree and the nearest neighbor
     search. */

  FOFData AllVars;

  // Not used, but will fail because set_units checks if GroupMinLen >
  // DesDensityNgb
  AllVars.GroupMinLen = 50;

  // Set to be 2 cell widths for the interpolation.  This is used in
  // the copying of particles across slabs.
  AllVars.LinkLength = 2;

  set_units(AllVars);
  FOF_Initialize(&MetaData, LevelArray, AllVars, true);
  AllVars.DesDensityNgb = SmoothedDarkMatterNeighbors;

  /* Before we create the tree, we need to (1) copy the particles near
     the slab edges "shadows" to the adjacent slabs and (2) replicate
     particles on the domain boundaries to the other side for
     periodicity. */

  marking(AllVars);

  if (NumberOfProcessors > 1)
    exchange_shadow(AllVars, MetaData.TopGridDims[0], true);

  CopyParticlesAcrossPeriodicBoundaries(AllVars, MetaData.TopGridDims[0]);

  /* Create the tree */

  ngb_treeallocate(AllVars, AllVars.Nlocal, 2*AllVars.Nlocal);
  ngb_treebuild(AllVars, AllVars.Nlocal);
  set_sph_kernel(AllVars);

  /* 
     Interpolate particle quantities to the grids.  

     Communication is required because the tree domain is decomposed
     into slabs, whereas a grids->position correlation doesn't exist.
     First we interpolate to grids that overlap with the slab on this
     processor, then sum those fields on the host processor of each
     grid.
  */

  LevelHierarchyEntry *Temp;

  // Post receive calls

  CommunicationReceiveIndex = 0;
  CommunicationReceiveCurrentDependsOn = COMMUNICATION_NO_DEPENDENCE;
  CommunicationDirection = COMMUNICATION_POST_RECEIVE;

  for (level = 0; level < MAX_DEPTH_OF_HIERARCHY; level++)
    for (Temp = LevelArray[level]; Temp; Temp = Temp->NextGridThisLevel)
      Temp->GridData->InterpolateParticlesToGrid(&AllVars);

  // Interpolate data and send

  CommunicationDirection = COMMUNICATION_SEND;
  if (debug)
    fprintf(stdout, "CreateSmoothedDarkMatterFields: interpolating...\n");

  for (level = 0; level < MAX_DEPTH_OF_HIERARCHY; level++)
    for (Temp = LevelArray[level]; Temp; Temp = Temp->NextGridThisLevel)
      Temp->GridData->InterpolateParticlesToGrid(&AllVars);

  // Wait for the receives and sum fields

  if (CommunicationReceiveHandler() == FAIL)
    ENZO_FAIL("CommunicationReceiveHandler() failed!\n");
<<<<<<< HEAD
=======
  
>>>>>>> 28b9c045

  // Reset to default
  CommunicationDirection = COMMUNICATION_SEND_RECEIVE;

  // Cleanup
  FOF_Finalize(AllVars, LevelArray, &MetaData);
  ngb_treefree();

  delete [] AllVars.Nslab;
  delete [] AllVars.Nshadow;
  delete [] AllVars.Noffset;
  delete [] AllVars.NtoLeft;
  delete [] AllVars.NtoRight;

  return SUCCESS;

}<|MERGE_RESOLUTION|>--- conflicted
+++ resolved
@@ -137,10 +137,7 @@
 
   if (CommunicationReceiveHandler() == FAIL)
     ENZO_FAIL("CommunicationReceiveHandler() failed!\n");
-<<<<<<< HEAD
-=======
   
->>>>>>> 28b9c045
 
   // Reset to default
   CommunicationDirection = COMMUNICATION_SEND_RECEIVE;
