--- conflicted
+++ resolved
@@ -117,7 +117,6 @@
  
   fclose(fptr);
 
-<<<<<<< HEAD
   if (DrivenFlowProfile) {
       strcpy(forcingname, name);
       strcat(forcingname, ForcingSuffix);
@@ -138,23 +137,6 @@
           return FAIL;
      }
   }
-
-
-=======
-  /* Set the number of particle attributes, if left unset. */
-
-  if (NumberOfParticleAttributes == INT_UNDEFINED ||
-      NumberOfParticleAttributes == 0) {
-    if (StarParticleCreation || StarParticleFeedback) {
-      NumberOfParticleAttributes = 3;
-      if (StarMakerTypeIaSNe) NumberOfParticleAttributes++;
-      AddParticleAttributes = TRUE;
-    } else {
-      NumberOfParticleAttributes = 0;
-    }
-
-  }
->>>>>>> 9eb6bd22
  
   /* Set the number of particle attributes, if left unset. */
 
