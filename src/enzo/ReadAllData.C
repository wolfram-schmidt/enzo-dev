--- conflicted
+++ resolved
@@ -191,12 +191,6 @@
   strcpy(hierarchyname, name);
   strcat(hierarchyname, HierarchySuffix);
  
-<<<<<<< HEAD
-  /* Read Data Hierarchy. */
- 
-  if ((fptr = fopen(hierarchyname, "r")) == NULL) {
-    ENZO_VFAIL("Error opening hierarchy file %s.\n", hierarchyname)
-=======
   //  if (HierarchyFileInputFormat == 0) {
   if (HierarchyFileInputFormat % 2 == 0) {
     sprintf(HDF5hierarchyname,"%s.hdf5",hierarchyname);
@@ -229,17 +223,12 @@
     if ((fptr = fopen(hierarchyname, "r")) == NULL) {
       ENZO_VFAIL("Error opening hierarchy file %s.\n", hierarchyname)
 	}
->>>>>>> 28b9c045
   }
 
   /* Read Data Hierarchy. */ 
 
   GridID = 1;
-<<<<<<< HEAD
-  if (ReadDataHierarchy(fptr, TopGrid, GridID, NULL) == FAIL) {
-=======
   if (ReadDataHierarchy(fptr, Hfile_id, TopGrid, GridID, NULL, log_fptr) == FAIL) {
->>>>>>> 28b9c045
     ENZO_VFAIL("Error in ReadDataHierarchy (%s).\n", hierarchyname)
   }
 
@@ -333,11 +322,8 @@
 
   AddParticleAttributes = FALSE;
 
-<<<<<<< HEAD
-=======
   if (io_log)
     fclose(log_fptr);
 
->>>>>>> 28b9c045
   return SUCCESS;
 }