--- conflicted
+++ resolved
@@ -5,6 +5,7 @@
 /  written by: Greg Bryan
 /  date:       April, 1995
 /  modified1:  Alexei Kritsuk, Aug.2004
+/  modified2:  Cameron Hummels, Oct.2013
 /
 /  PURPOSE:
 /
@@ -54,6 +55,7 @@
   float *DelVel1= new float[size];
   float *DelVel2 = new float[size];
   float *DelVel3 = new float[size];
+
   for (i = 0; i < size; i++) {
     DelVel1[i] = 0.0;
     DelVel2[i] = 0.0;
@@ -71,27 +73,12 @@
 
 /* Create temperature fields for calculating local sound speed */
 
-<<<<<<< HEAD
   float *pressure = new float[size];
 
   if (this->ComputePressure(Time, pressure) == FAIL){
     ENZO_FAIL("Error in grid->ComputePressure.");
   }
 
-//  float *temperature = new float[size];
-
-  //if (this->ComputeTemperatureField(temperature) == FAIL){
-    //ENZO_FAIL("Error in grid->ComputeTemperatureField.");
-  //}
-
-=======
-  float *temperature = new float[size];
-
-  if (this->ComputeTemperatureField(temperature) == FAIL){
-    ENZO_FAIL("Error in grid->ComputeTemperatureField.");
-  }
-
->>>>>>> 6128f577
   float TemperatureUnits = 1, DensityUnits = 1, LengthUnits = 1,
     VelocityUnits = 1, TimeUnits = 1;
 
@@ -99,13 +86,6 @@
            &TimeUnits, &VelocityUnits, Time) == FAIL) {
     ENZO_FAIL("Error in GetUnits.");
   }
-<<<<<<< HEAD
-    //fprintf(stderr,"DensityUnits = %g\n", DensityUnits);
-    //fprintf(stderr,"LengthUnits = %g\n", LengthUnits);
-    //fprintf(stderr,"TemperatureUnits = %g\n", TemperatureUnits);
-    //fprintf(stderr,"TimeUnits = %g\n", TimeUnits);
-    //fprintf(stderr,"VelocityUnits = %g\n", VelocityUnits);
-    //ENZO_FAIL("DESIRED FAILURE.");
 
   /* Set up stencil for Zeus vs PPM data, since PPM uses cell-centered 
      velocities and Zeus uses edge-centered velocities */
@@ -119,15 +99,12 @@
     RightOffset = 1;
     Denom = 2.0;
   }
-=======
->>>>>>> 6128f577
 
   /* loop over active dimensions */
  
   for (dim = 0; dim < GridRank; dim++)
     if (GridDimension[dim] > 1) {
  
-<<<<<<< HEAD
       /* Absolute Shear: [(dvx/dy + dvy/dx)^2 + (dvz/dy + dvy/dz)^2 + 
                           (dvx/dz + dvz/dx)^2  ]^(0.5)
 	     where:  dvx/dy = [vx(j-1) - vx(j+1)]/[2dy],
@@ -135,21 +112,22 @@
     
          We scale this to be dimensionless by multiplying by (dx/c_sound),
          which is equivalent to dividing out all of the dx/dy/dz values from 
-         the shear equation and dividing by c_sound:
+         the shear equation and dividing by c_sound.  This yields a 
+         discontinuous quantity, so we scale it by 2**level, which means
+         the shear is relative to the root grid dx/dy/dz and the local sound
+         speed:
 
       Dimensionless Shear: [(dvx + dvy)^2 + (dvz + dvy)^2 + 
-                            (dvx + dvz)^2  ]^(0.5) / c_sound
+                            (dvx + dvz)^2  ]^(0.5) * (2**level / c_sound)
+    
        
       Refinement occurs if: Dimensionless Shear > epsilon_threshold
       where epsilon_threshold is a user-defined value tied to the local mach
       number.
-=======
-      /* For shear: [(du/dy)^2 + (dv/dx)^2 + (dw/dy)^2 +
-                     (du/dz)^2 + (dv/dz)^2 + (dw/dx)^2  ] > parameter,
-	 where:  du/dy = [u(j-1) - u(j+1)]/[2dy],
-	 assume: dx=dy=dz=1;
-	 parameter = epsilon_threshold * (c_sound/dx)^2
->>>>>>> 6128f577
+
+      N.B.: DelVel1 = dvx/dy + dvy/dx
+            DelVel2 = dvx/dz + dvz/dx
+            DelVel3 = dvz/dy + dvy/dz
      */
  
       for (k = GridStartIndex[2]; k <= GridEndIndex[2]; k++)
@@ -169,7 +147,6 @@
                             BaryonField[Vel3Num][index + RightOffset];
 	      break;
  
-<<<<<<< HEAD
 	    case 1:             // dvx/dy
 	      DelVel1[index] += BaryonField[Vel1Num][index - LeftOffset] -
 	   	                    BaryonField[Vel1Num][index + RightOffset];
@@ -183,39 +160,22 @@
 		                    BaryonField[Vel1Num][index + RightOffset];
 		  DelVel3[index] += BaryonField[Vel2Num][index - LeftOffset] -
 		                    BaryonField[Vel2Num][index + RightOffset];
-=======
-	    case 1:
-	      DelVel1 = BaryonField[Vel1Num][index - Offset] -
-	   	            BaryonField[Vel1Num][index + Offset];
-	      if (GridRank > 2)
-		  DelVel2 = BaryonField[Vel1Num+2][index - Offset] -
-		            BaryonField[Vel1Num+2][index + Offset];
-	      break;
- 
-	    case 2:
-	      if (GridRank > 1)
-		  DelVel1 = BaryonField[Vel1Num+1][index - Offset] -
-		            BaryonField[Vel1Num+1][index + Offset];
-	      DelVel2 = BaryonField[Vel1Num][index - Offset] -
-		            BaryonField[Vel1Num][index + Offset];
->>>>>>> 6128f577
 	      break;
  
 	    default:
 	      break;
 	    }
  
-<<<<<<< HEAD
 	    if (dim == GridRank-1) {    // if we're done
 
         // If ideal gas, then calculate local sound speed
-        if (EOSType == 0) {
+        if (EOSType == 0) 
           c_sound2 = Gamma*pressure[index]/BaryonField[DensNum][index];
-        }
+        
         // If nonideal gas, then assume sound speed is 1
-        else {
+        else 
           c_sound2 = 1.0;
-        }
+        
         // Calculate the normalization to make sure shear is continuous
         // across refinement boundaries
         Norm2 = pow(2.0, level) * pow(2.0, level);
@@ -223,43 +183,13 @@
         // check to make sure width decreases by a factor of 2 when level increases by 1
         // fprintf(stderr,"Level = %i; Width = %g\n", level, this->CellWidth[dim][k]);
 
-        if (GridRank == 2)  {
-            Shear2 = (Norm2*DelVel1[index]*DelVel1[index])/(Denom*Denom*c_sound2);
-        }
-
-        if (GridRank > 2) {
-            Shear2 = (Norm2*(DelVel1[index]*DelVel1[index] + 
-                             DelVel2[index]*DelVel2[index] + 
-                             DelVel3[index]*DelVel3[index])) / 
-                      (Denom*Denom*c_sound2);
-        }
-
-	      FlaggingField[index] +=
-		  (Shear2 > MinimumShearForRefinement*MinimumShearForRefinement) ? 1 : 0;
-=======
-	    DelVel1 *= DelVel1;
-	    DelVel2 *= DelVel2;
-	    DelVelocity[index] += DelVel1 + DelVel2;
-
-	    if (dim == GridRank-1) {
-
-        // If ideal gas, then calculate local sound speed
-        if (EOSType == 0) {
-          c_sound2 = Gamma*kboltz*temperature[index]/(Mu*mh) / 
-                     (VelocityUnits*VelocityUnits);
-          //fprintf(stderr,"DelVelocity = %f\n", DelVelocity[index]);
-          //fprintf(stderr,"epsilon*c_sound2 = %f\n", MinimumShearForRefinement*c_sound2);
-        }
-        // If nonideal gas, then assume sound speed is 1, as was
-        // previously done for all calculations
-        else {
-          c_sound2 = 1.0;
-        }
-
-        // Flag field if criterion met
-	      FlaggingField[index] +=
-		  (DelVelocity[index] > (MinimumShearForRefinement*c_sound2)) ? 1 : 0;
->>>>>>> 6128f577
+        Shear2 = (Norm2*(DelVel1[index]*DelVel1[index] + 
+                         DelVel2[index]*DelVel2[index] + 
+                         DelVel3[index]*DelVel3[index])) / 
+                  (Denom*Denom*c_sound2);
+
+        FlaggingField[index] +=
+        (Shear2 > MinimumShearForRefinement*MinimumShearForRefinement) ? 1 : 0;
         }
 	  }
  
@@ -270,15 +200,10 @@
  
   /* clean up */
  
-<<<<<<< HEAD
   delete [] DelVel1;
   delete [] DelVel2;
   delete [] DelVel3;
   delete [] pressure;
-=======
-  delete DelVelocity;
-  delete temperature;
->>>>>>> 6128f577
  
   /* Count number of flagged Cells. */
  
