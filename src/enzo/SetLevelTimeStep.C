/***********************************************************************
/
/  SET THE TIMESTEP FOR A LEVEL
/
/  written by: Greg Bryan
/  date:       November, 1994
/  modified1:  Matthew Turk, split off
/  date:       June 2009
/
/  PURPOSE:
/       Determine the timestep for this iteration of the loop.
/
************************************************************************/
 
#include "performance.h"
#include "ErrorExceptions.h"
#include "macros_and_parameters.h"
#include "typedefs.h"
#include "global_data.h"
#include "Fluxes.h"
#include "GridList.h"
#include "ExternalBoundary.h"
#include "Grid.h"
#include "Hierarchy.h"
#include "TopGridData.h"
#include "LevelHierarchy.h"

 
float CommunicationMinValue(float Value);

int SetLevelTimeStep(HierarchyEntry *Grids[], int NumberOfGrids, int level,
		     float *dtThisLevelSoFar, float *dtThisLevel,
		     float dtLevelAbove)
{
<<<<<<< HEAD
=======
    float dtGrid, dtActual, dtLimit;
    int grid1;
    LCAPERF_START("SetLevelTimeStep"); // SetTimeStep()
>>>>>>> a15bd158

  float dtGrid, dtActual, dtLimit;
  int grid1;

  JBPERF_START("SetLevelTimeStep"); // SetTimeStep()

  if (level == 0) {
 
    /* For root level, use dtLevelAbove. */
 
    *dtThisLevel      = dtLevelAbove;
    *dtThisLevelSoFar = dtLevelAbove;
    dtActual          = dtLevelAbove;
 
  } else {
 
    /* Compute the mininum timestep for all grids. */
 
    *dtThisLevel = huge_number;
    for (grid1 = 0; grid1 < NumberOfGrids; grid1++) {
      dtGrid      = Grids[grid1]->GridData->ComputeTimeStep();
      *dtThisLevel = min(*dtThisLevel, dtGrid);
    }
    *dtThisLevel = CommunicationMinValue(*dtThisLevel);

    dtActual = *dtThisLevel;

#ifdef USE_DT_LIMIT

    //    dtLimit = LevelZeroDeltaT/(4.0)/POW(RefineBy,level);

    dtLimit = 0.5/(4.0)/POW(2.0,level);

    if ( dtActual < dtLimit )
      *dtThisLevel = dtLimit;

#endif
 
    /* Advance dtThisLevelSoFar (don't go over dtLevelAbove). */
 
    if (*dtThisLevelSoFar+*dtThisLevel*1.05 >= dtLevelAbove) {
      *dtThisLevel      = dtLevelAbove - *dtThisLevelSoFar;
      *dtThisLevelSoFar = dtLevelAbove;
    }
    else
      *dtThisLevelSoFar += *dtThisLevel;
 
  }

  if (debug) 
    printf("Level[%"ISYM"]: dt = %"GSYM"  %"GSYM" (%"GSYM"/%"GSYM")\n", 
	   level, *dtThisLevel, dtActual, *dtThisLevelSoFar, dtLevelAbove);
 
  /* Set all grid's timestep to this minimum dt. */
 
  for (grid1 = 0; grid1 < NumberOfGrids; grid1++)
    Grids[grid1]->GridData->SetTimeStep(*dtThisLevel);
 
<<<<<<< HEAD
  JBPERF_STOP("SetLevelTimeStep"); // SetTimeStep()

  return SUCCESS;

=======
    LCAPERF_STOP("SetLevelTimeStep"); // SetTimeStep()
>>>>>>> a15bd158
}<|MERGE_RESOLUTION|>--- conflicted
+++ resolved
@@ -32,13 +32,6 @@
 		     float *dtThisLevelSoFar, float *dtThisLevel,
 		     float dtLevelAbove)
 {
-<<<<<<< HEAD
-=======
-    float dtGrid, dtActual, dtLimit;
-    int grid1;
-    LCAPERF_START("SetLevelTimeStep"); // SetTimeStep()
->>>>>>> a15bd158
-
   float dtGrid, dtActual, dtLimit;
   int grid1;
 
@@ -96,12 +89,7 @@
   for (grid1 = 0; grid1 < NumberOfGrids; grid1++)
     Grids[grid1]->GridData->SetTimeStep(*dtThisLevel);
  
-<<<<<<< HEAD
-  JBPERF_STOP("SetLevelTimeStep"); // SetTimeStep()
 
+  LCAPERF_STOP("SetLevelTimeStep"); // SetTimeStep()
   return SUCCESS;
-
-=======
-    LCAPERF_STOP("SetLevelTimeStep"); // SetTimeStep()
->>>>>>> a15bd158
 }