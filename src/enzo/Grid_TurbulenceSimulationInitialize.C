--- conflicted
+++ resolved
@@ -397,12 +397,8 @@
         for (i = 0; i < size; i++){
           BaryonField[1][i] +=
             0.5 * BaryonField[vel+dim][i] * BaryonField[vel+dim][i];
-<<<<<<< HEAD
-      if( HydroMethod == MHD_RK ){
-=======
         }
       if(UseMHD){
->>>>>>> 10f856b3
           for(i=0;i<size;i++){
               BaryonField[TENum][i] += (0.5*(BaryonField[B1Num][i]*BaryonField[B1Num][i]+
                                             BaryonField[B2Num][i]*BaryonField[B2Num][i]+
