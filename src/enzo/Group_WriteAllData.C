--- conflicted
+++ resolved
@@ -142,12 +142,8 @@
   int local, global;
   int file_status;
   int ii, pe, nn;
-<<<<<<< HEAD
- 
-=======
   double twrite0, twrite1;
 
->>>>>>> 28b9c045
   char pid[MAX_TASK_TAG_SIZE];
  
   FILE *fptr;
@@ -409,12 +405,9 @@
 //  Synchronization point for directory creation
  
   CommunicationBarrier();
-<<<<<<< HEAD
-=======
 #ifdef USE_MPI
   twrite0 = MPI_Wtime();
 #endif
->>>>>>> 28b9c045
  
 //  Get cwd
 //  Generate command
@@ -687,13 +680,6 @@
 	  }}}}
 #endif
   }
-<<<<<<< HEAD
-
-  if (MyProcessorNumber == ROOT_PROCESSOR)
-    if ((fptr = fopen(hierarchyname, "w")) == NULL) 
-      ENZO_VFAIL("Error opening hierarchy file %s\n", hierarchyname);
-=======
->>>>>>> 28b9c045
   
   // Output Data Hierarchy
 
@@ -876,12 +862,9 @@
   ContinueExecution();
  
   CommunicationBarrier();
-<<<<<<< HEAD
-=======
 #ifdef USE_MPI
   twrite1 = MPI_Wtime();
 #endif
->>>>>>> 28b9c045
 
   if ( MyProcessorNumber == ROOT_PROCESSOR ){
     sptr = fopen("OutputLog", "a");
