--- conflicted
+++ resolved
@@ -29,21 +29,16 @@
 #include "Hierarchy.h"
 #include "CosmologyParameters.h"
 #include "Star.h"
-<<<<<<< HEAD
 #include "phys_constants.h"
-
-=======
 #ifdef FUTUREAP
 #include "ActiveParticle.h"
 #include "ActiveParticle_RadiationParticle.h"
 #include "ActiveParticle_SmartStar.h"
 #endif
-#include "phys_constants.h"
 
 #define THRESHOLD_DENSITY_DB36 1e14
 #define THRESHOLD_DENSITY_DB37 5e14
 #define sigma_unit  2.08854e-4  //convert Msolar pc^-2 -> cm^-2
->>>>>>> 669f8eaa
 int GetUnits(float *DensityUnits, float *LengthUnits,
 	     float *TemperatureUnits, float *TimeUnits,
 	       float *VelocityUnits, FLOAT Time);
@@ -64,13 +59,9 @@
   int DensNum, GENum, TENum, Vel1Num, Vel2Num, Vel3Num, B1Num, B2Num, B3Num;
   int DeNum, HINum, HIINum, HeINum, HeIINum, HeIIINum, HMNum, H2INum, H2IINum,
       DINum, DIINum, HDINum;
-<<<<<<< HEAD
-
-  double H2Luminosity, H2ISigma = 3.71e-18;
-=======
+
   double l_char = 0.0, N_H2 = 0.0;
   double H2ISigma = 3.71e-18;
->>>>>>> 669f8eaa
 
   if (MyProcessorNumber != ProcessorNumber)
     return SUCCESS;
@@ -199,26 +190,6 @@
 
       /* Loop over cells */
 
-<<<<<<< HEAD
-      double radius2, radius2_yz;
-
-      kdiss_r2 = (float) (H2Luminosity * H2ISigma / (4.0 * pi));
-      for (k = 0; k < ActiveDims[2]; k++) {
-	for (j = 0; j < ActiveDims[1]; j++) {
-	  radius2_yz = ddr2[1][j] + ddr2[2][k];
-	  index = GRIDINDEX(0, j, k);
-	  for (i = 0; i < ActiveDims[0]; i++, index++) {
-	    radius2 = radius2_yz + ddr2[0][i];
-	    if (radius2 < dilRadius2)
-	      BaryonField[kdissH2INum][index] += kdiss_r2 / dilRadius2;
-	    else
-	      BaryonField[kdissH2INum][index] += kdiss_r2 / radius2;
-	    //} // ENDIF
-	  } // END: i-direction
-	} // END: j-direction
-      } // END: k-direction
-      
-=======
 	double radius2, radius2_yz;
 	double colden = 0.0, shield = 1.0, b = 0.0, b5 = 0.0, XN = 0.0;
 	double H2mass = mh*2.0, alpha = 1.1;
@@ -283,7 +254,6 @@
 	  } // END: j-direction
 	} // END: k-direction
        }
->>>>>>> 669f8eaa
     } // ENDFOR sources
 
   } // ENDIF ProblemType == 50
@@ -322,11 +292,8 @@
 
       double radius2, radius2_yz;
 
-<<<<<<< HEAD
-      kdiss_r2 = (float) (H2Luminosity * H2ISigma / (4.0 * pi));
-=======
-      kdiss_r2 = (float) (LWLuminosity * H2ISigma / (4.0 * M_PI));
->>>>>>> 669f8eaa
+      kdiss_r2 = (float) (LWLuminosity * H2ISigma / (4.0 * pi));
+
       for (k = 0; k < ActiveDims[2]; k++) {
 	for (j = 0; j < ActiveDims[1]; j++) {
 	  radius2_yz = ddr2[1][j] + ddr2[2][k];
