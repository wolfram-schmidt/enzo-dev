#ifdef USE_PYTHON
/***********************************************************************
/
/  INITIALIZE PYTHON INTERFACE AND START INTERPRETER
/
/  written by: Matthew Turk
/  date:       September, 2008
/
/  PURPOSE:
/
/  RETURNS:
/    SUCCESS or FAIL
/
************************************************************************/

#ifndef ENZO_PYTHON_IMPORTED
#define PY_ARRAY_UNIQUE_SYMBOL enzo_ARRAY_API
#define ENZO_PYTHON_IMPORTED
#endif

#include <Python.h>
#include "numpy/arrayobject.h"

#include <stdlib.h>
#include <stdio.h>
#include "ErrorExceptions.h"
#include "macros_and_parameters.h"
#include "typedefs.h"
#include "global_data.h"
#include "Fluxes.h"
#include "GridList.h"
#include "ExternalBoundary.h"
#include "Grid.h"
#include "CosmologyParameters.h"
#include "TopGridData.h"

int  GetUnits(float *DensityUnits, float *LengthUnits,
		       float *TemperatureUnits, float *TimeUnits,
		       float *VelocityUnits, FLOAT Time);
int CosmologyComputeExpansionFactor(FLOAT time, FLOAT *a, FLOAT *dadt);

int ExposeDataHierarchy(TopGridData *MetaData, HierarchyEntry *Grid, 
		       int &GridID, FLOAT WriteTime, int reset, int ParentID, int level);
void ExposeGridHierarchy(int NumberOfGrids);

static PyObject *_parameterFindingError;

static PyObject *PyGetEnzoParameter(PyObject *obj, PyObject *args)
{

    char *parameter_name;

    if (!PyArg_ParseTuple(args, "s", &parameter_name))
        return PyErr_Format(_parameterFindingError,
                    "FindBindingEnergy: Invalid parameters.");

    fprintf(stderr, "Looking for %s\n", parameter_name);
#include "InitializePythonInterface_finderfunctions.inc"

    return Py_None;
    
}

static PyMethodDef _EnzoModuleMethods[] = {
  {"get_parameter", PyGetEnzoParameter, METH_VARARGS},
  {NULL, NULL, 0, NULL}
};

int enzo_import_numpy()
{
    import_array1(FAIL);
    return SUCCESS;
}

int InitializePythonInterface(int argc, char *argv[])
{
#undef int
  static int PythonInterpreterInitialized = 0;
  PyObject *modstring, *mod;
  if(PythonInterpreterInitialized == 0){
    Py_SetProgramName("embed_enzo");
    Py_InitializeEx(0);
    if (!Py_IsInitialized()) ENZO_FAIL("Couldn't initialize Python!");
    PySys_SetArgv(argc, argv);
    int rv = enzo_import_numpy();
    if (rv == FAIL) {
        _import_array();
        PyErr_PrintEx(0);
        ENZO_FAIL("Couldn't import numpy.  Dying!");
    }
    PyRun_SimpleString("import sys\nsys.path.insert(0,'.')\nsys._parallel = True\n");
    PyRun_SimpleString("import gc\n");
    PythonInterpreterInitialized = 1;
  }
  static int PythonEnzoModuleInitialized = 0;
  if (PythonEnzoModuleInitialized == 0){
    PyObject *enzo_module, *enzo_module_dict; 
    enzo_module = Py_InitModule("enzo", _EnzoModuleMethods);
    enzo_module_dict = PyModule_GetDict(enzo_module);
    if(enzo_module == NULL) ENZO_FAIL("Failed on Enzo Module!");
    if(enzo_module_dict == NULL) ENZO_FAIL("Failed on Dict!");
    PyDict_SetItemString(enzo_module_dict, "grid_data", grid_dictionary);
    PyDict_SetItemString(enzo_module_dict, "old_grid_data", old_grid_dictionary);
    PyDict_SetItemString(enzo_module_dict, "hierarchy_information", hierarchy_information);
    PyDict_SetItemString(enzo_module_dict, "yt_parameter_file", yt_parameter_file);
    PyDict_SetItemString(enzo_module_dict, "conversion_factors", conversion_factors);
    PyDict_SetItemString(enzo_module_dict, "my_processor", my_processor);
    if (PyRun_SimpleString("import user_script\n")) ENZO_FAIL("Importing user_script failed!");
    if(debug)fprintf(stdout, "Completed Python interpreter initialization\n");
    PythonEnzoModuleInitialized = 1;
  }
  return SUCCESS;
}

int FinalizePythonInterface()
{
  Py_Finalize();
  if(debug)fprintf(stdout, "Completed Python interpreter finalization.\n");
  return SUCCESS;
}

#define TEMP_PYINT(A) Py_XDECREF(temp_int); temp_int = PyLong_FromLong((long) A);
#define TEMP_PYFLOAT(A) Py_XDECREF(temp_float); temp_float = PyFloat_FromDouble((double) A);
#define TEMP_PYSTRING(A) Py_XDECREF(temp_string); temp_string = PyString_FromString(A);

void ExportParameterFile(TopGridData *MetaData, FLOAT CurrentTime, FLOAT OldTime, 
			 float dtFixed)
{
  /* We need: */

  float DensityUnits = 1, LengthUnits = 1, TemperatureUnits = 1, TimeUnits = 1,
    VelocityUnits = 1;

  GetUnits(&DensityUnits, &LengthUnits, &TemperatureUnits,
	       &TimeUnits, &VelocityUnits, CurrentTime);

  PyObject *temp_int = NULL;
  PyObject *temp_float = NULL;
  PyObject *temp_string = NULL;

  if (ComovingCoordinates) {
    FLOAT a, dadt, FinalRedshift, CurrentRedshift;
    CosmologyComputeExpansionFactor(MetaData->StopTime, &a, &dadt);

    FinalRedshift = (1 + InitialRedshift)/a - 1;

    /* Compute the current redshift (for information only). */

    CosmologyComputeExpansionFactor(CurrentTime, &a, &dadt);
    CurrentRedshift = (1 + InitialRedshift)/a - 1;

    TEMP_PYFLOAT(CurrentRedshift);
    PyDict_SetItemString(yt_parameter_file, "CosmologyCurrentRedshift", temp_float);

    TEMP_PYFLOAT(ComovingBoxSize);
    PyDict_SetItemString(yt_parameter_file, "CosmologyComovingBoxSize", temp_float);

    TEMP_PYFLOAT(OmegaMatterNow);
    PyDict_SetItemString(yt_parameter_file, "CosmologyOmegaMatterNow",temp_float);

    TEMP_PYFLOAT(OmegaLambdaNow);
    PyDict_SetItemString(yt_parameter_file, "CosmologyOmegaLambdaNow",temp_float);

    TEMP_PYFLOAT(HubbleConstantNow);
    PyDict_SetItemString(yt_parameter_file, "CosmologyHubbleConstantNow",temp_float);

    TEMP_PYFLOAT(InitialRedshift);
    PyDict_SetItemString(yt_parameter_file, "CosmologyInitialRedshift",temp_float);
  }

  TEMP_PYFLOAT(DensityUnits);
  PyDict_SetItemString(yt_parameter_file, "DensityUnits", temp_float);

  TEMP_PYFLOAT(LengthUnits);
  PyDict_SetItemString(yt_parameter_file, "LengthUnits", temp_float);

  TEMP_PYFLOAT(TemperatureUnits);
  PyDict_SetItemString(yt_parameter_file, "TemperatureUnits", temp_float);

  TEMP_PYFLOAT(TimeUnits);
  PyDict_SetItemString(yt_parameter_file, "TimeUnits", temp_float);

  /*TEMP_PYSTRING(MetaData->MetaDataString);
  PyDict_SetItemString(yt_parameter_file, "MetaDataString", temp_string);*/

  TEMP_PYINT(HydroMethod);
  PyDict_SetItemString(yt_parameter_file, "HydroMethod", temp_int);

  TEMP_PYINT(DualEnergyFormalism);
  PyDict_SetItemString(yt_parameter_file, "DualEnergyFormalism", temp_int);

  TEMP_PYFLOAT(CurrentTime);
  PyDict_SetItemString(yt_parameter_file, "InitialTime", temp_float);

  TEMP_PYFLOAT(MetaData->StopTime);
  PyDict_SetItemString(yt_parameter_file, "StopTime", temp_float);

  TEMP_PYFLOAT(OldTime);
  PyDict_SetItemString(yt_parameter_file, "OldTime", temp_float);

  TEMP_PYFLOAT(dtFixed);
  PyDict_SetItemString(yt_parameter_file, "dtFixed", temp_float);

  TEMP_PYINT(ComovingCoordinates);
  PyDict_SetItemString(yt_parameter_file, "ComovingCoordinates", temp_int);

  TEMP_PYINT(MultiSpecies);
  PyDict_SetItemString(yt_parameter_file, "MultiSpecies", temp_int);

  TEMP_PYINT(MetaData->TopGridRank);
  PyDict_SetItemString(yt_parameter_file, "TopGridRank", temp_int);

  TEMP_PYINT(RefineBy);
  PyDict_SetItemString(yt_parameter_file, "RefineBy", temp_int);

  TEMP_PYINT(NumberOfPythonCalls);
  PyDict_SetItemString(yt_parameter_file, "NumberOfPythonCalls", temp_int);

  TEMP_PYINT(NumberOfPythonSubcycleCalls);
  PyDict_SetItemString(yt_parameter_file, "NumberOfPythonSubcycleCalls", temp_int);

  TEMP_PYINT(NumberOfPythonTopGridCalls);
  PyDict_SetItemString(yt_parameter_file, "NumberOfPythonTopGridCalls", temp_int);

  TEMP_PYFLOAT(CurrentMaximumDensity);
  PyDict_SetItemString(yt_parameter_file, "CurrentMaximumDensity", temp_float);

  TEMP_PYFLOAT(AngularVelocity);
  PyDict_SetItemString(yt_parameter_file, "AngularVelocity", temp_float);

  TEMP_PYFLOAT(VelocityGradient);
  PyDict_SetItemString(yt_parameter_file, "VelocityGradient", temp_float);

  TEMP_PYFLOAT(MetaData->dtDataDump);
  PyDict_SetItemString(yt_parameter_file, "dtDataDump", temp_float);

  TEMP_PYFLOAT(MetaData->TimeLastDataDump);
  PyDict_SetItemString(yt_parameter_file, "TimeLastDataDump", temp_float);

  TEMP_PYINT(MetaData->WroteData);
  PyDict_SetItemString(yt_parameter_file, "WroteData", temp_int);

  PyObject *tgd_tuple, *tgd0, *tgd1, *tgd2;
  
  /* Construct a tuple */
  tgd0 = PyFloat_FromDouble((double) DomainLeftEdge[0]);
  tgd1 = PyFloat_FromDouble((double) DomainLeftEdge[1]);
  tgd2 = PyFloat_FromDouble((double) DomainLeftEdge[2]);
  tgd_tuple = PyTuple_Pack(3, tgd0, tgd1, tgd2);
  PyDict_SetItemString(yt_parameter_file, "DomainLeftEdge", tgd_tuple);
  Py_XDECREF(tgd_tuple); Py_XDECREF(tgd0); Py_XDECREF(tgd1); Py_XDECREF(tgd2);

  tgd0 = PyFloat_FromDouble((double) DomainRightEdge[0]);
  tgd1 = PyFloat_FromDouble((double) DomainRightEdge[1]);
  tgd2 = PyFloat_FromDouble((double) DomainRightEdge[2]);
  tgd_tuple = PyTuple_Pack(3, tgd0, tgd1, tgd2);
  PyDict_SetItemString(yt_parameter_file, "DomainRightEdge", tgd_tuple);
  Py_XDECREF(tgd_tuple); Py_XDECREF(tgd0); Py_XDECREF(tgd1); Py_XDECREF(tgd2);

  tgd0 = PyLong_FromLong((long) MetaData->TopGridDims[0]);
  tgd1 = PyLong_FromLong((long) MetaData->TopGridDims[1]);
  tgd2 = PyLong_FromLong((long) MetaData->TopGridDims[2]);
  tgd_tuple = PyTuple_Pack(3, tgd0, tgd1, tgd2);
  PyDict_SetItemString(yt_parameter_file, "TopGridDimensions", tgd_tuple);
  Py_XDECREF(tgd_tuple); Py_XDECREF(tgd0); Py_XDECREF(tgd1); Py_XDECREF(tgd2);

  tgd0 = PyLong_FromLong((long) MetaData->LeftFaceBoundaryCondition[0]);
  tgd1 = PyLong_FromLong((long) MetaData->LeftFaceBoundaryCondition[1]);
  tgd2 = PyLong_FromLong((long) MetaData->LeftFaceBoundaryCondition[2]);
  tgd_tuple = PyTuple_Pack(3, tgd0, tgd1, tgd2);
  PyDict_SetItemString(yt_parameter_file, "LeftFaceBoundaryCondition", tgd_tuple);
  Py_XDECREF(tgd_tuple); Py_XDECREF(tgd0); Py_XDECREF(tgd1); Py_XDECREF(tgd2);

<<<<<<< HEAD

=======
>>>>>>> 30130602
  /* Do the conversion factors */
  for (int dim = 0; dim < MAX_NUMBER_OF_BARYON_FIELDS; dim++) {
    if (DataLabel[dim]) {
      if (strstr(DataLabel[dim], "Density") != NULL) {
        TEMP_PYFLOAT(DensityUnits);
	    PyDict_SetItemString(conversion_factors, DataLabel[dim], temp_float);
        }
      if (strstr(DataLabel[dim], "velocity") != NULL) {
        TEMP_PYFLOAT(VelocityUnits);
	    PyDict_SetItemString(conversion_factors, DataLabel[dim], temp_float);
        }
      if (strstr(DataLabel[dim], "_kph") != NULL)  {
        TEMP_PYFLOAT(1./TimeUnits);
	    PyDict_SetItemString(conversion_factors, DataLabel[dim], temp_float);
        }
    }
  }


  Py_XDECREF(temp_int); Py_XDECREF(temp_float); Py_XDECREF(temp_string);
  return;
}


#endif<|MERGE_RESOLUTION|>--- conflicted
+++ resolved
@@ -271,10 +271,6 @@
   PyDict_SetItemString(yt_parameter_file, "LeftFaceBoundaryCondition", tgd_tuple);
   Py_XDECREF(tgd_tuple); Py_XDECREF(tgd0); Py_XDECREF(tgd1); Py_XDECREF(tgd2);
 
-<<<<<<< HEAD
-
-=======
->>>>>>> 30130602
   /* Do the conversion factors */
   for (int dim = 0; dim < MAX_NUMBER_OF_BARYON_FIELDS; dim++) {
     if (DataLabel[dim]) {
