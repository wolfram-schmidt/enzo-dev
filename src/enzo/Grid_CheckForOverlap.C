--- conflicted
+++ resolved
@@ -45,7 +45,6 @@
   int i, j, k;
   FLOAT EdgeOffset[MAX_DIMENSION] = {0,0,0};
  
-  //pgrintf("Entered CheckForOverLap \n");
   /* If the copy function is AddOverlappingParticleMassField, then
      apply to self, otherwise don't. */
  
@@ -86,11 +85,7 @@
 
   FLOAT Lx, Ly, ShearingOffset;
 
-<<<<<<< HEAD
-  if (ShearingBoundaryDirection > -1) { // For shearing box we have another offset in the y direction
-=======
   if (ShearingBoundaryDirection!=-1) { // For shearing box we have another offset in the y direction
->>>>>>> ffde3e5c
     Lx = (DomainRightEdge[ShearingBoundaryDirection]-DomainLeftEdge[ShearingBoundaryDirection]);
     Ly = (DomainRightEdge[ShearingVelocityDirection]-DomainLeftEdge[ShearingVelocityDirection]);
     ShearingOffset = AngularVelocity*VelocityGradient*Time*Lx;
