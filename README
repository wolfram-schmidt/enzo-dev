= ENZO =

ENZO IS AN OPEN SOURCE CODE.  We encourage you to take it, inspect it, use it,
and contribute back any changes you have made.  We strive to make the the Enzo
community a community of *developers*.

== RESOURCES ==

Enzo's main webpage is:

 * http://enzo-project.org

Enzo is developed in the open on github.com:

<<<<<<< HEAD
 * https://github.com/enzo/enzo-dev
=======
 * https://github.com/enzo-project/enzo-dev/
>>>>>>> c89c1870

Documentation, including instructions for compilation, can be found at:

 * http://enzo-project.org/docs/2.5/

Please subscribe to the Enzo Users' mailing list at:

 * https://groups.google.com/forum/#!forum/enzo-users

If you are interested in Enzo development, you may want to sign up for
the Enzo Developer's mailing list as well:

 * https://groups.google.com/forum/#!forum/enzo-dev

You can also follow the Enzo Project on google+ at:

 * https://plus.google.com/115923030596894217717

If you have received this source code through an archive, rather than the
GitHub version control system, we highly encourage you to upgrade to the
version controlled source, as no support can be provided for archived
("tarball") sources.

== DEVELOPERS ==

Many people have contributed to the development of Enzo -- here's just a short
list of the people who have recently contributed, in alphabetical order:
   
   * Tom Abel               tabel@stanford.edu
   * Gabriel Altay          gabriel.altay@gmail.com
   * James Bordner          jobordner@ucsd.edu
   * Greg Bryan             gbryan@astro.columbia.edu
   * Renyue Cen             cen@astro.princeton.edu
   * Dave Collins           dcollins4096@gmail.com
   * Brian Crosby           crosby.bd@gmail.com
   * Philipp Edelmann	    pedelmann@mpa-garching.mpg.de
   * Andrew Emerick	    aemerick11@gmail.com
   * Nathan Goldbaum        ngoldbau@ucsc.edu
   * Philipp Grete          grete@pa.msu.edu 
   * John Forbes            jcforbes@ucsc.edu
   * Oliver Hahn            hahn@phys.ethz.ch
   * Robert Harkness        harkness@sdsc.edu
   * Elizabeth Harper-Clark h-clark@astro.utoronto.ca
   * Cameron Hummels        chummels@gmail.com
   * Ji-hoon Kim            mornkr@tapir.caltech.edu
   * Daegene Koh            dkoh30@gatech.edu
   * Shuo Kong		    skong.astro@gmail.com
   * Alexei Kritsuk         akritsuk@ucsd.edu
   * Michael Kuhlen         kuhlen@gmail.com
   * James Larrue           james.larrue@diopolis.com
   * Eve Lee                elee@cita.utoronto.ca
   * Miao Li		    ml3322@columbia
   * Yuan Li                yuan@astro.columbia.edu
   * Greg Meece             meecegre@msu.edu
   * Michael Norman         mlnorman@ucsd.edu
   * JS Oishi               jsoishi@gmail.com
   * Brian O'Shea           oshea@msu.edu
   * Pascal Paschos         ppaschos@minbari.ucsd.edu
   * Carolyn Peruta         perutaca@msu.edu
   * John Regan             johnanthonyregan@gmail.com
   * Alex Razoumov          razoumov@gmail.com
   * Dan Reynolds           reynolds@smu.edu
   * Munier Salem           msalem@astro.columbia.edu
   * Devin Silvia           devin.silvia@gmail.com
   * Christine Simpson      csimpson@astro.columbia.edu
   * Samuel Skillman        samskillman@gmail.com 
   * Stephen Skory          s@skory.us
   * Britton Smith          brittonsmith@gmail.com
   * Geoffrey So            gsiisg@gmail.com
   * Elizabeth Tasker       tasker@astro1.sci.hokudai.ac.jp
   * Matthew Turk           matthewturk@gmail.com
   * Rick Wagner            rwagner@physics.ucsd.edu
   * Peng Wang              penwang@nvidia.com
   * John Wise              jwise@physics.gatech.edu
   * Hao Xu                 haxu@ucsd.edu
   * Fen Zhao               fenzhao@stanford.edu

<|MERGE_RESOLUTION|>--- conflicted
+++ resolved
@@ -12,11 +12,7 @@
 
 Enzo is developed in the open on github.com:
 
-<<<<<<< HEAD
- * https://github.com/enzo/enzo-dev
-=======
  * https://github.com/enzo-project/enzo-dev/
->>>>>>> c89c1870
 
 Documentation, including instructions for compilation, can be found at:
 
