--- conflicted
+++ resolved
@@ -29,14 +29,10 @@
 	8  - Springel & Hernquist (2003)
 	9  - Massive Black Hole (MBH) particles insertion by hand / Kim et al. (2010)
 	10 - Population III stellar tracers  
-<<<<<<< HEAD
 	11 - Molecular hydrogen regulated star formation
+	13 - Distributed stellar feedback model (So et al. 2014)
 	14 - Cen & Ostriker (1992) stochastic star formation with kinetic feedback 
              / Simpson et al. (2015)
-=======
-        11 - Molecular hydrogen regulated star formation
-        13 - Distributed stellar feedback model (So et al. 2014)
->>>>>>> 0af105bd
 
 ``StarParticleFeedback`` (external)
     This parameter works the same way as ``StarParticleCreation`` but only
@@ -93,11 +89,7 @@
 ^^^^^^^^^^^^^^^^^^^^^
 
 The parameters below are considered in ``StarParticleCreation`` method
-<<<<<<< HEAD
 0, 1, 2, 7, 8, 13 and 14.
-=======
-0, 1, 2, 7, 8, and 13
->>>>>>> 0af105bd
 
 ``StarMakerOverDensityThreshold`` (external)
     The overdensity threshold in code units (for cosmological simulations, note that code units are relative to the total mean density, not
