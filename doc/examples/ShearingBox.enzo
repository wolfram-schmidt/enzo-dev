--- conflicted
+++ resolved
@@ -9,28 +9,13 @@
 TopGridRank                = 3
 SelfGravity                = 0
 TopGridGravityBoundary     = 0 
-<<<<<<< HEAD
-LeftFaceBoundaryCondition  = 4 3 3
-RightFaceBoundaryCondition = 4 3 3
-PointSourceGravity         = 0
-DomainLeftEdge             = 0 0 0
-DomainRightEdge            = 1 2 1
-=======
 
->>>>>>> ffde3e5c
 
 #
 #  set I/O and stop/start parameters
 # 
 
-<<<<<<< HEAD
-StopTime               = 62.800
-dtDataDump             = 6.28
-#CycleSkipDataDump= 1
-DataDumpName           = data
-=======
 
->>>>>>> ffde3e5c
 
 #
 #  set grid refinement parameters
@@ -48,15 +33,10 @@
 #
 #  set hydro parameters
 #
-<<<<<<< HEAD
-Gamma  = 1.001
-Mu                          = 1
-=======
 #Gamma                       = 0.999991
 #Gamma  = 1.666
 Gamma  = 1.0001
 Mu                          = 2
->>>>>>> ffde3e5c
 CourantSafetyNumber         = 0.2
 DualEnergyFormalism         = 1
 Theta_Limiter               = 1.5
@@ -67,8 +47,6 @@
 # problem parameters
 #
 
-<<<<<<< HEAD
-=======
 
 
 ### Balbus and Hawley Shearing Box
@@ -96,7 +74,6 @@
 dtDataDump             = 62.8
 DataDumpName           = data
 
->>>>>>> ffde3e5c
 AngularVelocity = 0.001
 VelocityGradient = 1.5
 #ShearingBoxGeometry = 0.15
